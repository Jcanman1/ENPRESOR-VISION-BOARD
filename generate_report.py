"""Functions for building PDF production reports from CSV metrics."""

import os
import sys
import json
import datetime
import pandas as pd
import df_processor
import logging
import argparse
from datetime import timedelta
from reportlab.lib.pagesizes import letter
from reportlab.pdfgen import canvas
from reportlab.pdfbase import pdfmetrics
from reportlab.pdfbase.ttfonts import TTFont
from reportlab.graphics.shapes import Drawing
from reportlab.graphics.charts.lineplots import LinePlot
from reportlab.graphics.charts.piecharts import Pie
from reportlab.graphics import renderPDF
from reportlab.lib import colors
from reportlab.lib.utils import ImageReader
import base64
import io
import math  # for label angle calculations
# Default fonts used throughout the report
FONT_DEFAULT = "Helvetica"
FONT_BOLD = "Helvetica-Bold"
LAB_OBJECT_SCALE_FACTOR = 1.042

# Weight conversion for lab metrics: 1 lbs per 1800 pieces

LAB_WEIGHT_MULTIPLIER = 1 / 1800

from i18n import tr


def _lookup_setting(data: dict, dotted_key: str, default="N/A"):
    """Return a nested setting value using dotted notation.

    Parameters
    ----------
    data : dict
        Dictionary of settings loaded from JSON.
    dotted_key : str
        Dot separated path to the desired value.
    default : any, optional
        Value returned when the key path does not exist.
    """

    if not isinstance(data, dict):
        return default

    # First check for a flat key using dotted notation
    if dotted_key in data:
        return data[dotted_key]

    cur = data
    for part in dotted_key.split("."):
        if isinstance(cur, dict) and part in cur:
            cur = cur[part]
        else:
            return default
    return cur

def _minutes_to_hm(minutes: float) -> str:
    """Return an "H:MM" string from a minute count."""
    try:
        m = int(round(float(minutes)))
    except Exception:
        m = 0
    hours, mins = divmod(m, 60)
    return f"{hours}:{mins:02d}"


def calculate_total_capacity_from_csv_rates(
    csv_rate_entries,
    log_interval_minutes=1,
    timestamps=None,
    is_lab_mode=False,
    values_in_kg=False,
):
    """
    Convert lbs/hr rates into total lbs and related stats.
    
    Enhanced to handle both regular and lab mode data correctly.
    
    Parameters
    ----------
    csv_rate_entries : iterable
        Sequence of lbs/hr rate samples.
    log_interval_minutes : int, optional
        Interval between samples in minutes. Only used for regular mode.
    timestamps : iterable, optional
        Timestamp data for lab mode calculations.
    is_lab_mode : bool, optional
        Whether to use irregular interval calculation for lab mode.
    values_in_kg : bool, optional
        Set to ``True`` if the provided rates are in kilograms per hour.
        When enabled the values are converted to pounds per hour before
        totals are computed.
    """
    def _calc(entries):
        if is_lab_mode and timestamps is not None:
            return _calculate_capacity_lab_mode(
                timestamps, entries, values_in_kg=values_in_kg
            )

        rates = []
        for r in entries:
            try:
                val = float(r)
            except (TypeError, ValueError):
                continue
            if not pd.isna(val):
                rates.append(val)

        if not rates:
            return {
                "total_capacity_lbs": 0,
                "average_rate_lbs_per_hr": 0,
                "max_rate_lbs_per_hr": 0,
                "min_rate_lbs_per_hr": 0,
            }

        if values_in_kg:
            rates = [r * 2.205 for r in rates]

        total_lbs = sum(val * (log_interval_minutes / 60.0) for val in rates)
        avg_rate = sum(rates) / len(rates)

        return {
            "total_capacity_lbs": total_lbs,
            "average_rate_lbs_per_hr": avg_rate,
            "max_rate_lbs_per_hr": max(rates),
            "min_rate_lbs_per_hr": min(rates),
        }

    return df_processor.process_with_cleanup(csv_rate_entries, _calc)

def _calculate_capacity_lab_mode(timestamps, rates, *, values_in_kg=False):
    """Calculate capacity totals using actual time intervals for lab mode data."""
    # Convert to list to avoid pandas negative index issues
    timestamps = list(timestamps)
    rates = list(rates)

    if len(timestamps) < 2 or len(rates) < 2:
        return {
            "total_capacity_lbs": 0,
            "average_rate_lbs_per_hr": 0,
            "max_rate_lbs_per_hr": 0,
            "min_rate_lbs_per_hr": 0,
        }
    
    total_lbs = 0
    valid_rates = []
    
    for i in range(len(timestamps) - 1):
        try:
            current_rate = float(rates[i])
            if pd.isna(current_rate):
                continue

            if values_in_kg:
                current_rate *= 2.205
                
            # Parse timestamps
            current_time = pd.to_datetime(timestamps[i])
            next_time = pd.to_datetime(timestamps[i + 1])
            
            # Calculate actual time interval in hours
            time_diff_hours = (next_time - current_time).total_seconds() / 3600
            
            # Add production for this interval
            total_lbs += current_rate * time_diff_hours
            valid_rates.append(current_rate)
            
        except (ValueError, TypeError):
            continue
    
    # Add the last rate for statistics
    try:
        last_rate = float(rates[-1])
        if not pd.isna(last_rate):
            if values_in_kg:
                last_rate *= 2.205
            valid_rates.append(last_rate)
    except (ValueError, TypeError, IndexError):
        pass
    
    if not valid_rates:
        return {
            "total_capacity_lbs": 0,
            "average_rate_lbs_per_hr": 0,
            "max_rate_lbs_per_hr": 0,
            "min_rate_lbs_per_hr": 0,
        }
    
    return {
        "total_capacity_lbs": total_lbs,
        "average_rate_lbs_per_hr": sum(valid_rates) / len(valid_rates),
        "max_rate_lbs_per_hr": max(valid_rates),
        "min_rate_lbs_per_hr": min(valid_rates),
    }

def _calculate_objects_lab_mode(timestamps, rates):
    """Calculate object totals using actual time intervals for lab mode data."""
    # Convert to list to avoid pandas negative index issues
    timestamps = list(timestamps)
    rates = list(rates)

    if len(timestamps) < 2 or len(rates) < 2:
        return {
            "total_objects": 0,
            "average_rate_obj_per_min": 0,
            "max_rate_obj_per_min": 0,
            "min_rate_obj_per_min": 0,
        }
    
    total_objects = 0
    valid_rates = []
    
    for i in range(len(timestamps) - 1):
        try:
            current_rate = float(rates[i])
            if pd.isna(current_rate):
                continue
                
            # Parse timestamps
            current_time = pd.to_datetime(timestamps[i])
            next_time = pd.to_datetime(timestamps[i + 1])
            
            # Calculate actual time interval in minutes
            time_diff_minutes = (next_time - current_time).total_seconds() / 60

            # Add production for this interval with scaling factor
            total_objects += (
                current_rate * time_diff_minutes * LAB_OBJECT_SCALE_FACTOR
            )
            valid_rates.append(current_rate)
            
        except (ValueError, TypeError):
            continue
    
    # Add the last rate for statistics
    try:
        last_rate = float(rates[-1])
        if not pd.isna(last_rate):
            valid_rates.append(last_rate)
    except (ValueError, TypeError, IndexError):
        pass
    
    if not valid_rates:
        return {
            "total_objects": 0,
            "average_rate_obj_per_min": 0,
            "max_rate_obj_per_min": 0,
            "min_rate_obj_per_min": 0,
        }
    
    return {
        "total_objects": total_objects,
        "average_rate_obj_per_min": sum(valid_rates) / len(valid_rates),
        "max_rate_obj_per_min": max(valid_rates),
        "min_rate_obj_per_min": min(valid_rates),
    }


def calculate_total_objects_from_csv_rates(csv_rate_entries, log_interval_minutes=1,
                                         timestamps=None, is_lab_mode=False):
    """
    Convert objects/min rates into total objects.
    
    Enhanced to handle both regular and lab mode data correctly.
    """
    def _calc(entries):
        if is_lab_mode and timestamps is not None:
            return _calculate_objects_lab_mode(timestamps, entries)

        rates = []
        for r in entries:
            try:
                val = float(r)
            except (TypeError, ValueError):
                continue
            if not pd.isna(val):
                rates.append(val)

        if not rates:
            return {
                "total_objects": 0,
                "average_rate_obj_per_min": 0,
                "max_rate_obj_per_min": 0,
                "min_rate_obj_per_min": 0,
            }

        total_objs = sum(val * log_interval_minutes for val in rates)
        avg_rate = sum(rates) / len(rates)

        return {
            "total_objects": total_objs,
            "average_rate_obj_per_min": avg_rate,
            "max_rate_obj_per_min": max(rates),
            "min_rate_obj_per_min": min(rates),
        }

    return df_processor.process_with_cleanup(csv_rate_entries, _calc)

from hourly_data_saving import EXPORT_DIR as METRIC_EXPORT_DIR, get_historical_data

log_level = os.environ.get("LOG_LEVEL", "INFO").upper()
logging.basicConfig(
    level=getattr(logging, log_level, logging.INFO),
    format="%(asctime)s - %(name)s - %(levelname)s - %(message)s",
)
logger = logging.getLogger(__name__)
if not logging.getLogger().handlers:
    logging.getLogger().addHandler(logging.StreamHandler())



def draw_header(c, width, height, page_number=None, *, lang="en"):
    """Draw the header section on each page with optional page number"""
    global FONT_DEFAULT, FONT_BOLD
    # Determine directories to search for the font
    if getattr(sys, "frozen", False):
        # When frozen with PyInstaller, resources may be located next to the
        # executable or in the temporary _MEIPASS directory.  Search both.
        base_dir = getattr(sys, "_MEIPASS", "")
        exec_dir = os.path.dirname(getattr(sys, "executable", ""))
        search_dirs = [
            base_dir,
            os.path.join(base_dir, "assets"),
            exec_dir,
            os.path.join(exec_dir, "assets"),
            os.path.join(exec_dir, "_internal"),
            os.path.join(exec_dir, "_internal", "assets"),
        ]
    else:
        base_dir = os.path.dirname(os.path.abspath(__file__))
        search_dirs = [base_dir, os.path.join(base_dir, "assets")]
    
    # Check what font files actually exist in the search directories
    for d in search_dirs:
        logger.debug(f"Checking directory: {d}")
        try:
            files_in_dir = [f for f in os.listdir(d) if f.lower().endswith('.ttf')]
            logger.debug(f"TTF files found in {d}: {files_in_dir}")
        except Exception as e:
            logger.debug(f"Error listing {d}: {e}")
    
    # Try different possible filenames for Audiowide font
    possible_font_files = [
        'Audiowide-Regular.ttf',  # This is the actual Google Fonts filename
        'Audiowide.ttf',
        'audiowide-regular.ttf',
        'audiowide.ttf'
    ]

    # Possible filenames for the Japanese default font
    possible_jp_fonts = [
        'NotoSansJP-Regular.otf',
        'NotoSansJP-Regular.ttf',
        'NotoSansJP.otf',
        'NotoSansJP.ttf'
    ]
    
    font_enpresor = FONT_BOLD  # Default fallback
    chosen_path = None
    jp_font_path = None

    for d in search_dirs:
        for font_filename in possible_font_files:
            font_path = os.path.join(d, font_filename)
            logger.debug(f"Trying font file: {font_path}")

            if os.path.isfile(font_path):
                try:
                    pdfmetrics.registerFont(TTFont('Audiowide', font_path))
                    font_enpresor = 'Audiowide'
                    chosen_path = font_path
                    logger.info(f"Audiowide font loaded from: {font_path}")
                    break
                except Exception as e:
                    logger.debug(f"\u274C Error registering font from {font_path}: {e}")
        if chosen_path:
            break

    # Search for Japanese font
    for d in search_dirs:
        for font_filename in possible_jp_fonts:
            jp_path = os.path.join(d, font_filename)
            logger.debug(f"Trying JP font file: {jp_path}")
            if os.path.isfile(jp_path):
                try:
                    pdfmetrics.registerFont(TTFont('NotoSansJP', jp_path))
                    jp_font_path = jp_path
                    logger.info(f"Japanese font loaded from: {jp_path}")
                    break
                except Exception as e:
                    logger.debug(f"\u274C Error registering font from {jp_path}: {e}")
        if jp_font_path:
            break

    if not chosen_path:
        logger.debug("\u26A0\ufe0f  No Audiowide font file found.")
        logger.debug("The file you downloaded might be named 'Audiowide-Regular.ttf'")
        logger.debug("Either rename it to 'Audiowide.ttf' or ensure 'Audiowide-Regular.ttf' is in one of:")
        for d in search_dirs:
            logger.debug(d)

    # Update global default fonts depending on language
    if lang == "ja" and jp_font_path:
        FONT_DEFAULT = "NotoSansJP"
        FONT_BOLD = "NotoSansJP"
    else:
        FONT_DEFAULT = "Helvetica"
        FONT_BOLD = "Helvetica-Bold"

    # Document title
    title_size = 24
    x_center = width / 2
    satake = "Satake "
    enpresor = "ENPRESOR"
    data_rep = tr("data_report", lang)
    font_default = FONT_BOLD
    
    # Calculate widths for centering
    w_sat = c.stringWidth(satake, font_default, title_size)
    w_enp = c.stringWidth(enpresor, font_enpresor, title_size)
    w_dat = c.stringWidth(data_rep, font_default, title_size)
    start_x = x_center - (w_sat + w_enp + w_dat) / 2
    y_title = height - 50
    
    # Draw "Satake " in black
    c.setFont(font_default, title_size)
    c.setFillColor(colors.black)
    c.drawString(start_x, y_title, satake)
    
    # Draw "Enpresor" in red with Audiowide font (if available)
    c.setFont(font_enpresor, title_size)
    c.setFillColor(colors.red)
    c.drawString(start_x + w_sat, y_title, enpresor)
    logger.debug(f"Drawing 'Enpresor' with font: {font_enpresor}")
    
    # Draw " Data Report" in black
    c.setFont(font_default, title_size)
    c.setFillColor(colors.black)
    c.drawString(start_x + w_sat + w_enp, y_title, data_rep)

    # Date stamp
    date_str = datetime.datetime.now().strftime('%m/%d/%Y')
    c.setFont(FONT_DEFAULT, 10)
    c.setFillColor(colors.black)
    c.drawCentredString(x_center, height - 70, date_str)
    
    # Add page number in bottom right corner
    if page_number is not None:
        margin = 40  # Same margin as used in layout
        c.setFont(FONT_DEFAULT, 10)
        c.setFillColor(colors.black)
        page_text = tr("page_label", lang).format(page=page_number)
        # Position: right margin minus text width, bottom margin
        text_width = c.stringWidth(page_text, FONT_DEFAULT, 10)
        c.drawString(width - margin - text_width, margin - 10, page_text)
    
    return height - 100  # Return the Y position where content can start



def draw_global_summary(
    c,
    csv_parent_dir,
    x0,
    y0,
    total_w,
    available_height,
    *,
    is_lab_mode=False,
    lang="en",
    values_in_kg=False,
):
    """Draw the global summary sections (totals, pie, trend, counts)"""
    machines = sorted(
        [d for d in os.listdir(csv_parent_dir)
         if os.path.isdir(os.path.join(csv_parent_dir, d)) and d.isdigit()]
    )

    # Attempt to load machine count from the saved layout (All Machines view)
    layout_machine_count = None
    try:
        script_dir = os.path.dirname(os.path.abspath(__file__))
        layout_path = os.path.join(script_dir, "data", "floor_machine_layout.json")
        if os.path.isfile(layout_path):
            with open(layout_path) as f:
                data = json.load(f)
            layout_machine_count = len(
                data.get("machines", {}).get("machines", [])
            )
    except Exception as exc:
        logger.warning(f"Unable to read layout file: {exc}")

    machine_count = layout_machine_count if layout_machine_count is not None else len(machines)
    
    # Calculate section heights
    h1 = available_height * 0.1  # Totals
    h2 = available_height * 0.35  # Pie and trend
    h4 = available_height * 0.15  # Counts
    spacing_gap = 10
    
    current_y = y0 + available_height
    
    # Section dimensions
    w_left = total_w * 0.4
    w_right = total_w * 0.6
    
    # Aggregate global data
    total_capacity = total_accepts = total_rejects = 0
    total_objects = total_removed = 0
    for m in machines:
        fp = os.path.join(csv_parent_dir, m, 'last_24h_metrics.csv')
        if os.path.isfile(fp):
            df = df_processor.safe_read_csv(fp)
            if 'capacity' in df.columns:
                stats = calculate_total_capacity_from_csv_rates(
                    df['capacity'],
                    timestamps=df['timestamp'] if is_lab_mode else None,
                    is_lab_mode=is_lab_mode,
                    values_in_kg=values_in_kg,
                )
                total_capacity += stats['total_capacity_lbs']





            ac = next((c for c in df.columns if c.lower()=='accepts'), None)
            rj = next((c for c in df.columns if c.lower()=='rejects'), None)
            if is_lab_mode:
                if ac:
                    stats = calculate_total_objects_from_csv_rates(
                        df[ac],
                        timestamps=df['timestamp'],
                        is_lab_mode=True,
                    )
                    total_accepts += stats['total_objects'] * LAB_WEIGHT_MULTIPLIER
                if rj:
                    stats = calculate_total_objects_from_csv_rates(
                        df[rj],
                        timestamps=df['timestamp'],
                        is_lab_mode=True,
                    )
                    total_rejects += stats['total_objects'] * LAB_WEIGHT_MULTIPLIER

            else:
                if ac:
                    stats = calculate_total_capacity_from_csv_rates(
                        df[ac],
                        timestamps=df['timestamp'] if is_lab_mode else None,
                        is_lab_mode=is_lab_mode,




                        values_in_kg=values_in_kg,
                    )
                    total_accepts += stats['total_capacity_lbs']
                if rj:
                    stats = calculate_total_capacity_from_csv_rates(
                        df[rj],




                        timestamps=df['timestamp'] if is_lab_mode else None,
                        is_lab_mode=is_lab_mode,


                        values_in_kg=values_in_kg,
                    )
                    total_rejects += stats['total_capacity_lbs']







    # Section 1: Totals
    y_sec1 = current_y - h1
    c.setFillColor(colors.HexColor('#1f77b4'))
    c.rect(x0, y_sec1, total_w, h1, fill=1, stroke=0)
    c.setFillColor(colors.white); c.setFont(FONT_BOLD, 10)
    c.drawString(x0+10, y_sec1+h1-14, tr('24hr_totals', lang))
    col_w = total_w / 4
    labels = [
        tr('machines_label', lang),
        tr('processed_label', lang),
        tr('accepted_label', lang),
        tr('rejected_label', lang),
    ]
    if is_lab_mode:
        accepts_fmt = f"{total_accepts:,.2f} lbs"
        rejects_fmt = f"{total_rejects:,.2f} lbs"
    else:
        accepts_fmt = f"{int(total_accepts):,} lbs"
        rejects_fmt = f"{int(total_rejects):,} lbs"

    values = [
        f"{machine_count}",
        f"{int(total_capacity):,} lbs",
        accepts_fmt,
        rejects_fmt,
    ]
    c.setFont(FONT_BOLD, 12)
    for i,label in enumerate(labels):
        lw = c.stringWidth(label, FONT_BOLD, 12)
        c.drawString(x0 + col_w*i + (col_w - lw)/2, y_sec1 + h1/2 - 4, label)
    c.setFont(FONT_BOLD, 14)
    for i,val in enumerate(values):
        vw = c.stringWidth(val, FONT_BOLD, 14)
        c.drawString(x0 + col_w*i + (col_w - vw)/2, y_sec1 + h1/2 - 22, val)
    c.setStrokeColor(colors.black)
    c.rect(x0, y_sec1, total_w, h1)

    # Section 2: Pie global accepts/rejects
    y_sec2 = y_sec1 - h2 - spacing_gap
    c.setStrokeColor(colors.black)
    c.rect(x0, y_sec2, w_left, h2)
    c.setFont(FONT_BOLD,12); c.setFillColor(colors.black)
    c.drawCentredString(x0+w_left/2, y_sec2+h2-15, tr('total_accepts_rejects_title', lang))
    
    # Draw pie chart logic (keeping your existing pie chart code)
    pad=10; lh=20
    aw,ah=w_left-2*pad,h2-2*pad-lh
    psz=min(aw,ah)*0.85*1.1
    px,py=x0+pad+(aw-psz)/2,y_sec2+pad+lh+(ah-psz)/2-ah*0.1
    
    # Draw pie
    d=Drawing(psz,psz); pie=Pie()
    pie.x=pie.y=0; pie.width=pie.height=psz
    pie.startAngle = -30
    pie.direction = 'clockwise'
    pie.data=[total_accepts,total_rejects]
    pie.slices[0].fillColor=colors.green; pie.slices[1].fillColor=colors.red
    pie.sideLabels = False
    d.add(pie)
    
    c.saveState()
    c.translate(px + psz/2, py + psz/2)
    c.rotate(-30)
    renderPDF.draw(d, c, -psz/2, -psz/2)
    c.restoreState()
    
    # Manual labels with percentages
    total = total_accepts + total_rejects
    if total > 0:
        values = [total_accepts, total_rejects]
        percentages = [(val/total)*100 for val in values]
        angles = [45, -50]
        
        labels_tr = [tr('accepts', lang), tr('rejects', lang)]
        for i, (label, pct, angle) in enumerate(zip(labels_tr, percentages, angles)):
            angle_rad = math.radians(angle)
            radius = psz/2 * 0.9
            cx = px + psz/2 + math.cos(angle_rad) * radius
            cy = py + psz/2 + math.sin(angle_rad) * radius
            line_len = 20
            ex = cx + math.cos(angle_rad) * line_len
            ey = cy + math.sin(angle_rad) * line_len
            
            c.setStrokeColor(colors.black)
            c.setLineWidth(1)
            c.line(cx, cy, ex, ey)
            
            c.setFont(FONT_BOLD, 8)
            c.setFillColor(colors.black)
            label_text = f"{label}"
            pct_text = f"{pct:.1f}%"
            
            if math.cos(angle_rad) >= 0:
                c.drawString(ex + 3, ey + 2, label_text)
                c.setFont(FONT_DEFAULT, 7)
                c.drawString(ex + 3, ey - 8, pct_text)
            else:
                label_width = c.stringWidth(label_text, FONT_BOLD, 8)
                pct_width = c.stringWidth(pct_text, FONT_DEFAULT, 7)
                c.drawString(ex - 3 - label_width, ey + 2, label_text)
                c.setFont(FONT_DEFAULT, 7)
                c.drawString(ex - 3 - pct_width, ey - 8, pct_text)

    # Section 3: Trend graph
    c.rect(x0+w_left, y_sec2, w_right, h2)
    c.setFont(FONT_BOLD,12); c.setFillColor(colors.black)
    c.drawCentredString(x0+w_left+w_right/2, y_sec2+h2-15, tr('production_rates_title', lang))
    
    # Your existing trend graph code here
    all_t, mx, series = [], 0, []
    
    for m in machines:
        fp = os.path.join(csv_parent_dir, m, 'last_24h_metrics.csv')
        if os.path.isfile(fp):
            try:
                df = df_processor.safe_read_csv(fp, parse_dates=['timestamp'])
                if 'capacity' in df.columns and 'timestamp' in df.columns and not df.empty:
                    valid_data = df.dropna(subset=['timestamp', 'capacity'])
                    if not valid_data.empty:
                        t = valid_data['timestamp']
                        capacity_vals = valid_data['capacity']
                        if not all_t:
                            base_time = t.min()
                        else:
                            base_time = min(min(all_t), t.min())
                        pts = [((ts - base_time).total_seconds() / 3600.0, float(v)) 
                               for ts, v in zip(t, capacity_vals)]
                        series.append((m, pts))
                        all_t.extend(t)
                        mx = max(mx, capacity_vals.max())
            except Exception as e:
                logger.error(f"Error processing trend data for machine {m}: {e}")
    
    # Draw the trend graph
    tp=10; bw, bh=w_right-2*tp, h2-2*tp
    tw,th=bw*0.68*1.1,bh*0.68*1.1; sl=w_right*0.05
    gx=x0+w_left+tp+(bw-tw)/2-sl; gy=y_sec2+tp+(bh-th)/2
    
    if series:
        dln=Drawing(tw,th); lp=LinePlot()
        lp.x=lp.y=0; lp.width=tw; lp.height=th; 
        lp.data=[pts for _,pts in series]
        
        cols=[colors.blue,colors.red,colors.green,colors.orange,colors.purple]
        for i in range(len(series)): 
            if i < len(cols):
                lp.lines[i].strokeColor=cols[i]; 
                lp.lines[i].strokeWidth=1.5
        
        xs=[x for _,pts in series for x,_ in pts]
        if xs:
            lp.xValueAxis.valueMin,lp.xValueAxis.valueMax=min(xs),max(xs)
            step=(max(xs)-min(xs))/6 if max(xs) > min(xs) else 1
            lp.xValueAxis.valueSteps=[min(xs)+j*step for j in range(7)]
            
            if all_t:
                base_time = min(all_t)
                lp.xValueAxis.labelTextFormat=lambda v:(base_time+timedelta(hours=v)).strftime('%H:%M')
                lp.xValueAxis.labels.angle,lp.xValueAxis.labels.boxAnchor=45,'n'
        
        lp.yValueAxis.valueMin,lp.yValueAxis.valueMax=0,mx*1.1 if mx else 1
        lp.yValueAxis.valueSteps=None
        dln.add(lp); renderPDF.draw(dln,c,gx,gy)
        
        # Draw legend
        lx,ly=gx+tw+10,y_sec2+h2-30
        for idx,(m,_) in enumerate(series):
            if idx < len(cols):
                c.setStrokeColor(cols[idx]); c.setLineWidth(2)
                yL=ly-idx*15; c.line(lx,yL,lx+10,yL)
                c.setFont(FONT_DEFAULT,8); c.setFillColor(colors.black)
                c.drawString(lx+15,yL-3,f"{tr('machine_label', lang)} {m}")
    else:
        c.setFont(FONT_DEFAULT,12); c.setFillColor(colors.gray)
        c.drawCentredString(x0+w_left+w_right/2, y_sec2+h2/2, tr('no_data_available', lang))

    # Section 4: Counts
    y_sec4 = y_sec2 - h4 - spacing_gap
    c.rect(x0, y_sec4, total_w, h4)
    c.setFillColor(colors.HexColor('#1f77b4')); c.rect(x0, y_sec4, total_w, h4, fill=1, stroke=0)
    
    total_objs = total_objects
    total_rem = total_removed
    
    c.setFillColor(colors.white); c.setFont(FONT_BOLD,10)
    c.drawString(x0+10, y_sec4+h4-14, tr('counts_title', lang))
    labs4=[
        tr('total_objects_processed_label', lang),
        tr('total_impurities_removed_label', lang),
    ]
    vals4=[f"{int(total_objs):,}",f"{int(total_rem):,}"]
    half=total_w/2; c.setFont(FONT_BOLD,12)
    for i,lab in enumerate(labs4):
        lw=c.stringWidth(lab,FONT_BOLD,12)
        c.drawString(x0+half*i+(half-lw)/2,y_sec4+h4/2+8,lab)
    c.setFont(FONT_BOLD,14)
    for i,val in enumerate(vals4):
        vw=c.stringWidth(val,FONT_BOLD,14)
        c.drawString(x0+half*i+(half-vw)/2,y_sec4+h4/2-14,val)
    c.setFillColor(colors.black)
    c.setStrokeColor(colors.black)
    c.rect(x0, y_sec4, total_w, h4)
    
    # Return the Y position where the next content should start
    return y_sec4 - spacing_gap

def calculate_global_max_firing_average(csv_parent_dir, machines=None, *, is_lab_mode: bool = False):
    """Calculate the global maximum firing value.

    When ``machines`` is provided, only those machine IDs are considered.
    In lab mode the maximum is based on total counts rather than averages.
    """
    if machines is None:
        machines = sorted(
            d
            for d in os.listdir(csv_parent_dir)
            if os.path.isdir(os.path.join(csv_parent_dir, d)) and d.isdigit()
        )

    global_max = 0

    for machine in machines:
        fp = os.path.join(csv_parent_dir, machine, 'last_24h_metrics.csv')
        if os.path.isfile(fp):
            try:
                df = df_processor.safe_read_csv(fp)
                ts = df.get('timestamp') if is_lab_mode else None
                # Find counter values for this machine
                for i in range(1, 13):
                    col_name = next((c for c in df.columns if c.lower() == f'counter_{i}'), None)
                    if col_name and col_name in df.columns:
                        if is_lab_mode:
                            stats = calculate_total_objects_from_csv_rates(
                                df[col_name],
                                timestamps=ts,
                                is_lab_mode=True,
                            )
                            val = stats['total_objects']
                        else:
                            val = df[col_name].mean()
                        if not pd.isna(val):
                            global_max = max(global_max, val)
            except Exception as e:
                logger.error(f"Error calculating max for machine {machine}: {e}")
    
    return global_max


def enhanced_calculate_stats_for_machine(csv_parent_dir, machine, *, is_lab_mode=False):
    """Return aggregated production stats for a machine.

    This helper reads ``last_24h_metrics.csv`` for ``machine`` using
    :func:`df_processor.safe_read_csv` and computes totals for common metrics.
    ``df_processor.process_with_cleanup`` is used when running the calculation
    helpers to ensure any temporary pandas objects are cleaned up.
    """
    fp = os.path.join(csv_parent_dir, str(machine), "last_24h_metrics.csv")
    if not os.path.isfile(fp):
        return {
            "capacity_lbs": 0,
            "accepts_lbs": 0,
            "rejects_lbs": 0,
            "objects": 0,
            "removed": 0,
            "running_mins": 0,
            "stopped_mins": 0,
        }

    df = df_processor.safe_read_csv(fp)
    if df.empty:
        return {
            "capacity_lbs": 0,
            "accepts_lbs": 0,
            "rejects_lbs": 0,
            "objects": 0,
            "removed": 0,
            "running_mins": 0,
            "stopped_mins": 0,
        }

    ts = df.get("timestamp") if is_lab_mode else None

    def calc_cap(series):
        return calculate_total_capacity_from_csv_rates(series, timestamps=ts, is_lab_mode=is_lab_mode)

    def calc_obj(series):
        return calculate_total_objects_from_csv_rates(series, timestamps=ts, is_lab_mode=is_lab_mode)

    capacity_total = 0
    if "capacity" in df.columns:
        capacity_total = df_processor.process_with_cleanup(df["capacity"], calc_cap)["total_capacity_lbs"]

    accepts_total = 0
    ac_col = next((c for c in df.columns if c.lower() == "accepts"), None)
    if ac_col:
        accepts_total = df_processor.process_with_cleanup(df[ac_col], calc_cap)["total_capacity_lbs"]

    rejects_total = 0
    rj_col = next((c for c in df.columns if c.lower() == "rejects"), None)
    if rj_col:
        rejects_total = df_processor.process_with_cleanup(df[rj_col], calc_cap)["total_capacity_lbs"]

    objects_total = 0
    if "objects_per_min" in df.columns:
        objects_total = df_processor.process_with_cleanup(df["objects_per_min"], calc_obj)["total_objects"]

    removed_total = 0
    for i in range(1, 13):
        col = next((c for c in df.columns if c.lower() == f"counter_{i}"), None)
        if col:
            removed_total += df_processor.process_with_cleanup(df[col], calc_obj)["total_objects"]

    running_mins = df.get("running", pd.Series(dtype=float)).sum() if "running" in df.columns else 0
    stopped_mins = df.get("stopped", pd.Series(dtype=float)).sum() if "stopped" in df.columns else 0

    return {
        "capacity_lbs": capacity_total,
        "accepts_lbs": accepts_total,
        "rejects_lbs": rejects_total,
        "objects": objects_total,
        "removed": removed_total,
        "running_mins": running_mins,
        "stopped_mins": stopped_mins,
    }


def load_machine_settings(csv_parent_dir, machine):
    """Load machine settings from a JSON file if available."""
    path = os.path.join(csv_parent_dir, str(machine), "settings.json")
    if os.path.isfile(path):
        try:




            with open(path) as f:
                return json.load(f)
        except Exception as exc:
            logger.warning(f"Unable to read settings for machine {machine}: {exc}")
    return {}







def draw_machine_settings_section(c, x0, y0, total_w, section_h, settings, *, lang="en"):
    """Draw a 6x6 grid of machine settings with merged cells."""


    c.saveState()

    rows, cols = 6, 6
    row_h = section_h / rows
    col_w = total_w / cols

    get = lambda key: _lookup_setting(settings, key)

    data = [
        [tr('machine_settings_title', lang), "", "Calibration", "", "", ""],
        [
            "Ejector Delay:",
            get("Settings.Ejectors.PrimaryDelay"),
            "Product Lights Target Values",
            "",
            "Background:",
            "",
        ],
        [
            "Ejector Dwell:",
            get("Settings.Ejectors.PrimaryDwell"),
            "R:",
            get("Settings.Calibration.FrontProductRed"),
            "R:",
            get("Settings.Calibration.FrontBackgroundRed"),
        ],
        [
            "Pixel Overlap:",
            get("Settings.Ejectors.PixelOverlap"),
            "G:",
            get("Settings.Calibration.FrontProductGreen"),
            "G:",
            get("Settings.Calibration.FrontBackgroundGreen"),
        ],
        [
            "Non Object Band:",
            get("Settings.Calibration.NonObjectBand"),
            "B:",
            get("Settings.Calibration.FrontProductBlue"),
            "B:",
            get("Settings.Calibration.FrontBackgroundBlue"),
        ],
        [
            "Erosion:",
            get("Settings.ColorSort.Config.Erosion"),
            "LED Drive %:",
            get("Settings.Calibration.LedDriveForGain"),
            "",
            "",
        ],
    ]

    # Cell merge definitions: (row, col) -> (rowspan, colspan)
    merges = {
        (0, 0): (1, 2),  # "Machine Settings" spanning two columns
        (0, 2): (1, 4),  # "Calibration" spanning remaining columns
        (1, 2): (1, 2),  # "Product Lights Target Values" header
        (1, 4): (1, 2),  # "Background" header
    }



    # Map each cell to the start of its merge region
    merged_to = {}

    for (r, c_idx), (rs, cs) in merges.items():
        for rr in range(r, r + rs):
            for cc in range(c_idx, c_idx + cs):
                merged_to[(rr, cc)] = (r, c_idx)


    # Draw base grid
    c.setStrokeColor(colors.black)
    for i in range(rows + 1):
        c.line(x0, y0 + i * row_h, x0 + total_w, y0 + i * row_h)
    for j in range(cols + 1):

        c.line(x0 + j * col_w, y0, x0 + j * col_w, y0 + section_h)


    # Overlay merged cell rectangles to hide interior lines

    for (r, c_idx), (rs, cs) in merges.items():
        x = x0 + c_idx * col_w
        y = y0 + section_h - (r + rs) * row_h
        w = cs * col_w
        h = rs * row_h
        c.setFillColor(colors.white)
        c.rect(x, y, w, h, fill=1, stroke=0)
        c.setStrokeColor(colors.black)
        c.rect(x, y, w, h, fill=0, stroke=1)

    # Ensure subsequent text renders in black
    c.setFillColor(colors.black)


    # Draw cell text with optional blue background for missing values

    for r, row in enumerate(data):
        for j, cell in enumerate(row):
            if merged_to.get((r, j), (r, j)) != (r, j):
                # Skip cells that are part of a merge but not the top-left
                continue
            rs, cs = merges.get((r, j), (1, 1))
            x = x0 + j * col_w
            y = y0 + section_h - (r + rs) * row_h
            w = cs * col_w
            h = rs * row_h
            text = str(cell)

            is_data_cell = r >= 1 and j % 2 == 1
            fill_color = colors.white if is_data_cell else colors.lightblue
            if is_data_cell and text in {"N/A", "", "None"}:
                fill_color = colors.lightblue

            c.setFillColor(fill_color)
            c.rect(x, y, w, h, fill=1, stroke=0)
            c.setStrokeColor(colors.black)
            c.rect(x, y, w, h, fill=0, stroke=1)

            c.setFillColor(colors.black)
            tx = x + 2
            ty = y + h - 8
            if r == 0 or j % 2 == 0:
                c.setFont(FONT_BOLD, 6)
            else:
                c.setFont(FONT_DEFAULT, 6)
            c.drawString(tx, ty, text)

    c.restoreState()


def _bool_from_setting(val):
    """Return True if setting value represents a true value."""
    if isinstance(val, str):
        return val.strip().lower() in {"1", "true", "yes", "on"}
    return bool(val)


def draw_sensitivity_grid(
    c,
    x0,
    y0,
    total_w,
    section_h,
    settings,
    primary_num,
    *,
    lang="en",
    is_lab_mode=False,
):
    """Draw a grid of settings for a single sensitivity.

    When ``is_lab_mode`` is ``True`` a new column is added on the left that
    spans all rows and displays the sample image for the sensitivity.
    """

    c.saveState()

    rows = 5
    base_cols = 8
    extra_col = 1 if is_lab_mode else 0
    cols = base_cols + extra_col
    row_h = section_h / rows
    col_w = total_w / cols

    get = lambda key: _lookup_setting(settings, key)

    p = primary_num

    sample_image = get(f"Settings.ColorSort.Primary{p}.SampleImage")

    if is_lab_mode:
        first_row = [
            {"image": sample_image},
            f"Sensitivity: {p}",
            "",
            "x",
            "y",
            "z",
            "And Mode:",
            get(f"Settings.ColorSort.Primary{p}.FrontAndRearLogic"),
            "",
        ]
    else:
        first_row = [
            f"Sensitivity: {p}",
            sample_image,
            "x",
            "y",
            "z",
            "And Mode:",
            get(f"Settings.ColorSort.Primary{p}.FrontAndRearLogic"),
            "",
        ]

    row_prefix = [""] if is_lab_mode else []

    type_val = get(f"Settings.ColorSort.Primary{p}.TypeId")
<<<<<<< HEAD
    type_display = (
        {"0": "Ellipsoid", "1": "Grid"}.get(str(type_val), type_val)
        if is_lab_mode
        else type_val
    )
=======
>>>>>>> 1a8a80bd

    data = [
        first_row,
        [
            *row_prefix,
            "Name:",
            get(f"Settings.ColorSort.Primary{p}.Name"),
            "Position:",
            get(f"Settings.ColorSort.Primary{p}.EllipsoidCenterX"),
            get(f"Settings.ColorSort.Primary{p}.EllipsoidCenterY"),
            get(f"Settings.ColorSort.Primary{p}.EllipsoidCenterZ"),
            "Ejector Delay Offset:",
            get(f"Settings.ColorSort.Primary{p}.EjectorDelayOffset"),
        ],
        [
            *row_prefix,
            "Sensitivity:",
            get(f"Settings.ColorSort.Primary{p}.Sensitivity"),
            "Size:",
            get(f"Settings.ColorSort.Primary{p}.EllipsoidAxisLengthX"),
            get(f"Settings.ColorSort.Primary{p}.EllipsoidAxisLengthY"),
            get(f"Settings.ColorSort.Primary{p}.EllipsoidAxisLengthZ"),
            "Ejector Dwell Offset:",
            get(f"Settings.ColorSort.Primary{p}.EjectorDwellOffset"),
        ],
        [
            *row_prefix,
            "Type:",
<<<<<<< HEAD
            type_display,
=======
            (
                ("Ellipsoid" if str(type_val) == "0" else "Grid")
                if is_lab_mode and p == 7
                else type_val
            ),
>>>>>>> 1a8a80bd
            "Angle:",
            get(f"Settings.ColorSort.Primary{p}.EllipsoidRotationX"),
            get(f"Settings.ColorSort.Primary{p}.EllipsoidRotationY"),
            get(f"Settings.ColorSort.Primary{p}.EllipsoidRotationZ"),
            "",
            "",
        ],
        [
            *row_prefix,
            "Size:",
            get(f"Settings.ColorSort.Primary{p}.AreaSize"),
            "",
            "",
            "",
            "",
            "",
            "",
        ],
    ]

    merges = {(0, 0): (rows, 1)} if is_lab_mode else {}

    merged_to = {}

    for (r, c_idx), (rs, cs) in merges.items():
        for rr in range(r, r + rs):
            for cc in range(c_idx, c_idx + cs):
                merged_to[(rr, cc)] = (r, c_idx)

    c.setStrokeColor(colors.black)
    for i in range(rows + 1):
        c.line(x0, y0 + i * row_h, x0 + total_w, y0 + i * row_h)
    for j in range(cols + 1):
        c.line(x0 + j * col_w, y0, x0 + j * col_w, y0 + section_h)

    for r, row in enumerate(data):
        for j, cell in enumerate(row):
            if merged_to.get((r, j), (r, j)) != (r, j):
                continue
            rs, cs = merges.get((r, j), (1, 1))
            x = x0 + j * col_w
            y = y0 + section_h - (r + rs) * row_h
            w = cs * col_w
            h = rs * row_h
            text = str(cell)

            offset = 1 if is_lab_mode else 0
            is_image_cell = is_lab_mode and j == 0
            is_data_cell = (j - offset) % 2 == 1 if j >= offset else False
            fill_color = colors.white if is_data_cell or is_image_cell else colors.lightblue
            if is_data_cell and text in {"N/A", "", "None"}:
                fill_color = colors.lightblue

            c.setFillColor(fill_color)
            c.rect(x, y, w, h, fill=1, stroke=0)
            c.setStrokeColor(colors.black)
            c.rect(x, y, w, h, fill=0, stroke=1)

            if is_image_cell:
                try:
                    img_bytes = base64.b64decode(cell.get("image", ""))
                    img_reader = ImageReader(io.BytesIO(img_bytes))
                    c.drawImage(img_reader, x, y, width=w, height=h, preserveAspectRatio=True, anchor='c')
                except Exception:
                    c.setFillColor(colors.black)
                    c.setFont(FONT_DEFAULT, 6)
                    c.drawString(x + 2, y + h - 8, "Invalid image")
            else:
                c.setFillColor(colors.black)
                tx = x + 2
                ty = y + h - 8
                if (j - offset) % 2 == 0:
                    c.setFont(FONT_BOLD, 6)
                else:
                    c.setFont(FONT_DEFAULT, 6)
                c.drawString(tx, ty, text)

    c.restoreState()


def draw_sensitivity_sections(
    c,
    x0,
    y_start,
    total_w,
    section_h,
    settings,
    *,
    lang="en",
    is_lab_mode=False,
):
    """Draw grids for all active sensitivities and return new y position."""

    spacing = 10
    current_y = y_start
    for i in range(1, 13):
        active_val = _lookup_setting(
            settings, f"Settings.ColorSort.Primary{i}.IsAssigned", False
        )
        if _bool_from_setting(active_val):
            y_grid = current_y - section_h
            draw_sensitivity_grid(
                c,
                x0,
                y_grid,
                total_w,
                section_h,
                settings,
                i,
                lang=lang,
                is_lab_mode=is_lab_mode,
            )
            current_y = y_grid - spacing
    return current_y





def generate_report_filename(script_dir):
    """Generate date-stamped filename for the report"""
    # Get current date
    current_date = datetime.datetime.now()
    
    # Format: EnpresorReport_M_D_YYYY.pdf
    date_stamp = current_date.strftime('%m_%d_%Y')
    filename = f"EnpresorReport_{date_stamp}.pdf"
    
    # Create full path
    pdf_path = os.path.join(script_dir, filename)
    
    logger.debug(f"Generated filename: {filename}")
    logger.debug(f"Full path: {pdf_path}")

    return pdf_path


def fetch_last_24h_metrics(export_dir: str = METRIC_EXPORT_DIR):
    """Return the last 24 hours of metrics for all machines.

    This is a thin wrapper around :func:`hourly_data_saving.get_historical_data`
    that iterates over the machine directories found in ``export_dir``.
    """
    if not os.path.isdir(export_dir):
        return {}

    metrics = {}
    for machine in sorted(os.listdir(export_dir)):
        machine_path = os.path.join(export_dir, machine)
        if os.path.isdir(machine_path):
            metrics[machine] = get_historical_data(
                "24h", export_dir=export_dir, machine_id=machine
            )

    return metrics


def build_report(
    metrics: dict,
    pdf_path: str,
    *,
    use_optimized: bool = False,
    export_dir: str = METRIC_EXPORT_DIR,
    machines: list | None = None,
    include_global: bool = True,
    is_lab_mode: bool = False,
    values_in_kg: bool = False,
    lang: str = "en",
) -> None:
    """Generate a PDF report and write it to ``pdf_path``.

    ``metrics`` is currently unused but retained for compatibility with
    :func:`fetch_last_24h_metrics`.
    """

    if use_optimized:
        draw_layout_optimized(
            pdf_path,
            export_dir,
            machines=machines,
            include_global=include_global,
            lang=lang,
            is_lab_mode=is_lab_mode,
            values_in_kg=values_in_kg,
        )
    else:
        draw_layout_standard(
            pdf_path,
            export_dir,
            machines=machines,
            include_global=include_global,
            lang=lang,
            is_lab_mode=is_lab_mode,
            values_in_kg=values_in_kg,
        )

def draw_machine_sections(
    c,
    csv_parent_dir,
    machine,
    x0,
    y_start,
    total_w,
    available_height,
    global_max_firing=None,
    *,
    is_lab_mode=False,
    lang="en",
    values_in_kg=False,
    
):
   
    logger.warning(f"DEBUG MACHINE SECTIONS: machine={machine}, is_lab_mode={is_lab_mode}")

    """Draw the three sections for a single machine - OPTIMIZED FOR 2 MACHINES PER PAGE"""
    fp = os.path.join(csv_parent_dir, machine, 'last_24h_metrics.csv')
    if not os.path.isfile(fp):
        return y_start  # Return same position if no data
    
    try:
        df = df_processor.safe_read_csv(fp)
    except Exception as e:
        logger.error(f"Error reading data for machine {machine}: {e}")
        return y_start
    
    # OPTIMIZED DIMENSIONS FOR 2 MACHINES PER PAGE
    w_left = total_w * 0.4
    w_right = total_w * 0.6
    
    # Height allocation optimized for 2 machines
    pie_height = available_height * 0.75      # 35% for pie chart
    bar_height = available_height * 0.75      # 35% for bar chart  
    counts_height = available_height * 0.30   # 25% for counts (REDUCED!)
    spacing = 1  # Reduced spacing
    
    current_y = y_start
    
    # Section 1: Machine pie chart (left side)
    y_pie = current_y - pie_height
    ac_col = next((c for c in df.columns if c.lower()=='accepts'), None)
    rj_col = next((c for c in df.columns if c.lower()=='rejects'), None)
    run_col = next((c for c in df.columns if c.lower()=='running'), None)
    stop_col = next((c for c in df.columns if c.lower()=='stopped'), None)
    a_val = df[ac_col].sum() if ac_col else 0
    r_val = df[rj_col].sum() if rj_col else 0
    run_total = df[run_col].sum() if run_col else 0
    stop_total = df[stop_col].sum() if stop_col else 0
    
    # Draw pie chart section border
    c.setStrokeColor(colors.black)
    c.rect(x0, y_pie, w_left, pie_height)
    
    # Pie chart title
    title_pie = f"{tr('machine_label', lang)} {machine}"
    c.setFont(FONT_BOLD, 10)  # Smaller font
    c.setFillColor(colors.black)
    c.drawCentredString(x0 + w_left/2, y_pie + pie_height - 12, title_pie)
    
    if a_val > 0 or r_val > 0:
        # Draw pie chart with reduced padding
        pad, lh = 6, 12  # Reduced padding and label height
        aw, ah = w_left - 2*pad, pie_height - 2*pad - lh
        psz = min(aw, ah) * 0.7  # Slightly smaller pie
        px = x0 + pad + (aw - psz)/2
        py = y_pie + pad + lh + (ah - psz)/2
        
        d_pie = Drawing(psz, psz)
        p_pie = Pie()
        p_pie.x = p_pie.y = 0
        p_pie.width = p_pie.height = psz
        p_pie.startAngle = -30
        p_pie.direction = 'clockwise'
        p_pie.data = [a_val, r_val]
        p_pie.slices[0].fillColor = colors.green
        p_pie.slices[1].fillColor = colors.red
        p_pie.sideLabels = False
        d_pie.add(p_pie)
        
        c.saveState()
        c.translate(px + psz/2, py + psz/2)
        c.rotate(-30)
        renderPDF.draw(d_pie, c, -psz/2, -psz/2)
        c.restoreState()
        
        # Add labels with smaller fonts
        total_pie = a_val + r_val
        if total_pie > 0:
            percentages = [(a_val/total_pie)*100, (r_val/total_pie)*100]
            angles = [45, -52]
            labels = [tr('accepts', lang), tr('rejects', lang)]
            
            for i, (label, pct, angle) in enumerate(zip(labels, percentages, angles)):
                angle_rad = math.radians(angle)
                radius = psz/2 * 0.9
                cx = px + psz/2 + math.cos(angle_rad) * radius
                cy = py + psz/2 + math.sin(angle_rad) * radius
                ex = cx + math.cos(angle_rad) * 15  # Shorter line
                ey = cy + math.sin(angle_rad) * 15
                
                c.setStrokeColor(colors.black)
                c.setLineWidth(1)
                c.line(cx, cy, ex, ey)
                
                c.setFont(FONT_BOLD, 7)  # Smaller font
                c.setFillColor(colors.black)
                label_text = f"{label}"
                pct_text = f"{pct:.1f}%"
                
                if math.cos(angle_rad) >= 0:
                    c.drawString(ex + 2, ey + 1, label_text)
                    c.setFont(FONT_DEFAULT, 6)
                    c.drawString(ex + 2, ey - 6, pct_text)
                else:
                    label_width = c.stringWidth(label_text, FONT_BOLD, 7)
                    pct_width = c.stringWidth(pct_text, FONT_DEFAULT, 6)
                    c.drawString(ex - 2 - label_width, ey + 1, label_text)
                    c.setFont(FONT_DEFAULT, 6)
                    c.drawString(ex - 2 - pct_width, ey - 6, pct_text)
    else:
        c.setFont(FONT_DEFAULT, 8)
        c.setFillColor(colors.gray)
        c.drawCentredString(x0 + w_left/2, y_pie + pie_height/2, tr('no_data_available', lang))

    # Display runtime and stop time below the pie chart
    runtime_text = (
        f"{tr('run_time_label', lang)} {_minutes_to_hm(run_total)}  "
        f"{tr('stop_time_label', lang)} {_minutes_to_hm(stop_total)}"
    )
    c.setFont(FONT_DEFAULT, 8)
    c.setFillColor(colors.black)
    c.drawCentredString(x0 + w_left/2, y_pie + 4, runtime_text)

    # Section 2: Bar chart (right side) - IMPROVED VERSION
    c.setStrokeColor(colors.black)
    c.rect(x0 + w_left, y_pie, w_right, bar_height)
    
    title_key = 'sensitivity_firing_total_title' if is_lab_mode else 'sensitivity_firing_avg_title'
    title_bar = f"{tr('machine_label', lang)} {machine} - {tr(title_key, lang)}"
    c.setFont(FONT_BOLD, 12)  # Increased from 9 to 12
    c.setFillColor(colors.black)
    c.drawCentredString(x0 + w_left + w_right/2, y_pie + bar_height - 10, title_bar)
    
    # Draw bar chart with counter values
    counter_values = []
    for i in range(1, 13):
        col_name = next((c for c in df.columns if c.lower() == f'counter_{i}'), None)
        if col_name and col_name in df.columns:
            if is_lab_mode:
                stats = calculate_total_objects_from_csv_rates(
                    df[col_name],
                    timestamps=df['timestamp'] if 'timestamp' in df.columns else None,
                    is_lab_mode=True,
                )
                val = stats['total_objects']
            else:
                val = df[col_name].mean()
            if not pd.isna(val):
                counter_values.append((f"S{i}", val))

    if counter_values:
        # UPDATED: Reduced width by 5%, increased height by 5%
        tp_bar = 6
        bw_bar, bh_bar = w_right - 2*tp_bar, bar_height - 2*tp_bar - 12
        chart_w = bw_bar * 0.862  # Reduced from 0.908 to 0.862 (5% reduction)
        chart_h = bh_bar * 0.797  # Increased from 0.759 to 0.797 (5% increase)
        
        # Improved centering calculation
        chart_x = x0 + w_left + tp_bar + (bw_bar - chart_w)/2
        chart_y = y_pie + tp_bar + 12 + (bh_bar - 12 - chart_h)/2  # Better vertical centering
        
        num_bars = len(counter_values)
        bar_width = chart_w / (num_bars * 1.5)
        bar_spacing = chart_w / num_bars
        
        # Use global max if provided, otherwise use local max
        max_val = global_max_firing if global_max_firing and global_max_firing > 0 else max(val for _, val in counter_values)
        
        bar_colors = [colors.red, colors.blue, colors.green, colors.orange, 
                    colors.purple, colors.brown, colors.pink, colors.gray,
                    colors.cyan, colors.magenta, colors.yellow, colors.black]
        
        for i, (counter_name, val) in enumerate(counter_values):
            bar_x = chart_x + i * bar_spacing + (bar_spacing - bar_width)/2
            bar_height_val = (val / max_val) * chart_h if max_val > 0 else 0
            bar_y = chart_y
            
            c.setFillColor(bar_colors[i % len(bar_colors)])
            c.setStrokeColor(colors.black)
            c.rect(bar_x, bar_y, bar_width, bar_height_val, fill=1, stroke=1)
            
            c.setFont(FONT_DEFAULT, 8)  # Increased X-axis label size from 6 to 8
            c.setFillColor(colors.black)
            label_x = bar_x + bar_width/2
            c.drawCentredString(label_x, bar_y - 8, counter_name)

            c.setFont(FONT_DEFAULT, 5)  # Smaller font
            c.drawCentredString(label_x, bar_y + bar_height_val + 2, f"{val:.1f}")
        
        # Draw axes with LARGER fonts
        c.setStrokeColor(colors.black)
        c.setLineWidth(1)
        c.line(chart_x - 5, chart_y, chart_x - 5, chart_y + chart_h)
        c.line(chart_x - 5, chart_y, chart_x + chart_w, chart_y)
        
        # Y-axis tick marks and values with LARGER font
        c.setFont(FONT_DEFAULT, 7)  # Increased Y-axis label size from 5 to 7
        c.setFillColor(colors.black)
        for i in range(4):  # Reduced tick marks
            y_val = (max_val * i / 3) if max_val > 0 else 0
            y_pos = chart_y + (chart_h * i / 3)
            c.line(chart_x - 5, y_pos, chart_x - 2, y_pos)
            c.drawRightString(chart_x - 6, y_pos - 1, f"{y_val:.0f}")
        
        # NOTE: Y-axis title/label has been removed as requested
    else:
        c.setFont(FONT_DEFAULT, 8)
        c.setFillColor(colors.gray)
        c.drawCentredString(x0 + w_left + w_right/2, y_pie + bar_height/2, tr('no_counter_data', lang))
    
    # Section 3: Machine counts (full width) - SIGNIFICANTLY REDUCED HEIGHT
    y_counts = y_pie - counts_height - spacing
    
   
    # Calculate machine totals
    machine_objs = 0
    if 'objects_per_min' in df.columns:
        obj_stats = calculate_total_objects_from_csv_rates(
            df['objects_per_min'],
            timestamps=df['timestamp'] if is_lab_mode else None,
            is_lab_mode=is_lab_mode,
        )
        machine_objs = obj_stats['total_objects']
    elif is_lab_mode:
        ac_tot = rj_tot = 0
        if ac_col:
            a_stats = calculate_total_objects_from_csv_rates(
                df[ac_col],
                timestamps=df['timestamp'],
                is_lab_mode=True,
            )
            ac_tot = a_stats['total_objects']
        if rj_col:
            r_stats = calculate_total_objects_from_csv_rates(
                df[rj_col],
                timestamps=df['timestamp'],
                is_lab_mode=True,
            )
            rj_tot = r_stats['total_objects']
        machine_objs = ac_tot + rj_tot
    machine_rem = 0
    for i in range(1, 13):
        col = next((c for c in df.columns if c.lower() == f'counter_{i}'), None)
        if col:
            c_stats = calculate_total_objects_from_csv_rates(
                df[col],
                timestamps=df['timestamp'] if is_lab_mode else None,
                is_lab_mode=is_lab_mode
            )
            machine_rem += c_stats['total_objects']
    

    machine_accepts = 0
    machine_rejects = 0
    
    
    if is_lab_mode:
        
        # Use the already calculated and displayed values
        clean_objects = machine_objs - machine_rem
        machine_accepts = clean_objects * (1/1800)
        machine_rejects = machine_rem * (1/1800)
        
        
    else:
        
        if ac_col:
            a_stats = calculate_total_capacity_from_csv_rates(
                df[ac_col],
                timestamps=df['timestamp'] if is_lab_mode else None,
                is_lab_mode=is_lab_mode,
                values_in_kg=values_in_kg,
            )
            machine_accepts = a_stats["total_capacity_lbs"]
        if rj_col:
            r_stats = calculate_total_capacity_from_csv_rates(
                df[rj_col],
                timestamps=df['timestamp'] if is_lab_mode else None,
                is_lab_mode=is_lab_mode,
                values_in_kg=values_in_kg,
            )
            machine_rejects = r_stats["total_capacity_lbs"]

    
    # Draw SMALLER blue counts section
    c.setFillColor(colors.HexColor('#1f77b4'))
    c.rect(x0, y_counts, total_w, counts_height, fill=1, stroke=0)
    
    # Draw section title
    c.setFillColor(colors.white)
    c.setFont(FONT_BOLD, 8)  # Smaller font
    c.drawString(
        x0 + 8,
        y_counts + counts_height - 10,
        tr('machine_counts_title', lang).format(
            machine=machine, machine_label=tr('machine_label', lang)
        ),
    )
    
    # Two columns layout with smaller fonts
    half_counts = total_w / 2
    
    # TOP ROW: Objects and Impurities
    labs_top = [
        tr('objects_processed_label', lang),
        tr('impurities_removed_label', lang),
    ]
    vals_top = [f"{int(machine_objs):,}", f"{int(machine_rem):,}"]
    
    # Center the labels over their data
    c.setFont(FONT_BOLD, 8)  # Keep label font size the same
    for i, lab in enumerate(labs_top):
        center_x = x0 + half_counts * i + half_counts/2
        lw = c.stringWidth(lab, FONT_BOLD, 8)
        c.drawString(center_x - lw/2, y_counts + counts_height * 0.7, lab)
    
    # Increase data text size and center over labels
    c.setFont(FONT_BOLD, 14)  # Increased from 10 to 14
    for i, val in enumerate(vals_top):
        center_x = x0 + half_counts * i + half_counts/2
        vw = c.stringWidth(val, FONT_BOLD, 14)
        c.drawString(center_x - vw/2, y_counts + counts_height * 0.7 - 14, val)
    

    # BOTTOM ROW: Accepts and Rejects
    labs_bottom = [tr('accepts_label', lang), tr('rejects_label', lang)]
    if is_lab_mode:
        vals_bottom = [
            f"{machine_accepts:,.2f} lbs",
            f"{machine_rejects:,.2f} lbs",
        ]
    else:
        vals_bottom = [
            f"{int(machine_accepts):,} lbs",
            f"{int(machine_rejects):,} lbs",
        ]
    

    # Center the labels over their data
    c.setFont(FONT_BOLD, 8)
    for i, lab in enumerate(labs_bottom):
        center_x = x0 + half_counts * i + half_counts/2
        lw = c.stringWidth(lab, FONT_BOLD, 8)
        c.drawString(center_x - lw/2, y_counts + counts_height * 0.3, lab)

    # Increase data text size and center over labels
    c.setFont(FONT_BOLD, 14)
    for i, val in enumerate(vals_bottom):
        center_x = x0 + half_counts * i + half_counts/2
        vw = c.stringWidth(val, FONT_BOLD, 14)
        c.drawString(center_x - vw/2, y_counts + counts_height * 0.3 - 14, val)
    
    c.setFillColor(colors.black)
    c.setStrokeColor(colors.black)
    c.rect(x0, y_counts, total_w, counts_height)

    next_y = y_counts - spacing

    settings_data = load_machine_settings(csv_parent_dir, machine)

    if is_lab_mode:
        settings_height = 60
        y_settings = next_y - settings_height
        draw_machine_settings_section(
            c,
            x0,
            y_settings,
            total_w,
            settings_height,
            settings_data,
            lang=lang,
        )
        settings_spacing = 10
        next_y = y_settings - settings_spacing

    grid_height = 50
    next_y = draw_sensitivity_sections(
        c,
        x0,
        next_y,
        total_w,
        grid_height,
        settings_data,
        lang=lang,
        is_lab_mode=is_lab_mode,
    )

    # Return the Y position where the next content should start
    return next_y


def draw_layout_optimized(
    pdf_path,
    csv_parent_dir,
    *,
    machines=None,
    include_global=True,
    lang="en",
    is_lab_mode: bool = False,
    values_in_kg: bool = False,
):
    """Optimized version - CONSISTENT SIZING, 2 machines per page"""
    
    # Calculate global maximum firing average first
    global_max_firing = calculate_global_max_firing_average(csv_parent_dir, machines, is_lab_mode=is_lab_mode)
    
    c = canvas.Canvas(pdf_path, pagesize=letter)
    width, height = letter
    
    margin = 40
    x0 = margin
    total_w = width - 2 * margin
    
    machines = machines or sorted(
        [d for d in os.listdir(csv_parent_dir)
         if os.path.isdir(os.path.join(csv_parent_dir, d)) and d.isdigit()])
    
    
    page_number = 0
    if include_global:
        page_number += 1
        content_start_y = draw_header(c, width, height, page_number, lang=lang)
        available_height = content_start_y - margin - 50

        # Draw global summary (takes full page)
        draw_global_summary(
            c,
            csv_parent_dir,
            x0,
            margin,
            total_w,
            available_height,
            is_lab_mode=is_lab_mode,
            lang=lang,
            values_in_kg=values_in_kg,
        )
    
    # Process machines in groups of 2 (HARD LIMIT)
    machines_per_page = 2
    machine_batches = [machines[i:i + machines_per_page] 
                      for i in range(0, len(machines), machines_per_page)]
    
    for batch_idx, machine_batch in enumerate(machine_batches):
        # Start new page for machines (page 2, 3, 4, etc.)
        if page_number > 0:
            c.showPage()
        page_number += 1
        
        # Draw header with page number
        content_start_y = draw_header(c, width, height, page_number, lang=lang)
        available_height = content_start_y - margin - 50
        
        # INCREASED height per machine to accommodate larger sections
        fixed_height_per_machine = 260  # INCREASED from 220 to 260
        
        current_y = content_start_y
        
        for machine_idx, machine in enumerate(machine_batch):
            
            current_y = draw_machine_sections(
                c,
                csv_parent_dir,
                machine,
                x0,
                current_y,
                total_w,
                fixed_height_per_machine,
                global_max_firing,
                is_lab_mode=is_lab_mode,
                lang=lang,
                values_in_kg=values_in_kg,
            )
                
            # FIXED spacing between machines
            current_y -= 20
    
    c.save()
    


def draw_layout_standard(
    pdf_path,
    csv_parent_dir,
    *,
    machines=None,
    include_global=True,
    lang="en",
    is_lab_mode: bool = False,
    values_in_kg: bool = False,
):
    """Standard layout - CONSISTENT SIZING with dynamic page breaks"""
  
    
    # Calculate global maximum firing average first
    global_max_firing = calculate_global_max_firing_average(csv_parent_dir, machines, is_lab_mode=is_lab_mode)
    
    c = canvas.Canvas(pdf_path, pagesize=letter)
    width, height = letter
    
    margin = 40
    x0 = margin
    total_w = width - 2 * margin
    fixed_machine_height = 260  # INCREASED from 220 to 260 for larger sections
    
    machines = machines or sorted(
        [d for d in os.listdir(csv_parent_dir)
         if os.path.isdir(os.path.join(csv_parent_dir, d)) and d.isdigit()])
    
    
    page_number = 0
    if include_global:
        page_number += 1
        content_start_y = draw_header(c, width, height, page_number, lang=lang)
        available_height = content_start_y - margin - 50

        # Draw global summary (takes full page)
        draw_global_summary(
            c,
            csv_parent_dir,
            x0,
            margin,
            total_w,
            available_height,
            is_lab_mode=is_lab_mode,
            lang=lang,
            values_in_kg=values_in_kg,
        )
    
    # Process machines starting on page 2
    machines_processed = 0
    next_y = None  # Will be set when we start page 2
    
    for machine in machines:
        
        # Check if we need a new page or if this is the first machine
        if next_y is None or (next_y - margin) < fixed_machine_height:
            # Start new page
            if page_number > 0:
                c.showPage()
            page_number += 1
            
            # Draw header on new page with page number
            content_start_y = draw_header(c, width, height, page_number, lang=lang)
            next_y = content_start_y
        
        # Draw machine sections with FIXED height and global max
        next_y = draw_machine_sections(
            c,
            csv_parent_dir,
            machine,
            x0,
            next_y,
            total_w,
            fixed_machine_height,
            global_max_firing,
            is_lab_mode=is_lab_mode,
            lang=lang,
            values_in_kg=values_in_kg,
        )
        
        machines_processed += 1
        
        # FIXED spacing between machines
        next_y -= 20
    
    c.save()
    

if __name__=='__main__':
    sd = os.path.dirname(os.path.abspath(__file__))
    parser = argparse.ArgumentParser(description="Generate production report")
    parser.add_argument("export_dir", nargs="?", default=os.path.join(sd, 'exports'))
    parser.add_argument("--optimized", action="store_true", help="use optimized layout")
    parser.add_argument("--lab", action="store_true", help="enable lab mode calculations")
    parser.add_argument("--log-kg", action="store_true", help="metrics in CSV are in kilograms")
    args = parser.parse_args()

    pdf_path = generate_report_filename(sd)

    if args.optimized:
        draw_layout_optimized(
            pdf_path,
            args.export_dir,
            lang="en",
            is_lab_mode=args.lab,
            values_in_kg=args.log_kg,
        )
    else:
        draw_layout_standard(
            pdf_path,
            args.export_dir,
            lang="en",
            is_lab_mode=args.lab,
            values_in_kg=args.log_kg,
        )<|MERGE_RESOLUTION|>--- conflicted
+++ resolved
@@ -1135,14 +1135,8 @@
     row_prefix = [""] if is_lab_mode else []
 
     type_val = get(f"Settings.ColorSort.Primary{p}.TypeId")
-<<<<<<< HEAD
-    type_display = (
-        {"0": "Ellipsoid", "1": "Grid"}.get(str(type_val), type_val)
-        if is_lab_mode
-        else type_val
-    )
-=======
->>>>>>> 1a8a80bd
+
+
 
     data = [
         first_row,
@@ -1171,15 +1165,13 @@
         [
             *row_prefix,
             "Type:",
-<<<<<<< HEAD
-            type_display,
-=======
+
             (
                 ("Ellipsoid" if str(type_val) == "0" else "Grid")
                 if is_lab_mode and p == 7
                 else type_val
             ),
->>>>>>> 1a8a80bd
+
             "Angle:",
             get(f"Settings.ColorSort.Primary{p}.EllipsoidRotationX"),
             get(f"Settings.ColorSort.Primary{p}.EllipsoidRotationY"),
