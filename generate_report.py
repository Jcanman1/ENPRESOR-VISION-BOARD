"""Functions for building PDF production reports from CSV metrics."""

import os
import sys
import json
import datetime
import pandas as pd
import df_processor
import logging
import argparse
from datetime import timedelta
from reportlab.lib.pagesizes import letter
from reportlab.pdfgen import canvas
from reportlab.pdfbase import pdfmetrics
from reportlab.pdfbase.ttfonts import TTFont
from reportlab.graphics.shapes import Drawing
from reportlab.graphics.charts.lineplots import LinePlot
from reportlab.graphics.charts.piecharts import Pie
from reportlab.graphics import renderPDF
from reportlab.lib import colors
from reportlab.lib.utils import ImageReader
import base64
from PIL import Image
import io
import math  # for label angle calculations
# Default fonts used throughout the report
FONT_DEFAULT = "Helvetica"
FONT_BOLD = "Helvetica-Bold"
LAB_OBJECT_SCALE_FACTOR = 1.042

# Weight conversion for lab metrics: 1 lbs per 1800 pieces

LAB_WEIGHT_MULTIPLIER = 1 / 1800

from i18n import tr


def _lookup_setting(data: dict, dotted_key: str, default="N/A"):
    """Return a nested setting value using dotted notation.

    Parameters
    ----------
    data : dict
        Dictionary of settings loaded from JSON.
    dotted_key : str
        Dot separated path to the desired value.
    default : any, optional
        Value returned when the key path does not exist.
    """

    if not isinstance(data, dict):
        return default

    # First check for a flat key using dotted notation
    if dotted_key in data:
        return data[dotted_key]

    cur = data
    for part in dotted_key.split("."):
        if isinstance(cur, dict) and part in cur:
            cur = cur[part]
        else:
            return default
    return cur

def _minutes_to_hm(minutes: float) -> str:
    """Return an "H:MM" string from a minute count."""
    try:
        m = int(round(float(minutes)))
    except Exception:
        m = 0
    hours, mins = divmod(m, 60)
    return f"{hours}:{mins:02d}"


def calculate_total_capacity_from_csv_rates(
    csv_rate_entries,
    log_interval_minutes=1,
    timestamps=None,
    is_lab_mode=False,
    values_in_kg=False,
):
    """
    Convert lbs/hr rates into total lbs and related stats.
    
    Enhanced to handle both regular and lab mode data correctly.
    
    Parameters
    ----------
    csv_rate_entries : iterable
        Sequence of lbs/hr rate samples.
    log_interval_minutes : int, optional
        Interval between samples in minutes. Only used for regular mode.
    timestamps : iterable, optional
        Timestamp data for lab mode calculations.
    is_lab_mode : bool, optional
        Whether to use irregular interval calculation for lab mode.
    values_in_kg : bool, optional
        Set to ``True`` if the provided rates are in kilograms per hour.
        When enabled the values are converted to pounds per hour before
        totals are computed.
    """
    def _calc(entries):
        if is_lab_mode and timestamps is not None:
            return _calculate_capacity_lab_mode(
                timestamps, entries, values_in_kg=values_in_kg
            )

        rates = []
        for r in entries:
            try:
                val = float(r)
            except (TypeError, ValueError):
                continue
            if not pd.isna(val):
                rates.append(val)

        if not rates:
            return {
                "total_capacity_lbs": 0,
                "average_rate_lbs_per_hr": 0,
                "max_rate_lbs_per_hr": 0,
                "min_rate_lbs_per_hr": 0,
            }

        if values_in_kg:
            rates = [r * 2.205 for r in rates]

        total_lbs = sum(val * (log_interval_minutes / 60.0) for val in rates)
        avg_rate = sum(rates) / len(rates)

        return {
            "total_capacity_lbs": total_lbs,
            "average_rate_lbs_per_hr": avg_rate,
            "max_rate_lbs_per_hr": max(rates),
            "min_rate_lbs_per_hr": min(rates),
        }

    return df_processor.process_with_cleanup(csv_rate_entries, _calc)

def _calculate_capacity_lab_mode(timestamps, rates, *, values_in_kg=False):
    """Calculate capacity totals using actual time intervals for lab mode data."""
    # Convert to list to avoid pandas negative index issues
    timestamps = list(timestamps)
    rates = list(rates)

    if len(timestamps) < 2 or len(rates) < 2:
        return {
            "total_capacity_lbs": 0,
            "average_rate_lbs_per_hr": 0,
            "max_rate_lbs_per_hr": 0,
            "min_rate_lbs_per_hr": 0,
        }
    
    total_lbs = 0
    valid_rates = []
    
    for i in range(len(timestamps) - 1):
        try:
            current_rate = float(rates[i])
            if pd.isna(current_rate):
                continue

            if values_in_kg:
                current_rate *= 2.205
                
            # Parse timestamps
            current_time = pd.to_datetime(timestamps[i])
            next_time = pd.to_datetime(timestamps[i + 1])
            
            # Calculate actual time interval in hours
            time_diff_hours = (next_time - current_time).total_seconds() / 3600
            
            # Add production for this interval
            total_lbs += current_rate * time_diff_hours
            valid_rates.append(current_rate)
            
        except (ValueError, TypeError):
            continue
    
    # Add the last rate for statistics
    try:
        last_rate = float(rates[-1])
        if not pd.isna(last_rate):
            if values_in_kg:
                last_rate *= 2.205
            valid_rates.append(last_rate)
    except (ValueError, TypeError, IndexError):
        pass
    
    if not valid_rates:
        return {
            "total_capacity_lbs": 0,
            "average_rate_lbs_per_hr": 0,
            "max_rate_lbs_per_hr": 0,
            "min_rate_lbs_per_hr": 0,
        }
    
    return {
        "total_capacity_lbs": total_lbs,
        "average_rate_lbs_per_hr": sum(valid_rates) / len(valid_rates),
        "max_rate_lbs_per_hr": max(valid_rates),
        "min_rate_lbs_per_hr": min(valid_rates),
    }

def _calculate_objects_lab_mode(timestamps, rates):
    """Calculate object totals using actual time intervals for lab mode data."""
    # Convert to list to avoid pandas negative index issues
    timestamps = list(timestamps)
    rates = list(rates)

    if len(timestamps) < 2 or len(rates) < 2:
        return {
            "total_objects": 0,
            "average_rate_obj_per_min": 0,
            "max_rate_obj_per_min": 0,
            "min_rate_obj_per_min": 0,
        }
    
    total_objects = 0
    valid_rates = []
    
    for i in range(len(timestamps) - 1):
        try:
            current_rate = float(rates[i])
            if pd.isna(current_rate):
                continue
                
            # Parse timestamps
            current_time = pd.to_datetime(timestamps[i])
            next_time = pd.to_datetime(timestamps[i + 1])
            
            # Calculate actual time interval in minutes
            time_diff_minutes = (next_time - current_time).total_seconds() / 60

            # Add production for this interval with scaling factor
            total_objects += (
                current_rate * time_diff_minutes * LAB_OBJECT_SCALE_FACTOR
            )
            valid_rates.append(current_rate)
            
        except (ValueError, TypeError):
            continue
    
    # Add the last rate for statistics
    try:
        last_rate = float(rates[-1])
        if not pd.isna(last_rate):
            valid_rates.append(last_rate)
    except (ValueError, TypeError, IndexError):
        pass
    
    if not valid_rates:
        return {
            "total_objects": 0,
            "average_rate_obj_per_min": 0,
            "max_rate_obj_per_min": 0,
            "min_rate_obj_per_min": 0,
        }
    
    return {
        "total_objects": total_objects,
        "average_rate_obj_per_min": sum(valid_rates) / len(valid_rates),
        "max_rate_obj_per_min": max(valid_rates),
        "min_rate_obj_per_min": min(valid_rates),
    }


def calculate_total_objects_from_csv_rates(csv_rate_entries, log_interval_minutes=1,
                                         timestamps=None, is_lab_mode=False):
    """
    Convert objects/min rates into total objects.
    
    Enhanced to handle both regular and lab mode data correctly.
    """
    def _calc(entries):
        if is_lab_mode and timestamps is not None:
            return _calculate_objects_lab_mode(timestamps, entries)

        rates = []
        for r in entries:
            try:
                val = float(r)
            except (TypeError, ValueError):
                continue
            if not pd.isna(val):
                rates.append(val)

        if not rates:
            return {
                "total_objects": 0,
                "average_rate_obj_per_min": 0,
                "max_rate_obj_per_min": 0,
                "min_rate_obj_per_min": 0,
            }

        total_objs = sum(val * log_interval_minutes for val in rates)
        avg_rate = sum(rates) / len(rates)

        return {
            "total_objects": total_objs,
            "average_rate_obj_per_min": avg_rate,
            "max_rate_obj_per_min": max(rates),
            "min_rate_obj_per_min": min(rates),
        }

    return df_processor.process_with_cleanup(csv_rate_entries, _calc)


def last_value_scaled(series, scale=1.0):
    """Return the last numeric value in ``series`` multiplied by ``scale``.

    Any non-numeric values are ignored. If ``series`` is empty or contains no
    valid numeric entries ``0`` is returned."""

    try:
        cleaned = pd.to_numeric(series, errors="coerce").dropna()
        if cleaned.empty:
            return 0
        return float(cleaned.iloc[-1]) * scale
    except Exception:
        return 0

from hourly_data_saving import EXPORT_DIR as METRIC_EXPORT_DIR, get_historical_data

log_level = os.environ.get("LOG_LEVEL", "WARNING").upper()
logging.basicConfig(
    level=getattr(logging, log_level, logging.WARNING),
    format="%(asctime)s - %(name)s - %(levelname)s - %(message)s",
)
logger = logging.getLogger(__name__)
if not logging.getLogger().handlers:
    logging.getLogger().addHandler(logging.StreamHandler())



def draw_header(
    c,
    width,
    height,
    page_number=None,
    *,
    lang="en",
    is_lab_mode: bool = False,
    lab_test_name: str | None = None,
):
    """Draw the header section on each page with optional page number.

    When ``is_lab_mode`` is ``True`` and ``lab_test_name`` is provided the test
    name is drawn below the date stamp.
    """
    global FONT_DEFAULT, FONT_BOLD
    # Determine directories to search for the font
    if getattr(sys, "frozen", False):
        # When frozen with PyInstaller, resources may be located next to the
        # executable or in the temporary _MEIPASS directory.  Search both.
        base_dir = getattr(sys, "_MEIPASS", "")
        exec_dir = os.path.dirname(getattr(sys, "executable", ""))
        search_dirs = [
            base_dir,
            os.path.join(base_dir, "assets"),
            exec_dir,
            os.path.join(exec_dir, "assets"),
            os.path.join(exec_dir, "_internal"),
            os.path.join(exec_dir, "_internal", "assets"),
        ]
    else:
        base_dir = os.path.dirname(os.path.abspath(__file__))
        search_dirs = [
            base_dir,
            os.path.join(base_dir, "assets"),
            "/usr/share/fonts/truetype",
            "/usr/share/fonts/opentype",
            "/usr/share/fonts/truetype/noto",
            "/usr/share/fonts/opentype/noto",
        ]
    
    # Check what font files actually exist in the search directories
    for d in search_dirs:
        logger.debug(f"Checking directory: {d}")
        try:
            files_in_dir = [
                f
                for f in os.listdir(d)
                if f.lower().endswith(('.ttf', '.otf', '.ttc'))
            ]
            logger.debug(f"Font files found in {d}: {files_in_dir}")
        except Exception as e:
            logger.debug(f"Error listing {d}: {e}")
    
    # Try different possible filenames for Audiowide font
    possible_font_files = [
        'Audiowide-Regular.ttf',  # This is the actual Google Fonts filename
        'Audiowide.ttf',
        'audiowide-regular.ttf',
        'audiowide.ttf'
    ]

    # Possible filenames for the Japanese default font
    possible_jp_fonts = [
        'NotoSansJP-Regular.otf',
        'NotoSansJP-Regular.ttf',
        'NotoSansJP.otf',
        'NotoSansJP.ttf',
        'NotoSansCJK-Regular.ttc',
    ]
    
    font_enpresor = FONT_BOLD  # Default fallback
    chosen_path = None
    jp_font_path = None

    for d in search_dirs:
        for font_filename in possible_font_files:
            font_path = os.path.join(d, font_filename)
            logger.debug(f"Trying font file: {font_path}")

            if os.path.isfile(font_path):
                try:
                    pdfmetrics.registerFont(TTFont('Audiowide', font_path))
                    font_enpresor = 'Audiowide'
                    chosen_path = font_path
                    logger.info(f"Audiowide font loaded from: {font_path}")
                    break
                except Exception as e:
                    logger.debug(f"\u274C Error registering font from {font_path}: {e}")
        if chosen_path:
            break

    # Search for Japanese font
    for d in search_dirs:
        for font_filename in possible_jp_fonts:
            jp_path = os.path.join(d, font_filename)
            logger.debug(f"Trying JP font file: {jp_path}")
            if os.path.isfile(jp_path):
                try:
                    if jp_path.lower().endswith('.ttc'):
                        pdfmetrics.registerFont(
                            TTFont('NotoSansJP', jp_path, subfontIndex=0)
                        )
                    else:
                        pdfmetrics.registerFont(TTFont('NotoSansJP', jp_path))
                    jp_font_path = jp_path
                    logger.info(f"Japanese font loaded from: {jp_path}")
                    break
                except Exception as e:
                    logger.debug(f"\u274C Error registering font from {jp_path}: {e}")
        if jp_font_path:
            break

    if not chosen_path:
        logger.debug("\u26A0\ufe0f  No Audiowide font file found.")
        logger.debug("The file you downloaded might be named 'Audiowide-Regular.ttf'")
        logger.debug("Either rename it to 'Audiowide.ttf' or ensure 'Audiowide-Regular.ttf' is in one of:")
        for d in search_dirs:
            logger.debug(d)

    # Update global default fonts depending on language
    if lang == "ja" and jp_font_path:
        FONT_DEFAULT = "NotoSansJP"
        FONT_BOLD = "NotoSansJP"
    else:
        FONT_DEFAULT = "Helvetica"
        FONT_BOLD = "Helvetica-Bold"

    # Document title
    title_size = 24
    x_center = width / 2
    satake = "Satake "
    enpresor = "ENPRESOR"
    data_rep = tr("data_report", lang)
    font_default = FONT_BOLD
    
    # Calculate widths for centering
    w_sat = c.stringWidth(satake, font_default, title_size)
    w_enp = c.stringWidth(enpresor, font_enpresor, title_size)
    w_dat = c.stringWidth(data_rep, font_default, title_size)
    start_x = x_center - (w_sat + w_enp + w_dat) / 2
    y_title = height - 50
    
    # Draw "Satake " in black
    c.setFont(font_default, title_size)
    c.setFillColor(colors.black)
    c.drawString(start_x, y_title, satake)
    
    # Draw "Enpresor" in red with Audiowide font (if available)
    c.setFont(font_enpresor, title_size)
    c.setFillColor(colors.red)
    c.drawString(start_x + w_sat, y_title, enpresor)
    logger.debug(f"Drawing 'Enpresor' with font: {font_enpresor}")
    
    # Draw " Data Report" in black
    c.setFont(font_default, title_size)
    c.setFillColor(colors.black)
    c.drawString(start_x + w_sat + w_enp, y_title, data_rep)

    # Date stamp
    date_str = datetime.datetime.now().strftime('%m/%d/%Y')
    c.setFont(FONT_DEFAULT, 10)
    c.setFillColor(colors.black)
    c.drawCentredString(x_center, height - 70, date_str)

    if is_lab_mode and lab_test_name:
        c.setFont(FONT_BOLD, 12)
        c.drawCentredString(x_center, height - 85, lab_test_name)
    
    # Add page number in bottom right corner
    if page_number is not None:
        margin = 40  # Same margin as used in layout
        c.setFont(FONT_DEFAULT, 10)
        c.setFillColor(colors.black)
        page_text = tr("page_label", lang).format(page=page_number)
        # Position: right margin minus text width, bottom margin
        text_width = c.stringWidth(page_text, FONT_DEFAULT, 10)
        c.drawString(width - margin - text_width, margin - 10, page_text)
    
    return height - 100  # Return the Y position where content can start



def draw_global_summary(
    c,
    csv_parent_dir,
    x0,
    y0,
    total_w,
    available_height,
    *,
    is_lab_mode=False,
    lang="en",
    values_in_kg=False,
):
    """Draw the global summary sections (totals, pie, trend, counts)"""
    machines = sorted(
        [d for d in os.listdir(csv_parent_dir)
         if os.path.isdir(os.path.join(csv_parent_dir, d)) and d.isdigit()]
    )

    # Attempt to load machine count from the saved layout (All Machines view)
    layout_machine_count = None
    try:
        script_dir = os.path.dirname(os.path.abspath(__file__))
        layout_path = os.path.join(script_dir, "data", "floor_machine_layout.json")
        if os.path.isfile(layout_path):
            with open(layout_path) as f:
                data = json.load(f)
            layout_machine_count = len(
                data.get("machines", {}).get("machines", [])
            )
    except Exception as exc:
        logger.warning(f"Unable to read layout file: {exc}")

    machine_count = layout_machine_count if layout_machine_count is not None else len(machines)
    
    # Calculate section heights
    h1 = available_height * 0.1  # Totals
    h2 = available_height * 0.35  # Pie and trend
    h4 = available_height * 0.15  # Counts
    spacing_gap = 10
    
    current_y = y0 + available_height
    
    # Section dimensions
    w_left = total_w * 0.4
    w_right = total_w * 0.6
    
    # Aggregate global data
    total_capacity = total_accepts = total_rejects = 0
    total_objects = total_removed = 0
    for m in machines:
        fp = os.path.join(csv_parent_dir, m, 'last_24h_metrics.csv')
        if os.path.isfile(fp):
            df = df_processor.safe_read_csv(fp)
            settings_data = load_machine_settings(csv_parent_dir, m)
            if 'capacity' in df.columns:
                stats = calculate_total_capacity_from_csv_rates(
                    df['capacity'],
                    timestamps=df['timestamp'] if is_lab_mode else None,
                    is_lab_mode=is_lab_mode,
                    values_in_kg=values_in_kg,
                )
                total_capacity += stats['total_capacity_lbs']

            ac = next((c for c in df.columns if c.lower() == 'accepts'), None)
            rj = next((c for c in df.columns if c.lower() == 'rejects'), None)

            if is_lab_mode:
                machine_objects = 0
                if 'objects_60M' in df.columns:
                    machine_objects = last_value_scaled(df['objects_60M'], 60)
                elif 'objects_per_min' in df.columns:
                    machine_objects = last_value_scaled(df['objects_per_min'], 60)
                elif ac or rj:
                    ac_tot = last_value_scaled(df[ac], 60) if ac else 0
                    rj_tot = last_value_scaled(df[rj], 60) if rj else 0
                    machine_objects = ac_tot + rj_tot

                machine_removed = 0
                for i in range(1, 13):
                    col = next((c for c in df.columns if c.lower() == f'counter_{i}'), None)
                    if not col:
                        continue

                    assigned_val = _lookup_setting(
                        settings_data,
                        f"Settings.ColorSort.Primary{i}.IsAssigned",
                        True,
                    )
                    if not _bool_from_setting(assigned_val):
                        continue

                    machine_removed += last_value_scaled(df[col], 60)

                total_objects += machine_objects
                total_removed += machine_removed

                clean_objs = machine_objects - machine_removed
                total_accepts += clean_objs * LAB_WEIGHT_MULTIPLIER
                total_rejects += machine_removed * LAB_WEIGHT_MULTIPLIER
            else:
                if ac:
                    stats = calculate_total_capacity_from_csv_rates(
                        df[ac],
                        timestamps=df['timestamp'] if is_lab_mode else None,
                        is_lab_mode=is_lab_mode,
                        values_in_kg=values_in_kg,
                    )
                    total_accepts += stats['total_capacity_lbs']
                if rj:
                    stats = calculate_total_capacity_from_csv_rates(
                        df[rj],
                        timestamps=df['timestamp'] if is_lab_mode else None,
                        is_lab_mode=is_lab_mode,
                        values_in_kg=values_in_kg,
                    )
                    total_rejects += stats['total_capacity_lbs']

                machine_objects = 0
                if 'objects_60M' in df.columns and is_lab_mode:
                    obj_stats = calculate_total_objects_from_csv_rates(
                        df['objects_60M'],
                        timestamps=df['timestamp'],
                        is_lab_mode=True,
                    )
                    machine_objects = obj_stats['total_objects']
                elif 'objects_per_min' in df.columns:
                    obj_stats = calculate_total_objects_from_csv_rates(
                        df['objects_per_min'],
                        timestamps=df['timestamp'] if is_lab_mode else None,
                        is_lab_mode=is_lab_mode,
                    )
                    machine_objects = obj_stats['total_objects']
                elif is_lab_mode:
                    ac_tot = rj_tot = 0
                    if ac:
                        a_stats = calculate_total_objects_from_csv_rates(
                            df[ac],
                            timestamps=df['timestamp'],
                            is_lab_mode=True,
                        )
                        ac_tot = a_stats['total_objects']
                    if rj:
                        r_stats = calculate_total_objects_from_csv_rates(
                            df[rj],
                            timestamps=df['timestamp'],
                            is_lab_mode=True,
                        )
                        rj_tot = r_stats['total_objects']
                    machine_objects = ac_tot + rj_tot

                machine_removed = 0
                for i in range(1, 13):
                    col = next((c for c in df.columns if c.lower() == f'counter_{i}'), None)
                    if col:
                        c_stats = calculate_total_objects_from_csv_rates(
                            df[col],
                            timestamps=df['timestamp'] if is_lab_mode else None,
                            is_lab_mode=is_lab_mode,
                        )
                        machine_removed += c_stats['total_objects']

                total_objects += machine_objects
                total_removed += machine_removed











    # Section 1: Totals
    y_sec1 = current_y - h1
    c.setFillColor(colors.HexColor('#1f77b4'))
    c.rect(x0, y_sec1, total_w, h1, fill=1, stroke=0)
    c.setFillColor(colors.white); c.setFont(FONT_BOLD, 10)
    c.drawString(x0+10, y_sec1+h1-14, tr('24hr_totals', lang))
    col_w = total_w / 4
    labels = [
        tr('machines_label', lang),
        tr('processed_label', lang),
        tr('accepted_label', lang),
        tr('rejected_label', lang),
    ]
    if is_lab_mode:
        accepts_fmt = f"{total_accepts:,.2f} lbs"
        rejects_fmt = f"{total_rejects:,.2f} lbs"
    else:
        accepts_fmt = f"{int(total_accepts):,} lbs"
        rejects_fmt = f"{int(total_rejects):,} lbs"

    values = [
        f"{machine_count}",
        f"{int(total_capacity):,} lbs",
        accepts_fmt,
        rejects_fmt,
    ]
    c.setFont(FONT_BOLD, 12)
    for i,label in enumerate(labels):
        lw = c.stringWidth(label, FONT_BOLD, 12)
        c.drawString(x0 + col_w*i + (col_w - lw)/2, y_sec1 + h1/2 - 4, label)
    c.setFont(FONT_BOLD, 14)
    for i,val in enumerate(values):
        vw = c.stringWidth(val, FONT_BOLD, 14)
        c.drawString(x0 + col_w*i + (col_w - vw)/2, y_sec1 + h1/2 - 22, val)
    c.setStrokeColor(colors.black)
    c.rect(x0, y_sec1, total_w, h1)

    # Section 2: Pie global accepts/rejects
    y_sec2 = y_sec1 - h2 - spacing_gap
    c.setStrokeColor(colors.black)
    c.rect(x0, y_sec2, w_left, h2)
    c.setFont(FONT_BOLD,12); c.setFillColor(colors.black)
    c.drawCentredString(x0+w_left/2, y_sec2+h2-15, tr('total_accepts_rejects_title', lang))
    
    # Draw pie chart logic (keeping your existing pie chart code)
    pad=10; lh=20
    aw,ah=w_left-2*pad,h2-2*pad-lh
    psz=min(aw,ah)*0.85*1.1
    px,py=x0+pad+(aw-psz)/2,y_sec2+pad+lh+(ah-psz)/2-ah*0.1
    
    # Draw pie
    d=Drawing(psz,psz); pie=Pie()
    pie.x=pie.y=0; pie.width=pie.height=psz
    pie.startAngle = -30
    pie.direction = 'clockwise'
    pie.data=[total_accepts,total_rejects]
    pie.slices[0].fillColor=colors.green; pie.slices[1].fillColor=colors.red
    pie.sideLabels = False
    d.add(pie)
    
    c.saveState()
    c.translate(px + psz/2, py + psz/2)
    c.rotate(-30)
    renderPDF.draw(d, c, -psz/2, -psz/2)
    c.restoreState()
    
    # Manual labels with percentages
    total = total_accepts + total_rejects
    if total > 0:
        values = [total_accepts, total_rejects]
        percentages = [(val/total)*100 for val in values]
        angles = [180 + -59 + (360*(total_rejects/total)*100/2/100), -59 + (360*(total_rejects/total)*100/2/100)]    
        print("global angles",angles, total_rejects, total)
        labels_tr = [tr('accepts', lang), tr('rejects', lang)]
        for i, (label, pct, angle) in enumerate(zip(labels_tr, percentages, angles)):
            angle_rad = math.radians(angle)
            radius = psz/2 * 0.9
            cx = px + psz/2 + math.cos(angle_rad) * radius
            cy = py + psz/2 + math.sin(angle_rad) * radius
            line_len = 20
            ex = cx + math.cos(angle_rad) * line_len
            ey = cy + math.sin(angle_rad) * line_len
            
            c.setStrokeColor(colors.black)
            c.setLineWidth(1)
            c.line(cx, cy, ex, ey)
            
            c.setFont(FONT_BOLD, 8)
            c.setFillColor(colors.black)
            label_text = f"{label}"
            pct_text = f"{pct:.1f}%"
            
            if math.cos(angle_rad) >= 0:
                c.drawString(ex + 3, ey + 2, label_text)
                c.setFont(FONT_DEFAULT, 7)
                c.drawString(ex + 3, ey - 8, pct_text)
            else:
                label_width = c.stringWidth(label_text, FONT_BOLD, 8)
                pct_width = c.stringWidth(pct_text, FONT_DEFAULT, 7)
                c.drawString(ex - 3 - label_width, ey + 2, label_text)
                c.setFont(FONT_DEFAULT, 7)
                c.drawString(ex - 3 - pct_width, ey - 8, pct_text)

    # Section 3: Trend graph
    c.rect(x0+w_left, y_sec2, w_right, h2)
    c.setFont(FONT_BOLD,12); c.setFillColor(colors.black)
    c.drawCentredString(x0+w_left+w_right/2, y_sec2+h2-15, tr('production_rates_title', lang))
    
    # Your existing trend graph code here
    all_t, mx, series = [], 0, []
    
    for m in machines:
        fp = os.path.join(csv_parent_dir, m, 'last_24h_metrics.csv')
        if os.path.isfile(fp):
            try:
                df = df_processor.safe_read_csv(fp, parse_dates=['timestamp'])
                if 'capacity' in df.columns and 'timestamp' in df.columns and not df.empty:
                    valid_data = df.dropna(subset=['timestamp', 'capacity'])
                    if not valid_data.empty:
                        t = valid_data['timestamp']
                        capacity_vals = valid_data['capacity']
                        if not all_t:
                            base_time = t.min()
                        else:
                            base_time = min(min(all_t), t.min())
                        pts = [((ts - base_time).total_seconds() / 3600.0, float(v)) 
                               for ts, v in zip(t, capacity_vals)]
                        series.append((m, pts))
                        all_t.extend(t)
                        mx = max(mx, capacity_vals.max())
            except Exception as e:
                logger.error(f"Error processing trend data for machine {m}: {e}")
    
    # Draw the trend graph
    tp=10; bw, bh=w_right-2*tp, h2-2*tp
    tw,th=bw*0.68*1.1,bh*0.68*1.1; sl=w_right*0.05
    gx=x0+w_left+tp+(bw-tw)/2-sl; gy=y_sec2+tp+(bh-th)/2
    
    if series:
        dln=Drawing(tw,th); lp=LinePlot()
        lp.x=lp.y=0; lp.width=tw; lp.height=th; 
        lp.data=[pts for _,pts in series]
        
        cols=[colors.blue,colors.red,colors.green,colors.orange,colors.purple]
        for i in range(len(series)): 
            if i < len(cols):
                lp.lines[i].strokeColor=cols[i]; 
                lp.lines[i].strokeWidth=1.5
        
        xs=[x for _,pts in series for x,_ in pts]
        if xs:
            lp.xValueAxis.valueMin,lp.xValueAxis.valueMax=min(xs),max(xs)
            step=(max(xs)-min(xs))/6 if max(xs) > min(xs) else 1
            lp.xValueAxis.valueSteps=[min(xs)+j*step for j in range(7)]
            
            if all_t:
                base_time = min(all_t)
                lp.xValueAxis.labelTextFormat=lambda v:(base_time+timedelta(hours=v)).strftime('%H:%M')
                lp.xValueAxis.labels.angle,lp.xValueAxis.labels.boxAnchor=45,'n'
        
        lp.yValueAxis.valueMin,lp.yValueAxis.valueMax=0,mx*1.1 if mx else 1
        lp.yValueAxis.valueSteps=None
        dln.add(lp); renderPDF.draw(dln,c,gx,gy)
        
        # Draw legend
        lx,ly=gx+tw+10,y_sec2+h2-30
        for idx,(m,_) in enumerate(series):
            if idx < len(cols):
                c.setStrokeColor(cols[idx]); c.setLineWidth(2)
                yL=ly-idx*15; c.line(lx,yL,lx+10,yL)
                c.setFont(FONT_DEFAULT,8); c.setFillColor(colors.black)
                c.drawString(lx+15,yL-3,f"{tr('machine_label', lang)} {m}")
    else:
        c.setFont(FONT_DEFAULT,12); c.setFillColor(colors.gray)
        c.drawCentredString(x0+w_left+w_right/2, y_sec2+h2/2, tr('no_data_available', lang))

    # Section 4: Counts
    y_sec4 = y_sec2 - h4 - spacing_gap
    c.rect(x0, y_sec4, total_w, h4)
    c.setFillColor(colors.HexColor('#1f77b4')); c.rect(x0, y_sec4, total_w, h4, fill=1, stroke=0)
    
    total_objs = total_objects
    total_rem = total_removed
    
    c.setFillColor(colors.white); c.setFont(FONT_BOLD,10)
    c.drawString(x0+10, y_sec4+h4-14, tr('counts_title', lang))
    labs4=[
        tr('total_objects_processed_label', lang),
        tr('total_impurities_removed_label', lang),
    ]
    vals4=[f"{int(total_objs):,}",f"{int(total_rem):,}"]
    half=total_w/2; c.setFont(FONT_BOLD,12)
    for i,lab in enumerate(labs4):
        lw=c.stringWidth(lab,FONT_BOLD,12)
        c.drawString(x0+half*i+(half-lw)/2,y_sec4+h4/2+8,lab)
    c.setFont(FONT_BOLD,14)
    for i,val in enumerate(vals4):
        vw=c.stringWidth(val,FONT_BOLD,14)
        c.drawString(x0+half*i+(half-vw)/2,y_sec4+h4/2-14,val)
    c.setFillColor(colors.black)
    c.setStrokeColor(colors.black)
    c.rect(x0, y_sec4, total_w, h4)
    
    # Return the Y position where the next content should start
    return y_sec4 - spacing_gap

def calculate_global_max_firing_average(csv_parent_dir, machines=None, *, is_lab_mode: bool = False):
    """Calculate the global maximum firing value.

    When ``machines`` is provided, only those machine IDs are considered.
    In lab mode the maximum is based on total counts rather than averages.
    """
    if machines is None:
        machines = sorted(
            d
            for d in os.listdir(csv_parent_dir)
            if os.path.isdir(os.path.join(csv_parent_dir, d)) and d.isdigit()
        )

    global_max = 0

    for machine in machines:
        fp = os.path.join(csv_parent_dir, machine, 'last_24h_metrics.csv')
        if os.path.isfile(fp):
            try:
                df = df_processor.safe_read_csv(fp)
                settings_data = load_machine_settings(csv_parent_dir, machine)
                ts = df.get('timestamp') if is_lab_mode else None
                # Find counter values for this machine
                for i in range(1, 13):
                    col_name = next((c for c in df.columns if c.lower() == f'counter_{i}'), None)
                    if not col_name or col_name not in df.columns:
                        continue
                    if is_lab_mode:
                        assigned_val = _lookup_setting(
                            settings_data,
                            f"Settings.ColorSort.Primary{i}.IsAssigned",
                            True,
                        )
                        if not _bool_from_setting(assigned_val):
                            continue
                        val = last_value_scaled(df[col_name], 60)
                    else:
                        val = df[col_name].mean()
                    if not pd.isna(val):
                        global_max = max(global_max, val)
            except Exception as e:
                logger.error(f"Error calculating max for machine {machine}: {e}")
    
    return global_max


def enhanced_calculate_stats_for_machine(csv_parent_dir, machine, *, is_lab_mode=False):
    """Return aggregated production stats for a machine.

    This helper reads ``last_24h_metrics.csv`` for ``machine`` using
    :func:`df_processor.safe_read_csv` and computes totals for common metrics.
    ``df_processor.process_with_cleanup`` is used when running the calculation
    helpers to ensure any temporary pandas objects are cleaned up.

    When running in lab mode, counters for sensitivities whose
    ``IsAssigned`` flag is false are ignored so that inactive sensitivities do
    not contribute to the totals.
    """
    fp = os.path.join(csv_parent_dir, str(machine), "last_24h_metrics.csv")
    if not os.path.isfile(fp):
        return {
            "capacity_lbs": 0,
            "accepts_lbs": 0,
            "rejects_lbs": 0,
            "objects": 0,
            "removed": 0,
            "running_mins": 0,
            "stopped_mins": 0,
        }

    df = df_processor.safe_read_csv(fp)
    if df.empty:
        return {
            "capacity_lbs": 0,
            "accepts_lbs": 0,
            "rejects_lbs": 0,
            "objects": 0,
            "removed": 0,
            "running_mins": 0,
            "stopped_mins": 0,
        }

    ts = df.get("timestamp") if is_lab_mode else None
    settings_data = load_machine_settings(csv_parent_dir, machine)

    def calc_cap(series):
        return calculate_total_capacity_from_csv_rates(series, timestamps=ts, is_lab_mode=is_lab_mode)

    def calc_obj(series):
        return calculate_total_objects_from_csv_rates(series, timestamps=ts, is_lab_mode=is_lab_mode)

    capacity_total = 0
    if "capacity" in df.columns:
        capacity_total = df_processor.process_with_cleanup(df["capacity"], calc_cap)["total_capacity_lbs"]

    accepts_total = 0
    ac_col = next((c for c in df.columns if c.lower() == "accepts"), None)
    if ac_col:
        accepts_total = df_processor.process_with_cleanup(df[ac_col], calc_cap)["total_capacity_lbs"]

    rejects_total = 0
    rj_col = next((c for c in df.columns if c.lower() == "rejects"), None)
    if rj_col:
        rejects_total = df_processor.process_with_cleanup(df[rj_col], calc_cap)["total_capacity_lbs"]

    objects_total = 0
    if "objects_per_min" in df.columns:
        objects_total = df_processor.process_with_cleanup(df["objects_per_min"], calc_obj)["total_objects"]

    removed_total = 0
    for i in range(1, 13):
        col = next((c for c in df.columns if c.lower() == f"counter_{i}"), None)
        if not col:
            continue

        if is_lab_mode:
            assigned_val = _lookup_setting(
                settings_data,
                f"Settings.ColorSort.Primary{i}.IsAssigned",
                True,
            )
            if not _bool_from_setting(assigned_val):
                continue

        removed_total += df_processor.process_with_cleanup(df[col], calc_obj)["total_objects"]

    running_mins = df.get("running", pd.Series(dtype=float)).sum() if "running" in df.columns else 0
    stopped_mins = df.get("stopped", pd.Series(dtype=float)).sum() if "stopped" in df.columns else 0

    return {
        "capacity_lbs": capacity_total,
        "accepts_lbs": accepts_total,
        "rejects_lbs": rejects_total,
        "objects": objects_total,
        "removed": removed_total,
        "running_mins": running_mins,
        "stopped_mins": stopped_mins,
    }


def load_machine_settings(csv_parent_dir, machine):
    """Load machine settings from a JSON file if available."""
    path = os.path.join(csv_parent_dir, str(machine), "settings.json")
    if os.path.isfile(path):
        try:




            with open(path) as f:
                return json.load(f)
        except Exception as exc:
            logger.warning(f"Unable to read settings for machine {machine}: {exc}")
    return {}







def draw_machine_settings_section(c, x0, y0, total_w, section_h, settings, *, lang="en"):
    """Draw a 6x6 grid of machine settings with merged cells."""


    c.saveState()

    rows, cols = 6, 6
    row_h = section_h / rows
    col_w = total_w / cols

    get = lambda key: _lookup_setting(settings, key)

    data = [
        [tr('machine_settings_title', lang), "", "Calibration", "", "", ""],
        [
            "Ejector Delay:",
            get("Settings.Ejectors.PrimaryDelay"),
            "Product Lights Target Values",
            "",
            "Background:",
            "",
        ],
        [
            "Ejector Dwell:",
            get("Settings.Ejectors.PrimaryDwell"),
            "R:",
            get("Settings.Calibration.FrontProductRed"),
            "R:",
            get("Settings.Calibration.FrontBackgroundRed"),
        ],
        [
            "Pixel Overlap:",
            get("Settings.Ejectors.PixelOverlap"),
            "G:",
            get("Settings.Calibration.FrontProductGreen"),
            "G:",
            get("Settings.Calibration.FrontBackgroundGreen"),
        ],
        [
            "Non Object Band:",
            get("Settings.Calibration.NonObjectBand"),
            "B:",
            get("Settings.Calibration.FrontProductBlue"),
            "B:",
            get("Settings.Calibration.FrontBackgroundBlue"),
        ],
        [
            "Erosion:",
            get("Settings.ColorSort.Config.Erosion"),
            "LED Drive %:",
            get("Settings.Calibration.LedDriveForGain"),
            "",
            "",
        ],
    ]

    # Cell merge definitions: (row, col) -> (rowspan, colspan)
    merges = {
        (0, 0): (1, 2),  # "Machine Settings" spanning two columns
        (0, 2): (1, 4),  # "Calibration" spanning remaining columns
        (1, 2): (1, 2),  # "Product Lights Target Values" header
        (1, 4): (1, 2),  # "Background" header
    }



    # Map each cell to the start of its merge region
    merged_to = {}

    for (r, c_idx), (rs, cs) in merges.items():
        for rr in range(r, r + rs):
            for cc in range(c_idx, c_idx + cs):
                merged_to[(rr, cc)] = (r, c_idx)


    # Draw base grid
    c.setStrokeColor(colors.black)
    for i in range(rows + 1):
        c.line(x0, y0 + i * row_h, x0 + total_w, y0 + i * row_h)
    for j in range(cols + 1):

        c.line(x0 + j * col_w, y0, x0 + j * col_w, y0 + section_h)


    # Overlay merged cell rectangles to hide interior lines

    for (r, c_idx), (rs, cs) in merges.items():
        x = x0 + c_idx * col_w
        y = y0 + section_h - (r + rs) * row_h
        w = cs * col_w
        h = rs * row_h
        c.setFillColor(colors.white)
        c.rect(x, y, w, h, fill=1, stroke=0)
        c.setStrokeColor(colors.black)
        c.rect(x, y, w, h, fill=0, stroke=1)

    # Ensure subsequent text renders in black
    c.setFillColor(colors.black)


    # Draw cell text with optional blue background for missing values

    for r, row in enumerate(data):
        for j, cell in enumerate(row):
            if merged_to.get((r, j), (r, j)) != (r, j):
                # Skip cells that are part of a merge but not the top-left
                continue
            rs, cs = merges.get((r, j), (1, 1))
            x = x0 + j * col_w
            y = y0 + section_h - (r + rs) * row_h
            w = cs * col_w
            h = rs * row_h
            if r == 2 and j == 1:  # Ejector Dwell cell (PrimaryDwell)
                try:
                    # Format the Ejector Dwell to 1 decimal place
                    text = f"{float(cell):.1f}" if cell not in {"N/A", "", "None", None} else str(cell)
                except (ValueError, TypeError):
                    text = str(cell)
            else:
                text = str(cell)

            is_data_cell = r >= 1 and j % 2 == 1
            fill_color = colors.white if is_data_cell else colors.lightblue
            if is_data_cell and text in {"N/A", "", "None"}:
                fill_color = colors.lightblue

            c.setFillColor(fill_color)
            c.rect(x, y, w, h, fill=1, stroke=0)
            c.setStrokeColor(colors.black)
            c.rect(x, y, w, h, fill=0, stroke=1)

            c.setFillColor(colors.black)
            tx = x + 2
            ty = y + h - 8
            if r == 0 or j % 2 == 0:
                c.setFont(FONT_BOLD, 6)
            else:
                c.setFont(FONT_DEFAULT, 6)
            c.drawString(tx, ty, text)

    c.restoreState()


def _bool_from_setting(val):
    """Return True if setting value represents a true value."""
    if isinstance(val, str):
        return val.strip().lower() in {"1", "true", "yes", "on"}
    return bool(val)



def draw_sensitivity_grid(
    c,
    x0,
    y0,
    total_w,
    section_h,
    settings,
    primary_num,
    *,
    counter_value=None,
    lang="en",
    is_lab_mode=False,
):
    """Draw a grid of settings for a single sensitivity.

    When ``is_lab_mode`` is ``True`` a new column is added on the left that
    spans all rows and displays the sample image for the sensitivity.
    """

    try:
        c.saveState()

        rows = 5
        base_cols = 8
        extra_image_col = 1 if is_lab_mode else 0
        extra_removed_col = 1 if is_lab_mode else 0
        cols = base_cols + extra_image_col + extra_removed_col
        row_h = section_h / rows
        col_w = total_w / cols

        get = lambda key: _lookup_setting(settings, key)
        #print(f"DEBUG Primary{p}: Full settings dump = {settings}")
        p = primary_num

        sample_image = get(f"Settings.ColorSort.Primary{p}.SampleImage")
        
        # Get the type value to check if it's "Grid"
        type_val = get(f"Settings.ColorSort.Primary{p}.TypeId")
        is_grid_type = str(type_val) != "0"  # 0 = Ellipsoid, anything else = Grid
        
        # Get axis wave values for position text logic
        position_text = "Location:"  # Default
        try:
            x_axis_wave = get(f"Settings.ColorSort.Primary{p}.XAxisWave")
            y_axis_wave = get(f"Settings.ColorSort.Primary{p}.YAxisWave")
            z_axis_wave = get(f"Settings.ColorSort.Primary{p}.ZAxisWave")
            print(f"DEBUG Primary{p}: x_axis_wave={x_axis_wave} (type: {type(x_axis_wave)})")
            print(f"DEBUG Primary{p}: y_axis_wave={y_axis_wave} (type: {type(y_axis_wave)})")
            print(f"DEBUG Primary{p}: z_axis_wave={z_axis_wave} (type: {type(z_axis_wave)})")
            print(f"DEBUG Primary{p}: is_grid_type={is_grid_type}, type_val={type_val}")

            # Determine position text based on axis wave values
            if x_axis_wave is not None and y_axis_wave is not None and z_axis_wave is not None:
                x_val = int(float(x_axis_wave))
                y_val = int(float(y_axis_wave))
                z_val = int(float(z_axis_wave))

                if x_val == 9 and y_val == 7 and z_val == 8:
                    position_text = "Top Right"
                elif x_val == 8 and y_val == 7 and z_val == 9:
                    position_text = "Top Left"
                elif x_val == 8 and y_val == 9 and z_val == 7:
                    position_text = "Bottom"
        except (ValueError, TypeError, Exception):
            # If anything fails, keep default "Location:"
            pass

        if is_lab_mode:
            # Modify labels based on Grid type
            x_label = "" if is_grid_type else "X"
            y_label = "" if is_grid_type else "Y" 
            z_label = "" if is_grid_type else "Z"
            
            first_row = [
                {"image": sample_image},
                f"Sensitivity: {p}",
                "",
                "",
                x_label,
                y_label,
                z_label,
                "And Mode:",
                get(f"Settings.ColorSort.Primary{p}.FrontAndRearLogic"),
                "Total Removed",
            ]
        else:
            # Modify labels based on Grid type (lowercase for non-lab mode)
            x_label = "" if is_grid_type else "x"
            y_label = "" if is_grid_type else "y"
            z_label = "" if is_grid_type else "z"
            
            first_row = [
                f"Sensitivity: {p}",
                sample_image,
                "",
                x_label,
                y_label,
                z_label,
                "And Mode:",
                get(f"Settings.ColorSort.Primary{p}.FrontAndRearLogic"),
            ]

        row_prefix = [""] if is_lab_mode else []

        data = [
            first_row,
            [
                *row_prefix,
                "Name:",
                get(f"Settings.ColorSort.Primary{p}.Name"),
                "Position:",
                position_text if is_grid_type else get(f"Settings.ColorSort.Primary{p}.EllipsoidCenterX"),  # Grid position text or X center
                "" if is_grid_type else get(f"Settings.ColorSort.Primary{p}.EllipsoidCenterY"),  # Blank if Grid or Y center
                "" if is_grid_type else get(f"Settings.ColorSort.Primary{p}.EllipsoidCenterZ"),  # Blank if Grid or Z center
                "Ej. Delay Offset:",
                get(f"Settings.ColorSort.Primary{p}.EjectorDelayOffset"),
                int(counter_value) if counter_value is not None else 0,
            ],
            [
                *row_prefix,
                "Area/Spot Size:",
                get(f"Settings.ColorSort.Primary{p}.AreaSize"),
                "" if is_grid_type else "Size:",  # Blank if Grid type
                "" if is_grid_type else get(f"Settings.ColorSort.Primary{p}.EllipsoidAxisLengthX"),  # Blank if Grid
                "" if is_grid_type else get(f"Settings.ColorSort.Primary{p}.EllipsoidAxisLengthY"),  # Blank if Grid
                "" if is_grid_type else get(f"Settings.ColorSort.Primary{p}.EllipsoidAxisLengthZ"),  # Blank if Grid
                "Ej. Offset:",
                get(f"Settings.ColorSort.Primary{p}.EjectorDwellOffset"),
                "",
            ],
            [
                *row_prefix,
                "Type:",
                ("Ellipsoid" if str(type_val) == "0" else "Grid"),
                "Angle:",
                get(f"Settings.ColorSort.Primary{p}.PlaneAngle") if is_grid_type else get(f"Settings.ColorSort.Primary{p}.EllipsoidRotationX"),  # PlaneAngle for Grid, RotationX for Ellipsoid
                "" if is_grid_type else get(f"Settings.ColorSort.Primary{p}.EllipsoidRotationY"),  # Blank if Grid
                "" if is_grid_type else get(f"Settings.ColorSort.Primary{p}.EllipsoidRotationZ"),  # Blank if Grid
                "",
                "",
                "",
            ],
            [
                *row_prefix,
                "",
                "",
                "",
                "",
                "",
                "",
                "",
                "",
                "",
            ],
        ]

        merges = {(0, 0): (rows, 1)} if is_lab_mode else {}
        if is_lab_mode:
            merges[(1, cols - 1)] = (rows - 1, 1)

        merged_to = {}

        for (r, c_idx), (rs, cs) in merges.items():
            for rr in range(r, r + rs):
                for cc in range(c_idx, c_idx + cs):
                    merged_to[(rr, cc)] = (r, c_idx)

        c.setStrokeColor(colors.black)
        for i in range(rows + 1):
            c.line(x0, y0 + i * row_h, x0 + total_w, y0 + i * row_h)
        for j in range(cols + 1):
            c.line(x0 + j * col_w, y0, x0 + j * col_w, y0 + section_h)

        for r, row in enumerate(data):
            for j, cell in enumerate(row):
                if merged_to.get((r, j), (r, j)) != (r, j):
                    continue
                rs, cs = merges.get((r, j), (1, 1))
                x = x0 + j * col_w
                y = y0 + section_h - (r + rs) * row_h
                w = cs * col_w
                h = rs * row_h
                text = str(cell)

                offset = 1 if is_lab_mode else 0
                is_image_cell = is_lab_mode and j == 0

                # Define which cells contain tag data for lab mode
                if is_lab_mode:
                    # Check if this cell contains tag data (should be white)
                    is_data_cell = False
                    if r == 0 and j == 8:  # FrontAndRearLogic
                        is_data_cell = True
                    elif r == 1 and j in [2, 8]:  # Name, EjectorDelayOffset
                        is_data_cell = True
                    elif r == 1 and j == 4 and is_grid_type:  # Position text for Grid
                        is_data_cell = True
                    elif r == 1 and not is_grid_type and j in [4, 5, 6]:  # CenterX/Y/Z for Ellipsoid
                        is_data_cell = True
                    elif r == 2 and j in [2, 8]:  # AreaSize, EjectorDwellOffset
                        is_data_cell = True
                    elif r == 2 and not is_grid_type and j in [4, 5, 6]:  # AxisLengthX/Y/Z for Ellipsoid
                        is_data_cell = True
                    elif r == 3 and j == 2:  # Type value
                        is_data_cell = True
                    elif r == 3 and j == 4:  # PlaneAngle for Grid OR RotationX for Ellipsoid
                        is_data_cell = True
                    elif r == 3 and not is_grid_type and j in [5, 6]:  # RotationY/Z for Ellipsoid only
                        is_data_cell = True
                    elif r >= 1 and j == cols - 1:
                        is_data_cell = True
                else:
                    # Original logic for non-lab mode
                    is_data_cell = (j - offset) % 2 == 1 if j >= offset else False

                fill_color = colors.white if is_data_cell or is_image_cell else colors.lightblue
                
                if is_data_cell and text in {"N/A", "", "None"}:
                    fill_color = colors.lightblue

                c.setFillColor(fill_color)
                c.rect(x, y, w, h, fill=1, stroke=0)
                c.setStrokeColor(colors.black)
                c.rect(x, y, w, h, fill=0, stroke=1)

                if is_image_cell and isinstance(cell, dict) and "image" in cell:
                    image_data = cell["image"]
                    try:
                        img_bytes = base64.b64decode(image_data)
                        pil_image = Image.open(io.BytesIO(img_bytes))
                        
                        # Handle transparency by creating white background
                        if pil_image.mode in ('RGBA', 'LA'):
                            white_bg = Image.new('RGBA', pil_image.size, (255, 255, 255, 255))
                            final_image = Image.alpha_composite(white_bg, pil_image)
                            final_image = final_image.convert('RGB')
                        else:
                            final_image = pil_image
                        
                        # Save the processed image to bytes
                        processed_bytes = io.BytesIO()
                        final_image.save(processed_bytes, format='PNG')
                        processed_bytes.seek(0)
                        
                        img_reader = ImageReader(processed_bytes)
                        c.drawImage(img_reader, x, y, width=w, height=h, preserveAspectRatio=True, anchor='c')
                    except Exception:
                        c.setFillColor(colors.black)
                        c.setFont(FONT_DEFAULT, 6)
                        c.drawString(x + 2, y + h - 8, "No Image")
                else:
                    c.setFillColor(colors.black)
                    tx = x + 2
                    ty = y + h - 8
                    if (j - offset) % 2 == 0:
                        c.setFont(FONT_BOLD, 6)
                    else:
                        c.setFont(FONT_DEFAULT, 6)
                    c.drawString(tx, ty, text)

    except Exception as e:
        # Log the error but don't let it crash the report generation
        print(f"Error in draw_sensitivity_grid: {e}")
    finally:
        # Always restore state even if there was an error
        try:
            c.restoreState()
        except:
            # If restoreState fails, there's not much we can do
            pass


def draw_sensitivity_sections(
    c,
    x0,
    y_start,
    total_w,
    section_h,
    settings,
    *,
    counter_values=None,
    lang="en",
    is_lab_mode=False,
    width=None,
    height=None,
    lab_test_name: str | None = None,
):
    """Draw grids for all active sensitivities and return new y position."""
    spacing = 10
    current_y = y_start
    width = width or (c._pagesize[0] if c else letter[0])
    height = height or (c._pagesize[1] if c else letter[1])

    active_indices = []
    for i in range(1, 13):
        active_val = _lookup_setting(
            settings, f"Settings.ColorSort.Primary{i}.IsAssigned", False
        )
        if _bool_from_setting(active_val):
            active_indices.append(i)

    for idx, i in enumerate(active_indices):
        if (
            is_lab_mode
            and idx == 5
            and len(active_indices) > 5
            and c is not None
        ):
            # Start a new page after the first five sections in lab mode
            c.showPage()
            page_number = c.getPageNumber()
            content_start_y = draw_header(
                c,
                width,
                height,
                page_number,
                lang=lang,
                is_lab_mode=is_lab_mode,
                lab_test_name=lab_test_name,
            )
            current_y = content_start_y

        y_grid = current_y - section_h
        draw_sensitivity_grid(
            c,
            x0,
            y_grid,
            total_w,
            section_h,
            settings,
            i,
            counter_value=counter_values.get(i) if counter_values else None,
            lang=lang,
            is_lab_mode=is_lab_mode,
        )
        current_y = y_grid - spacing

    return current_y





def generate_report_filename(script_dir):
    """Generate date-stamped filename for the report"""
    # Get current date
    current_date = datetime.datetime.now()
    
    # Format: EnpresorReport_M_D_YYYY.pdf
    date_stamp = current_date.strftime('%m_%d_%Y')
    filename = f"EnpresorReport_{date_stamp}.pdf"
    
    # Create full path
    pdf_path = os.path.join(script_dir, filename)
    
    logger.debug(f"Generated filename: {filename}")
    logger.debug(f"Full path: {pdf_path}")

    return pdf_path


def fetch_last_24h_metrics(export_dir: str = METRIC_EXPORT_DIR):
    """Return the last 24 hours of metrics for all machines.

    This is a thin wrapper around :func:`hourly_data_saving.get_historical_data`
    that iterates over the machine directories found in ``export_dir``.
    """
    if not os.path.isdir(export_dir):
        return {}

    metrics = {}
    for machine in sorted(os.listdir(export_dir)):
        machine_path = os.path.join(export_dir, machine)
        if os.path.isdir(machine_path):
            metrics[machine] = get_historical_data(
                "24h", export_dir=export_dir, machine_id=machine
            )

    return metrics


def build_report(
    metrics: dict,
    pdf_path: str,
    *,
    use_optimized: bool = False,
    export_dir: str = METRIC_EXPORT_DIR,
    machines: list | None = None,
    include_global: bool = True,
    is_lab_mode: bool = False,
    values_in_kg: bool = False,
    lang: str = "en",
    lab_test_name: str | None = None,
) -> None:
    """Generate a PDF report and write it to ``pdf_path``.

    ``metrics`` is currently unused but retained for compatibility with
    :func:`fetch_last_24h_metrics`.
    """

    if use_optimized:
        draw_layout_optimized(
            pdf_path,
            export_dir,
            machines=machines,
            include_global=include_global,
            lang=lang,
            is_lab_mode=is_lab_mode,
            values_in_kg=values_in_kg,
            lab_test_name=lab_test_name,
        )
    else:
        draw_layout_standard(
            pdf_path,
            export_dir,
            machines=machines,
            include_global=include_global,
            lang=lang,
            is_lab_mode=is_lab_mode,
            values_in_kg=values_in_kg,
            lab_test_name=lab_test_name,
        )

def draw_machine_sections(
    c,
    csv_parent_dir,
    machine,
    x0,
    y_start,
    total_w,
    available_height,
    global_max_firing=None,
    *,
    is_lab_mode=False,
    lang="en",
    values_in_kg=False,
    width=None,
    height=None,
    lab_test_name: str | None = None,
):
    width = width or (c._pagesize[0] if c else letter[0])
    height = height or (c._pagesize[1] if c else letter[1])
   
    logger.warning(f"DEBUG MACHINE SECTIONS: machine={machine}, is_lab_mode={is_lab_mode}")

    """Draw the three sections for a single machine - OPTIMIZED FOR 2 MACHINES PER PAGE"""
    fp = os.path.join(csv_parent_dir, machine, 'last_24h_metrics.csv')
    if not os.path.isfile(fp):
        return y_start  # Return same position if no data
    
    try:
        df = df_processor.safe_read_csv(fp)
    except Exception as e:
        logger.error(f"Error reading data for machine {machine}: {e}")
        return y_start

    settings_data = load_machine_settings(csv_parent_dir, machine)
    
    # OPTIMIZED DIMENSIONS FOR 2 MACHINES PER PAGE
    w_left = total_w * 0.4
    w_right = total_w * 0.6
    
    # Height allocation optimized for 2 machines
    pie_height = available_height * 0.75      # 35% for pie chart
    bar_height = available_height * 0.75      # 35% for bar chart  
    counts_height = available_height * 0.30   # 25% for counts (REDUCED!)
    spacing = 1  # Reduced spacing
    
    current_y = y_start
    
    # Section 1: Machine pie chart (left side)
    y_pie = current_y - pie_height
    ac_col = next((c for c in df.columns if c.lower()=='accepts'), None)
    rj_col = next((c for c in df.columns if c.lower()=='rejects'), None)
    run_col = next((c for c in df.columns if c.lower()=='running'), None)
    stop_col = next((c for c in df.columns if c.lower()=='stopped'), None)

    a_val = df[ac_col].sum() if ac_col else 0
    r_val = df[rj_col].sum() if rj_col else 0

    # In lab mode use the counters for rejects
    if is_lab_mode:
        r_val = 0
        for i in range(1, 13):
            col = next((c for c in df.columns if c.lower() == f"counter_{i}"), None)
            if not col:
                continue
            assigned_val = _lookup_setting(
                settings_data,
                f"Settings.ColorSort.Primary{i}.IsAssigned",
                True,
            )
            if not _bool_from_setting(assigned_val):
                continue
            r_val += df[col].sum()

    run_total = df[run_col].sum() if run_col else 0
    stop_total = df[stop_col].sum() if stop_col else 0

    # Calculate total objects processed and removed counts for percentages
    machine_objs = 0
    if 'objects_60M' in df.columns and is_lab_mode:
        machine_objs = last_value_scaled(df['objects_60M'], 60)
    elif 'objects_per_min' in df.columns:
        machine_objs = last_value_scaled(df['objects_per_min'], 60)
    elif is_lab_mode:
        ac_tot = last_value_scaled(df[ac_col], 60) if ac_col else 0
        rj_tot = last_value_scaled(df[rj_col], 60) if rj_col else 0
        machine_objs = ac_tot + rj_tot

    machine_rem = 0
    sensitivity_counts = {}
    for idx in range(1, 13):
        col = next((c for c in df.columns if c.lower() == f'counter_{idx}'), None)
        if not col:
            continue
        if is_lab_mode:
            assigned_val = _lookup_setting(
                settings_data,
                f"Settings.ColorSort.Primary{idx}.IsAssigned",
                True,
            )
            if not _bool_from_setting(assigned_val):
                continue
        cnt_val = last_value_scaled(df[col], 60)
        machine_rem += cnt_val
        sensitivity_counts[idx] = cnt_val
    
    # Draw pie chart section border
    c.setStrokeColor(colors.black)
    c.rect(x0, y_pie, w_left, pie_height)
    
    # Pie chart title
    title_pie = f"{tr('machine_label', lang)} {machine}"
    c.setFont(FONT_BOLD, 10)  # Smaller font
    c.setFillColor(colors.black)
    c.drawCentredString(x0 + w_left/2, y_pie + pie_height - 12, title_pie)
    
    if a_val > 0 or r_val > 0:
        # Draw pie chart with reduced padding
        pad, lh = 6, 12  # Reduced padding and label height
        aw, ah = w_left - 2*pad, pie_height - 2*pad - lh
        psz = min(aw, ah) * 0.7  # Slightly smaller pie
        px = x0 + pad + (aw - psz)/2
        py = y_pie + pad + lh + (ah - psz)/2
        
        d_pie = Drawing(psz, psz)
        p_pie = Pie()
        p_pie.x = p_pie.y = 0
        p_pie.width = p_pie.height = psz
        p_pie.startAngle = -30
        p_pie.direction = 'clockwise'
        accept_obj = machine_objs - machine_rem
        reject_obj = machine_rem
        p_pie.data = [accept_obj, reject_obj]
        p_pie.slices[0].fillColor = colors.green
        p_pie.slices[1].fillColor = colors.red
        p_pie.sideLabels = False
        d_pie.add(p_pie)
        
        c.saveState()
        c.translate(px + psz/2, py + psz/2)
        c.rotate(-30)
        renderPDF.draw(d_pie, c, -psz/2, -psz/2)
        c.restoreState()
        
        # Add labels with smaller fonts using the same values as the pie slices
        total_pie = a_val + r_val
        if total_pie > 0:
<<<<<<< HEAD
            accept_obj = machine_objs - machine_rem
            reject_obj = machine_rem
            percentages = [(accept_obj/total_pie)*100, (reject_obj/total_pie)*100]
            angles = [180+-59 + (360*((reject_obj/total_pie)*100)/2/100),
                      -59 + (360*((reject_obj/total_pie)*100)/2/100)]
=======
            percentages = [(a_val/total_pie)*100, (r_val/total_pie)*100]
            reject_ratio = r_val / total_pie
            angles = [180 + -59 + (360 * reject_ratio)/2, -59 + (360 * reject_ratio)/2]
>>>>>>> 2e0a13f0
            labels = [tr('accepts', lang), tr('rejects', lang)]
            
            for i, (label, pct, angle) in enumerate(zip(labels, percentages, angles)):
                angle_rad = math.radians(angle)
                radius = psz/2 * 0.9
                cx = px + psz/2 + math.cos(angle_rad) * radius
                cy = py + psz/2 + math.sin(angle_rad) * radius
                ex = cx + math.cos(angle_rad) * 15  # Shorter line
                ey = cy + math.sin(angle_rad) * 15
                
                c.setStrokeColor(colors.black)
                c.setLineWidth(1)
                c.line(cx, cy, ex, ey)
                
                c.setFont(FONT_BOLD, 7)  # Smaller font
                c.setFillColor(colors.black)
                label_text = f"{label}"
                pct_text = f"{pct:.1f}%"
                
                if math.cos(angle_rad) >= 0:
                    c.drawString(ex + 2, ey + 1, label_text)
                    c.setFont(FONT_DEFAULT, 6)
                    c.drawString(ex + 2, ey - 6, pct_text)
                else:
                    label_width = c.stringWidth(label_text, FONT_BOLD, 7)
                    pct_width = c.stringWidth(pct_text, FONT_DEFAULT, 6)
                    c.drawString(ex - 2 - label_width, ey + 1, label_text)
                    c.setFont(FONT_DEFAULT, 6)
                    c.drawString(ex - 2 - pct_width, ey - 6, pct_text)
    else:
        c.setFont(FONT_DEFAULT, 8)
        c.setFillColor(colors.gray)
        c.drawCentredString(x0 + w_left/2, y_pie + pie_height/2, tr('no_data_available', lang))

    # Display runtime and stop time below the pie chart
    runtime_text = (
        f"{tr('run_time_label', lang)} {_minutes_to_hm(run_total)}  "
        #f"{tr('stop_time_label', lang)} {_minutes_to_hm(stop_total)}"
    )
    c.setFont(FONT_DEFAULT, 8)
    c.setFillColor(colors.black)
    c.drawCentredString(x0 + w_left/2, y_pie + 4, runtime_text)

    # Section 2: Bar chart (right side) - IMPROVED VERSION
    c.setStrokeColor(colors.black)
    c.rect(x0 + w_left, y_pie, w_right, bar_height)
    
    title_key = 'sensitivity_firing_total_title' if is_lab_mode else 'sensitivity_firing_avg_title'
    title_bar = f"{tr('machine_label', lang)} {machine} - {tr(title_key, lang)}"
    c.setFont(FONT_BOLD, 12)  # Increased from 9 to 12
    c.setFillColor(colors.black)
    c.drawCentredString(x0 + w_left + w_right/2, y_pie + bar_height - 10, title_bar)
    
    # Draw bar chart with counter values
    counter_values = []
    for i in range(1, 13):
        col_name = next((c for c in df.columns if c.lower() == f'counter_{i}'), None)
        if not col_name or col_name not in df.columns:
            continue

        if is_lab_mode:
            assigned_val = _lookup_setting(
                settings_data,
                f"Settings.ColorSort.Primary{i}.IsAssigned",
                True,
            )
            if not _bool_from_setting(assigned_val):
                continue
            val = last_value_scaled(df[col_name], 60)
        else:
            val = df[col_name].mean()

        if not pd.isna(val):
            counter_values.append((f"S{i}", val))

    if counter_values:
        # UPDATED: Reduced width by 5%, increased height by 5%
        tp_bar = 6
        bw_bar, bh_bar = w_right - 2*tp_bar, bar_height - 2*tp_bar - 12
        chart_w = bw_bar * 0.862  # Reduced from 0.908 to 0.862 (5% reduction)
        chart_h = bh_bar * 0.797  # Increased from 0.759 to 0.797 (5% increase)
        
        # Improved centering calculation
        chart_x = x0 + w_left + tp_bar + (bw_bar - chart_w)/2
        chart_y = y_pie + tp_bar + 12 + (bh_bar - 12 - chart_h)/2  # Better vertical centering
        
        num_bars = len(counter_values)
        bar_width = chart_w / (num_bars * 1.5)
        bar_spacing = chart_w / num_bars
        
        # Use global max if provided, otherwise use local max
        max_val = global_max_firing if global_max_firing and global_max_firing > 0 else max(val for _, val in counter_values)
        
        bar_colors = [colors.red, colors.blue, colors.green, colors.orange, 
                    colors.purple, colors.brown, colors.pink, colors.gray,
                    colors.cyan, colors.magenta, colors.yellow, colors.black]
        
        for i, (counter_name, val) in enumerate(counter_values):
            bar_x = chart_x + i * bar_spacing + (bar_spacing - bar_width)/2
            bar_height_val = (val / max_val) * chart_h if max_val > 0 else 0
            bar_y = chart_y
            
            c.setFillColor(bar_colors[i % len(bar_colors)])
            c.setStrokeColor(colors.black)
            c.rect(bar_x, bar_y, bar_width, bar_height_val, fill=1, stroke=1)
            
            c.setFont(FONT_DEFAULT, 8)  # Increased X-axis label size from 6 to 8
            c.setFillColor(colors.black)
            label_x = bar_x + bar_width/2
            c.drawCentredString(label_x, bar_y - 8, counter_name)

            c.setFont(FONT_DEFAULT, 5)  # Smaller font
            pct_val = (val / machine_objs) * 100 if machine_objs else 0
            c.drawCentredString(label_x, bar_y + bar_height_val + 2, f"{pct_val:.1f}%")
        
        # Draw axes with LARGER fonts
        c.setStrokeColor(colors.black)
        c.setLineWidth(1)
        c.line(chart_x - 5, chart_y, chart_x - 5, chart_y + chart_h)
        c.line(chart_x - 5, chart_y, chart_x + chart_w, chart_y)
        
        # Y-axis tick marks and values with LARGER font
        c.setFont(FONT_DEFAULT, 7)  # Increased Y-axis label size from 5 to 7
        c.setFillColor(colors.black)
        for i in range(4):  # Reduced tick marks
            y_val = (max_val * i / 3) if max_val > 0 else 0
            y_pos = chart_y + (chart_h * i / 3)
            c.line(chart_x - 5, y_pos, chart_x - 2, y_pos)
            c.drawRightString(chart_x - 6, y_pos - 1, f"{y_val:.0f}")
        
        # NOTE: Y-axis title/label has been removed as requested
    else:
        c.setFont(FONT_DEFAULT, 8)
        c.setFillColor(colors.gray)
        c.drawCentredString(x0 + w_left + w_right/2, y_pie + bar_height/2, tr('no_counter_data', lang))
    
    # Section 3: Machine counts (full width) - SIGNIFICANTLY REDUCED HEIGHT
    y_counts = y_pie - counts_height - spacing
    
   
    # Calculate machine totals
    # (machine_objs, machine_rem) computed earlier)

    machine_accepts = 0
    machine_rejects = 0

    if is_lab_mode:
        clean_objects = machine_objs - machine_rem
        machine_accepts = clean_objects * LAB_WEIGHT_MULTIPLIER
        machine_rejects = machine_rem * LAB_WEIGHT_MULTIPLIER
    else:
        if ac_col:
            a_stats = calculate_total_capacity_from_csv_rates(
                df[ac_col],
                timestamps=df['timestamp'] if is_lab_mode else None,
                is_lab_mode=is_lab_mode,
                values_in_kg=values_in_kg,
            )

    
    # Draw SMALLER blue counts section
    c.setFillColor(colors.HexColor('#1f77b4'))
    c.rect(x0, y_counts, total_w, counts_height, fill=1, stroke=0)
    
    # Draw section title
    c.setFillColor(colors.white)
    c.setFont(FONT_BOLD, 8)  # Smaller font
    c.drawString(
        x0 + 8,
        y_counts + counts_height - 10,
        tr('machine_counts_title', lang).format(
            machine=machine, machine_label=tr('machine_label', lang)
        ),
    )
    
    # Two columns layout with smaller fonts
    half_counts = total_w / 2
    
    # TOP ROW: Objects and Impurities
    labs_top = [
        tr('objects_processed_label', lang),
        tr('impurities_removed_label', lang),
    ]
    vals_top = [f"{int(machine_objs):,}", f"{int(machine_rem):,}"]
    
    # Center the labels over their data
    c.setFont(FONT_BOLD, 8)  # Keep label font size the same
    for i, lab in enumerate(labs_top):
        center_x = x0 + half_counts * i + half_counts/2
        lw = c.stringWidth(lab, FONT_BOLD, 8)
        c.drawString(center_x - lw/2, y_counts + counts_height * 0.7, lab)
    
    # Increase data text size and center over labels
    c.setFont(FONT_BOLD, 14)  # Increased from 10 to 14
    for i, val in enumerate(vals_top):
        center_x = x0 + half_counts * i + half_counts/2
        vw = c.stringWidth(val, FONT_BOLD, 14)
        c.drawString(center_x - vw/2, y_counts + counts_height * 0.7 - 14, val)
    

    # BOTTOM ROW: Accepts and Rejects
    labs_bottom = [tr('accepts_label', lang), tr('rejects_label', lang)]
    if is_lab_mode:
        vals_bottom = [
            f"{machine_accepts:,.2f} lbs",
            f"{machine_rejects:,.2f} lbs",
        ]
    else:
        vals_bottom = [
            f"{int(machine_accepts):,} lbs",
            f"{int(machine_rejects):,} lbs",
        ]
    

    # Center the labels over their data
    c.setFont(FONT_BOLD, 8)
    for i, lab in enumerate(labs_bottom):
        center_x = x0 + half_counts * i + half_counts/2
        lw = c.stringWidth(lab, FONT_BOLD, 8)
        c.drawString(center_x - lw/2, y_counts + counts_height * 0.3, lab)

    # Increase data text size and center over labels
    c.setFont(FONT_BOLD, 14)
    for i, val in enumerate(vals_bottom):
        center_x = x0 + half_counts * i + half_counts/2
        vw = c.stringWidth(val, FONT_BOLD, 14)
        c.drawString(center_x - vw/2, y_counts + counts_height * 0.3 - 14, val)
    
    c.setFillColor(colors.black)
    c.setStrokeColor(colors.black)
    c.rect(x0, y_counts, total_w, counts_height)

    next_y = y_counts - spacing

    if is_lab_mode:
        settings_height = 60
        y_settings = next_y - settings_height
        draw_machine_settings_section(
            c,
            x0,
            y_settings,
            total_w,
            settings_height,
            settings_data,
            lang=lang,
        )
        settings_spacing = 10
        next_y = y_settings - settings_spacing

    grid_height = 50
    next_y = draw_sensitivity_sections(
        c,
        x0,
        next_y,
        total_w,
        grid_height,
        settings_data,
        counter_values=sensitivity_counts,
        lang=lang,
        is_lab_mode=is_lab_mode,
        width=width,
        height=height,
        lab_test_name=lab_test_name,
    )

    # Return the Y position where the next content should start
    return next_y


def draw_layout_optimized(
    pdf_path,
    csv_parent_dir,
    *,
    machines=None,
    include_global=True,
    lang="en",
    is_lab_mode: bool = False,
    values_in_kg: bool = False,
    lab_test_name: str | None = None,
):
    """Optimized version - CONSISTENT SIZING, 2 machines per page"""
    
    # Calculate global maximum firing average first
    global_max_firing = calculate_global_max_firing_average(csv_parent_dir, machines, is_lab_mode=is_lab_mode)
    
    c = canvas.Canvas(pdf_path, pagesize=letter)
    width, height = letter
    
    margin = 40
    x0 = margin
    total_w = width - 2 * margin
    
    machines = machines or sorted(
        [d for d in os.listdir(csv_parent_dir)
         if os.path.isdir(os.path.join(csv_parent_dir, d)) and d.isdigit()])
    
    
    page_number = 0
    if include_global:
        page_number += 1
        content_start_y = draw_header(
            c,
            width,
            height,
            page_number,
            lang=lang,
            is_lab_mode=is_lab_mode,
            lab_test_name=lab_test_name,
        )
        available_height = content_start_y - margin - 50

        # Draw global summary (takes full page)
        draw_global_summary(
            c,
            csv_parent_dir,
            x0,
            margin,
            total_w,
            available_height,
            is_lab_mode=is_lab_mode,
            lang=lang,
            values_in_kg=values_in_kg,
        )
    
    # Process machines in groups of 2 (HARD LIMIT)
    machines_per_page = 2
    machine_batches = [machines[i:i + machines_per_page] 
                      for i in range(0, len(machines), machines_per_page)]
    
    for batch_idx, machine_batch in enumerate(machine_batches):
        # Start new page for machines (page 2, 3, 4, etc.)
        if page_number > 0:
            c.showPage()
        page_number += 1
        
        # Draw header with page number
        content_start_y = draw_header(
            c,
            width,
            height,
            page_number,
            lang=lang,
            is_lab_mode=is_lab_mode,
            lab_test_name=lab_test_name,
        )
        available_height = content_start_y - margin - 50
        
        # INCREASED height per machine to accommodate larger sections
        fixed_height_per_machine = 260  # INCREASED from 220 to 260
        
        current_y = content_start_y
        
        for machine_idx, machine in enumerate(machine_batch):
            
            current_y = draw_machine_sections(
                c,
                csv_parent_dir,
                machine,
                x0,
                current_y,
                total_w,
                fixed_height_per_machine,
                global_max_firing,
                is_lab_mode=is_lab_mode,
                lang=lang,
                values_in_kg=values_in_kg,
                width=width,
                height=height,
                lab_test_name=lab_test_name,
            )
                
            # FIXED spacing between machines
            current_y -= 20
    
    c.save()
    


def draw_layout_standard(
    pdf_path,
    csv_parent_dir,
    *,
    machines=None,
    include_global=True,
    lang="en",
    is_lab_mode: bool = False,
    values_in_kg: bool = False,
    lab_test_name: str | None = None,
):
    """Standard layout - CONSISTENT SIZING with dynamic page breaks"""
  
    
    # Calculate global maximum firing average first
    global_max_firing = calculate_global_max_firing_average(csv_parent_dir, machines, is_lab_mode=is_lab_mode)
    
    c = canvas.Canvas(pdf_path, pagesize=letter)
    width, height = letter
    
    margin = 40
    x0 = margin
    total_w = width - 2 * margin
    fixed_machine_height = 260  # INCREASED from 220 to 260 for larger sections
    
    machines = machines or sorted(
        [d for d in os.listdir(csv_parent_dir)
         if os.path.isdir(os.path.join(csv_parent_dir, d)) and d.isdigit()])
    
    
    page_number = 0
    if include_global:
        page_number += 1
        content_start_y = draw_header(
            c,
            width,
            height,
            page_number,
            lang=lang,
            is_lab_mode=is_lab_mode,
            lab_test_name=lab_test_name,
        )
        available_height = content_start_y - margin - 50

        # Draw global summary (takes full page)
        draw_global_summary(
            c,
            csv_parent_dir,
            x0,
            margin,
            total_w,
            available_height,
            is_lab_mode=is_lab_mode,
            lang=lang,
            values_in_kg=values_in_kg,
        )
    
    # Process machines starting on page 2
    machines_processed = 0
    next_y = None  # Will be set when we start page 2
    
    for machine in machines:
        
        # Check if we need a new page or if this is the first machine
        if next_y is None or (next_y - margin) < fixed_machine_height:
            # Start new page
            if page_number > 0:
                c.showPage()
            page_number += 1
            
            # Draw header on new page with page number
            content_start_y = draw_header(
                c,
                width,
                height,
                page_number,
                lang=lang,
                is_lab_mode=is_lab_mode,
                lab_test_name=lab_test_name,
            )
            next_y = content_start_y
        
        # Draw machine sections with FIXED height and global max
        next_y = draw_machine_sections(
            c,
            csv_parent_dir,
            machine,
            x0,
            next_y,
            total_w,
            fixed_machine_height,
            global_max_firing,
            is_lab_mode=is_lab_mode,
            lang=lang,
            values_in_kg=values_in_kg,
            width=width,
            height=height,
            lab_test_name=lab_test_name,
        )
        
        machines_processed += 1
        
        # FIXED spacing between machines
        next_y -= 20
    
    c.save()
    

if __name__=='__main__':
    sd = os.path.dirname(os.path.abspath(__file__))
    parser = argparse.ArgumentParser(description="Generate production report")
    parser.add_argument("export_dir", nargs="?", default=os.path.join(sd, 'exports'))
    parser.add_argument("--optimized", action="store_true", help="use optimized layout")
    parser.add_argument("--lab", action="store_true", help="enable lab mode calculations")
    parser.add_argument("--log-kg", action="store_true", help="metrics in CSV are in kilograms")
    parser.add_argument("--lab-test-name", help="lab test name to include in the report")
    args = parser.parse_args()

    pdf_path = generate_report_filename(sd)

    if args.optimized:
        draw_layout_optimized(
            pdf_path,
            args.export_dir,
            lang="en",
            is_lab_mode=args.lab,
            values_in_kg=args.log_kg,
            lab_test_name=args.lab_test_name,
        )
    else:
        draw_layout_standard(
            pdf_path,
            args.export_dir,
            lang="en",
            is_lab_mode=args.lab,
            values_in_kg=args.log_kg,
            lab_test_name=args.lab_test_name,
        )<|MERGE_RESOLUTION|>--- conflicted
+++ resolved
@@ -1778,17 +1778,13 @@
         # Add labels with smaller fonts using the same values as the pie slices
         total_pie = a_val + r_val
         if total_pie > 0:
-<<<<<<< HEAD
+
             accept_obj = machine_objs - machine_rem
             reject_obj = machine_rem
             percentages = [(accept_obj/total_pie)*100, (reject_obj/total_pie)*100]
             angles = [180+-59 + (360*((reject_obj/total_pie)*100)/2/100),
                       -59 + (360*((reject_obj/total_pie)*100)/2/100)]
-=======
-            percentages = [(a_val/total_pie)*100, (r_val/total_pie)*100]
-            reject_ratio = r_val / total_pie
-            angles = [180 + -59 + (360 * reject_ratio)/2, -59 + (360 * reject_ratio)/2]
->>>>>>> 2e0a13f0
+
             labels = [tr('accepts', lang), tr('rejects', lang)]
             
             for i, (label, pct, angle) in enumerate(zip(labels, percentages, angles)):
@@ -1900,7 +1896,7 @@
             label_x = bar_x + bar_width/2
             c.drawCentredString(label_x, bar_y - 8, counter_name)
 
-            c.setFont(FONT_DEFAULT, 5)  # Smaller font
+            c.setFont(FONT_DEFAULT, 8)  # Smaller font
             pct_val = (val / machine_objs) * 100 if machine_objs else 0
             c.drawCentredString(label_x, bar_y + bar_height_val + 2, f"{pct_val:.1f}%")
         
