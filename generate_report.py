--- conflicted
+++ resolved
@@ -983,17 +983,12 @@
 
     # Map each cell to the start of its merge region
     merged_to = {}
-<<<<<<< HEAD
-    for (r, col), (rs, cs) in merges.items():
-        for rr in range(r, r + rs):
-            for cc in range(col, col + cs):
-                merged_to[(rr, cc)] = (r, col)
-=======
+
     for (r, c), (rs, cs) in merges.items():
         for rr in range(r, r + rs):
             for cc in range(c, c + cs):
                 merged_to[(rr, cc)] = (r, c)
->>>>>>> 33a591b3
+
 
     # Draw base grid
     c.setStrokeColor(colors.black)
@@ -1003,13 +998,9 @@
         c.line(x0 + j * col_w, y0, x0 + j * col_w, y0 + section_h)
 
     # Overlay merged cell rectangles to hide interior lines
-<<<<<<< HEAD
-    for (r, col), (rs, cs) in merges.items():
-        x = x0 + col * col_w
-=======
+
     for (r, c), (rs, cs) in merges.items():
         x = x0 + c * col_w
->>>>>>> 33a591b3
         y = y0 + section_h - (r + rs) * row_h
         w = cs * col_w
         h = rs * row_h
