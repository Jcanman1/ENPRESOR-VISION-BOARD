"""Functions for building PDF production reports from CSV metrics."""

import os
import sys
import json
import datetime
import pandas as pd
import df_processor
import logging
import argparse
from datetime import timedelta
from reportlab.lib.pagesizes import letter
from reportlab.pdfgen import canvas
from reportlab.pdfbase import pdfmetrics
from reportlab.pdfbase.ttfonts import TTFont
from reportlab.graphics.shapes import Drawing
from reportlab.graphics.charts.lineplots import LinePlot
from reportlab.graphics.charts.piecharts import Pie
from reportlab.graphics import renderPDF
from reportlab.lib import colors
import math  # for label angle calculations
# Default fonts used throughout the report
FONT_DEFAULT = "Helvetica"
FONT_BOLD = "Helvetica-Bold"
LAB_OBJECT_SCALE_FACTOR = 1.042

# Weight conversion for lab metrics: 1 lbs per 1800 pieces

LAB_WEIGHT_MULTIPLIER = 1 / 1800

from i18n import tr

def _minutes_to_hm(minutes: float) -> str:
    """Return an "H:MM" string from a minute count."""
    try:
        m = int(round(float(minutes)))
    except Exception:
        m = 0
    hours, mins = divmod(m, 60)
    return f"{hours}:{mins:02d}"


def calculate_total_capacity_from_csv_rates(
    csv_rate_entries,
    log_interval_minutes=1,
    timestamps=None,
    is_lab_mode=False,
    values_in_kg=False,
):
    """
    Convert lbs/hr rates into total lbs and related stats.
    
    Enhanced to handle both regular and lab mode data correctly.
    
    Parameters
    ----------
    csv_rate_entries : iterable
        Sequence of lbs/hr rate samples.
    log_interval_minutes : int, optional
        Interval between samples in minutes. Only used for regular mode.
    timestamps : iterable, optional
        Timestamp data for lab mode calculations.
    is_lab_mode : bool, optional
        Whether to use irregular interval calculation for lab mode.
    values_in_kg : bool, optional
        Set to ``True`` if the provided rates are in kilograms per hour.
        When enabled the values are converted to pounds per hour before
        totals are computed.
    """
    def _calc(entries):
        if is_lab_mode and timestamps is not None:
            return _calculate_capacity_lab_mode(
                timestamps, entries, values_in_kg=values_in_kg
            )

        rates = []
        for r in entries:
            try:
                val = float(r)
            except (TypeError, ValueError):
                continue
            if not pd.isna(val):
                rates.append(val)

        if not rates:
            return {
                "total_capacity_lbs": 0,
                "average_rate_lbs_per_hr": 0,
                "max_rate_lbs_per_hr": 0,
                "min_rate_lbs_per_hr": 0,
            }

        if values_in_kg:
            rates = [r * 2.205 for r in rates]

        total_lbs = sum(val * (log_interval_minutes / 60.0) for val in rates)
        avg_rate = sum(rates) / len(rates)

        return {
            "total_capacity_lbs": total_lbs,
            "average_rate_lbs_per_hr": avg_rate,
            "max_rate_lbs_per_hr": max(rates),
            "min_rate_lbs_per_hr": min(rates),
        }

    return df_processor.process_with_cleanup(csv_rate_entries, _calc)

def _calculate_capacity_lab_mode(timestamps, rates, *, values_in_kg=False):
    """Calculate capacity totals using actual time intervals for lab mode data."""
    # Convert to list to avoid pandas negative index issues
    timestamps = list(timestamps)
    rates = list(rates)

    if len(timestamps) < 2 or len(rates) < 2:
        return {
            "total_capacity_lbs": 0,
            "average_rate_lbs_per_hr": 0,
            "max_rate_lbs_per_hr": 0,
            "min_rate_lbs_per_hr": 0,
        }
    
    total_lbs = 0
    valid_rates = []
    
    for i in range(len(timestamps) - 1):
        try:
            current_rate = float(rates[i])
            if pd.isna(current_rate):
                continue

            if values_in_kg:
                current_rate *= 2.205
                
            # Parse timestamps
            current_time = pd.to_datetime(timestamps[i])
            next_time = pd.to_datetime(timestamps[i + 1])
            
            # Calculate actual time interval in hours
            time_diff_hours = (next_time - current_time).total_seconds() / 3600
            
            # Add production for this interval
            total_lbs += current_rate * time_diff_hours
            valid_rates.append(current_rate)
            
        except (ValueError, TypeError):
            continue
    
    # Add the last rate for statistics
    try:
        last_rate = float(rates[-1])
        if not pd.isna(last_rate):
            if values_in_kg:
                last_rate *= 2.205
            valid_rates.append(last_rate)
    except (ValueError, TypeError, IndexError):
        pass
    
    if not valid_rates:
        return {
            "total_capacity_lbs": 0,
            "average_rate_lbs_per_hr": 0,
            "max_rate_lbs_per_hr": 0,
            "min_rate_lbs_per_hr": 0,
        }
    
    return {
        "total_capacity_lbs": total_lbs,
        "average_rate_lbs_per_hr": sum(valid_rates) / len(valid_rates),
        "max_rate_lbs_per_hr": max(valid_rates),
        "min_rate_lbs_per_hr": min(valid_rates),
    }

def _calculate_objects_lab_mode(timestamps, rates):
    """Calculate object totals using actual time intervals for lab mode data."""
    # Convert to list to avoid pandas negative index issues
    timestamps = list(timestamps)
    rates = list(rates)

    if len(timestamps) < 2 or len(rates) < 2:
        return {
            "total_objects": 0,
            "average_rate_obj_per_min": 0,
            "max_rate_obj_per_min": 0,
            "min_rate_obj_per_min": 0,
        }
    
    total_objects = 0
    valid_rates = []
    
    for i in range(len(timestamps) - 1):
        try:
            current_rate = float(rates[i])
            if pd.isna(current_rate):
                continue
                
            # Parse timestamps
            current_time = pd.to_datetime(timestamps[i])
            next_time = pd.to_datetime(timestamps[i + 1])
            
            # Calculate actual time interval in minutes
            time_diff_minutes = (next_time - current_time).total_seconds() / 60

            # Add production for this interval with scaling factor
            total_objects += (
                current_rate * time_diff_minutes * LAB_OBJECT_SCALE_FACTOR
            )
            valid_rates.append(current_rate)
            
        except (ValueError, TypeError):
            continue
    
    # Add the last rate for statistics
    try:
        last_rate = float(rates[-1])
        if not pd.isna(last_rate):
            valid_rates.append(last_rate)
    except (ValueError, TypeError, IndexError):
        pass
    
    if not valid_rates:
        return {
            "total_objects": 0,
            "average_rate_obj_per_min": 0,
            "max_rate_obj_per_min": 0,
            "min_rate_obj_per_min": 0,
        }
    
    return {
        "total_objects": total_objects,
        "average_rate_obj_per_min": sum(valid_rates) / len(valid_rates),
        "max_rate_obj_per_min": max(valid_rates),
        "min_rate_obj_per_min": min(valid_rates),
    }


def calculate_total_objects_from_csv_rates(csv_rate_entries, log_interval_minutes=1,
                                         timestamps=None, is_lab_mode=False):
    """
    Convert objects/min rates into total objects.
    
    Enhanced to handle both regular and lab mode data correctly.
    """
    def _calc(entries):
        if is_lab_mode and timestamps is not None:
            return _calculate_objects_lab_mode(timestamps, entries)

        rates = []
        for r in entries:
            try:
                val = float(r)
            except (TypeError, ValueError):
                continue
            if not pd.isna(val):
                rates.append(val)

        if not rates:
            return {
                "total_objects": 0,
                "average_rate_obj_per_min": 0,
                "max_rate_obj_per_min": 0,
                "min_rate_obj_per_min": 0,
            }

        total_objs = sum(val * log_interval_minutes for val in rates)
        avg_rate = sum(rates) / len(rates)

        return {
            "total_objects": total_objs,
            "average_rate_obj_per_min": avg_rate,
            "max_rate_obj_per_min": max(rates),
            "min_rate_obj_per_min": min(rates),
        }

    return df_processor.process_with_cleanup(csv_rate_entries, _calc)

from hourly_data_saving import EXPORT_DIR as METRIC_EXPORT_DIR, get_historical_data

log_level = os.environ.get("LOG_LEVEL", "INFO").upper()
logging.basicConfig(
    level=getattr(logging, log_level, logging.INFO),
    format="%(asctime)s - %(name)s - %(levelname)s - %(message)s",
)
logger = logging.getLogger(__name__)
if not logging.getLogger().handlers:
    logging.getLogger().addHandler(logging.StreamHandler())



def draw_header(c, width, height, page_number=None, *, lang="en"):
    """Draw the header section on each page with optional page number"""
    global FONT_DEFAULT, FONT_BOLD
    # Determine directories to search for the font
    if getattr(sys, "frozen", False):
        # When frozen with PyInstaller, resources may be located next to the
        # executable or in the temporary _MEIPASS directory.  Search both.
        base_dir = getattr(sys, "_MEIPASS", "")
        exec_dir = os.path.dirname(getattr(sys, "executable", ""))
        search_dirs = [
            base_dir,
            os.path.join(base_dir, "assets"),
            exec_dir,
            os.path.join(exec_dir, "assets"),
            os.path.join(exec_dir, "_internal"),
            os.path.join(exec_dir, "_internal", "assets"),
        ]
    else:
        base_dir = os.path.dirname(os.path.abspath(__file__))
        search_dirs = [base_dir, os.path.join(base_dir, "assets")]
    
    # Check what font files actually exist in the search directories
    for d in search_dirs:
        logger.debug(f"Checking directory: {d}")
        try:
            files_in_dir = [f for f in os.listdir(d) if f.lower().endswith('.ttf')]
            logger.debug(f"TTF files found in {d}: {files_in_dir}")
        except Exception as e:
            logger.debug(f"Error listing {d}: {e}")
    
    # Try different possible filenames for Audiowide font
    possible_font_files = [
        'Audiowide-Regular.ttf',  # This is the actual Google Fonts filename
        'Audiowide.ttf',
        'audiowide-regular.ttf',
        'audiowide.ttf'
    ]

    # Possible filenames for the Japanese default font
    possible_jp_fonts = [
        'NotoSansJP-Regular.otf',
        'NotoSansJP-Regular.ttf',
        'NotoSansJP.otf',
        'NotoSansJP.ttf'
    ]
    
    font_enpresor = FONT_BOLD  # Default fallback
    chosen_path = None
    jp_font_path = None

    for d in search_dirs:
        for font_filename in possible_font_files:
            font_path = os.path.join(d, font_filename)
            logger.debug(f"Trying font file: {font_path}")

            if os.path.isfile(font_path):
                try:
                    pdfmetrics.registerFont(TTFont('Audiowide', font_path))
                    font_enpresor = 'Audiowide'
                    chosen_path = font_path
                    logger.info(f"Audiowide font loaded from: {font_path}")
                    break
                except Exception as e:
                    logger.debug(f"\u274C Error registering font from {font_path}: {e}")
        if chosen_path:
            break

    # Search for Japanese font
    for d in search_dirs:
        for font_filename in possible_jp_fonts:
            jp_path = os.path.join(d, font_filename)
            logger.debug(f"Trying JP font file: {jp_path}")
            if os.path.isfile(jp_path):
                try:
                    pdfmetrics.registerFont(TTFont('NotoSansJP', jp_path))
                    jp_font_path = jp_path
                    logger.info(f"Japanese font loaded from: {jp_path}")
                    break
                except Exception as e:
                    logger.debug(f"\u274C Error registering font from {jp_path}: {e}")
        if jp_font_path:
            break

    if not chosen_path:
        logger.debug("\u26A0\ufe0f  No Audiowide font file found.")
        logger.debug("The file you downloaded might be named 'Audiowide-Regular.ttf'")
        logger.debug("Either rename it to 'Audiowide.ttf' or ensure 'Audiowide-Regular.ttf' is in one of:")
        for d in search_dirs:
            logger.debug(d)

    # Update global default fonts depending on language
    if lang == "ja" and jp_font_path:
        FONT_DEFAULT = "NotoSansJP"
        FONT_BOLD = "NotoSansJP"
    else:
        FONT_DEFAULT = "Helvetica"
        FONT_BOLD = "Helvetica-Bold"

    # Document title
    title_size = 24
    x_center = width / 2
    satake = "Satake "
    enpresor = "ENPRESOR"
    data_rep = tr("data_report", lang)
    font_default = FONT_BOLD
    
    # Calculate widths for centering
    w_sat = c.stringWidth(satake, font_default, title_size)
    w_enp = c.stringWidth(enpresor, font_enpresor, title_size)
    w_dat = c.stringWidth(data_rep, font_default, title_size)
    start_x = x_center - (w_sat + w_enp + w_dat) / 2
    y_title = height - 50
    
    # Draw "Satake " in black
    c.setFont(font_default, title_size)
    c.setFillColor(colors.black)
    c.drawString(start_x, y_title, satake)
    
    # Draw "Enpresor" in red with Audiowide font (if available)
    c.setFont(font_enpresor, title_size)
    c.setFillColor(colors.red)
    c.drawString(start_x + w_sat, y_title, enpresor)
    logger.debug(f"Drawing 'Enpresor' with font: {font_enpresor}")
    
    # Draw " Data Report" in black
    c.setFont(font_default, title_size)
    c.setFillColor(colors.black)
    c.drawString(start_x + w_sat + w_enp, y_title, data_rep)

    # Date stamp
    date_str = datetime.datetime.now().strftime('%m/%d/%Y')
    c.setFont(FONT_DEFAULT, 10)
    c.setFillColor(colors.black)
    c.drawCentredString(x_center, height - 70, date_str)
    
    # Add page number in bottom right corner
    if page_number is not None:
        margin = 40  # Same margin as used in layout
        c.setFont(FONT_DEFAULT, 10)
        c.setFillColor(colors.black)
        page_text = tr("page_label", lang).format(page=page_number)
        # Position: right margin minus text width, bottom margin
        text_width = c.stringWidth(page_text, FONT_DEFAULT, 10)
        c.drawString(width - margin - text_width, margin - 10, page_text)
    
    return height - 100  # Return the Y position where content can start



def draw_global_summary(
    c,
    csv_parent_dir,
    x0,
    y0,
    total_w,
    available_height,
    *,
    is_lab_mode=False,
    lang="en",
    values_in_kg=False,
):
    """Draw the global summary sections (totals, pie, trend, counts)"""
    machines = sorted(
        [d for d in os.listdir(csv_parent_dir)
         if os.path.isdir(os.path.join(csv_parent_dir, d)) and d.isdigit()]
    )

    # Attempt to load machine count from the saved layout (All Machines view)
    layout_machine_count = None
    try:
        script_dir = os.path.dirname(os.path.abspath(__file__))
        layout_path = os.path.join(script_dir, "data", "floor_machine_layout.json")
        if os.path.isfile(layout_path):
            with open(layout_path) as f:
                data = json.load(f)
            layout_machine_count = len(
                data.get("machines", {}).get("machines", [])
            )
    except Exception as exc:
        logger.warning(f"Unable to read layout file: {exc}")

    machine_count = layout_machine_count if layout_machine_count is not None else len(machines)
    
    # Calculate section heights
    h1 = available_height * 0.1  # Totals
    h2 = available_height * 0.35  # Pie and trend
    h4 = available_height * 0.15  # Counts
    spacing_gap = 10
    
    current_y = y0 + available_height
    
    # Section dimensions
    w_left = total_w * 0.4
    w_right = total_w * 0.6
    
    # Aggregate global data
    total_capacity = total_accepts = total_rejects = 0
    total_objects = total_removed = 0
    for m in machines:
        fp = os.path.join(csv_parent_dir, m, 'last_24h_metrics.csv')
        if os.path.isfile(fp):
            df = df_processor.safe_read_csv(fp)
            if 'capacity' in df.columns:
                stats = calculate_total_capacity_from_csv_rates(
                    df['capacity'],
                    timestamps=df['timestamp'] if is_lab_mode else None,
                    is_lab_mode=is_lab_mode,
                    values_in_kg=values_in_kg,
                )
                total_capacity += stats['total_capacity_lbs']





            ac = next((c for c in df.columns if c.lower()=='accepts'), None)
            rj = next((c for c in df.columns if c.lower()=='rejects'), None)
            if is_lab_mode:
                if ac:
                    stats = calculate_total_objects_from_csv_rates(
                        df[ac],
                        timestamps=df['timestamp'],
                        is_lab_mode=True,
                    )
                    total_accepts += stats['total_objects'] * LAB_WEIGHT_MULTIPLIER
                if rj:
                    stats = calculate_total_objects_from_csv_rates(
                        df[rj],
                        timestamps=df['timestamp'],
                        is_lab_mode=True,
                    )
                    total_rejects += stats['total_objects'] * LAB_WEIGHT_MULTIPLIER

            else:
                if ac:
                    stats = calculate_total_capacity_from_csv_rates(
                        df[ac],
                        timestamps=df['timestamp'] if is_lab_mode else None,
                        is_lab_mode=is_lab_mode,




                        values_in_kg=values_in_kg,
                    )
                    total_accepts += stats['total_capacity_lbs']
                if rj:
                    stats = calculate_total_capacity_from_csv_rates(
                        df[rj],




                        timestamps=df['timestamp'] if is_lab_mode else None,
                        is_lab_mode=is_lab_mode,


                        values_in_kg=values_in_kg,
                    )
                    total_rejects += stats['total_capacity_lbs']







    # Section 1: Totals
    y_sec1 = current_y - h1
    c.setFillColor(colors.HexColor('#1f77b4'))
    c.rect(x0, y_sec1, total_w, h1, fill=1, stroke=0)
    c.setFillColor(colors.white); c.setFont(FONT_BOLD, 10)
    c.drawString(x0+10, y_sec1+h1-14, tr('24hr_totals', lang))
    col_w = total_w / 4
    labels = [
        tr('machines_label', lang),
        tr('processed_label', lang),
        tr('accepted_label', lang),
        tr('rejected_label', lang),
    ]
    if is_lab_mode:
        accepts_fmt = f"{total_accepts:,.2f} lbs"
        rejects_fmt = f"{total_rejects:,.2f} lbs"
    else:
        accepts_fmt = f"{int(total_accepts):,} lbs"
        rejects_fmt = f"{int(total_rejects):,} lbs"

    values = [
        f"{machine_count}",
        f"{int(total_capacity):,} lbs",
        accepts_fmt,
        rejects_fmt,
    ]
    c.setFont(FONT_BOLD, 12)
    for i,label in enumerate(labels):
        lw = c.stringWidth(label, FONT_BOLD, 12)
        c.drawString(x0 + col_w*i + (col_w - lw)/2, y_sec1 + h1/2 - 4, label)
    c.setFont(FONT_BOLD, 14)
    for i,val in enumerate(values):
        vw = c.stringWidth(val, FONT_BOLD, 14)
        c.drawString(x0 + col_w*i + (col_w - vw)/2, y_sec1 + h1/2 - 22, val)
    c.setStrokeColor(colors.black)
    c.rect(x0, y_sec1, total_w, h1)

    # Section 2: Pie global accepts/rejects
    y_sec2 = y_sec1 - h2 - spacing_gap
    c.setStrokeColor(colors.black)
    c.rect(x0, y_sec2, w_left, h2)
    c.setFont(FONT_BOLD,12); c.setFillColor(colors.black)
    c.drawCentredString(x0+w_left/2, y_sec2+h2-15, tr('total_accepts_rejects_title', lang))
    
    # Draw pie chart logic (keeping your existing pie chart code)
    pad=10; lh=20
    aw,ah=w_left-2*pad,h2-2*pad-lh
    psz=min(aw,ah)*0.85*1.1
    px,py=x0+pad+(aw-psz)/2,y_sec2+pad+lh+(ah-psz)/2-ah*0.1
    
    # Draw pie
    d=Drawing(psz,psz); pie=Pie()
    pie.x=pie.y=0; pie.width=pie.height=psz
    pie.startAngle = -30
    pie.direction = 'clockwise'
    pie.data=[total_accepts,total_rejects]
    pie.slices[0].fillColor=colors.green; pie.slices[1].fillColor=colors.red
    pie.sideLabels = False
    d.add(pie)
    
    c.saveState()
    c.translate(px + psz/2, py + psz/2)
    c.rotate(-30)
    renderPDF.draw(d, c, -psz/2, -psz/2)
    c.restoreState()
    
    # Manual labels with percentages
    total = total_accepts + total_rejects
    if total > 0:
        values = [total_accepts, total_rejects]
        percentages = [(val/total)*100 for val in values]
        angles = [45, -50]
        
        labels_tr = [tr('accepts', lang), tr('rejects', lang)]
        for i, (label, pct, angle) in enumerate(zip(labels_tr, percentages, angles)):
            angle_rad = math.radians(angle)
            radius = psz/2 * 0.9
            cx = px + psz/2 + math.cos(angle_rad) * radius
            cy = py + psz/2 + math.sin(angle_rad) * radius
            line_len = 20
            ex = cx + math.cos(angle_rad) * line_len
            ey = cy + math.sin(angle_rad) * line_len
            
            c.setStrokeColor(colors.black)
            c.setLineWidth(1)
            c.line(cx, cy, ex, ey)
            
            c.setFont(FONT_BOLD, 8)
            c.setFillColor(colors.black)
            label_text = f"{label}"
            pct_text = f"{pct:.1f}%"
            
            if math.cos(angle_rad) >= 0:
                c.drawString(ex + 3, ey + 2, label_text)
                c.setFont(FONT_DEFAULT, 7)
                c.drawString(ex + 3, ey - 8, pct_text)
            else:
                label_width = c.stringWidth(label_text, FONT_BOLD, 8)
                pct_width = c.stringWidth(pct_text, FONT_DEFAULT, 7)
                c.drawString(ex - 3 - label_width, ey + 2, label_text)
                c.setFont(FONT_DEFAULT, 7)
                c.drawString(ex - 3 - pct_width, ey - 8, pct_text)

    # Section 3: Trend graph
    c.rect(x0+w_left, y_sec2, w_right, h2)
    c.setFont(FONT_BOLD,12); c.setFillColor(colors.black)
    c.drawCentredString(x0+w_left+w_right/2, y_sec2+h2-15, tr('production_rates_title', lang))
    
    # Your existing trend graph code here
    all_t, mx, series = [], 0, []
    
    for m in machines:
        fp = os.path.join(csv_parent_dir, m, 'last_24h_metrics.csv')
        if os.path.isfile(fp):
            try:
                df = df_processor.safe_read_csv(fp, parse_dates=['timestamp'])
                if 'capacity' in df.columns and 'timestamp' in df.columns and not df.empty:
                    valid_data = df.dropna(subset=['timestamp', 'capacity'])
                    if not valid_data.empty:
                        t = valid_data['timestamp']
                        capacity_vals = valid_data['capacity']
                        if not all_t:
                            base_time = t.min()
                        else:
                            base_time = min(min(all_t), t.min())
                        pts = [((ts - base_time).total_seconds() / 3600.0, float(v)) 
                               for ts, v in zip(t, capacity_vals)]
                        series.append((m, pts))
                        all_t.extend(t)
                        mx = max(mx, capacity_vals.max())
            except Exception as e:
                logger.error(f"Error processing trend data for machine {m}: {e}")
    
    # Draw the trend graph
    tp=10; bw, bh=w_right-2*tp, h2-2*tp
    tw,th=bw*0.68*1.1,bh*0.68*1.1; sl=w_right*0.05
    gx=x0+w_left+tp+(bw-tw)/2-sl; gy=y_sec2+tp+(bh-th)/2
    
    if series:
        dln=Drawing(tw,th); lp=LinePlot()
        lp.x=lp.y=0; lp.width=tw; lp.height=th; 
        lp.data=[pts for _,pts in series]
        
        cols=[colors.blue,colors.red,colors.green,colors.orange,colors.purple]
        for i in range(len(series)): 
            if i < len(cols):
                lp.lines[i].strokeColor=cols[i]; 
                lp.lines[i].strokeWidth=1.5
        
        xs=[x for _,pts in series for x,_ in pts]
        if xs:
            lp.xValueAxis.valueMin,lp.xValueAxis.valueMax=min(xs),max(xs)
            step=(max(xs)-min(xs))/6 if max(xs) > min(xs) else 1
            lp.xValueAxis.valueSteps=[min(xs)+j*step for j in range(7)]
            
            if all_t:
                base_time = min(all_t)
                lp.xValueAxis.labelTextFormat=lambda v:(base_time+timedelta(hours=v)).strftime('%H:%M')
                lp.xValueAxis.labels.angle,lp.xValueAxis.labels.boxAnchor=45,'n'
        
        lp.yValueAxis.valueMin,lp.yValueAxis.valueMax=0,mx*1.1 if mx else 1
        lp.yValueAxis.valueSteps=None
        dln.add(lp); renderPDF.draw(dln,c,gx,gy)
        
        # Draw legend
        lx,ly=gx+tw+10,y_sec2+h2-30
        for idx,(m,_) in enumerate(series):
            if idx < len(cols):
                c.setStrokeColor(cols[idx]); c.setLineWidth(2)
                yL=ly-idx*15; c.line(lx,yL,lx+10,yL)
                c.setFont(FONT_DEFAULT,8); c.setFillColor(colors.black)
                c.drawString(lx+15,yL-3,f"{tr('machine_label', lang)} {m}")
    else:
        c.setFont(FONT_DEFAULT,12); c.setFillColor(colors.gray)
        c.drawCentredString(x0+w_left+w_right/2, y_sec2+h2/2, tr('no_data_available', lang))

    # Section 4: Counts
    y_sec4 = y_sec2 - h4 - spacing_gap
    c.rect(x0, y_sec4, total_w, h4)
    c.setFillColor(colors.HexColor('#1f77b4')); c.rect(x0, y_sec4, total_w, h4, fill=1, stroke=0)
    
    total_objs = total_objects
    total_rem = total_removed
    
    c.setFillColor(colors.white); c.setFont(FONT_BOLD,10)
    c.drawString(x0+10, y_sec4+h4-14, tr('counts_title', lang))
    labs4=[
        tr('total_objects_processed_label', lang),
        tr('total_impurities_removed_label', lang),
    ]
    vals4=[f"{int(total_objs):,}",f"{int(total_rem):,}"]
    half=total_w/2; c.setFont(FONT_BOLD,12)
    for i,lab in enumerate(labs4):
        lw=c.stringWidth(lab,FONT_BOLD,12)
        c.drawString(x0+half*i+(half-lw)/2,y_sec4+h4/2+8,lab)
    c.setFont(FONT_BOLD,14)
    for i,val in enumerate(vals4):
        vw=c.stringWidth(val,FONT_BOLD,14)
        c.drawString(x0+half*i+(half-vw)/2,y_sec4+h4/2-14,val)
    c.setFillColor(colors.black)
    c.setStrokeColor(colors.black)
    c.rect(x0, y_sec4, total_w, h4)
    
    # Return the Y position where the next content should start
    return y_sec4 - spacing_gap

def calculate_global_max_firing_average(csv_parent_dir, machines=None, *, is_lab_mode: bool = False):
    """Calculate the global maximum firing value.

    When ``machines`` is provided, only those machine IDs are considered.
    In lab mode the maximum is based on total counts rather than averages.
    """
    if machines is None:
        machines = sorted(
            d
            for d in os.listdir(csv_parent_dir)
            if os.path.isdir(os.path.join(csv_parent_dir, d)) and d.isdigit()
        )

    global_max = 0

    for machine in machines:
        fp = os.path.join(csv_parent_dir, machine, 'last_24h_metrics.csv')
        if os.path.isfile(fp):
            try:
                df = df_processor.safe_read_csv(fp)
                ts = df.get('timestamp') if is_lab_mode else None
                # Find counter values for this machine
                for i in range(1, 13):
                    col_name = next((c for c in df.columns if c.lower() == f'counter_{i}'), None)
                    if col_name and col_name in df.columns:
                        if is_lab_mode:
                            stats = calculate_total_objects_from_csv_rates(
                                df[col_name],
                                timestamps=ts,
                                is_lab_mode=True,
                            )
                            val = stats['total_objects']
                        else:
                            val = df[col_name].mean()
                        if not pd.isna(val):
                            global_max = max(global_max, val)
            except Exception as e:
                logger.error(f"Error calculating max for machine {machine}: {e}")
    
    return global_max


def enhanced_calculate_stats_for_machine(csv_parent_dir, machine, *, is_lab_mode=False):
    """Return aggregated production stats for a machine.

    This helper reads ``last_24h_metrics.csv`` for ``machine`` using
    :func:`df_processor.safe_read_csv` and computes totals for common metrics.
    ``df_processor.process_with_cleanup`` is used when running the calculation
    helpers to ensure any temporary pandas objects are cleaned up.
    """
    fp = os.path.join(csv_parent_dir, str(machine), "last_24h_metrics.csv")
    if not os.path.isfile(fp):
        return {
            "capacity_lbs": 0,
            "accepts_lbs": 0,
            "rejects_lbs": 0,
            "objects": 0,
            "removed": 0,
            "running_mins": 0,
            "stopped_mins": 0,
        }

    df = df_processor.safe_read_csv(fp)
    if df.empty:
        return {
            "capacity_lbs": 0,
            "accepts_lbs": 0,
            "rejects_lbs": 0,
            "objects": 0,
            "removed": 0,
            "running_mins": 0,
            "stopped_mins": 0,
        }

    ts = df.get("timestamp") if is_lab_mode else None

    def calc_cap(series):
        return calculate_total_capacity_from_csv_rates(series, timestamps=ts, is_lab_mode=is_lab_mode)

    def calc_obj(series):
        return calculate_total_objects_from_csv_rates(series, timestamps=ts, is_lab_mode=is_lab_mode)

    capacity_total = 0
    if "capacity" in df.columns:
        capacity_total = df_processor.process_with_cleanup(df["capacity"], calc_cap)["total_capacity_lbs"]

    accepts_total = 0
    ac_col = next((c for c in df.columns if c.lower() == "accepts"), None)
    if ac_col:
        accepts_total = df_processor.process_with_cleanup(df[ac_col], calc_cap)["total_capacity_lbs"]

    rejects_total = 0
    rj_col = next((c for c in df.columns if c.lower() == "rejects"), None)
    if rj_col:
        rejects_total = df_processor.process_with_cleanup(df[rj_col], calc_cap)["total_capacity_lbs"]

    objects_total = 0
    if "objects_per_min" in df.columns:
        objects_total = df_processor.process_with_cleanup(df["objects_per_min"], calc_obj)["total_objects"]

    removed_total = 0
    for i in range(1, 13):
        col = next((c for c in df.columns if c.lower() == f"counter_{i}"), None)
        if col:
            removed_total += df_processor.process_with_cleanup(df[col], calc_obj)["total_objects"]

    running_mins = df.get("running", pd.Series(dtype=float)).sum() if "running" in df.columns else 0
    stopped_mins = df.get("stopped", pd.Series(dtype=float)).sum() if "stopped" in df.columns else 0

    return {
        "capacity_lbs": capacity_total,
        "accepts_lbs": accepts_total,
        "rejects_lbs": rejects_total,
        "objects": objects_total,
        "removed": removed_total,
        "running_mins": running_mins,
        "stopped_mins": stopped_mins,
    }


def load_machine_settings(csv_parent_dir, machine):
    """Load machine settings from a JSON file if available."""
    path = os.path.join(csv_parent_dir, str(machine), "settings.json")
    if os.path.isfile(path):
        try:
<<<<<<< HEAD
            with open(path, "r", encoding="utf-8") as f:
                return json.load(f)
        except Exception as exc:  # pragma: no cover - file may be corrupt
            logger.warning(
                f"Unable to read settings for machine {machine}: {exc}"
            )
    return {}


def _lookup_setting(data: dict, dotted_key: str, default="N/A"):
    """Return nested ``dotted_key`` value from ``data`` or ``default``."""
    if dotted_key in data:
        return data.get(dotted_key, default)

    current = data
    for part in dotted_key.split("."):
        if isinstance(current, dict) and part in current:
            current = current[part]
        else:
            return default
    return current
=======


            with open(path) as f:
                return json.load(f)
        except Exception as exc:
            logger.warning(f"Unable to read settings for machine {machine}: {exc}")
    return {}


>>>>>>> e485362d


def draw_machine_settings_section(c, x0, y0, total_w, section_h, settings, *, lang="en"):
    """Draw a 6x6 grid of machine settings."""

    rows, cols = 6, 6
    row_h = section_h / rows
    col_w = total_w / cols

    data = [
<<<<<<< HEAD
        [tr("machine_settings_title", lang), "", "Calibration", "", "", ""],
        [
            "Ejector Delay:",
            _lookup_setting(settings, "Settings.Ejectors.PrimaryDelay"),
            "Product Lights Target Values",
            "",
            "Background:",
            "",
        ],
        [
            "Ejector Dwell:",
            _lookup_setting(settings, "Settings.Ejectors.PrimaryDwell"),
            "R:",
            _lookup_setting(settings, "Settings.Calibration.FrontProductRed"),
            "R:",
            _lookup_setting(settings, "Settings.Calibration.FrontBackgroundRed"),
        ],
        [
            "Pixel Overlap:",
            _lookup_setting(settings, "Settings.Ejectors.PixelOverlap"),
            "G:",
            _lookup_setting(settings, "Settings.Calibration.FrontProductGreen"),
            "G:",
            _lookup_setting(settings, "Settings.Calibration.FrontBackgroundGreen"),
        ],
        [
            "Non Object Band:",
            _lookup_setting(settings, "Settings.Calibration.NonObjectBand"),
            "B:",
            _lookup_setting(settings, "Settings.Calibration.FrontProductBlue"),
            "B:",
            _lookup_setting(settings, "Settings.Calibration.FrontBackgroundBlue"),
        ],
        [
            "Erosion:",
            _lookup_setting(settings, "Settings.ColorSort.Config.Erosion"),
            "LED Drive %:",
            _lookup_setting(settings, "Settings.Calibration.LedDriveForGain"),
            "",
            "",
        ],
    ]

    # Coordinates of cells that contain OPC values
    value_cells = {
        (1, 1),
        (2, 1), (2, 3), (2, 5),
        (3, 1), (3, 3), (3, 5),
        (4, 1), (4, 3), (4, 5),
        (5, 1), (5, 3),
    }

    # Fill all non-value cells in light grey
    for r in range(rows):
        for j in range(cols):
            if (r, j) not in value_cells:
                c.setFillColor(colors.lightgrey)
                c.rect(
                    x0 + j * col_w,
                    y0 + section_h - (r + 1) * row_h,
                    col_w,
                    row_h,
                    stroke=0,
                    fill=1,
                )

    # Draw grid lines on top of any background fills
=======


        [tr('machine_settings_title', lang), "", "Calibration", "", "", ""],
        ["Ejector Delay:", settings.get("Settings.Ejectors.PrimaryDelay", "N/A"), "Product Lights Target Values", "", "Background:", ""],
        ["Ejector Dwell:", settings.get("Settings.Ejectors.PrimaryDwell", "N/A"), "R:", settings.get("Settings.Calibration.FrontProductRed", "N/A"), "R:", settings.get("Settings.Calibration.FrontBackgroundRed", "N/A")],
        ["Pixel Overlap:", settings.get("Settings.Ejectors.PixelOverlap", "N/A"), "G:", settings.get("Settings.Calibration.FrontProductGreen", "N/A"), "G:", settings.get("Settings.Calibration.FrontBackgroundGreen", "N/A")],
        ["Non Object Band:", settings.get("Settings.Calibration.NonObjectBand", "N/A"), "B:", settings.get("Settings.Calibration.FrontProductBlue", "N/A"), "B:", settings.get("Settings.Calibration.FrontBackgroundBlue", "N/A")],
        ["Erosion:", settings.get("Settings.ColorSort.Config.Erosion", "N/A"), "LED Drive %:", settings.get("Settings.Calibration.LedDriveForGain", "N/A"), "", ""],

    ]


>>>>>>> e485362d
    c.setStrokeColor(colors.black)
    for i in range(rows + 1):
        c.line(x0, y0 + i * row_h, x0 + total_w, y0 + i * row_h)
    for j in range(cols + 1):
        c.line(x0 + j * col_w, y0, x0 + j * col_w, y0 + section_h)

    for r, row in enumerate(data):
        for j, cell in enumerate(row):
            text = str(cell)
            tx = x0 + j * col_w + 2
            ty = y0 + section_h - (r + 1) * row_h + 2
            if r == 0 or j % 2 == 0:
                c.setFont(FONT_BOLD, 6)
            else:
                c.setFont(FONT_DEFAULT, 6)
            c.drawString(tx, ty, text)


def generate_report_filename(script_dir):
    """Generate date-stamped filename for the report"""
    # Get current date
    current_date = datetime.datetime.now()
    
    # Format: EnpresorReport_M_D_YYYY.pdf
    date_stamp = current_date.strftime('%m_%d_%Y')
    filename = f"EnpresorReport_{date_stamp}.pdf"
    
    # Create full path
    pdf_path = os.path.join(script_dir, filename)
    
    logger.debug(f"Generated filename: {filename}")
    logger.debug(f"Full path: {pdf_path}")

    return pdf_path


def fetch_last_24h_metrics(export_dir: str = METRIC_EXPORT_DIR):
    """Return the last 24 hours of metrics for all machines.

    This is a thin wrapper around :func:`hourly_data_saving.get_historical_data`
    that iterates over the machine directories found in ``export_dir``.
    """
    if not os.path.isdir(export_dir):
        return {}

    metrics = {}
    for machine in sorted(os.listdir(export_dir)):
        machine_path = os.path.join(export_dir, machine)
        if os.path.isdir(machine_path):
            metrics[machine] = get_historical_data(
                "24h", export_dir=export_dir, machine_id=machine
            )

    return metrics


def build_report(
    metrics: dict,
    pdf_path: str,
    *,
    use_optimized: bool = False,
    export_dir: str = METRIC_EXPORT_DIR,
    machines: list | None = None,
    include_global: bool = True,
    is_lab_mode: bool = False,
    values_in_kg: bool = False,
    lang: str = "en",
) -> None:
    """Generate a PDF report and write it to ``pdf_path``.

    ``metrics`` is currently unused but retained for compatibility with
    :func:`fetch_last_24h_metrics`.
    """

    if use_optimized:
        draw_layout_optimized(
            pdf_path,
            export_dir,
            machines=machines,
            include_global=include_global,
            lang=lang,
            is_lab_mode=is_lab_mode,
            values_in_kg=values_in_kg,
        )
    else:
        draw_layout_standard(
            pdf_path,
            export_dir,
            machines=machines,
            include_global=include_global,
            lang=lang,
            is_lab_mode=is_lab_mode,
            values_in_kg=values_in_kg,
        )

def draw_machine_sections(
    c,
    csv_parent_dir,
    machine,
    x0,
    y_start,
    total_w,
    available_height,
    global_max_firing=None,
    *,
    is_lab_mode=False,
    lang="en",
    values_in_kg=False,
    
):
   
    logger.warning(f"DEBUG MACHINE SECTIONS: machine={machine}, is_lab_mode={is_lab_mode}")

    """Draw the three sections for a single machine - OPTIMIZED FOR 2 MACHINES PER PAGE"""
    fp = os.path.join(csv_parent_dir, machine, 'last_24h_metrics.csv')
    if not os.path.isfile(fp):
        return y_start  # Return same position if no data
    
    try:
        df = df_processor.safe_read_csv(fp)
    except Exception as e:
        logger.error(f"Error reading data for machine {machine}: {e}")
        return y_start
    
    # OPTIMIZED DIMENSIONS FOR 2 MACHINES PER PAGE
    w_left = total_w * 0.4
    w_right = total_w * 0.6
    
    # Height allocation optimized for 2 machines
    pie_height = available_height * 0.75      # 35% for pie chart
    bar_height = available_height * 0.75      # 35% for bar chart  
    counts_height = available_height * 0.30   # 25% for counts (REDUCED!)
    spacing = 1  # Reduced spacing
    
    current_y = y_start
    
    # Section 1: Machine pie chart (left side)
    y_pie = current_y - pie_height
    ac_col = next((c for c in df.columns if c.lower()=='accepts'), None)
    rj_col = next((c for c in df.columns if c.lower()=='rejects'), None)
    run_col = next((c for c in df.columns if c.lower()=='running'), None)
    stop_col = next((c for c in df.columns if c.lower()=='stopped'), None)
    a_val = df[ac_col].sum() if ac_col else 0
    r_val = df[rj_col].sum() if rj_col else 0
    run_total = df[run_col].sum() if run_col else 0
    stop_total = df[stop_col].sum() if stop_col else 0
    
    # Draw pie chart section border
    c.setStrokeColor(colors.black)
    c.rect(x0, y_pie, w_left, pie_height)
    
    # Pie chart title
    title_pie = f"{tr('machine_label', lang)} {machine}"
    c.setFont(FONT_BOLD, 10)  # Smaller font
    c.setFillColor(colors.black)
    c.drawCentredString(x0 + w_left/2, y_pie + pie_height - 12, title_pie)
    
    if a_val > 0 or r_val > 0:
        # Draw pie chart with reduced padding
        pad, lh = 6, 12  # Reduced padding and label height
        aw, ah = w_left - 2*pad, pie_height - 2*pad - lh
        psz = min(aw, ah) * 0.7  # Slightly smaller pie
        px = x0 + pad + (aw - psz)/2
        py = y_pie + pad + lh + (ah - psz)/2
        
        d_pie = Drawing(psz, psz)
        p_pie = Pie()
        p_pie.x = p_pie.y = 0
        p_pie.width = p_pie.height = psz
        p_pie.startAngle = -30
        p_pie.direction = 'clockwise'
        p_pie.data = [a_val, r_val]
        p_pie.slices[0].fillColor = colors.green
        p_pie.slices[1].fillColor = colors.red
        p_pie.sideLabels = False
        d_pie.add(p_pie)
        
        c.saveState()
        c.translate(px + psz/2, py + psz/2)
        c.rotate(-30)
        renderPDF.draw(d_pie, c, -psz/2, -psz/2)
        c.restoreState()
        
        # Add labels with smaller fonts
        total_pie = a_val + r_val
        if total_pie > 0:
            percentages = [(a_val/total_pie)*100, (r_val/total_pie)*100]
            angles = [45, -52]
            labels = [tr('accepts', lang), tr('rejects', lang)]
            
            for i, (label, pct, angle) in enumerate(zip(labels, percentages, angles)):
                angle_rad = math.radians(angle)
                radius = psz/2 * 0.9
                cx = px + psz/2 + math.cos(angle_rad) * radius
                cy = py + psz/2 + math.sin(angle_rad) * radius
                ex = cx + math.cos(angle_rad) * 15  # Shorter line
                ey = cy + math.sin(angle_rad) * 15
                
                c.setStrokeColor(colors.black)
                c.setLineWidth(1)
                c.line(cx, cy, ex, ey)
                
                c.setFont(FONT_BOLD, 7)  # Smaller font
                c.setFillColor(colors.black)
                label_text = f"{label}"
                pct_text = f"{pct:.1f}%"
                
                if math.cos(angle_rad) >= 0:
                    c.drawString(ex + 2, ey + 1, label_text)
                    c.setFont(FONT_DEFAULT, 6)
                    c.drawString(ex + 2, ey - 6, pct_text)
                else:
                    label_width = c.stringWidth(label_text, FONT_BOLD, 7)
                    pct_width = c.stringWidth(pct_text, FONT_DEFAULT, 6)
                    c.drawString(ex - 2 - label_width, ey + 1, label_text)
                    c.setFont(FONT_DEFAULT, 6)
                    c.drawString(ex - 2 - pct_width, ey - 6, pct_text)
    else:
        c.setFont(FONT_DEFAULT, 8)
        c.setFillColor(colors.gray)
        c.drawCentredString(x0 + w_left/2, y_pie + pie_height/2, tr('no_data_available', lang))

    # Display runtime and stop time below the pie chart
    runtime_text = (
        f"{tr('run_time_label', lang)} {_minutes_to_hm(run_total)}  "
        f"{tr('stop_time_label', lang)} {_minutes_to_hm(stop_total)}"
    )
    c.setFont(FONT_DEFAULT, 8)
    c.setFillColor(colors.black)
    c.drawCentredString(x0 + w_left/2, y_pie + 4, runtime_text)

    # Section 2: Bar chart (right side) - IMPROVED VERSION
    c.setStrokeColor(colors.black)
    c.rect(x0 + w_left, y_pie, w_right, bar_height)
    
    title_key = 'sensitivity_firing_total_title' if is_lab_mode else 'sensitivity_firing_avg_title'
    title_bar = f"{tr('machine_label', lang)} {machine} - {tr(title_key, lang)}"
    c.setFont(FONT_BOLD, 12)  # Increased from 9 to 12
    c.setFillColor(colors.black)
    c.drawCentredString(x0 + w_left + w_right/2, y_pie + bar_height - 10, title_bar)
    
    # Draw bar chart with counter values
    counter_values = []
    for i in range(1, 13):
        col_name = next((c for c in df.columns if c.lower() == f'counter_{i}'), None)
        if col_name and col_name in df.columns:
            if is_lab_mode:
                stats = calculate_total_objects_from_csv_rates(
                    df[col_name],
                    timestamps=df['timestamp'] if 'timestamp' in df.columns else None,
                    is_lab_mode=True,
                )
                val = stats['total_objects']
            else:
                val = df[col_name].mean()
            if not pd.isna(val):
                counter_values.append((f"S{i}", val))

    if counter_values:
        # UPDATED: Reduced width by 5%, increased height by 5%
        tp_bar = 6
        bw_bar, bh_bar = w_right - 2*tp_bar, bar_height - 2*tp_bar - 12
        chart_w = bw_bar * 0.862  # Reduced from 0.908 to 0.862 (5% reduction)
        chart_h = bh_bar * 0.797  # Increased from 0.759 to 0.797 (5% increase)
        
        # Improved centering calculation
        chart_x = x0 + w_left + tp_bar + (bw_bar - chart_w)/2
        chart_y = y_pie + tp_bar + 12 + (bh_bar - 12 - chart_h)/2  # Better vertical centering
        
        num_bars = len(counter_values)
        bar_width = chart_w / (num_bars * 1.5)
        bar_spacing = chart_w / num_bars
        
        # Use global max if provided, otherwise use local max
        max_val = global_max_firing if global_max_firing and global_max_firing > 0 else max(val for _, val in counter_values)
        
        bar_colors = [colors.red, colors.blue, colors.green, colors.orange, 
                    colors.purple, colors.brown, colors.pink, colors.gray,
                    colors.cyan, colors.magenta, colors.yellow, colors.black]
        
        for i, (counter_name, val) in enumerate(counter_values):
            bar_x = chart_x + i * bar_spacing + (bar_spacing - bar_width)/2
            bar_height_val = (val / max_val) * chart_h if max_val > 0 else 0
            bar_y = chart_y
            
            c.setFillColor(bar_colors[i % len(bar_colors)])
            c.setStrokeColor(colors.black)
            c.rect(bar_x, bar_y, bar_width, bar_height_val, fill=1, stroke=1)
            
            c.setFont(FONT_DEFAULT, 8)  # Increased X-axis label size from 6 to 8
            c.setFillColor(colors.black)
            label_x = bar_x + bar_width/2
            c.drawCentredString(label_x, bar_y - 8, counter_name)

            c.setFont(FONT_DEFAULT, 5)  # Smaller font
            c.drawCentredString(label_x, bar_y + bar_height_val + 2, f"{val:.1f}")
        
        # Draw axes with LARGER fonts
        c.setStrokeColor(colors.black)
        c.setLineWidth(1)
        c.line(chart_x - 5, chart_y, chart_x - 5, chart_y + chart_h)
        c.line(chart_x - 5, chart_y, chart_x + chart_w, chart_y)
        
        # Y-axis tick marks and values with LARGER font
        c.setFont(FONT_DEFAULT, 7)  # Increased Y-axis label size from 5 to 7
        c.setFillColor(colors.black)
        for i in range(4):  # Reduced tick marks
            y_val = (max_val * i / 3) if max_val > 0 else 0
            y_pos = chart_y + (chart_h * i / 3)
            c.line(chart_x - 5, y_pos, chart_x - 2, y_pos)
            c.drawRightString(chart_x - 6, y_pos - 1, f"{y_val:.0f}")
        
        # NOTE: Y-axis title/label has been removed as requested
    else:
        c.setFont(FONT_DEFAULT, 8)
        c.setFillColor(colors.gray)
        c.drawCentredString(x0 + w_left + w_right/2, y_pie + bar_height/2, tr('no_counter_data', lang))
    
    # Section 3: Machine counts (full width) - SIGNIFICANTLY REDUCED HEIGHT
    y_counts = y_pie - counts_height - spacing
    
   
    # Calculate machine totals
    machine_objs = 0
    if 'objects_per_min' in df.columns:
        obj_stats = calculate_total_objects_from_csv_rates(
            df['objects_per_min'],
            timestamps=df['timestamp'] if is_lab_mode else None,
            is_lab_mode=is_lab_mode,
        )
        machine_objs = obj_stats['total_objects']
    elif is_lab_mode:
        ac_tot = rj_tot = 0
        if ac_col:
            a_stats = calculate_total_objects_from_csv_rates(
                df[ac_col],
                timestamps=df['timestamp'],
                is_lab_mode=True,
            )
            ac_tot = a_stats['total_objects']
        if rj_col:
            r_stats = calculate_total_objects_from_csv_rates(
                df[rj_col],
                timestamps=df['timestamp'],
                is_lab_mode=True,
            )
            rj_tot = r_stats['total_objects']
        machine_objs = ac_tot + rj_tot
    machine_rem = 0
    for i in range(1, 13):
        col = next((c for c in df.columns if c.lower() == f'counter_{i}'), None)
        if col:
            c_stats = calculate_total_objects_from_csv_rates(
                df[col],
                timestamps=df['timestamp'] if is_lab_mode else None,
                is_lab_mode=is_lab_mode
            )
            machine_rem += c_stats['total_objects']
    

    machine_accepts = 0
    machine_rejects = 0
    
    
    if is_lab_mode:
        
        # Use the already calculated and displayed values
        clean_objects = machine_objs - machine_rem
        machine_accepts = clean_objects * (1/1800)
        machine_rejects = machine_rem * (1/1800)
        
        
    else:
        
        if ac_col:
            a_stats = calculate_total_capacity_from_csv_rates(
                df[ac_col],
                timestamps=df['timestamp'] if is_lab_mode else None,
                is_lab_mode=is_lab_mode,
                values_in_kg=values_in_kg,
            )
            machine_accepts = a_stats["total_capacity_lbs"]
        if rj_col:
            r_stats = calculate_total_capacity_from_csv_rates(
                df[rj_col],
                timestamps=df['timestamp'] if is_lab_mode else None,
                is_lab_mode=is_lab_mode,
                values_in_kg=values_in_kg,
            )
            machine_rejects = r_stats["total_capacity_lbs"]

    
    # Draw SMALLER blue counts section
    c.setFillColor(colors.HexColor('#1f77b4'))
    c.rect(x0, y_counts, total_w, counts_height, fill=1, stroke=0)
    
    # Draw section title
    c.setFillColor(colors.white)
    c.setFont(FONT_BOLD, 8)  # Smaller font
    c.drawString(
        x0 + 8,
        y_counts + counts_height - 10,
        tr('machine_counts_title', lang).format(
            machine=machine, machine_label=tr('machine_label', lang)
        ),
    )
    
    # Two columns layout with smaller fonts
    half_counts = total_w / 2
    
    # TOP ROW: Objects and Impurities
    labs_top = [
        tr('objects_processed_label', lang),
        tr('impurities_removed_label', lang),
    ]
    vals_top = [f"{int(machine_objs):,}", f"{int(machine_rem):,}"]
    
    # Center the labels over their data
    c.setFont(FONT_BOLD, 8)  # Keep label font size the same
    for i, lab in enumerate(labs_top):
        center_x = x0 + half_counts * i + half_counts/2
        lw = c.stringWidth(lab, FONT_BOLD, 8)
        c.drawString(center_x - lw/2, y_counts + counts_height * 0.7, lab)
    
    # Increase data text size and center over labels
    c.setFont(FONT_BOLD, 14)  # Increased from 10 to 14
    for i, val in enumerate(vals_top):
        center_x = x0 + half_counts * i + half_counts/2
        vw = c.stringWidth(val, FONT_BOLD, 14)
        c.drawString(center_x - vw/2, y_counts + counts_height * 0.7 - 14, val)
    

    # BOTTOM ROW: Accepts and Rejects
    labs_bottom = [tr('accepts_label', lang), tr('rejects_label', lang)]
    if is_lab_mode:
        vals_bottom = [
            f"{machine_accepts:,.2f} lbs",
            f"{machine_rejects:,.2f} lbs",
        ]
    else:
        vals_bottom = [
            f"{int(machine_accepts):,} lbs",
            f"{int(machine_rejects):,} lbs",
        ]
    

    # Center the labels over their data
    c.setFont(FONT_BOLD, 8)
    for i, lab in enumerate(labs_bottom):
        center_x = x0 + half_counts * i + half_counts/2
        lw = c.stringWidth(lab, FONT_BOLD, 8)
        c.drawString(center_x - lw/2, y_counts + counts_height * 0.3, lab)

    # Increase data text size and center over labels
    c.setFont(FONT_BOLD, 14)
    for i, val in enumerate(vals_bottom):
        center_x = x0 + half_counts * i + half_counts/2
        vw = c.stringWidth(val, FONT_BOLD, 14)
        c.drawString(center_x - vw/2, y_counts + counts_height * 0.3 - 14, val)
    
    c.setFillColor(colors.black)
    c.setStrokeColor(colors.black)
    c.rect(x0, y_counts, total_w, counts_height)

    next_y = y_counts - spacing

    if is_lab_mode:
        settings_data = load_machine_settings(csv_parent_dir, machine)
        settings_height = 60
        y_settings = next_y - settings_height
        draw_machine_settings_section(
            c,
            x0,
            y_settings,
            total_w,
            settings_height,
            settings_data,
            lang=lang,
        )
        next_y = y_settings - spacing

    # Return the Y position where the next content should start
    return next_y


def draw_layout_optimized(
    pdf_path,
    csv_parent_dir,
    *,
    machines=None,
    include_global=True,
    lang="en",
    is_lab_mode: bool = False,
    values_in_kg: bool = False,
):
    """Optimized version - CONSISTENT SIZING, 2 machines per page"""
    
    # Calculate global maximum firing average first
    global_max_firing = calculate_global_max_firing_average(csv_parent_dir, machines, is_lab_mode=is_lab_mode)
    
    c = canvas.Canvas(pdf_path, pagesize=letter)
    width, height = letter
    
    margin = 40
    x0 = margin
    total_w = width - 2 * margin
    
    machines = machines or sorted(
        [d for d in os.listdir(csv_parent_dir)
         if os.path.isdir(os.path.join(csv_parent_dir, d)) and d.isdigit()])
    
    
    page_number = 0
    if include_global:
        page_number += 1
        content_start_y = draw_header(c, width, height, page_number, lang=lang)
        available_height = content_start_y - margin - 50

        # Draw global summary (takes full page)
        draw_global_summary(
            c,
            csv_parent_dir,
            x0,
            margin,
            total_w,
            available_height,
            is_lab_mode=is_lab_mode,
            lang=lang,
            values_in_kg=values_in_kg,
        )
    
    # Process machines in groups of 2 (HARD LIMIT)
    machines_per_page = 2
    machine_batches = [machines[i:i + machines_per_page] 
                      for i in range(0, len(machines), machines_per_page)]
    
    for batch_idx, machine_batch in enumerate(machine_batches):
        # Start new page for machines (page 2, 3, 4, etc.)
        if page_number > 0:
            c.showPage()
        page_number += 1
        
        # Draw header with page number
        content_start_y = draw_header(c, width, height, page_number, lang=lang)
        available_height = content_start_y - margin - 50
        
        # INCREASED height per machine to accommodate larger sections
        fixed_height_per_machine = 260  # INCREASED from 220 to 260
        
        current_y = content_start_y
        
        for machine_idx, machine in enumerate(machine_batch):
            
            current_y = draw_machine_sections(
                c,
                csv_parent_dir,
                machine,
                x0,
                current_y,
                total_w,
                fixed_height_per_machine,
                global_max_firing,
                is_lab_mode=is_lab_mode,
                lang=lang,
                values_in_kg=values_in_kg,
            )
                
            # FIXED spacing between machines
            current_y -= 20
    
    c.save()
    


def draw_layout_standard(
    pdf_path,
    csv_parent_dir,
    *,
    machines=None,
    include_global=True,
    lang="en",
    is_lab_mode: bool = False,
    values_in_kg: bool = False,
):
    """Standard layout - CONSISTENT SIZING with dynamic page breaks"""
  
    
    # Calculate global maximum firing average first
    global_max_firing = calculate_global_max_firing_average(csv_parent_dir, machines, is_lab_mode=is_lab_mode)
    
    c = canvas.Canvas(pdf_path, pagesize=letter)
    width, height = letter
    
    margin = 40
    x0 = margin
    total_w = width - 2 * margin
    fixed_machine_height = 260  # INCREASED from 220 to 260 for larger sections
    
    machines = machines or sorted(
        [d for d in os.listdir(csv_parent_dir)
         if os.path.isdir(os.path.join(csv_parent_dir, d)) and d.isdigit()])
    
    
    page_number = 0
    if include_global:
        page_number += 1
        content_start_y = draw_header(c, width, height, page_number, lang=lang)
        available_height = content_start_y - margin - 50

        # Draw global summary (takes full page)
        draw_global_summary(
            c,
            csv_parent_dir,
            x0,
            margin,
            total_w,
            available_height,
            is_lab_mode=is_lab_mode,
            lang=lang,
            values_in_kg=values_in_kg,
        )
    
    # Process machines starting on page 2
    machines_processed = 0
    next_y = None  # Will be set when we start page 2
    
    for machine in machines:
        
        # Check if we need a new page or if this is the first machine
        if next_y is None or (next_y - margin) < fixed_machine_height:
            # Start new page
            if page_number > 0:
                c.showPage()
            page_number += 1
            
            # Draw header on new page with page number
            content_start_y = draw_header(c, width, height, page_number, lang=lang)
            next_y = content_start_y
        
        # Draw machine sections with FIXED height and global max
        next_y = draw_machine_sections(
            c,
            csv_parent_dir,
            machine,
            x0,
            next_y,
            total_w,
            fixed_machine_height,
            global_max_firing,
            is_lab_mode=is_lab_mode,
            lang=lang,
            values_in_kg=values_in_kg,
        )
        
        machines_processed += 1
        
        # FIXED spacing between machines
        next_y -= 20
    
    c.save()
    

if __name__=='__main__':
    sd = os.path.dirname(os.path.abspath(__file__))
    parser = argparse.ArgumentParser(description="Generate production report")
    parser.add_argument("export_dir", nargs="?", default=os.path.join(sd, 'exports'))
    parser.add_argument("--optimized", action="store_true", help="use optimized layout")
    parser.add_argument("--lab", action="store_true", help="enable lab mode calculations")
    parser.add_argument("--log-kg", action="store_true", help="metrics in CSV are in kilograms")
    args = parser.parse_args()

    pdf_path = generate_report_filename(sd)

    if args.optimized:
        draw_layout_optimized(
            pdf_path,
            args.export_dir,
            lang="en",
            is_lab_mode=args.lab,
            values_in_kg=args.log_kg,
        )
    else:
        draw_layout_standard(
            pdf_path,
            args.export_dir,
            lang="en",
            is_lab_mode=args.lab,
            values_in_kg=args.log_kg,
        )<|MERGE_RESOLUTION|>--- conflicted
+++ resolved
@@ -884,29 +884,7 @@
     path = os.path.join(csv_parent_dir, str(machine), "settings.json")
     if os.path.isfile(path):
         try:
-<<<<<<< HEAD
-            with open(path, "r", encoding="utf-8") as f:
-                return json.load(f)
-        except Exception as exc:  # pragma: no cover - file may be corrupt
-            logger.warning(
-                f"Unable to read settings for machine {machine}: {exc}"
-            )
-    return {}
-
-
-def _lookup_setting(data: dict, dotted_key: str, default="N/A"):
-    """Return nested ``dotted_key`` value from ``data`` or ``default``."""
-    if dotted_key in data:
-        return data.get(dotted_key, default)
-
-    current = data
-    for part in dotted_key.split("."):
-        if isinstance(current, dict) and part in current:
-            current = current[part]
-        else:
-            return default
-    return current
-=======
+
 
 
             with open(path) as f:
@@ -916,7 +894,7 @@
     return {}
 
 
->>>>>>> e485362d
+
 
 
 def draw_machine_settings_section(c, x0, y0, total_w, section_h, settings, *, lang="en"):
@@ -927,75 +905,7 @@
     col_w = total_w / cols
 
     data = [
-<<<<<<< HEAD
-        [tr("machine_settings_title", lang), "", "Calibration", "", "", ""],
-        [
-            "Ejector Delay:",
-            _lookup_setting(settings, "Settings.Ejectors.PrimaryDelay"),
-            "Product Lights Target Values",
-            "",
-            "Background:",
-            "",
-        ],
-        [
-            "Ejector Dwell:",
-            _lookup_setting(settings, "Settings.Ejectors.PrimaryDwell"),
-            "R:",
-            _lookup_setting(settings, "Settings.Calibration.FrontProductRed"),
-            "R:",
-            _lookup_setting(settings, "Settings.Calibration.FrontBackgroundRed"),
-        ],
-        [
-            "Pixel Overlap:",
-            _lookup_setting(settings, "Settings.Ejectors.PixelOverlap"),
-            "G:",
-            _lookup_setting(settings, "Settings.Calibration.FrontProductGreen"),
-            "G:",
-            _lookup_setting(settings, "Settings.Calibration.FrontBackgroundGreen"),
-        ],
-        [
-            "Non Object Band:",
-            _lookup_setting(settings, "Settings.Calibration.NonObjectBand"),
-            "B:",
-            _lookup_setting(settings, "Settings.Calibration.FrontProductBlue"),
-            "B:",
-            _lookup_setting(settings, "Settings.Calibration.FrontBackgroundBlue"),
-        ],
-        [
-            "Erosion:",
-            _lookup_setting(settings, "Settings.ColorSort.Config.Erosion"),
-            "LED Drive %:",
-            _lookup_setting(settings, "Settings.Calibration.LedDriveForGain"),
-            "",
-            "",
-        ],
-    ]
-
-    # Coordinates of cells that contain OPC values
-    value_cells = {
-        (1, 1),
-        (2, 1), (2, 3), (2, 5),
-        (3, 1), (3, 3), (3, 5),
-        (4, 1), (4, 3), (4, 5),
-        (5, 1), (5, 3),
-    }
-
-    # Fill all non-value cells in light grey
-    for r in range(rows):
-        for j in range(cols):
-            if (r, j) not in value_cells:
-                c.setFillColor(colors.lightgrey)
-                c.rect(
-                    x0 + j * col_w,
-                    y0 + section_h - (r + 1) * row_h,
-                    col_w,
-                    row_h,
-                    stroke=0,
-                    fill=1,
-                )
-
-    # Draw grid lines on top of any background fills
-=======
+
 
 
         [tr('machine_settings_title', lang), "", "Calibration", "", "", ""],
@@ -1008,7 +918,7 @@
     ]
 
 
->>>>>>> e485362d
+
     c.setStrokeColor(colors.black)
     for i in range(rows + 1):
         c.line(x0, y0 + i * row_h, x0 + total_w, y0 + i * row_h)
