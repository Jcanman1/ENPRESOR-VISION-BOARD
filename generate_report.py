--- conflicted
+++ resolved
@@ -884,33 +884,7 @@
     path = os.path.join(csv_parent_dir, str(machine), "settings.json")
     if os.path.isfile(path):
         try:
-<<<<<<< HEAD
-            with open(path, "r", encoding="utf-8") as f:
-                return json.load(f)
-        except Exception as exc:  # pragma: no cover - file may be corrupt
-            logger.warning(
-                f"Unable to read settings for machine {machine}: {exc}"
-            )
-    return {}
-
-
-def _lookup_setting(data: dict, dotted_key: str, default="N/A"):
-    """Return nested ``dotted_key`` value from ``data`` or ``default``."""
-    if dotted_key in data:
-        return data.get(dotted_key, default)
-
-    current = data
-    for part in dotted_key.split("."):
-        if isinstance(current, dict) and part in current:
-            current = current[part]
-        else:
-            return default
-    return current
-
-
-def draw_machine_settings_section(c, x0, y0, total_w, section_h, settings, *, lang="en"):
-    """Draw a 6x6 grid of machine settings with merged header cells."""
-=======
+
 
 
 
@@ -926,86 +900,11 @@
 
 def draw_machine_settings_section(c, x0, y0, total_w, section_h, settings, *, lang="en"):
     """Draw a 6x6 grid of machine settings."""
->>>>>>> 2e978e95
+
 
     rows, cols = 6, 6
     row_h = section_h / rows
     col_w = total_w / cols
-
-<<<<<<< HEAD
-    blue = colors.HexColor("#1f77b4")
-
-    # Cell definitions with optional colspan and value flag
-    grid = [
-        [
-            {"text": tr("machine_settings_title", lang), "span": 2},
-            {"text": "Calibration", "span": 4},
-        ],
-        [
-            {"text": "Ejector Delay:"},
-            {"text": _lookup_setting(settings, "Settings.Ejectors.PrimaryDelay"), "value": True},
-            {"text": "Product Lights Target Values", "span": 2},
-            {"text": "Background:", "span": 2},
-        ],
-        [
-            {"text": "Ejector Dwell:"},
-            {"text": _lookup_setting(settings, "Settings.Ejectors.PrimaryDwell"), "value": True},
-            {"text": "R:"},
-            {"text": _lookup_setting(settings, "Settings.Calibration.FrontProductRed"), "value": True},
-            {"text": "R:"},
-            {"text": _lookup_setting(settings, "Settings.Calibration.FrontBackgroundRed"), "value": True},
-        ],
-        [
-            {"text": "Pixel Overlap:"},
-            {"text": _lookup_setting(settings, "Settings.Ejectors.PixelOverlap"), "value": True},
-            {"text": "G:"},
-            {"text": _lookup_setting(settings, "Settings.Calibration.FrontProductGreen"), "value": True},
-            {"text": "G:"},
-            {"text": _lookup_setting(settings, "Settings.Calibration.FrontBackgroundGreen"), "value": True},
-        ],
-        [
-            {"text": "Non Object Band:"},
-            {"text": _lookup_setting(settings, "Settings.Calibration.NonObjectBand"), "value": True},
-            {"text": "B:"},
-            {"text": _lookup_setting(settings, "Settings.Calibration.FrontProductBlue"), "value": True},
-            {"text": "B:"},
-            {"text": _lookup_setting(settings, "Settings.Calibration.FrontBackgroundBlue"), "value": True},
-        ],
-        [
-            {"text": "Erosion:"},
-            {"text": _lookup_setting(settings, "Settings.ColorSort.Config.Erosion"), "value": True},
-            {"text": "LED Drive %:"},
-            {"text": _lookup_setting(settings, "Settings.Calibration.LedDriveForGain"), "value": True},
-            {"text": ""},
-            {"text": ""},
-        ],
-    ]
-
-    for r, row in enumerate(grid):
-        x = x0
-        for cell in row:
-            span = cell.get("span", 1)
-            width = col_w * span
-            # Fill background for non-value cells
-            if not cell.get("value"):
-                c.setFillColor(blue)
-                c.rect(x, y0 + section_h - (r + 1) * row_h, width, row_h, stroke=0, fill=1)
-
-            # Border
-            c.setStrokeColor(colors.black)
-            c.rect(x, y0 + section_h - (r + 1) * row_h, width, row_h, stroke=1, fill=0)
-
-            # Text
-            tx = x + 2
-            ty = y0 + section_h - (r + 1) * row_h + 2
-            if r == 0 or not cell.get("value"):
-                c.setFont(FONT_BOLD, 6)
-            else:
-                c.setFont(FONT_DEFAULT, 6)
-            c.drawString(tx, ty, str(cell["text"]))
-
-            x += width
-=======
     data = [
 
 
@@ -1037,7 +936,7 @@
             else:
                 c.setFont(FONT_DEFAULT, 6)
             c.drawString(tx, ty, text)
->>>>>>> 2e978e95
+
 
 
 def generate_report_filename(script_dir):
