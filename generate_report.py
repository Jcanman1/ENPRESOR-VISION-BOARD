"""Functions for building PDF production reports from CSV metrics."""

import os
import sys
import json
import datetime
import pandas as pd
import df_processor
import logging
import argparse
from datetime import timedelta
from reportlab.lib.pagesizes import letter
from reportlab.pdfgen import canvas
from reportlab.pdfbase import pdfmetrics
from reportlab.pdfbase.ttfonts import TTFont
from reportlab.graphics.shapes import Drawing
from reportlab.graphics.charts.lineplots import LinePlot
from reportlab.graphics.charts.piecharts import Pie
from reportlab.graphics import renderPDF
from reportlab.lib import colors
from reportlab.lib.utils import ImageReader
import base64
from PIL import Image
import io
import math  # for label angle calculations
# Default fonts used throughout the report
FONT_DEFAULT = "Helvetica"
FONT_BOLD = "Helvetica-Bold"
# Default font size for numeric values displayed in the counts sections
COUNT_VALUE_FONT_SIZE = 18
# Font size for numeric values in the sensitivity grid's last column
SENSITIVITY_VALUE_FONT_SIZE = 10
LAB_OBJECT_SCALE_FACTOR = 1.042

# Weight conversion for lab metrics: 1 lbs per 1800 pieces

LAB_WEIGHT_MULTIPLIER = 1 / 1800

from i18n import tr

# Colors used for bar charts and sensitivity section borders
BAR_COLORS = [
    colors.red,
    colors.blue,
    colors.green,
    colors.orange,
    colors.purple,
    colors.brown,
    colors.pink,
    colors.gray,
    colors.cyan,
    colors.magenta,
    colors.yellow,
    colors.black,
]


def _lookup_setting(data: dict, dotted_key: str, default="N/A"):
    """Return a nested setting value using dotted notation.

    Parameters
    ----------
    data : dict
        Dictionary of settings loaded from JSON.
    dotted_key : str
        Dot separated path to the desired value.
    default : any, optional
        Value returned when the key path does not exist.
    """

    if not isinstance(data, dict):
        return default

    # First check for a flat key using dotted notation
    if dotted_key in data:
        return data[dotted_key]

    cur = data
    for part in dotted_key.split("."):
        if isinstance(cur, dict) and part in cur:
            cur = cur[part]
        else:
            return default
    return cur

def _minutes_to_hm(minutes: float) -> str:
    """Return an "H:MM" string from a minute count."""
    try:
        m = int(round(float(minutes)))
    except Exception:
        m = 0
    hours, mins = divmod(m, 60)
    return f"{hours}:{mins:02d}"


def calculate_total_capacity_from_csv_rates(
    csv_rate_entries,
    log_interval_minutes=1,
    timestamps=None,
    is_lab_mode=False,
    values_in_kg=False,
):
    """
    Convert lbs/hr rates into total lbs and related stats.
    
    Enhanced to handle both regular and lab mode data correctly.
    
    Parameters
    ----------
    csv_rate_entries : iterable
        Sequence of lbs/hr rate samples.
    log_interval_minutes : int, optional
        Interval between samples in minutes. Only used for regular mode.
    timestamps : iterable, optional
        Timestamp data for lab mode calculations.
    is_lab_mode : bool, optional
        Whether to use irregular interval calculation for lab mode.
    values_in_kg : bool, optional
        Set to ``True`` if the provided rates are in kilograms per hour.
        When enabled the values are converted to pounds per hour before
        totals are computed.
    """
    def _calc(entries):
        if is_lab_mode and timestamps is not None:
            return _calculate_capacity_lab_mode(
                timestamps, entries, values_in_kg=values_in_kg
            )

        rates = []
        for r in entries:
            try:
                val = float(r)
            except (TypeError, ValueError):
                continue
            if not pd.isna(val):
                rates.append(val)

        if not rates:
            return {
                "total_capacity_lbs": 0,
                "average_rate_lbs_per_hr": 0,
                "max_rate_lbs_per_hr": 0,
                "min_rate_lbs_per_hr": 0,
            }

        if values_in_kg:
            rates = [r * 2.205 for r in rates]

        total_lbs = sum(val * (log_interval_minutes / 60.0) for val in rates)
        avg_rate = sum(rates) / len(rates)

        return {
            "total_capacity_lbs": total_lbs,
            "average_rate_lbs_per_hr": avg_rate,
            "max_rate_lbs_per_hr": max(rates),
            "min_rate_lbs_per_hr": min(rates),
        }

    return df_processor.process_with_cleanup(csv_rate_entries, _calc)

def _calculate_capacity_lab_mode(timestamps, rates, *, values_in_kg=False):
    """Calculate capacity totals using actual time intervals for lab mode data."""
    # Convert to list to avoid pandas negative index issues
    timestamps = list(timestamps)
    rates = list(rates)

    if len(timestamps) < 2 or len(rates) < 2:
        return {
            "total_capacity_lbs": 0,
            "average_rate_lbs_per_hr": 0,
            "max_rate_lbs_per_hr": 0,
            "min_rate_lbs_per_hr": 0,
        }
    
    total_lbs = 0
    valid_rates = []
    
    for i in range(len(timestamps) - 1):
        try:
            current_rate = float(rates[i])
            if pd.isna(current_rate):
                continue

            if values_in_kg:
                current_rate *= 2.205
                
            # Parse timestamps
            current_time = pd.to_datetime(timestamps[i])
            next_time = pd.to_datetime(timestamps[i + 1])
            
            # Calculate actual time interval in hours
            time_diff_hours = (next_time - current_time).total_seconds() / 3600
            
            # Add production for this interval
            total_lbs += current_rate * time_diff_hours
            valid_rates.append(current_rate)
            
        except (ValueError, TypeError):
            continue
    
    # Add the last rate for statistics
    try:
        last_rate = float(rates[-1])
        if not pd.isna(last_rate):
            if values_in_kg:
                last_rate *= 2.205
            valid_rates.append(last_rate)
    except (ValueError, TypeError, IndexError):
        pass
    
    if not valid_rates:
        return {
            "total_capacity_lbs": 0,
            "average_rate_lbs_per_hr": 0,
            "max_rate_lbs_per_hr": 0,
            "min_rate_lbs_per_hr": 0,
        }
    
    return {
        "total_capacity_lbs": total_lbs,
        "average_rate_lbs_per_hr": sum(valid_rates) / len(valid_rates),
        "max_rate_lbs_per_hr": max(valid_rates),
        "min_rate_lbs_per_hr": min(valid_rates),
    }

def _calculate_objects_lab_mode(timestamps, rates):
    """Calculate object totals using actual time intervals for lab mode data."""
    # Convert to list to avoid pandas negative index issues
    timestamps = list(timestamps)
    rates = list(rates)

    if len(timestamps) < 2 or len(rates) < 2:
        return {
            "total_objects": 0,
            "average_rate_obj_per_min": 0,
            "max_rate_obj_per_min": 0,
            "min_rate_obj_per_min": 0,
        }
    
    total_objects = 0
    valid_rates = []
    
    for i in range(len(timestamps) - 1):
        try:
            current_rate = float(rates[i])
            if pd.isna(current_rate):
                continue
                
            # Parse timestamps
            current_time = pd.to_datetime(timestamps[i])
            next_time = pd.to_datetime(timestamps[i + 1])
            
            # Calculate actual time interval in minutes
            time_diff_minutes = (next_time - current_time).total_seconds() / 60

            # Add production for this interval with scaling factor
            total_objects += (
                current_rate * time_diff_minutes * LAB_OBJECT_SCALE_FACTOR
            )
            valid_rates.append(current_rate)
            
        except (ValueError, TypeError):
            continue
    
    # Add the last rate for statistics
    try:
        last_rate = float(rates[-1])
        if not pd.isna(last_rate):
            valid_rates.append(last_rate)
    except (ValueError, TypeError, IndexError):
        pass
    
    if not valid_rates:
        return {
            "total_objects": 0,
            "average_rate_obj_per_min": 0,
            "max_rate_obj_per_min": 0,
            "min_rate_obj_per_min": 0,
        }
    
    return {
        "total_objects": total_objects,
        "average_rate_obj_per_min": sum(valid_rates) / len(valid_rates),
        "max_rate_obj_per_min": max(valid_rates),
        "min_rate_obj_per_min": min(valid_rates),
    }


def calculate_total_objects_from_csv_rates(csv_rate_entries, log_interval_minutes=1,
                                         timestamps=None, is_lab_mode=False):
    """
    Convert objects/min rates into total objects.
    
    Enhanced to handle both regular and lab mode data correctly.
    """
    def _calc(entries):
        if is_lab_mode and timestamps is not None:
            return _calculate_objects_lab_mode(timestamps, entries)

        rates = []
        for r in entries:
            try:
                val = float(r)
            except (TypeError, ValueError):
                continue
            if not pd.isna(val):
                rates.append(val)

        if not rates:
            return {
                "total_objects": 0,
                "average_rate_obj_per_min": 0,
                "max_rate_obj_per_min": 0,
                "min_rate_obj_per_min": 0,
            }

        total_objs = sum(val * log_interval_minutes for val in rates)
        avg_rate = sum(rates) / len(rates)

        return {
            "total_objects": total_objs,
            "average_rate_obj_per_min": avg_rate,
            "max_rate_obj_per_min": max(rates),
            "min_rate_obj_per_min": min(rates),
        }

    return df_processor.process_with_cleanup(csv_rate_entries, _calc)


def last_value_scaled(series, scale=1.0):
    """Return the last numeric value in ``series`` multiplied by ``scale``.

    Any non-numeric values are ignored. If ``series`` is empty or contains no
    valid numeric entries ``0`` is returned."""

    try:
        cleaned = pd.to_numeric(series, errors="coerce").dropna()
        if cleaned.empty:
            return 0
        return float(cleaned.iloc[-1]) * scale
    except Exception:
        return 0

from hourly_data_saving import EXPORT_DIR as METRIC_EXPORT_DIR, get_historical_data

log_level = os.environ.get("LOG_LEVEL", "WARNING").upper()
logging.basicConfig(
    level=getattr(logging, log_level, logging.WARNING),
    format="%(asctime)s - %(name)s - %(levelname)s - %(message)s",
)
logger = logging.getLogger(__name__)
if not logging.getLogger().handlers:
    logging.getLogger().addHandler(logging.StreamHandler())



def draw_header(
    c,
    width,
    height,
    page_number=None,
    *,
    lang="en",
    is_lab_mode: bool = False,
    lab_test_name: str | None = None,
):
    """Draw the header section on each page with optional page number.

    When ``is_lab_mode`` is ``True`` and ``lab_test_name`` is provided the test
    name is drawn below the date stamp.
    """
    global FONT_DEFAULT, FONT_BOLD
    # Determine directories to search for the font
    if getattr(sys, "frozen", False):
        # When frozen with PyInstaller, resources may be located next to the
        # executable or in the temporary _MEIPASS directory.  Search both.
        base_dir = getattr(sys, "_MEIPASS", "")
        exec_dir = os.path.dirname(getattr(sys, "executable", ""))
        search_dirs = [
            base_dir,
            os.path.join(base_dir, "assets"),
            exec_dir,
            os.path.join(exec_dir, "assets"),
            os.path.join(exec_dir, "_internal"),
            os.path.join(exec_dir, "_internal", "assets"),
        ]
    else:
        base_dir = os.path.dirname(os.path.abspath(__file__))
        search_dirs = [
            base_dir,
            os.path.join(base_dir, "assets"),
            "/usr/share/fonts/truetype",
            "/usr/share/fonts/opentype",
            "/usr/share/fonts/truetype/noto",
            "/usr/share/fonts/opentype/noto",
        ]
    
    # Check what font files actually exist in the search directories
    for d in search_dirs:
        logger.debug(f"Checking directory: {d}")
        try:
            files_in_dir = [
                f
                for f in os.listdir(d)
                if f.lower().endswith(('.ttf', '.otf', '.ttc'))
            ]
            logger.debug(f"Font files found in {d}: {files_in_dir}")
        except Exception as e:
            logger.debug(f"Error listing {d}: {e}")
    
    # Try different possible filenames for Audiowide font
    possible_font_files = [
        'Audiowide-Regular.ttf',  # This is the actual Google Fonts filename
        'Audiowide.ttf',
        'audiowide-regular.ttf',
        'audiowide.ttf'
    ]

    # Possible filenames for the Japanese default font
    possible_jp_fonts = [
        'NotoSansJP-Regular.otf',
        'NotoSansJP-Regular.ttf',
        'NotoSansJP.otf',
        'NotoSansJP.ttf',
        'NotoSansCJK-Regular.ttc',
    ]
    
    font_enpresor = FONT_BOLD  # Default fallback
    chosen_path = None
    jp_font_path = None

    for d in search_dirs:
        for font_filename in possible_font_files:
            font_path = os.path.join(d, font_filename)
            logger.debug(f"Trying font file: {font_path}")

            if os.path.isfile(font_path):
                try:
                    pdfmetrics.registerFont(TTFont('Audiowide', font_path))
                    font_enpresor = 'Audiowide'
                    chosen_path = font_path
                    logger.info(f"Audiowide font loaded from: {font_path}")
                    break
                except Exception as e:
                    logger.debug(f"\u274C Error registering font from {font_path}: {e}")
        if chosen_path:
            break

    # Search for Japanese font
    for d in search_dirs:
        for font_filename in possible_jp_fonts:
            jp_path = os.path.join(d, font_filename)
            logger.debug(f"Trying JP font file: {jp_path}")
            if os.path.isfile(jp_path):
                try:
                    if jp_path.lower().endswith('.ttc'):
                        pdfmetrics.registerFont(
                            TTFont('NotoSansJP', jp_path, subfontIndex=0)
                        )
                    else:
                        pdfmetrics.registerFont(TTFont('NotoSansJP', jp_path))
                    jp_font_path = jp_path
                    logger.info(f"Japanese font loaded from: {jp_path}")
                    break
                except Exception as e:
                    logger.debug(f"\u274C Error registering font from {jp_path}: {e}")
        if jp_font_path:
            break

    if not chosen_path:
        logger.debug("\u26A0\ufe0f  No Audiowide font file found.")
        logger.debug("The file you downloaded might be named 'Audiowide-Regular.ttf'")
        logger.debug("Either rename it to 'Audiowide.ttf' or ensure 'Audiowide-Regular.ttf' is in one of:")
        for d in search_dirs:
            logger.debug(d)

    # Update global default fonts depending on language
    if lang == "ja" and jp_font_path:
        FONT_DEFAULT = "NotoSansJP"
        FONT_BOLD = "NotoSansJP"
    else:
        FONT_DEFAULT = "Helvetica"
        FONT_BOLD = "Helvetica-Bold"

    # Document title
    title_size = 24
    x_center = width / 2
    satake = "Satake "
    enpresor = "ENPRESOR"
    data_rep = tr("data_report", lang)
    font_default = FONT_BOLD
    
    # Calculate widths for centering
    w_sat = c.stringWidth(satake, font_default, title_size)
    w_enp = c.stringWidth(enpresor, font_enpresor, title_size)
    w_dat = c.stringWidth(data_rep, font_default, title_size)
    start_x = x_center - (w_sat + w_enp + w_dat) / 2
    y_title = height - 50
    
    # Draw "Satake " in black
    c.setFont(font_default, title_size)
    c.setFillColor(colors.black)
    c.drawString(start_x, y_title, satake)
    
    # Draw "Enpresor" in red with Audiowide font (if available)
    c.setFont(font_enpresor, title_size)
    c.setFillColor(colors.red)
    c.drawString(start_x + w_sat, y_title, enpresor)
    logger.debug(f"Drawing 'Enpresor' with font: {font_enpresor}")
    
    # Draw " Data Report" in black
    c.setFont(font_default, title_size)
    c.setFillColor(colors.black)
    c.drawString(start_x + w_sat + w_enp, y_title, data_rep)

    # Date stamp
    date_str = datetime.datetime.now().strftime('%m/%d/%Y')
    c.setFont(FONT_DEFAULT, 10)
    c.setFillColor(colors.black)
    c.drawCentredString(x_center, height - 70, date_str)

    if is_lab_mode and lab_test_name:
        c.setFont(FONT_BOLD, 12)
        c.drawCentredString(x_center, height - 85, lab_test_name)
    
    # Add page number in bottom right corner
    if page_number is not None:
        margin = 40  # Same margin as used in layout
        c.setFont(FONT_DEFAULT, 10)
        c.setFillColor(colors.black)
        page_text = tr("page_label", lang).format(page=page_number)
        # Position: right margin minus text width, bottom margin
        text_width = c.stringWidth(page_text, FONT_DEFAULT, 10)
        c.drawString(width - margin - text_width, margin - 10, page_text)
    
    return height - 100  # Return the Y position where content can start



def draw_global_summary(
    c,
    csv_parent_dir,
    x0,
    y0,
    total_w,
    available_height,
    *,
    is_lab_mode=False,
    lang="en",
    values_in_kg=False,
):
    """Draw the global summary sections (totals, pie, trend, counts)"""
    machines = sorted(
        [d for d in os.listdir(csv_parent_dir)
         if os.path.isdir(os.path.join(csv_parent_dir, d)) and d.isdigit()]
    )

    # Attempt to load machine count from the saved layout (All Machines view)
    layout_machine_count = None
    try:
        script_dir = os.path.dirname(os.path.abspath(__file__))
        layout_path = os.path.join(script_dir, "data", "floor_machine_layout.json")
        if os.path.isfile(layout_path):
            with open(layout_path) as f:
                data = json.load(f)
            layout_machine_count = len(
                data.get("machines", {}).get("machines", [])
            )
    except Exception as exc:
        logger.warning(f"Unable to read layout file: {exc}")

    machine_count = layout_machine_count if layout_machine_count is not None else len(machines)
    
    # Calculate section heights
    h1 = available_height * 0.1  # Totals
    h2 = available_height * 0.35  # Pie and trend
    h4 = available_height * 0.15  # Counts
    spacing_gap = 10
    
    current_y = y0 + available_height
    
    # Section dimensions
    w_left = total_w * 0.4
    w_right = total_w * 0.6
    
    # Aggregate global data
    total_capacity = total_accepts = total_rejects = 0
    total_objects = total_removed = 0
    for m in machines:
        fp = os.path.join(csv_parent_dir, m, 'last_24h_metrics.csv')
        if os.path.isfile(fp):
            df = df_processor.safe_read_csv(fp)
            settings_data = load_machine_settings(csv_parent_dir, m)
            if 'capacity' in df.columns:
                stats = calculate_total_capacity_from_csv_rates(
                    df['capacity'],
                    timestamps=df['timestamp'] if is_lab_mode else None,
                    is_lab_mode=is_lab_mode,
                    values_in_kg=values_in_kg,
                )
                total_capacity += stats['total_capacity_lbs']

            ac = next((c for c in df.columns if c.lower() == 'accepts'), None)
            rj = next((c for c in df.columns if c.lower() == 'rejects'), None)

            if is_lab_mode:
                machine_objects = 0
                if 'objects_60M' in df.columns:
                    machine_objects = last_value_scaled(df['objects_60M'], 60)
                elif 'objects_per_min' in df.columns:
                    machine_objects = last_value_scaled(df['objects_per_min'], 60)
                elif ac or rj:
                    ac_tot = last_value_scaled(df[ac], 60) if ac else 0
                    rj_tot = last_value_scaled(df[rj], 60) if rj else 0
                    machine_objects = ac_tot + rj_tot

                machine_removed = 0
                for i in range(1, 13):
                    col = next((c for c in df.columns if c.lower() == f'counter_{i}'), None)
                    if not col:
                        continue

                    assigned_val = _lookup_setting(
                        settings_data,
                        f"Settings.ColorSort.Primary{i}.IsAssigned",
                        True,
                    )
                    if not _bool_from_setting(assigned_val):
                        continue

                    machine_removed += last_value_scaled(df[col], 60)

                total_objects += machine_objects
                total_removed += machine_removed

                clean_objs = machine_objects - machine_removed
                total_accepts += clean_objs * LAB_WEIGHT_MULTIPLIER
                total_rejects += machine_removed * LAB_WEIGHT_MULTIPLIER
            else:
                if ac:
                    stats = calculate_total_capacity_from_csv_rates(
                        df[ac],
                        timestamps=df['timestamp'] if is_lab_mode else None,
                        is_lab_mode=is_lab_mode,
                        values_in_kg=values_in_kg,
                    )
                    total_accepts += stats['total_capacity_lbs']
                if rj:
                    stats = calculate_total_capacity_from_csv_rates(
                        df[rj],
                        timestamps=df['timestamp'] if is_lab_mode else None,
                        is_lab_mode=is_lab_mode,
                        values_in_kg=values_in_kg,
                    )
                    total_rejects += stats['total_capacity_lbs']

                machine_objects = 0
                if 'objects_60M' in df.columns and is_lab_mode:
                    obj_stats = calculate_total_objects_from_csv_rates(
                        df['objects_60M'],
                        timestamps=df['timestamp'],
                        is_lab_mode=True,
                    )
                    machine_objects = obj_stats['total_objects']
                elif 'objects_per_min' in df.columns:
                    obj_stats = calculate_total_objects_from_csv_rates(
                        df['objects_per_min'],
                        timestamps=df['timestamp'] if is_lab_mode else None,
                        is_lab_mode=is_lab_mode,
                    )
                    machine_objects = obj_stats['total_objects']
                elif is_lab_mode:
                    ac_tot = rj_tot = 0
                    if ac:
                        a_stats = calculate_total_objects_from_csv_rates(
                            df[ac],
                            timestamps=df['timestamp'],
                            is_lab_mode=True,
                        )
                        ac_tot = a_stats['total_objects']
                    if rj:
                        r_stats = calculate_total_objects_from_csv_rates(
                            df[rj],
                            timestamps=df['timestamp'],
                            is_lab_mode=True,
                        )
                        rj_tot = r_stats['total_objects']
                    machine_objects = ac_tot + rj_tot

                machine_removed = 0
                for i in range(1, 13):
                    col = next((c for c in df.columns if c.lower() == f'counter_{i}'), None)
                    if col:
                        c_stats = calculate_total_objects_from_csv_rates(
                            df[col],
                            timestamps=df['timestamp'] if is_lab_mode else None,
                            is_lab_mode=is_lab_mode,
                        )
                        machine_removed += c_stats['total_objects']

                total_objects += machine_objects
                total_removed += machine_removed











    # Section 1: Totals
    y_sec1 = current_y - h1
    c.setFillColor(colors.HexColor('#1f77b4'))
    c.rect(x0, y_sec1, total_w, h1, fill=1, stroke=0)
    c.setFillColor(colors.white); c.setFont(FONT_BOLD, 10)
    c.drawString(x0+10, y_sec1+h1-14, tr('24hr_totals', lang))
    col_w = total_w / 4
    labels = [
        tr('machines_label', lang),
        tr('processed_label', lang),
        tr('accepted_label', lang),
        tr('rejected_label', lang),
    ]
    if is_lab_mode:
        accepts_fmt = f"{total_accepts:,.2f} lbs"
        rejects_fmt = f"{total_rejects:,.2f} lbs"
    else:
        accepts_fmt = f"{int(total_accepts):,} lbs"
        rejects_fmt = f"{int(total_rejects):,} lbs"

    values = [
        f"{machine_count}",
        f"{int(total_capacity):,} lbs",
        accepts_fmt,
        rejects_fmt,
    ]
    c.setFont(FONT_BOLD, 12)
    for i,label in enumerate(labels):
        lw = c.stringWidth(label, FONT_BOLD, 12)
        c.drawString(x0 + col_w*i + (col_w - lw)/2, y_sec1 + h1/2 - 4, label)
    c.setFont(FONT_BOLD, 14)
    for i,val in enumerate(values):
        vw = c.stringWidth(val, FONT_BOLD, 14)
        c.drawString(x0 + col_w*i + (col_w - vw)/2, y_sec1 + h1/2 - 22, val)
    c.setStrokeColor(colors.black)
    c.rect(x0, y_sec1, total_w, h1)

    # Section 2: Pie global accepts/rejects
    y_sec2 = y_sec1 - h2 - spacing_gap
    c.setStrokeColor(colors.black)
    c.rect(x0, y_sec2, w_left, h2)
    c.setFont(FONT_BOLD,12); c.setFillColor(colors.black)
    c.drawCentredString(x0+w_left/2, y_sec2+h2-15, tr('total_accepts_rejects_title', lang))
    
    # Draw pie chart logic (keeping your existing pie chart code)
    pad=10; lh=20
    aw,ah=w_left-2*pad,h2-2*pad-lh
    psz=min(aw,ah)*0.85*1.1
    px,py=x0+pad+(aw-psz)/2,y_sec2+pad+lh+(ah-psz)/2-ah*0.1
    
    # Draw pie
    d=Drawing(psz,psz); pie=Pie()
    pie.x=pie.y=0; pie.width=pie.height=psz
    pie.startAngle = -30
    pie.direction = 'clockwise'
    pie.data=[total_accepts,total_rejects]
    pie.slices[0].fillColor=colors.green; pie.slices[1].fillColor=colors.red
    pie.sideLabels = False
    d.add(pie)
    
    c.saveState()
    c.translate(px + psz/2, py + psz/2)
    c.rotate(-30)
    renderPDF.draw(d, c, -psz/2, -psz/2)
    c.restoreState()
    
    # Manual labels with percentages
    total = total_accepts + total_rejects
    if total > 0:
        values = [total_accepts, total_rejects]
        percentages = [(val/total)*100 for val in values]
        angles = [180 + -59 + (360*(total_rejects/total)*100/2/100), -59 + (360*(total_rejects/total)*100/2/100)]    
        print("global angles",angles, total_rejects, total)
        labels_tr = [tr('accepts', lang), tr('rejects', lang)]
        for i, (label, pct, angle) in enumerate(zip(labels_tr, percentages, angles)):
            angle_rad = math.radians(angle)
            radius = psz/2 * 0.9
            cx = px + psz/2 + math.cos(angle_rad) * radius
            cy = py + psz/2 + math.sin(angle_rad) * radius
            line_len = 20
            ex = cx + math.cos(angle_rad) * line_len
            ey = cy + math.sin(angle_rad) * line_len
            
            c.setStrokeColor(colors.black)
            c.setLineWidth(1)
            c.line(cx, cy, ex, ey)
            
            c.setFont(FONT_BOLD, 8)
            c.setFillColor(colors.black)
            label_text = f"{label}"
            pct_text = f"{pct:.1f}%"
            
            if math.cos(angle_rad) >= 0:
                c.drawString(ex + 3, ey + 2, label_text)
                c.setFont(FONT_DEFAULT, 7)
                c.drawString(ex + 3, ey - 8, pct_text)
            else:
                label_width = c.stringWidth(label_text, FONT_BOLD, 8)
                pct_width = c.stringWidth(pct_text, FONT_DEFAULT, 7)
                c.drawString(ex - 3 - label_width, ey + 2, label_text)
                c.setFont(FONT_DEFAULT, 7)
                c.drawString(ex - 3 - pct_width, ey - 8, pct_text)

    # Section 3: Trend graph
    c.rect(x0+w_left, y_sec2, w_right, h2)
    c.setFont(FONT_BOLD,12); c.setFillColor(colors.black)
    c.drawCentredString(x0+w_left+w_right/2, y_sec2+h2-15, tr('production_rates_title', lang))
    
    # Your existing trend graph code here
    all_t, mx, series = [], 0, []
    
    for m in machines:
        fp = os.path.join(csv_parent_dir, m, 'last_24h_metrics.csv')
        if os.path.isfile(fp):
            try:
                df = df_processor.safe_read_csv(fp, parse_dates=['timestamp'])
                if 'capacity' in df.columns and 'timestamp' in df.columns and not df.empty:
                    valid_data = df.dropna(subset=['timestamp', 'capacity'])
                    if not valid_data.empty:
                        t = valid_data['timestamp']
                        capacity_vals = valid_data['capacity']
                        if not all_t:
                            base_time = t.min()
                        else:
                            base_time = min(min(all_t), t.min())
                        pts = [((ts - base_time).total_seconds() / 3600.0, float(v)) 
                               for ts, v in zip(t, capacity_vals)]
                        series.append((m, pts))
                        all_t.extend(t)
                        mx = max(mx, capacity_vals.max())
            except Exception as e:
                logger.error(f"Error processing trend data for machine {m}: {e}")
    
    # Draw the trend graph
    tp=10; bw, bh=w_right-2*tp, h2-2*tp
    tw,th=bw*0.68*1.1,bh*0.68*1.1; sl=w_right*0.05
    gx=x0+w_left+tp+(bw-tw)/2-sl; gy=y_sec2+tp+(bh-th)/2
    
    if series:
        dln=Drawing(tw,th); lp=LinePlot()
        lp.x=lp.y=0; lp.width=tw; lp.height=th; 
        lp.data=[pts for _,pts in series]
        
        cols=[colors.blue,colors.red,colors.green,colors.orange,colors.purple]
        for i in range(len(series)): 
            if i < len(cols):
                lp.lines[i].strokeColor=cols[i]; 
                lp.lines[i].strokeWidth=1.5
        
        xs=[x for _,pts in series for x,_ in pts]
        if xs:
            lp.xValueAxis.valueMin,lp.xValueAxis.valueMax=min(xs),max(xs)
            step=(max(xs)-min(xs))/6 if max(xs) > min(xs) else 1
            lp.xValueAxis.valueSteps=[min(xs)+j*step for j in range(7)]
            
            if all_t:
                base_time = min(all_t)
                lp.xValueAxis.labelTextFormat=lambda v:(base_time+timedelta(hours=v)).strftime('%H:%M')
                lp.xValueAxis.labels.angle,lp.xValueAxis.labels.boxAnchor=45,'n'
        
        lp.yValueAxis.valueMin,lp.yValueAxis.valueMax=0,mx*1.1 if mx else 1
        lp.yValueAxis.valueSteps=None
        dln.add(lp); renderPDF.draw(dln,c,gx,gy)
        
        # Draw legend
        lx,ly=gx+tw+10,y_sec2+h2-30
        for idx,(m,_) in enumerate(series):
            if idx < len(cols):
                c.setStrokeColor(cols[idx]); c.setLineWidth(2)
                yL=ly-idx*15; c.line(lx,yL,lx+10,yL)
                c.setFont(FONT_DEFAULT,8); c.setFillColor(colors.black)
                c.drawString(lx+15,yL-3,f"{tr('machine_label', lang)} {m}")
    else:
        c.setFont(FONT_DEFAULT,12); c.setFillColor(colors.gray)
        c.drawCentredString(x0+w_left+w_right/2, y_sec2+h2/2, tr('no_data_available', lang))

    # Section 4: Counts
    y_sec4 = y_sec2 - h4 - spacing_gap
    c.rect(x0, y_sec4, total_w, h4)
    c.setFillColor(colors.HexColor('#1f77b4')); c.rect(x0, y_sec4, total_w, h4, fill=1, stroke=0)
    
    total_objs = total_objects
    total_rem = total_removed
    
    c.setFillColor(colors.white); c.setFont(FONT_BOLD,10)
    c.drawString(x0+10, y_sec4+h4-14, tr('counts_title', lang))
    labs4=[
        tr('total_objects_processed_label', lang),
        tr('total_impurities_removed_label', lang),
    ]
    vals4=[f"{int(total_objs):,}",f"{int(total_rem):,}"]
    half=total_w/2; c.setFont(FONT_BOLD,12)
    for i,lab in enumerate(labs4):
        lw=c.stringWidth(lab,FONT_BOLD,12)
        c.drawString(x0+half*i+(half-lw)/2,y_sec4+h4/2+8,lab)
    c.setFont(FONT_BOLD, COUNT_VALUE_FONT_SIZE)
    for i, val in enumerate(vals4):
        vw = c.stringWidth(val, FONT_BOLD, COUNT_VALUE_FONT_SIZE)
        c.drawString(
            x0 + half * i + (half - vw) / 2,
            y_sec4 + h4 / 2 - COUNT_VALUE_FONT_SIZE,
            val,
        )
    c.setFillColor(colors.black)
    c.setStrokeColor(colors.black)
    c.rect(x0, y_sec4, total_w, h4)
    
    # Return the Y position where the next content should start
    return y_sec4 - spacing_gap

def calculate_global_max_firing_average(csv_parent_dir, machines=None, *, is_lab_mode: bool = False):
    """Calculate the global maximum firing value.

    When ``machines`` is provided, only those machine IDs are considered.
    In lab mode the maximum is based on total counts rather than averages.
    """
    if machines is None:
        machines = sorted(
            d
            for d in os.listdir(csv_parent_dir)
            if os.path.isdir(os.path.join(csv_parent_dir, d)) and d.isdigit()
        )

    global_max = 0

    for machine in machines:
        fp = os.path.join(csv_parent_dir, machine, 'last_24h_metrics.csv')
        if os.path.isfile(fp):
            try:
                df = df_processor.safe_read_csv(fp)
                settings_data = load_machine_settings(csv_parent_dir, machine)
                ts = df.get('timestamp') if is_lab_mode else None
                # Find counter values for this machine
                for i in range(1, 13):
                    col_name = next((c for c in df.columns if c.lower() == f'counter_{i}'), None)
                    if not col_name or col_name not in df.columns:
                        continue
                    if is_lab_mode:
                        assigned_val = _lookup_setting(
                            settings_data,
                            f"Settings.ColorSort.Primary{i}.IsAssigned",
                            True,
                        )
                        if not _bool_from_setting(assigned_val):
                            continue
                        val = last_value_scaled(df[col_name], 60)
                    else:
                        val = df[col_name].mean()
                    if not pd.isna(val):
                        global_max = max(global_max, val)
            except Exception as e:
                logger.error(f"Error calculating max for machine {machine}: {e}")
    
    return global_max


def enhanced_calculate_stats_for_machine(csv_parent_dir, machine, *, is_lab_mode=False):
    """Return aggregated production stats for a machine.

    This helper reads ``last_24h_metrics.csv`` for ``machine`` using
    :func:`df_processor.safe_read_csv` and computes totals for common metrics.
    ``df_processor.process_with_cleanup`` is used when running the calculation
    helpers to ensure any temporary pandas objects are cleaned up.

    When running in lab mode, counters for sensitivities whose
    ``IsAssigned`` flag is false are ignored so that inactive sensitivities do
    not contribute to the totals.
    """
    fp = os.path.join(csv_parent_dir, str(machine), "last_24h_metrics.csv")
    if not os.path.isfile(fp):
        return {
            "capacity_lbs": 0,
            "accepts_lbs": 0,
            "rejects_lbs": 0,
            "objects": 0,
            "removed": 0,
            "running_mins": 0,
            "stopped_mins": 0,
        }

    df = df_processor.safe_read_csv(fp)
    if df.empty:
        return {
            "capacity_lbs": 0,
            "accepts_lbs": 0,
            "rejects_lbs": 0,
            "objects": 0,
            "removed": 0,
            "running_mins": 0,
            "stopped_mins": 0,
        }

    ts = df.get("timestamp") if is_lab_mode else None
    settings_data = load_machine_settings(csv_parent_dir, machine)

    def calc_cap(series):
        return calculate_total_capacity_from_csv_rates(series, timestamps=ts, is_lab_mode=is_lab_mode)

    def calc_obj(series):
        return calculate_total_objects_from_csv_rates(series, timestamps=ts, is_lab_mode=is_lab_mode)

    capacity_total = 0
    if "capacity" in df.columns:
        capacity_total = df_processor.process_with_cleanup(df["capacity"], calc_cap)["total_capacity_lbs"]

    accepts_total = 0
    ac_col = next((c for c in df.columns if c.lower() == "accepts"), None)
    if ac_col:
        accepts_total = df_processor.process_with_cleanup(df[ac_col], calc_cap)["total_capacity_lbs"]

    rejects_total = 0
    rj_col = next((c for c in df.columns if c.lower() == "rejects"), None)
    if rj_col:
        rejects_total = df_processor.process_with_cleanup(df[rj_col], calc_cap)["total_capacity_lbs"]

    objects_total = 0
    if "objects_per_min" in df.columns:
        objects_total = df_processor.process_with_cleanup(df["objects_per_min"], calc_obj)["total_objects"]

    removed_total = 0
    for i in range(1, 13):
        col = next((c for c in df.columns if c.lower() == f"counter_{i}"), None)
        if not col:
            continue

        if is_lab_mode:
            assigned_val = _lookup_setting(
                settings_data,
                f"Settings.ColorSort.Primary{i}.IsAssigned",
                True,
            )
            if not _bool_from_setting(assigned_val):
                continue

        removed_total += df_processor.process_with_cleanup(df[col], calc_obj)["total_objects"]

    running_mins = df.get("running", pd.Series(dtype=float)).sum() if "running" in df.columns else 0
    stopped_mins = df.get("stopped", pd.Series(dtype=float)).sum() if "stopped" in df.columns else 0

    return {
        "capacity_lbs": capacity_total,
        "accepts_lbs": accepts_total,
        "rejects_lbs": rejects_total,
        "objects": objects_total,
        "removed": removed_total,
        "running_mins": running_mins,
        "stopped_mins": stopped_mins,
    }


def load_machine_settings(csv_parent_dir, machine):
    """Load machine settings from a JSON file if available."""
    path = os.path.join(csv_parent_dir, str(machine), "settings.json")
    if os.path.isfile(path):
        try:




            with open(path) as f:
                return json.load(f)
        except Exception as exc:
            logger.warning(f"Unable to read settings for machine {machine}: {exc}")
    return {}







def draw_machine_settings_section(c, x0, y0, total_w, section_h, settings, *, lang="en"):
    """Draw a 6x6 grid of machine settings with merged cells."""


    c.saveState()

    rows, cols = 6, 6
    row_h = section_h / rows
    col_w = total_w / cols

    get = lambda key: _lookup_setting(settings, key)

    data = [
        [tr('machine_settings_title', lang), "", "Calibration", "", "", ""],
        [
            "Ejector Delay:",
            get("Settings.Ejectors.PrimaryDelay"),
            "Product Lights Target Values",
            "",
            "Background:",
            "",
        ],
        [
            "Ejector Dwell:",
            get("Settings.Ejectors.PrimaryDwell"),
            "R:",
            get("Settings.Calibration.FrontProductRed"),
            "R:",
            get("Settings.Calibration.FrontBackgroundRed"),
        ],
        [
            "Pixel Overlap:",
            get("Settings.Ejectors.PixelOverlap"),
            "G:",
            get("Settings.Calibration.FrontProductGreen"),
            "G:",
            get("Settings.Calibration.FrontBackgroundGreen"),
        ],
        [
            "Non Object Band:",
            get("Settings.Calibration.NonObjectBand"),
            "B:",
            get("Settings.Calibration.FrontProductBlue"),
            "B:",
            get("Settings.Calibration.FrontBackgroundBlue"),
        ],
        [
            "Erosion:",
            get("Settings.ColorSort.Config.Erosion"),
            "LED Drive %:",
            get("Settings.Calibration.LedDriveForGain"),
            "",
            "",
        ],
    ]

    # Cell merge definitions: (row, col) -> (rowspan, colspan)
    merges = {
        (0, 0): (1, 2),  # "Machine Settings" spanning two columns
        (0, 2): (1, 4),  # "Calibration" spanning remaining columns
        (1, 2): (1, 2),  # "Product Lights Target Values" header
        (1, 4): (1, 2),  # "Background" header
    }



    # Map each cell to the start of its merge region
    merged_to = {}

    for (r, c_idx), (rs, cs) in merges.items():
        for rr in range(r, r + rs):
            for cc in range(c_idx, c_idx + cs):
                merged_to[(rr, cc)] = (r, c_idx)


    # Draw base grid
    c.setStrokeColor(colors.black)
    for i in range(rows + 1):
        c.line(x0, y0 + i * row_h, x0 + total_w, y0 + i * row_h)
    for j in range(cols + 1):

        c.line(x0 + j * col_w, y0, x0 + j * col_w, y0 + section_h)


    # Overlay merged cell rectangles to hide interior lines

    for (r, c_idx), (rs, cs) in merges.items():
        x = x0 + c_idx * col_w
        y = y0 + section_h - (r + rs) * row_h
        w = cs * col_w
        h = rs * row_h
        c.setFillColor(colors.white)
        c.rect(x, y, w, h, fill=1, stroke=0)
        c.setStrokeColor(colors.black)
        c.rect(x, y, w, h, fill=0, stroke=1)

    # Ensure subsequent text renders in black
    c.setFillColor(colors.black)


    # Draw cell text with optional blue background for missing values

    for r, row in enumerate(data):
        for j, cell in enumerate(row):
            if merged_to.get((r, j), (r, j)) != (r, j):
                # Skip cells that are part of a merge but not the top-left
                continue
            rs, cs = merges.get((r, j), (1, 1))
            x = x0 + j * col_w
            y = y0 + section_h - (r + rs) * row_h
            w = cs * col_w
            h = rs * row_h
            if r == 2 and j == 1:  # Ejector Dwell cell (PrimaryDwell)
                try:
                    # Format the Ejector Dwell to 1 decimal place
                    text = f"{float(cell):.1f}" if cell not in {"N/A", "", "None", None} else str(cell)
                except (ValueError, TypeError):
                    text = str(cell)
            else:
                text = str(cell)

            is_data_cell = r >= 1 and j % 2 == 1
            fill_color = colors.white if is_data_cell else colors.lightblue
            if is_data_cell and text in {"N/A", "", "None"}:
                fill_color = colors.lightblue

            c.setFillColor(fill_color)
            c.rect(x, y, w, h, fill=1, stroke=0)
            c.setStrokeColor(colors.black)
            c.rect(x, y, w, h, fill=0, stroke=1)

            c.setFillColor(colors.black)
            tx = x + 2
            ty = y + h - 8
            if r == 0 or j % 2 == 0:
                c.setFont(FONT_BOLD, 6)
            else:
                c.setFont(FONT_DEFAULT, 6)
            c.drawString(tx, ty, text)

    c.restoreState()


def _bool_from_setting(val):
    """Return True if setting value represents a true value."""
    if isinstance(val, str):
        return val.strip().lower() in {"1", "true", "yes", "on"}
    return bool(val)



def draw_sensitivity_grid(
    c,
    x0,
    y0,
    total_w,
    section_h,
    settings,
    primary_num,
    *,
    counter_value=None,
    lang="en",
    is_lab_mode=False,
    border_color=colors.black,
):
    """Draw a grid of settings for a single sensitivity.

    When ``is_lab_mode`` is ``True`` a new column is added on the left that
    spans all rows and displays the sample image for the sensitivity.
    """

    try:
        c.saveState()

        rows = 5
        base_cols = 8
        extra_image_col = 1 if is_lab_mode else 0
        extra_removed_col = 1 if is_lab_mode else 0
        cols = base_cols + extra_image_col + extra_removed_col
        row_h = section_h / rows
        col_w = total_w / cols

        get = lambda key: _lookup_setting(settings, key)
        #print(f"DEBUG Primary{p}: Full settings dump = {settings}")
        p = primary_num

        sample_image = get(f"Settings.ColorSort.Primary{p}.SampleImage")
        
        # Get the type value to check if it's "Grid"
        type_val = get(f"Settings.ColorSort.Primary{p}.TypeId")
        is_grid_type = str(type_val) != "0"  # 0 = Ellipsoid, anything else = Grid
        
        # Get axis wave values for position text logic
        position_text = "Location:"  # Default
        try:
            x_axis_wave = get(f"Settings.ColorSort.Primary{p}.XAxisWave")
            y_axis_wave = get(f"Settings.ColorSort.Primary{p}.YAxisWave")
            z_axis_wave = get(f"Settings.ColorSort.Primary{p}.ZAxisWave")
            print(f"DEBUG Primary{p}: x_axis_wave={x_axis_wave} (type: {type(x_axis_wave)})")
            print(f"DEBUG Primary{p}: y_axis_wave={y_axis_wave} (type: {type(y_axis_wave)})")
            print(f"DEBUG Primary{p}: z_axis_wave={z_axis_wave} (type: {type(z_axis_wave)})")
            print(f"DEBUG Primary{p}: is_grid_type={is_grid_type}, type_val={type_val}")

            # Determine position text based on axis wave values
            if x_axis_wave is not None and y_axis_wave is not None and z_axis_wave is not None:
                x_val = int(float(x_axis_wave))
                y_val = int(float(y_axis_wave))
                z_val = int(float(z_axis_wave))

                if x_val == 9 and y_val == 7 and z_val == 8:
                    position_text = "Top Right"
                elif x_val == 8 and y_val == 7 and z_val == 9:
                    position_text = "Top Left"
                elif x_val == 8 and y_val == 9 and z_val == 7:
                    position_text = "Bottom"
        except (ValueError, TypeError, Exception):
            # If anything fails, keep default "Location:"
            pass

        if is_lab_mode:
            # Modify labels based on Grid type
            x_label = "" if is_grid_type else "X"
            y_label = "" if is_grid_type else "Y" 
            z_label = "" if is_grid_type else "Z"
            
            first_row = [
                {"image": sample_image},
                f"Sensitivity: {p}",
                "",
                "",
                x_label,
                y_label,
                z_label,
                "And Mode:",
                get(f"Settings.ColorSort.Primary{p}.FrontAndRearLogic"),
                "Total Removed",
            ]
        else:
            # Modify labels based on Grid type (lowercase for non-lab mode)
            x_label = "" if is_grid_type else "x"
            y_label = "" if is_grid_type else "y"
            z_label = "" if is_grid_type else "z"
            
            first_row = [
                f"Sensitivity: {p}",
                sample_image,
                "",
                x_label,
                y_label,
                z_label,
                "And Mode:",
                get(f"Settings.ColorSort.Primary{p}.FrontAndRearLogic"),
            ]

        row_prefix = [""] if is_lab_mode else []

        data = [
            first_row,
            [
                *row_prefix,
                "Name:",
                get(f"Settings.ColorSort.Primary{p}.Name"),
                "Position:",
                position_text if is_grid_type else get(f"Settings.ColorSort.Primary{p}.EllipsoidCenterX"),  # Grid position text or X center
                "" if is_grid_type else get(f"Settings.ColorSort.Primary{p}.EllipsoidCenterY"),  # Blank if Grid or Y center
                "" if is_grid_type else get(f"Settings.ColorSort.Primary{p}.EllipsoidCenterZ"),  # Blank if Grid or Z center
                "Ej. Delay Offset:",
                get(f"Settings.ColorSort.Primary{p}.EjectorDelayOffset"),
                int(counter_value) if counter_value is not None else 0,
            ],
            [
                *row_prefix,
                "Area/Spot Size:",
                get(f"Settings.ColorSort.Primary{p}.AreaSize"),
                "" if is_grid_type else "Size:",  # Blank if Grid type
                "" if is_grid_type else get(f"Settings.ColorSort.Primary{p}.EllipsoidAxisLengthX"),  # Blank if Grid
                "" if is_grid_type else get(f"Settings.ColorSort.Primary{p}.EllipsoidAxisLengthY"),  # Blank if Grid
                "" if is_grid_type else get(f"Settings.ColorSort.Primary{p}.EllipsoidAxisLengthZ"),  # Blank if Grid
                "Ej. Offset:",
                get(f"Settings.ColorSort.Primary{p}.EjectorDwellOffset"),
                "",
            ],
            [
                *row_prefix,
                "Type:",
                ("Ellipsoid" if str(type_val) == "0" else "Grid"),
                "Angle:",
                get(f"Settings.ColorSort.Primary{p}.PlaneAngle") if is_grid_type else get(f"Settings.ColorSort.Primary{p}.EllipsoidRotationX"),  # PlaneAngle for Grid, RotationX for Ellipsoid
                "" if is_grid_type else get(f"Settings.ColorSort.Primary{p}.EllipsoidRotationY"),  # Blank if Grid
                "" if is_grid_type else get(f"Settings.ColorSort.Primary{p}.EllipsoidRotationZ"),  # Blank if Grid
                "",
                "",
                "",
            ],
            [
                *row_prefix,
                "",
                "",
                "",
                "",
                "",
                "",
                "",
                "",
                "",
            ],
        ]

        merges = {(0, 0): (rows, 1)} if is_lab_mode else {}
        if is_lab_mode:
            merges[(1, cols - 1)] = (rows - 1, 1)

        merged_to = {}

        for (r, c_idx), (rs, cs) in merges.items():
            for rr in range(r, r + rs):
                for cc in range(c_idx, c_idx + cs):
                    merged_to[(rr, cc)] = (r, c_idx)

        c.setStrokeColor(colors.black)
        for i in range(rows + 1):
            c.line(x0, y0 + i * row_h, x0 + total_w, y0 + i * row_h)
        for j in range(cols + 1):
            c.line(x0 + j * col_w, y0, x0 + j * col_w, y0 + section_h)

        for r, row in enumerate(data):
            for j, cell in enumerate(row):
                if merged_to.get((r, j), (r, j)) != (r, j):
                    continue
                rs, cs = merges.get((r, j), (1, 1))
                x = x0 + j * col_w
                y = y0 + section_h - (r + rs) * row_h
                w = cs * col_w
                h = rs * row_h
                text = str(cell)

                offset = 1 if is_lab_mode else 0
                is_image_cell = is_lab_mode and j == 0

                # Define which cells contain tag data for lab mode
                if is_lab_mode:
                    # Check if this cell contains tag data (should be white)
                    is_data_cell = False
                    if r == 0 and j == 8:  # FrontAndRearLogic
                        is_data_cell = True
                    elif r == 1 and j in [2, 8]:  # Name, EjectorDelayOffset
                        is_data_cell = True
                    elif r == 1 and j == 4 and is_grid_type:  # Position text for Grid
                        is_data_cell = True
                    elif r == 1 and not is_grid_type and j in [4, 5, 6]:  # CenterX/Y/Z for Ellipsoid
                        is_data_cell = True
                    elif r == 2 and j in [2, 8]:  # AreaSize, EjectorDwellOffset
                        is_data_cell = True
                    elif r == 2 and not is_grid_type and j in [4, 5, 6]:  # AxisLengthX/Y/Z for Ellipsoid
                        is_data_cell = True
                    elif r == 3 and j == 2:  # Type value
                        is_data_cell = True
                    elif r == 3 and j == 4:  # PlaneAngle for Grid OR RotationX for Ellipsoid
                        is_data_cell = True
                    elif r == 3 and not is_grid_type and j in [5, 6]:  # RotationY/Z for Ellipsoid only
                        is_data_cell = True
                    elif r >= 1 and j == cols - 1:
                        is_data_cell = True
                else:
                    # Original logic for non-lab mode
                    is_data_cell = (j - offset) % 2 == 1 if j >= offset else False

                fill_color = colors.white if is_data_cell or is_image_cell else colors.lightblue
                
                if is_data_cell and text in {"N/A", "", "None"}:
                    fill_color = colors.lightblue

                c.setFillColor(fill_color)
                c.rect(x, y, w, h, fill=1, stroke=0)
                c.setStrokeColor(colors.black)
                c.rect(x, y, w, h, fill=0, stroke=1)

                if is_image_cell and isinstance(cell, dict) and "image" in cell:
                    image_data = cell["image"]
                    try:
                        img_bytes = base64.b64decode(image_data)
                        pil_image = Image.open(io.BytesIO(img_bytes))
                        
                        # Handle transparency by creating white background
                        if pil_image.mode in ('RGBA', 'LA'):
                            white_bg = Image.new('RGBA', pil_image.size, (255, 255, 255, 255))
                            final_image = Image.alpha_composite(white_bg, pil_image)
                            final_image = final_image.convert('RGB')
                        else:
                            final_image = pil_image
                        
                        # Save the processed image to bytes
                        processed_bytes = io.BytesIO()
                        final_image.save(processed_bytes, format='PNG')
                        processed_bytes.seek(0)
                        
                        img_reader = ImageReader(processed_bytes)
                        c.drawImage(img_reader, x, y, width=w, height=h, preserveAspectRatio=True, anchor='c')
                    except Exception:
                        c.setFillColor(colors.black)
                        c.setFont(FONT_DEFAULT, 6)
                        c.drawString(x + 2, y + h - 8, "No Image")
                else:
                    c.setFillColor(colors.black)
                    tx = x + 2
                    if r >= 1 and j == cols - 1:
                        c.setFont(FONT_BOLD, SENSITIVITY_VALUE_FONT_SIZE)
<<<<<<< HEAD
                        vw = pdfmetrics.stringWidth(text, FONT_BOLD, SENSITIVITY_VALUE_FONT_SIZE)
                        tx = x + (w - vw) / 2
=======
>>>>>>> b78f234a
                        ty = y + h - SENSITIVITY_VALUE_FONT_SIZE - 2
                    else:
                        ty = y + h - 8
                        if (j - offset) % 2 == 0:
                            c.setFont(FONT_BOLD, 6)
                        else:
                            c.setFont(FONT_DEFAULT, 6)
                    c.drawString(tx, ty, text)

    except Exception as e:
        # Log the error but don't let it crash the report generation
        print(f"Error in draw_sensitivity_grid: {e}")
    finally:
        # Always restore state even if there was an error
        try:
            # Draw colored border around entire section
            c.setStrokeColor(border_color)
            c.rect(x0, y0, total_w, section_h, fill=0, stroke=1)
        except Exception:
            pass
        try:
            c.restoreState()
        except:
            # If restoreState fails, there's not much we can do
            pass


def draw_sensitivity_sections(
    c,
    x0,
    y_start,
    total_w,
    section_h,
    settings,
    *,
    counter_values=None,
    lang="en",
    is_lab_mode=False,
    width=None,
    height=None,
    lab_test_name: str | None = None,
    bar_colors=BAR_COLORS,
):
    """Draw grids for all active sensitivities and return new y position."""
    spacing = 10
    current_y = y_start
    width = width or (c._pagesize[0] if c else letter[0])
    height = height or (c._pagesize[1] if c else letter[1])

    active_indices = []
    for i in range(1, 13):
        active_val = _lookup_setting(
            settings, f"Settings.ColorSort.Primary{i}.IsAssigned", False
        )
        if _bool_from_setting(active_val):
            active_indices.append(i)

    for idx, i in enumerate(active_indices):
        if (
            is_lab_mode
            and idx == 5
            and len(active_indices) > 5
            and c is not None
        ):
            # Start a new page after the first five sections in lab mode
            c.showPage()
            page_number = c.getPageNumber()
            content_start_y = draw_header(
                c,
                width,
                height,
                page_number,
                lang=lang,
                is_lab_mode=is_lab_mode,
                lab_test_name=lab_test_name,
            )
            current_y = content_start_y

        y_grid = current_y - section_h
        draw_sensitivity_grid(
            c,
            x0,
            y_grid,
            total_w,
            section_h,
            settings,
            i,
            counter_value=counter_values.get(i) if counter_values else None,
            lang=lang,
            is_lab_mode=is_lab_mode,

            border_color=bar_colors[idx % len(bar_colors)] if bar_colors else colors.black,

        )
        current_y = y_grid - spacing

    return current_y





def generate_report_filename(script_dir):
    """Generate date-stamped filename for the report"""
    # Get current date
    current_date = datetime.datetime.now()
    
    # Format: EnpresorReport_M_D_YYYY.pdf
    date_stamp = current_date.strftime('%m_%d_%Y')
    filename = f"EnpresorReport_{date_stamp}.pdf"
    
    # Create full path
    pdf_path = os.path.join(script_dir, filename)
    
    logger.debug(f"Generated filename: {filename}")
    logger.debug(f"Full path: {pdf_path}")

    return pdf_path


def fetch_last_24h_metrics(export_dir: str = METRIC_EXPORT_DIR):
    """Return the last 24 hours of metrics for all machines.

    This is a thin wrapper around :func:`hourly_data_saving.get_historical_data`
    that iterates over the machine directories found in ``export_dir``.
    """
    if not os.path.isdir(export_dir):
        return {}

    metrics = {}
    for machine in sorted(os.listdir(export_dir)):
        machine_path = os.path.join(export_dir, machine)
        if os.path.isdir(machine_path):
            metrics[machine] = get_historical_data(
                "24h", export_dir=export_dir, machine_id=machine
            )

    return metrics


def build_report(
    metrics: dict,
    pdf_path: str,
    *,
    use_optimized: bool = False,
    export_dir: str = METRIC_EXPORT_DIR,
    machines: list | None = None,
    include_global: bool = True,
    is_lab_mode: bool = False,
    values_in_kg: bool = False,
    lang: str = "en",
    lab_test_name: str | None = None,
) -> None:
    """Generate a PDF report and write it to ``pdf_path``.

    ``metrics`` is currently unused but retained for compatibility with
    :func:`fetch_last_24h_metrics`.
    """

    if use_optimized:
        draw_layout_optimized(
            pdf_path,
            export_dir,
            machines=machines,
            include_global=include_global,
            lang=lang,
            is_lab_mode=is_lab_mode,
            values_in_kg=values_in_kg,
            lab_test_name=lab_test_name,
        )
    else:
        draw_layout_standard(
            pdf_path,
            export_dir,
            machines=machines,
            include_global=include_global,
            lang=lang,
            is_lab_mode=is_lab_mode,
            values_in_kg=values_in_kg,
            lab_test_name=lab_test_name,
        )

def draw_machine_sections(
    c,
    csv_parent_dir,
    machine,
    x0,
    y_start,
    total_w,
    available_height,
    global_max_firing=None,
    *,
    is_lab_mode=False,
    lang="en",
    values_in_kg=False,
    width=None,
    height=None,
    lab_test_name: str | None = None,
):
    width = width or (c._pagesize[0] if c else letter[0])
    height = height or (c._pagesize[1] if c else letter[1])
   
    logger.warning(f"DEBUG MACHINE SECTIONS: machine={machine}, is_lab_mode={is_lab_mode}")

    """Draw the three sections for a single machine - OPTIMIZED FOR 2 MACHINES PER PAGE"""
    fp = os.path.join(csv_parent_dir, machine, 'last_24h_metrics.csv')
    if not os.path.isfile(fp):
        return y_start  # Return same position if no data
    
    try:
        df = df_processor.safe_read_csv(fp)
    except Exception as e:
        logger.error(f"Error reading data for machine {machine}: {e}")
        return y_start

    settings_data = load_machine_settings(csv_parent_dir, machine)
    
    # OPTIMIZED DIMENSIONS FOR 2 MACHINES PER PAGE
    w_left = total_w * 0.4
    w_right = total_w * 0.6
    
    # Height allocation optimized for 2 machines
    pie_height = available_height * 0.75      # 35% for pie chart
    bar_height = available_height * 0.75      # 35% for bar chart  
    counts_height = available_height * 0.30   # 25% for counts (REDUCED!)
    spacing = 1  # Reduced spacing
    
    current_y = y_start
    
    # Section 1: Machine pie chart (left side)
    y_pie = current_y - pie_height
    ac_col = next((c for c in df.columns if c.lower()=='accepts'), None)
    rj_col = next((c for c in df.columns if c.lower()=='rejects'), None)
    run_col = next((c for c in df.columns if c.lower()=='running'), None)
    stop_col = next((c for c in df.columns if c.lower()=='stopped'), None)

    a_val = df[ac_col].sum() if ac_col else 0
    r_val = df[rj_col].sum() if rj_col else 0

    # In lab mode use the counters for rejects
    if is_lab_mode:
        r_val = 0
        for i in range(1, 13):
            col = next((c for c in df.columns if c.lower() == f"counter_{i}"), None)
            if not col:
                continue
            assigned_val = _lookup_setting(
                settings_data,
                f"Settings.ColorSort.Primary{i}.IsAssigned",
                True,
            )
            if not _bool_from_setting(assigned_val):
                continue
            r_val += df[col].sum()

    run_total = df[run_col].sum() if run_col else 0
    stop_total = df[stop_col].sum() if stop_col else 0

    # Calculate total objects processed and removed counts for percentages
    machine_objs = 0
    if 'objects_60M' in df.columns and is_lab_mode:
        machine_objs = last_value_scaled(df['objects_60M'], 60)
    elif 'objects_per_min' in df.columns:
        machine_objs = last_value_scaled(df['objects_per_min'], 60)
    elif is_lab_mode:
        ac_tot = last_value_scaled(df[ac_col], 60) if ac_col else 0
        rj_tot = last_value_scaled(df[rj_col], 60) if rj_col else 0
        machine_objs = ac_tot + rj_tot

    machine_rem = 0
    sensitivity_counts = {}
    for idx in range(1, 13):
        col = next((c for c in df.columns if c.lower() == f'counter_{idx}'), None)
        if not col:
            continue
        if is_lab_mode:
            assigned_val = _lookup_setting(
                settings_data,
                f"Settings.ColorSort.Primary{idx}.IsAssigned",
                True,
            )
            if not _bool_from_setting(assigned_val):
                continue
        cnt_val = last_value_scaled(df[col], 60)
        machine_rem += cnt_val
        sensitivity_counts[idx] = cnt_val
    
    # Draw pie chart section border
    c.setStrokeColor(colors.black)
    c.rect(x0, y_pie, w_left, pie_height)
    
    # Pie chart title
    title_pie = f"{tr('machine_label', lang)} {machine}"
    c.setFont(FONT_BOLD, 10)  # Smaller font
    c.setFillColor(colors.black)
    c.drawCentredString(x0 + w_left/2, y_pie + pie_height - 12, title_pie)
    
    if a_val > 0 or r_val > 0:
        # Draw pie chart with reduced padding
        pad, lh = 6, 12  # Reduced padding and label height
        aw, ah = w_left - 2*pad, pie_height - 2*pad - lh
        psz = min(aw, ah) * 0.7  # Slightly smaller pie
        px = x0 + pad + (aw - psz)/2
        py = y_pie + pad + lh + (ah - psz)/2
        
        d_pie = Drawing(psz, psz)
        p_pie = Pie()
        p_pie.x = p_pie.y = 0
        p_pie.width = p_pie.height = psz
        p_pie.startAngle = -30
        p_pie.direction = 'clockwise'
        accept_obj = machine_objs - machine_rem
        reject_obj = machine_rem
        p_pie.data = [accept_obj, reject_obj]
        p_pie.slices[0].fillColor = colors.green
        p_pie.slices[1].fillColor = colors.red
        p_pie.sideLabels = False
        d_pie.add(p_pie)
        
        c.saveState()
        c.translate(px + psz/2, py + psz/2)
        c.rotate(-30)
        renderPDF.draw(d_pie, c, -psz/2, -psz/2)
        c.restoreState()
        
        # Add labels with smaller fonts
        total_pie = machine_objs
        if total_pie > 0:
            accept_obj = machine_objs - machine_rem
            reject_obj = machine_rem
            percentages = [(accept_obj/total_pie)*100, (reject_obj/total_pie)*100]
            angles = [180+-59 + (360*((reject_obj/total_pie)*100)/2/100), -59 + (360*((reject_obj/total_pie)*100)/2/100)]
            labels = [tr('accepts', lang), tr('rejects', lang)]
            
            for i, (label, pct, angle) in enumerate(zip(labels, percentages, angles)):
                angle_rad = math.radians(angle)
                radius = psz/2 * 0.9
                cx = px + psz/2 + math.cos(angle_rad) * radius
                cy = py + psz/2 + math.sin(angle_rad) * radius
                ex = cx + math.cos(angle_rad) * 15  # Shorter line
                ey = cy + math.sin(angle_rad) * 15
                
                c.setStrokeColor(colors.black)
                c.setLineWidth(1)
                c.line(cx, cy, ex, ey)
                
                c.setFont(FONT_BOLD, 7)  # Smaller font
                c.setFillColor(colors.black)
                label_text = f"{label}"
                pct_text = f"{pct:.1f}%"
                
                if math.cos(angle_rad) >= 0:
                    c.drawString(ex + 2, ey + 1, label_text)
                    c.setFont(FONT_DEFAULT, 6)
                    c.drawString(ex + 2, ey - 6, pct_text)
                else:
                    label_width = c.stringWidth(label_text, FONT_BOLD, 7)
                    pct_width = c.stringWidth(pct_text, FONT_DEFAULT, 6)
                    c.drawString(ex - 2 - label_width, ey + 1, label_text)
                    c.setFont(FONT_DEFAULT, 6)
                    c.drawString(ex - 2 - pct_width, ey - 6, pct_text)
    else:
        c.setFont(FONT_DEFAULT, 8)
        c.setFillColor(colors.gray)
        c.drawCentredString(x0 + w_left/2, y_pie + pie_height/2, tr('no_data_available', lang))

    # Display runtime and stop time below the pie chart
    runtime_text = (
        f"{tr('run_time_label', lang)} {_minutes_to_hm(run_total)}  "
        #f"{tr('stop_time_label', lang)} {_minutes_to_hm(stop_total)}"
    )
    c.setFont(FONT_DEFAULT, 8)
    c.setFillColor(colors.black)
    c.drawCentredString(x0 + w_left/2, y_pie + 4, runtime_text)

    # Section 2: Bar chart (right side) - IMPROVED VERSION
    c.setStrokeColor(colors.black)
    c.rect(x0 + w_left, y_pie, w_right, bar_height)
    
    title_key = 'sensitivity_firing_total_title' if is_lab_mode else 'sensitivity_firing_avg_title'
    title_bar = f"{tr('machine_label', lang)} {machine} - {tr(title_key, lang)}"
    c.setFont(FONT_BOLD, 12)  # Increased from 9 to 12
    c.setFillColor(colors.black)
    c.drawCentredString(x0 + w_left + w_right/2, y_pie + bar_height - 10, title_bar)
    
    # Draw bar chart with counter values
    counter_values = []
    for i in range(1, 13):
        col_name = next((c for c in df.columns if c.lower() == f'counter_{i}'), None)
        if not col_name or col_name not in df.columns:
            continue

        if is_lab_mode:
            assigned_val = _lookup_setting(
                settings_data,
                f"Settings.ColorSort.Primary{i}.IsAssigned",
                True,
            )
            if not _bool_from_setting(assigned_val):
                continue
            val = last_value_scaled(df[col_name], 60)
        else:
            val = df[col_name].mean()

        if not pd.isna(val):
            counter_values.append((f"S{i}", val))

    if counter_values:
        # UPDATED: Reduced width by 5%, increased height by 5%
        tp_bar = 6
        bw_bar, bh_bar = w_right - 2*tp_bar, bar_height - 2*tp_bar - 12
        chart_w = bw_bar * 0.862  # Reduced from 0.908 to 0.862 (5% reduction)
        chart_h = bh_bar * 0.797  # Increased from 0.759 to 0.797 (5% increase)
        
        # Improved centering calculation
        chart_x = x0 + w_left + tp_bar + (bw_bar - chart_w)/2
        chart_y = y_pie + tp_bar + 12 + (bh_bar - 12 - chart_h)/2  # Better vertical centering
        
        num_bars = len(counter_values)
        bar_width = chart_w / (num_bars * 1.5)
        bar_spacing = chart_w / num_bars
        
        # Use global max if provided, otherwise use local max
        max_val = global_max_firing if global_max_firing and global_max_firing > 0 else max(val for _, val in counter_values)
        
        bar_colors = BAR_COLORS
        
        for i, (counter_name, val) in enumerate(counter_values):
            bar_x = chart_x + i * bar_spacing + (bar_spacing - bar_width)/2
            bar_height_val = (val / max_val) * chart_h if max_val > 0 else 0
            bar_y = chart_y
            
            c.setFillColor(bar_colors[i % len(bar_colors)])
            c.setStrokeColor(colors.black)
            c.rect(bar_x, bar_y, bar_width, bar_height_val, fill=1, stroke=1)
            
            c.setFont(FONT_DEFAULT, 8)  # Increased X-axis label size from 6 to 8
            c.setFillColor(colors.black)
            label_x = bar_x + bar_width/2
            c.drawCentredString(label_x, bar_y - 8, counter_name)

            c.setFont(FONT_DEFAULT, 5)  # Smaller font
            pct_val = (val / machine_objs) * 100 if machine_objs else 0
            c.drawCentredString(label_x, bar_y + bar_height_val + 2, f"{pct_val:.1f}%")
        
        # Draw axes with LARGER fonts
        c.setStrokeColor(colors.black)
        c.setLineWidth(1)
        c.line(chart_x - 5, chart_y, chart_x - 5, chart_y + chart_h)
        c.line(chart_x - 5, chart_y, chart_x + chart_w, chart_y)
        
        # Y-axis tick marks and values with LARGER font
        c.setFont(FONT_DEFAULT, 7)  # Increased Y-axis label size from 5 to 7
        c.setFillColor(colors.black)
        for i in range(4):  # Reduced tick marks
            y_val = (max_val * i / 3) if max_val > 0 else 0
            y_pos = chart_y + (chart_h * i / 3)
            c.line(chart_x - 5, y_pos, chart_x - 2, y_pos)
            c.drawRightString(chart_x - 6, y_pos - 1, f"{y_val:.0f}")
        
        # NOTE: Y-axis title/label has been removed as requested
    else:
        c.setFont(FONT_DEFAULT, 8)
        c.setFillColor(colors.gray)
        c.drawCentredString(x0 + w_left + w_right/2, y_pie + bar_height/2, tr('no_counter_data', lang))
    
    # Section 3: Machine counts (full width) - SIGNIFICANTLY REDUCED HEIGHT
    y_counts = y_pie - counts_height - spacing
    
   
    # Calculate machine totals
    # (machine_objs, machine_rem) computed earlier)

    machine_accepts = 0
    machine_rejects = 0

    if is_lab_mode:
        clean_objects = machine_objs - machine_rem
        machine_accepts = clean_objects * LAB_WEIGHT_MULTIPLIER
        machine_rejects = machine_rem * LAB_WEIGHT_MULTIPLIER
    else:
        if ac_col:
            a_stats = calculate_total_capacity_from_csv_rates(
                df[ac_col],
                timestamps=df['timestamp'] if is_lab_mode else None,
                is_lab_mode=is_lab_mode,
                values_in_kg=values_in_kg,
            )

    
    # Draw SMALLER blue counts section
    c.setFillColor(colors.HexColor('#1f77b4'))
    c.rect(x0, y_counts, total_w, counts_height, fill=1, stroke=0)
    
    # Draw section title
    c.setFillColor(colors.white)
    c.setFont(FONT_BOLD, 8)  # Smaller font
    c.drawString(
        x0 + 8,
        y_counts + counts_height - 10,
        tr('machine_counts_title', lang).format(
            machine=machine, machine_label=tr('machine_label', lang)
        ),
    )
    
    # Two columns layout with smaller fonts
    half_counts = total_w / 2
    
    # TOP ROW: Objects and Impurities
    labs_top = [
        tr('objects_processed_label', lang),
        tr('impurities_removed_label', lang),
    ]
    vals_top = [f"{int(machine_objs):,}", f"{int(machine_rem):,}"]
    
    # Center the labels over their data
    c.setFont(FONT_BOLD, 8)  # Keep label font size the same
    for i, lab in enumerate(labs_top):
        center_x = x0 + half_counts * i + half_counts/2
        lw = c.stringWidth(lab, FONT_BOLD, 8)
        c.drawString(center_x - lw/2, y_counts + counts_height * 0.7, lab)
    
    # Increase data text size and center over labels
    c.setFont(FONT_BOLD, COUNT_VALUE_FONT_SIZE)
    for i, val in enumerate(vals_top):
        center_x = x0 + half_counts * i + half_counts/2
        vw = c.stringWidth(val, FONT_BOLD, COUNT_VALUE_FONT_SIZE)
        c.drawString(
            center_x - vw / 2,
            y_counts + counts_height * 0.7 - COUNT_VALUE_FONT_SIZE,
            val,
        )
    

    # BOTTOM ROW: Accepts and Rejects
    labs_bottom = [tr('accepts_label', lang), tr('rejects_label', lang)]
    if is_lab_mode:
        vals_bottom = [
            f"{machine_accepts:,.2f} lbs",
            f"{machine_rejects:,.2f} lbs",
        ]
    else:
        vals_bottom = [
            f"{int(machine_accepts):,} lbs",
            f"{int(machine_rejects):,} lbs",
        ]
    

    # Center the labels over their data
    c.setFont(FONT_BOLD, 8)
    for i, lab in enumerate(labs_bottom):
        center_x = x0 + half_counts * i + half_counts/2
        lw = c.stringWidth(lab, FONT_BOLD, 8)
        c.drawString(center_x - lw/2, y_counts + counts_height * 0.3, lab)

    # Increase data text size and center over labels
    c.setFont(FONT_BOLD, COUNT_VALUE_FONT_SIZE)
    for i, val in enumerate(vals_bottom):
        center_x = x0 + half_counts * i + half_counts/2
        vw = c.stringWidth(val, FONT_BOLD, COUNT_VALUE_FONT_SIZE)
        c.drawString(
            center_x - vw / 2,
            y_counts + counts_height * 0.3 - COUNT_VALUE_FONT_SIZE,
            val,
        )
    
    c.setFillColor(colors.black)
    c.setStrokeColor(colors.black)
    c.rect(x0, y_counts, total_w, counts_height)

    next_y = y_counts - spacing

    if is_lab_mode:
        settings_height = 60
        y_settings = next_y - settings_height
        draw_machine_settings_section(
            c,
            x0,
            y_settings,
            total_w,
            settings_height,
            settings_data,
            lang=lang,
        )
        settings_spacing = 10
        next_y = y_settings - settings_spacing

    grid_height = 50
    next_y = draw_sensitivity_sections(
        c,
        x0,
        next_y,
        total_w,
        grid_height,
        settings_data,
        counter_values=sensitivity_counts,
        lang=lang,
        is_lab_mode=is_lab_mode,
        width=width,
        height=height,
        lab_test_name=lab_test_name,
        bar_colors=BAR_COLORS,
    )

    # Return the Y position where the next content should start
    return next_y


def draw_layout_optimized(
    pdf_path,
    csv_parent_dir,
    *,
    machines=None,
    include_global=True,
    lang="en",
    is_lab_mode: bool = False,
    values_in_kg: bool = False,
    lab_test_name: str | None = None,
):
    """Optimized version - CONSISTENT SIZING, 2 machines per page"""
    
    # Calculate global maximum firing average first
    global_max_firing = calculate_global_max_firing_average(csv_parent_dir, machines, is_lab_mode=is_lab_mode)
    
    c = canvas.Canvas(pdf_path, pagesize=letter)
    width, height = letter
    
    margin = 40
    x0 = margin
    total_w = width - 2 * margin
    
    machines = machines or sorted(
        [d for d in os.listdir(csv_parent_dir)
         if os.path.isdir(os.path.join(csv_parent_dir, d)) and d.isdigit()])
    
    
    page_number = 0
    if include_global:
        page_number += 1
        content_start_y = draw_header(
            c,
            width,
            height,
            page_number,
            lang=lang,
            is_lab_mode=is_lab_mode,
            lab_test_name=lab_test_name,
        )
        available_height = content_start_y - margin - 50

        # Draw global summary (takes full page)
        draw_global_summary(
            c,
            csv_parent_dir,
            x0,
            margin,
            total_w,
            available_height,
            is_lab_mode=is_lab_mode,
            lang=lang,
            values_in_kg=values_in_kg,
        )
    
    # Process machines in groups of 2 (HARD LIMIT)
    machines_per_page = 2
    machine_batches = [machines[i:i + machines_per_page] 
                      for i in range(0, len(machines), machines_per_page)]
    
    for batch_idx, machine_batch in enumerate(machine_batches):
        # Start new page for machines (page 2, 3, 4, etc.)
        if page_number > 0:
            c.showPage()
        page_number += 1
        
        # Draw header with page number
        content_start_y = draw_header(
            c,
            width,
            height,
            page_number,
            lang=lang,
            is_lab_mode=is_lab_mode,
            lab_test_name=lab_test_name,
        )
        available_height = content_start_y - margin - 50
        
        # INCREASED height per machine to accommodate larger sections
        fixed_height_per_machine = 260  # INCREASED from 220 to 260
        
        current_y = content_start_y
        
        for machine_idx, machine in enumerate(machine_batch):
            
            current_y = draw_machine_sections(
                c,
                csv_parent_dir,
                machine,
                x0,
                current_y,
                total_w,
                fixed_height_per_machine,
                global_max_firing,
                is_lab_mode=is_lab_mode,
                lang=lang,
                values_in_kg=values_in_kg,
                width=width,
                height=height,
                lab_test_name=lab_test_name,
            )
                
            # FIXED spacing between machines
            current_y -= 20
    
    c.save()
    


def draw_layout_standard(
    pdf_path,
    csv_parent_dir,
    *,
    machines=None,
    include_global=True,
    lang="en",
    is_lab_mode: bool = False,
    values_in_kg: bool = False,
    lab_test_name: str | None = None,
):
    """Standard layout - CONSISTENT SIZING with dynamic page breaks"""
  
    
    # Calculate global maximum firing average first
    global_max_firing = calculate_global_max_firing_average(csv_parent_dir, machines, is_lab_mode=is_lab_mode)
    
    c = canvas.Canvas(pdf_path, pagesize=letter)
    width, height = letter
    
    margin = 40
    x0 = margin
    total_w = width - 2 * margin
    fixed_machine_height = 260  # INCREASED from 220 to 260 for larger sections
    
    machines = machines or sorted(
        [d for d in os.listdir(csv_parent_dir)
         if os.path.isdir(os.path.join(csv_parent_dir, d)) and d.isdigit()])
    
    
    page_number = 0
    if include_global:
        page_number += 1
        content_start_y = draw_header(
            c,
            width,
            height,
            page_number,
            lang=lang,
            is_lab_mode=is_lab_mode,
            lab_test_name=lab_test_name,
        )
        available_height = content_start_y - margin - 50

        # Draw global summary (takes full page)
        draw_global_summary(
            c,
            csv_parent_dir,
            x0,
            margin,
            total_w,
            available_height,
            is_lab_mode=is_lab_mode,
            lang=lang,
            values_in_kg=values_in_kg,
        )
    
    # Process machines starting on page 2
    machines_processed = 0
    next_y = None  # Will be set when we start page 2
    
    for machine in machines:
        
        # Check if we need a new page or if this is the first machine
        if next_y is None or (next_y - margin) < fixed_machine_height:
            # Start new page
            if page_number > 0:
                c.showPage()
            page_number += 1
            
            # Draw header on new page with page number
            content_start_y = draw_header(
                c,
                width,
                height,
                page_number,
                lang=lang,
                is_lab_mode=is_lab_mode,
                lab_test_name=lab_test_name,
            )
            next_y = content_start_y
        
        # Draw machine sections with FIXED height and global max
        next_y = draw_machine_sections(
            c,
            csv_parent_dir,
            machine,
            x0,
            next_y,
            total_w,
            fixed_machine_height,
            global_max_firing,
            is_lab_mode=is_lab_mode,
            lang=lang,
            values_in_kg=values_in_kg,
            width=width,
            height=height,
            lab_test_name=lab_test_name,
        )
        
        machines_processed += 1
        
        # FIXED spacing between machines
        next_y -= 20
    
    c.save()
    

if __name__=='__main__':
    sd = os.path.dirname(os.path.abspath(__file__))
    parser = argparse.ArgumentParser(description="Generate production report")
    parser.add_argument("export_dir", nargs="?", default=os.path.join(sd, 'exports'))
    parser.add_argument("--optimized", action="store_true", help="use optimized layout")
    parser.add_argument("--lab", action="store_true", help="enable lab mode calculations")
    parser.add_argument("--log-kg", action="store_true", help="metrics in CSV are in kilograms")
    parser.add_argument("--lab-test-name", help="lab test name to include in the report")
    args = parser.parse_args()

    pdf_path = generate_report_filename(sd)

    if args.optimized:
        draw_layout_optimized(
            pdf_path,
            args.export_dir,
            lang="en",
            is_lab_mode=args.lab,
            values_in_kg=args.log_kg,
            lab_test_name=args.lab_test_name,
        )
    else:
        draw_layout_standard(
            pdf_path,
            args.export_dir,
            lang="en",
            is_lab_mode=args.lab,
            values_in_kg=args.log_kg,
            lab_test_name=args.lab_test_name,
        )<|MERGE_RESOLUTION|>--- conflicted
+++ resolved
@@ -1489,11 +1489,9 @@
                     tx = x + 2
                     if r >= 1 and j == cols - 1:
                         c.setFont(FONT_BOLD, SENSITIVITY_VALUE_FONT_SIZE)
-<<<<<<< HEAD
                         vw = pdfmetrics.stringWidth(text, FONT_BOLD, SENSITIVITY_VALUE_FONT_SIZE)
                         tx = x + (w - vw) / 2
-=======
->>>>>>> b78f234a
+
                         ty = y + h - SENSITIVITY_VALUE_FONT_SIZE - 2
                     else:
                         ty = y + h - 8
