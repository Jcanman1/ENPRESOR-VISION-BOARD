--- conflicted
+++ resolved
@@ -920,29 +920,10 @@
 
 
 
-<<<<<<< HEAD
-def draw_machine_settings_section(cnv, x0, y0, total_w, section_h, settings, *, lang="en"):
-    """Draw a 6x6 grid of machine settings with merged cells.
-
-    Parameters
-    ----------
-    cnv : :class:`reportlab.pdfgen.canvas.Canvas`
-        Canvas to draw on.
-    x0, y0 : float
-        Bottom left coordinate of the grid.
-    total_w : float
-        Width of the entire grid.
-    section_h : float
-        Height of the entire grid.
-    settings : dict
-        Machine settings loaded from CSV/JSON.
-    lang : str, optional
-        Language for translated strings.
-    """
-=======
+
 def draw_machine_settings_section(c, x0, y0, total_w, section_h, settings, *, lang="en"):
     """Draw a 6x6 grid of machine settings with merged cells."""
->>>>>>> 278d9f59
+
 
     rows, cols = 6, 6
     row_h = section_h / rows
@@ -1001,18 +982,7 @@
         (1, 2): (1, 2),  # "Product Lights Target Values" header
         (1, 4): (1, 2),  # "Background" header
     }
-<<<<<<< HEAD
-
-    # Map each cell to the start of its merge region
-    merged_to = {}
-    for (r, col), (rs, cs) in merges.items():
-        for rr in range(r, r + rs):
-            for cc in range(col, col + cs):
-                merged_to[(rr, cc)] = (r, col)
-
-    # Draw base grid
-    cnv.setStrokeColor(colors.black)
-=======
+
 
     # Map each cell to the start of its merge region
     merged_to = {}
@@ -1025,24 +995,10 @@
 
     # Draw base grid
     c.setStrokeColor(colors.black)
->>>>>>> 278d9f59
     for i in range(rows + 1):
         cnv.line(x0, y0 + i * row_h, x0 + total_w, y0 + i * row_h)
     for j in range(cols + 1):
-<<<<<<< HEAD
-        cnv.line(x0 + j * col_w, y0, x0 + j * col_w, y0 + section_h)
-
-    # Overlay merged cell rectangles to hide interior lines
-    for (r, col), (rs, cs) in merges.items():
-        x = x0 + col * col_w
-        y = y0 + section_h - (r + rs) * row_h
-        w = cs * col_w
-        h = rs * row_h
-        cnv.setFillColor(colors.white)
-        cnv.rect(x, y, w, h, fill=1, stroke=0)
-        cnv.setStrokeColor(colors.black)
-        cnv.rect(x, y, w, h, fill=0, stroke=1)
-=======
+
         c.line(x0 + j * col_w, y0, x0 + j * col_w, y0 + section_h)
 
     # Overlay merged cell rectangles to hide interior lines
@@ -1056,7 +1012,7 @@
         c.rect(x, y, w, h, fill=1, stroke=0)
         c.setStrokeColor(colors.black)
         c.rect(x, y, w, h, fill=0, stroke=1)
->>>>>>> 278d9f59
+
 
     # Draw cell text with optional blue background for missing values
     for r, row in enumerate(data):
@@ -1073,15 +1029,11 @@
 
             # Highlight missing OPC data
             if text in {"N/A", "", "None"}:
-<<<<<<< HEAD
-                cnv.setFillColor(colors.lightblue)
-                cnv.rect(x, y, w, h, fill=1, stroke=0)
-                cnv.setFillColor(colors.black)
-=======
+
                 c.setFillColor(colors.lightblue)
                 c.rect(x, y, w, h, fill=1, stroke=0)
                 c.setFillColor(colors.black)
->>>>>>> 278d9f59
+
             tx = x + 2
             ty = y + h - 8
             if r == 0 or j % 2 == 0:
