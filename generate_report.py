--- conflicted
+++ resolved
@@ -1012,9 +1012,7 @@
 
         c.line(x0 + j * col_w, y0, x0 + j * col_w, y0 + section_h)
 
-<<<<<<< HEAD
-    # Draw cell backgrounds and text
-=======
+
     # Overlay merged cell rectangles to hide interior lines
 
     for (r, c_idx), (rs, cs) in merges.items():
@@ -1032,7 +1030,7 @@
 
 
     # Draw cell text with optional blue background for missing values
->>>>>>> 3759b337
+
     for r, row in enumerate(data):
         for j, cell in enumerate(row):
             if merged_to.get((r, j), (r, j)) != (r, j):
