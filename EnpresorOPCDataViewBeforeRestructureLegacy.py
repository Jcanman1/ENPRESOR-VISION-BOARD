
"""
Satake Evolution Sorter OPC UA Monitoring Dashboard with Company Logo
"""


import os
import sys
import asyncio
import logging
import time
import base64
import argparse
try:
    from distutils.util import strtobool
except ImportError:  # Python 3.12+ where distutils is removed
    def strtobool(val: str) -> int:
        """Return 1 for truthy strings and 0 for falsy ones."""
        val = val.lower()
        if val in ("y", "yes", "t", "true", "on", "1"):
            return 1
        if val in ("n", "no", "f", "false", "off", "0"):
            return 0
        raise ValueError(f"invalid truth value {val!r}")
from threading import Thread
from datetime import datetime, timedelta
import csv
import io
import math
import random
import json
import tempfile
from pathlib import Path
from collections import defaultdict
from report_tags import REPORT_SETTINGS_TAGS
import autoconnect
try:
    import generate_report
except Exception as exc:  # pragma: no cover - optional dependency
    logging.warning(f"generate_report module could not be loaded: {exc}")
    generate_report = None

try:
    from hourly_data_saving import (
        initialize_data_saving,
        get_historical_data,
        append_metrics,
        append_control_log,
        get_historical_control_log,
        clear_machine_data,

    )

except Exception as e:
    logging.warning(f"hourly_data_saving module could not be loaded: {e}")

    def initialize_data_saving(machine_ids=None):
        """Fallback if hourly_data_saving is unavailable"""
        return None


    def get_historical_data(timeframe="24h", machine_id=None):
        """Fallback if hourly_data_saving is unavailable"""
        return {}


    def append_metrics(metrics, machine_id=None, mode=None):
        return None


    def append_control_log(entry, machine_id=None):
        return None


    def get_historical_control_log(timeframe="24h", machine_id=None):
        return []

    def clear_machine_data(machine_id=None):
        return None

      
#from dash import callback_context, no_update
try:
    from dash.exceptions import PreventUpdate
except Exception:  # pragma: no cover - optional dependency
    class PreventUpdate(Exception):
        pass

logging.getLogger('opcua').setLevel(logging.WARNING)  # Turn off OPC UA debug logs
logging.getLogger('opcua.client.ua_client').setLevel(logging.WARNING)
logging.getLogger('opcua.uaprotocol').setLevel(logging.WARNING)
log_level = os.environ.get("LOG_LEVEL", "INFO").upper()
logging.basicConfig(
    level=getattr(logging, log_level, logging.INFO),
    format="%(asctime)s - %(name)s - %(levelname)s - %(message)s",
)
logger = logging.getLogger(__name__)
# Older versions cleared the handlers created by ``basicConfig``. Ensure a
# console handler is present so logs appear when running from the command line.
if not logging.getLogger().handlers:
    logging.getLogger().addHandler(logging.StreamHandler())
logging.getLogger("werkzeug").setLevel(logging.ERROR)

# Common numeric font for dashboard values
NUMERIC_FONT = "Monaco, Consolas, 'Courier New', monospace"

# Height for the header card in the machine dashboard
HEADER_CARD_HEIGHT = "65px"
# Standard height for dashboard sections
SECTION_HEIGHT = "220px"
SECTION_HEIGHT2 = "250px"
# Path to display settings JSON file
DISPLAY_SETTINGS_PATH = Path(__file__).resolve().parent / "display_settings.json"
EMAIL_SETTINGS_PATH = Path(__file__).resolve().parent / "email_settings.json"

reconnection_state = {
    
}

# Define known tags instead of discovering them. Keys are human friendly names
# and values are full OPC UA node ids. Dictionary comprehensions below expand
# repetitive patterns.
KNOWN_TAGS = {
    # Status Information
    "Status.Info.Serial": "ns=2;s=Status.Info.Serial",
    "Status.Info.Type": "ns=2;s=Status.Info.Type", 
    "Status.Info.PresetNumber": "ns=2;s=Status.Info.PresetNumber",
    "Status.Info.PresetName": "ns=2;s=Status.Info.PresetName",
    
    # Alive counter
    "Alive": "ns=2;s=Alive",
    
    # Production data
    "Status.ColorSort.Sort1.Throughput.KgPerHour.Current": "ns=2;s=Status.ColorSort.Sort1.Throughput.KgPerHour.Current",
    "Status.Production.Accepts": "ns=2;s=Status.Production.Accepts", 
    "Status.Production.Rejects": "ns=2;s=Status.Production.Rejects",
    "Status.Production.Weight": "ns=2;s=Status.Production.Weight",
    "Status.Production.Count": "ns=2;s=Status.Production.Count",
    "Status.Production.Units": "ns=2;s=Status.Production.Units",
    
    # Test weight settings tags - THESE ARE THE NEW ONES
    "Settings.ColorSort.TestWeightValue": "ns=2;s=Settings.ColorSort.TestWeightValue",
    "Settings.ColorSort.TestWeightCount": "ns=2;s=Settings.ColorSort.TestWeightCount",
    
    # ADD THIS NEW TAG:
    "Diagnostic.Counter": "ns=2;s=Diagnostic.Counter",
    
    # Faults and warnings
    "Status.Faults.GlobalFault": "ns=2;s=Status.Faults.GlobalFault",
    "Status.Faults.GlobalWarning": "ns=2;s=Status.Faults.GlobalWarning",
    
    # Feeders (1-4)
    **{f"Status.Feeders.{i}IsRunning": f"ns=2;s=Status.Feeders.{i}IsRunning" for i in range(1, 5)},
    **{f"Status.Feeders.{i}Rate": f"ns=2;s=Status.Feeders.{i}Rate" for i in range(1, 5)},
    
    # Counter rates (1-12)
    **{f"Status.ColorSort.Sort1.DefectCount{i}.Rate.Current": f"ns=2;s=Status.ColorSort.Sort1.DefectCount{i}.Rate.Current" for i in range(1, 13)},
    # Counter percentages (1-12) - required when displaying percent mode
    **{f"Status.ColorSort.Sort1.DefectCount{i}.Percentage.Current": f"ns=2;s=Status.ColorSort.Sort1.DefectCount{i}.Percentage.Current" for i in range(1, 13)},
    
    # Primary color sort settings (1-12)
    **{f"Settings.ColorSort.Primary{i}.IsAssigned": f"ns=2;s=Settings.ColorSort.Primary{i}.IsAssigned" for i in range(1, 13)},
    **{f"Settings.ColorSort.Primary{i}.IsActive": f"ns=2;s=Settings.ColorSort.Primary{i}.IsActive" for i in range(1, 13)},
    **{f"Settings.ColorSort.Primary{i}.Name": f"ns=2;s=Settings.ColorSort.Primary{i}.Name" for i in range(1, 13)},
    
    # Environmental
    "Status.Environmental.AirPressurePsi": "ns=2;s=Status.Environmental.AirPressurePsi",

    # Objects per minute
    "Status.ColorSort.Primary.ObjectPerMin": "ns=2;s=Status.ColorSort.Primary.ObjectPerMin",

    # Tags used only for PDF reports
    "Settings.Ejectors.PrimaryDelay": "ns=2;s=Settings.Ejectors.PrimaryDelay",
    "Settings.Ejectors.PrimaryDwell": "ns=2;s=Settings.Ejectors.PrimaryDwell",
    "Settings.Ejectors.PixelOverlap": "ns=2;s=Settings.Ejectors.PixelOverlap",
    "Settings.Calibration.NonObjectBand": "ns=2;s=Settings.Calibration.NonObjectBand",
    "Settings.ColorSort.Config.Erosion": "ns=2;s=Settings.ColorSort.Config.Erosion",
    "Settings.Calibration.LedDriveForGain": "ns=2;s=Settings.Calibration.LedDriveForGain",
    "Settings.Calibration.FrontProductRed": "ns=2;s=Settings.Calibration.FrontProductRed",
    "Settings.Calibration.FrontProductGreen": "ns=2;s=Settings.Calibration.FrontProductGreen",
    "Settings.Calibration.FrontProductBlue": "ns=2;s=Settings.Calibration.FrontProductBlue",
    "Settings.Calibration.FrontBackgroundRed": "ns=2;s=Settings.Calibration.FrontBackgroundRed",
    "Settings.Calibration.FrontBackgroundGreen": "ns=2;s=Settings.Calibration.FrontBackgroundGreen",
    "Settings.Calibration.FrontBackgroundBlue": "ns=2;s=Settings.Calibration.FrontBackgroundBlue",
    # Sensitivity specific tags for PDF reports
    **{f"Settings.ColorSort.Primary{i}.FrontAndRearLogic": f"ns=2;s=Settings.ColorSort.Primary{i}.FrontAndRearLogic" for i in range(1, 13)},
    **{f"Settings.ColorSort.Primary{i}.EllipsoidCenterX": f"ns=2;s=Settings.ColorSort.Primary{i}.EllipsoidCenterX" for i in range(1, 13)},
    **{f"Settings.ColorSort.Primary{i}.EllipsoidCenterY": f"ns=2;s=Settings.ColorSort.Primary{i}.EllipsoidCenterY" for i in range(1, 13)},
    **{f"Settings.ColorSort.Primary{i}.EllipsoidCenterZ": f"ns=2;s=Settings.ColorSort.Primary{i}.EllipsoidCenterZ" for i in range(1, 13)},
    **{f"Settings.ColorSort.Primary{i}.EjectorDelayOffset": f"ns=2;s=Settings.ColorSort.Primary{i}.EjectorDelayOffset" for i in range(1, 13)},
    **{f"Settings.ColorSort.Primary{i}.Sensitivity": f"ns=2;s=Settings.ColorSort.Primary{i}.Sensitivity" for i in range(1, 13)},
    **{f"Settings.ColorSort.Primary{i}.EllipsoidAxisLengthX": f"ns=2;s=Settings.ColorSort.Primary{i}.EllipsoidAxisLengthX" for i in range(1, 13)},
    **{f"Settings.ColorSort.Primary{i}.EllipsoidAxisLengthY": f"ns=2;s=Settings.ColorSort.Primary{i}.EllipsoidAxisLengthY" for i in range(1, 13)},
    **{f"Settings.ColorSort.Primary{i}.EllipsoidAxisLengthZ": f"ns=2;s=Settings.ColorSort.Primary{i}.EllipsoidAxisLengthZ" for i in range(1, 13)},
    **{f"Settings.ColorSort.Primary{i}.EjectorDwellOffset": f"ns=2;s=Settings.ColorSort.Primary{i}.EjectorDwellOffset" for i in range(1, 13)},
    **{f"Settings.ColorSort.Primary{i}.TypeId": f"ns=2;s=Settings.ColorSort.Primary{i}.TypeId" for i in range(1, 13)},
    **{f"Settings.ColorSort.Primary{i}.EllipsoidRotationX": f"ns=2;s=Settings.ColorSort.Primary{i}.EllipsoidRotationX" for i in range(1, 13)},
    **{f"Settings.ColorSort.Primary{i}.EllipsoidRotationY": f"ns=2;s=Settings.ColorSort.Primary{i}.EllipsoidRotationY" for i in range(1, 13)},
    **{f"Settings.ColorSort.Primary{i}.EllipsoidRotationZ": f"ns=2;s=Settings.ColorSort.Primary{i}.EllipsoidRotationZ" for i in range(1, 13)},
    **{f"Settings.ColorSort.Primary{i}.AreaSize": f"ns=2;s=Settings.ColorSort.Primary{i}.AreaSize" for i in range(1, 13)},
    **{f"Settings.ColorSort.Primary{i}.XAxisWave": f"ns=2;s=Settings.ColorSort.Primary{i}.XAxisWave" for i in range(1, 13)},
    **{f"Settings.ColorSort.Primary{i}.YAxisWave": f"ns=2;s=Settings.ColorSort.Primary{i}.YAxisWave" for i in range(1, 13)},
    **{f"Settings.ColorSort.Primary{i}.ZAxisWave": f"ns=2;s=Settings.ColorSort.Primary{i}.ZAxisWave" for i in range(1, 13)},
}

# Tags that are updated on every cycle in live mode. These names come from
# ``KNOWN_TAGS`` and drive the real-time dashboard callbacks.
FAST_UPDATE_TAGS = {
    "Status.Info.Serial",
    "Status.Info.Type",
    "Status.Info.PresetNumber",
    "Status.Info.PresetName",
    "Status.Faults.GlobalFault",
    "Status.Faults.GlobalWarning",
    "Status.ColorSort.Sort1.Throughput.KgPerHour.Current",
    "Status.ColorSort.Sort1.Total.Percentage.Current",
    "Status.ColorSort.Sort1.Throughput.ObjectPerMin.Current",
    "Status.ColorSort.Primary.ObjectPerMin",
    "Settings.ColorSort.TestWeightValue",
    "Settings.ColorSort.TestWeightCount",
    "Diagnostic.Counter",
    "Settings.ColorSort.Primary1.SampleImage",
    "Settings.ColorSort.Primary2.SampleImage",
    "Settings.ColorSort.Primary3.SampleImage",
    "Settings.ColorSort.Primary4.SampleImage",
    "Settings.ColorSort.Primary5.SampleImage",
    "Settings.ColorSort.Primary6.SampleImage",
    "Settings.ColorSort.Primary7.SampleImage",
    "Settings.ColorSort.Primary8.SampleImage",
    "Settings.ColorSort.Primary9.SampleImage",
    "Settings.ColorSort.Primary10.SampleImage",
    "Settings.ColorSort.Primary11.SampleImage",
    "Settings.ColorSort.Primary12.SampleImage",
    "Settings.ColorSort.Primary1.Name",
    "Settings.ColorSort.Primary2.Name",
    "Settings.ColorSort.Primary3.Name",
    "Settings.ColorSort.Primary4.Name",
    "Settings.ColorSort.Primary5.Name",
    "Settings.ColorSort.Primary6.Name",
    "Settings.ColorSort.Primary7.Name",
    "Settings.ColorSort.Primary8.Name",
    "Settings.ColorSort.Primary9.Name",
    "Settings.ColorSort.Primary10.Name",
    "Settings.ColorSort.Primary11.Name",
    "Settings.ColorSort.Primary12.Name",
    "Settings.ColorSort.Primary1.IsAssigned",
    "Settings.ColorSort.Primary2.IsAssigned",
    "Settings.ColorSort.Primary3.IsAssigned",
    "Settings.ColorSort.Primary4.IsAssigned",
    "Settings.ColorSort.Primary5.IsAssigned",
    "Settings.ColorSort.Primary6.IsAssigned",
    "Settings.ColorSort.Primary7.IsAssigned",
    "Settings.ColorSort.Primary8.IsAssigned",
    "Settings.ColorSort.Primary9.IsAssigned",
    "Settings.ColorSort.Primary10.IsAssigned",
    "Settings.ColorSort.Primary11.IsAssigned",
    "Settings.ColorSort.Primary12.IsAssigned",
    "Settings.ColorSort.Primary1.IsActive",
    "Settings.ColorSort.Primary2.IsActive",
    "Settings.ColorSort.Primary3.IsActive",
    "Settings.ColorSort.Primary4.IsActive",
    "Settings.ColorSort.Primary5.IsActive",
    "Settings.ColorSort.Primary6.IsActive",
    "Settings.ColorSort.Primary7.IsActive",
    "Settings.ColorSort.Primary8.IsActive",
    "Settings.ColorSort.Primary9.IsActive",
    "Settings.ColorSort.Primary10.IsActive",
    "Settings.ColorSort.Primary11.IsActive",
    "Settings.ColorSort.Primary12.IsActive",
} | {f"Status.Feeders.{i}IsRunning" for i in range(1, 5)} \
  | {f"Status.Feeders.{i}Rate" for i in range(1, 5)} \
  | {f"Status.ColorSort.Sort1.DefectCount{i}.Rate.Current" for i in range(1, 13)} \
  | {f"Status.ColorSort.Sort1.DefectCount{i}.Percentage.Current" for i in range(1, 13)}

# How often non fast-update tags should be polled when not in live mode.
SLOW_UPDATE_EVERY = 10


DEFAULT_THRESHOLD_SETTINGS = {
    i: {
        'min_enabled': True,
        'max_enabled': True,
        'min_value': 50 - (i-1)*5 if i <= 5 else (20 if i <= 8 else (15 if i <= 10 else 10)),
        'max_value': 140 - (i-1)*10 if i <= 10 else (40 if i == 11 else 30)
    } for i in range(1, 13)
}

# Add the email_enabled setting to the default settings
DEFAULT_THRESHOLD_SETTINGS['email_enabled'] = False

# Initialize threshold_settings with a copy of the defaults
threshold_settings = DEFAULT_THRESHOLD_SETTINGS.copy()
DEFAULT_THRESHOLD_SETTINGS['email_address'] = ''
DEFAULT_THRESHOLD_SETTINGS['email_minutes'] = 2  # Default 2 minutes
DEFAULT_THRESHOLD_SETTINGS['counter_mode'] = 'counts'
threshold_violation_state = {
    i: {
        'is_violating': False,
        'violation_start_time': None,
        'email_sent': False
    } for i in range(1, 13)
}

def save_uploaded_image(image_data):
    """Save the uploaded image data to a file - simplified version"""
    try:
        # Create a data directory if it doesn't exist. Uploaded images and
        # layout files live here so they persist between application runs.
        if not os.path.exists('data'):
            os.makedirs('data')
        
        # Save the complete image data string directly
        with open('data/custom_image.txt', 'w') as f:
            f.write(image_data)
            
        #logger.info("Custom image saved successfully")
        return True
    except Exception as e:
        #logger.error(f"Error saving custom image: {e}")
        return False

def load_saved_image():
    """Load the saved custom image if it exists - simplified version"""
    try:
        if os.path.exists('data/custom_image.txt'):
            with open('data/custom_image.txt', 'r') as f:
                image_data = f.read()
                
            #logger.info("Custom image loaded successfully")
            # Return the data in the exact format needed by the Store
            return {"image": image_data}
        else:
            #logger.info("No saved custom image found")
            return {}
    except Exception as e:
        #logger.error(f"Error loading custom image: {e}")
        return {}


# Default SMTP settings used when ``email_settings.json`` is missing. These
# allow optional alarm emails without storing credentials in version control.
DEFAULT_EMAIL_SETTINGS = {
    "smtp_server": "smtp.postmarkapp.com",
    "smtp_port": 587,
    "smtp_username": "",
    "smtp_password": "",
    "from_address": "jcantu@satake-usa.com",
}


def load_email_settings():
    """Load SMTP email settings from a JSON file."""
    try:
        if EMAIL_SETTINGS_PATH.exists():
            with open(EMAIL_SETTINGS_PATH, "r") as f:
                data = json.load(f)
                return {
                    "smtp_server": data.get("smtp_server", DEFAULT_EMAIL_SETTINGS["smtp_server"]),
                    "smtp_port": data.get("smtp_port", DEFAULT_EMAIL_SETTINGS["smtp_port"]),
                    "smtp_username": data.get("smtp_username", ""),
                    "smtp_password": data.get("smtp_password", ""),
                    "from_address": data.get("from_address", DEFAULT_EMAIL_SETTINGS["from_address"]),
                }
    except Exception as e:
        logger.error(f"Error loading email settings: {e}")
    return DEFAULT_EMAIL_SETTINGS.copy()


def save_email_settings(settings):
    """Save SMTP email settings to ``email_settings.json``."""
    try:
        with open(EMAIL_SETTINGS_PATH, "w") as f:
            json.dump(settings, f, indent=4)
        #logger.info("Email settings saved successfully")
        return True
    except Exception as e:
        #logger.error(f"Error saving email settings: {e}")
        return False


# Load user specific SMTP settings (if any). These values are kept outside
# of version control so credentials remain private.
email_settings = load_email_settings()

import smtplib
from email.mime.text import MIMEText
from email.mime.multipart import MIMEMultipart

def send_threshold_email(sensitivity_num, is_high=True):
    """Send an email notification for a threshold violation"""
    try:
        # Get email settings
        email_address = threshold_settings.get('email_address', '')
        if not email_address:
            logger.warning("No email address configured for notifications")
            return False
        
        # Create the email
        msg = MIMEMultipart()
        msg['Subject'] = "Enpresor Alarm"
        msg['From'] = "jcantu@satake-usa.com"  # Your verified sender address
        msg['To'] = email_address
        
        # Email body
        threshold_type = "upper" if is_high else "lower"
        body = f"Sensitivity {sensitivity_num} has reached the {threshold_type} threshold."
        msg.attach(MIMEText(body, 'plain'))
        
        # Log the email (for debugging)
        #logger.info(f"Sending email to {email_address}: {body}")
        
        # Configure SMTP server and send email using stored credentials
        server_addr = email_settings.get('smtp_server', DEFAULT_EMAIL_SETTINGS['smtp_server'])
        port = email_settings.get('smtp_port', DEFAULT_EMAIL_SETTINGS['smtp_port'])
        server = smtplib.SMTP(server_addr, port)
        server.starttls()
        username = email_settings.get('smtp_username')
        password = email_settings.get('smtp_password')
        if username and password:
            server.login(username, password)

        # Send email
        from_addr = email_settings.get('from_address', DEFAULT_EMAIL_SETTINGS['from_address'])
        text = msg.as_string()
        server.sendmail(from_addr, email_address, text)
        server.quit()
        return True
        
    except Exception as e:
        logger.error(f"Error sending threshold email: {e}")
        return False

# Then define the load function
def load_threshold_settings():
    """Load threshold settings from a JSON file"""
    try:
        # Log the current working directory to help debug file access issues
        current_dir = os.getcwd()
        #logger.info(f"Loading threshold settings from '{current_dir}/threshold_settings.json'")
        
        if os.path.exists('threshold_settings.json'):
            with open('threshold_settings.json', 'r') as f:
                loaded_settings = json.load(f)
                
                # Convert string keys back to integers for internal use (except special keys)
                settings = {}
                for key, value in loaded_settings.items():
                    if key in ['email_enabled', 'email_address', 'email_minutes', 'counter_mode']:
                        settings[key] = value
                    else:
                        settings[int(key)] = value
                
                # Log what was loaded
                #logger.info(f"Loaded threshold settings: {settings.keys()}")
                return settings
        else:
            #logger.warning("No threshold_settings.json file found")
            return None
    except Exception as e:
        #logger.error(f"Error loading threshold settings: {e}")
        return None

def save_theme_preference(theme):
    """Save theme preference to display_settings.json"""
    try:
        # Load existing settings if file exists
        settings = {}
        if os.path.exists('display_settings.json'):
            with open('display_settings.json', 'r') as f:
                try:
                    settings = json.load(f)
                except json.JSONDecodeError:
                    #logger.warning("display_settings.json is corrupted, creating new file")
                    settings = {}
        
        # Update the theme setting
        settings['app_theme'] = theme
        
        # Save back to file
        with open('display_settings.json', 'w') as f:
            json.dump(settings, f, indent=4)
        #logger.info(f"Successfully saved theme preference: {theme} to display_settings.json")
        return True
        
    except Exception as e:
        #logger.error(f"Error saving theme preference: {e}")
        return False

def save_threshold_settings(settings):
    """Save threshold settings to a JSON file"""
    try:
        # Log the current working directory to help debug file access issues
        current_dir = os.getcwd()
        #logger.info(f"Saving threshold settings to '{current_dir}/threshold_settings.json'")
        
        # Convert integer keys to strings for JSON serialization
        json_settings = {}
        for key, value in settings.items():
            if isinstance(key, int):
                json_settings[str(key)] = value
            else:
                json_settings[key] = value
        
        # Log what we're saving
        logger.info(f"Saving settings with keys: {json_settings.keys()}")
        
        with open('threshold_settings.json', 'w') as f:
            json.dump(json_settings, f, indent=4)
            
        logger.info("Threshold settings saved successfully")
        return True
    except Exception as e:
        #logger.error(f"Error saving threshold settings: {e}")
        
        return False


threshold_settings = DEFAULT_THRESHOLD_SETTINGS.copy()
# Try to load settings
try:
    loaded_settings = load_threshold_settings()
    if loaded_settings:
        # Update settings with loaded values
        for key, value in loaded_settings.items():
            threshold_settings[key] = value
        #logger.info(f"Applied loaded threshold settings: {list(loaded_settings.keys())}")
    else:
        logger.info("No saved settings found, using defaults")
except Exception as e:
    logger.error(f"Error applying threshold settings: {e}")


# Import required modules
try:
    from opcua import Client, ua
except Exception as e:  # pragma: no cover - optional dependency
    #logger.warning(f"OPC UA modules not available: {e}")
    Client = ua = None

try:
    import dash
    from dash import dcc, html, no_update, callback_context
    from dash.dependencies import Input, Output, State, ALL
    import dash_bootstrap_components as dbc
    from i18n import tr
except Exception as e:  # pragma: no cover - optional dependency
    #logger.warning(f"Dash modules not available: {e}")
    dash = dcc = html = no_update = callback_context = None
    Input = Output = State = ALL = None
    dbc = None
    from i18n import tr

try:
    import plotly.graph_objects as go
    from plotly.subplots import make_subplots
    import plotly.express as px
    import pandas as pd
    import numpy as np
except Exception as e:  # pragma: no cover - optional dependency
    #logger.warning(f"Plotly modules not available: {e}")
    go = make_subplots = px = pd = np = None


# Global display settings - initialize with all traces visible
display_settings = {i: True for i in range(1, 13)}  # Default: all traces visible
active_machine_id = None  # This will track which machine's data to display on main dashboard

# Current application mode ("demo", "live" or "historical").  This is updated by
# a Dash callback whenever the ``app-mode`` store changes so that background
# threads can check the latest mode without needing a callback context.
current_app_mode = "live"
pause_reconnection = False

# Tag for the currently loaded preset name
PRESET_NAME_TAG = "Status.Info.PresetName"

# First, let's define which tags we want to monitor in a global variable
MONITORED_TAGS = [
    f"Sensitivity {i}" for i in range(1, 13)  # Sensitivity 1-12
] + ["Feeder Rate"]  # Adding Feed Rate as the 13th tag

# Mapping of feeder rate OPC tags to human-friendly names
MONITORED_RATE_TAGS = {
    f"Status.Feeders.{i}Rate": f"Feeder {i} Rate"
    for i in range(1, 5)
}


# Mapping of sensitivity activation/assignment tags to their number for easy reference
SENSITIVITY_ACTIVE_TAGS = {
    f"Settings.ColorSort.Primary{i}.IsActive": i
    for i in range(1, 13)
} | {
    f"Settings.ColorSort.Primary{i}.IsAssigned": i
    for i in range(1, 13)
}

# Create a list to store log entries
machine_control_log = []

# Number of consecutive read failures allowed before a connection is
# considered lost
FAILURE_THRESHOLD = 3

def add_control_log_entry(tag_name, old_value, new_value, *, demo=False,
                          machine_id=None):
    """Add an entry to the machine control log

    Parameters
    ----------
    tag_name : str
        Friendly name of the tag being changed.
    old_value : Any
        Previous value read from the tag.
    new_value : Any
        Newly read value for the tag.
    demo : bool, optional
        If ``True`` mark this entry as demo data so it can be filtered when
        displaying logs in Live mode.  Defaults to ``False``.
    """
    if machine_id is None:
        machine_id = active_machine_id

    timestamp = datetime.now().strftime("%I:%M:%S %p")  # 12-hour format with AM/PM
    
    # Determine if value increased or decreased using arrows for compact display
    if new_value > old_value:
        icon = "\u2B06"  # Up arrow
    elif new_value < old_value:
        icon = "\u2B07"  # Down arrow
    else:
        icon = "\u2192"  # Right arrow for unchanged values

    action = icon
    
    # Create log entry
    entry = {
        "tag": tag_name,
        "action": action,
        "icon": icon,
        "old_value": old_value,
        "new_value": new_value,
        "display_timestamp": timestamp,
        "time": datetime.now(),  # Store actual datetime for sorting
        "demo": demo,
        "machine_id": machine_id,
    }
    
    # Add to log and keep only most recent 100 entries
    global machine_control_log
    machine_control_log.insert(0, entry)  # Insert at beginning (newest first)
    del machine_control_log[100:]  # Keep only most recent 100 entries

    entry_for_file = entry.copy()
    entry_for_file.pop("machine_id", None)
    append_control_log(entry_for_file, machine_id)

    return entry


def add_activation_log_entry(sens_num, enabled, *, demo=False, machine_id=None):
    """Log a sensitivity activation or deactivation event."""
    if machine_id is None:
        machine_id = active_machine_id

    timestamp = datetime.now().strftime("%I:%M:%S %p")
    action_text = "Enabled" if enabled else "Disabled"
    icon = "✅" if enabled else "❌"

    entry = {
        "tag": f"Sens {sens_num}",
        "action": action_text,
        "icon": icon,
        "old_value": "",
        "new_value": "",
        "display_timestamp": timestamp,
        "time": datetime.now(),
        "demo": demo,
        "machine_id": machine_id,
    }

    global machine_control_log
    machine_control_log.insert(0, entry)
    del machine_control_log[100:]  # Keep only most recent 100 entries

    entry_for_file = entry.copy()
    entry_for_file.pop("machine_id", None)
    append_control_log(entry_for_file, machine_id)

    return entry


def add_preset_log_entry(old_name, new_name, *, demo=False, machine_id=None):
    """Log a preset name change event."""
    if machine_id is None:
        machine_id = active_machine_id

    timestamp = datetime.now().strftime("%I:%M:%S %p")
    icon = "\U0001F504"  # Swap icon

    entry = {
        "tag": "Preset",
        "action": icon,
        "icon": icon,
        "old_value": old_name,
        "new_value": new_name,
        "display_timestamp": timestamp,
        "time": datetime.now(),
        "demo": demo,
        "machine_id": machine_id,
    }

    global machine_control_log
    machine_control_log.insert(0, entry)
    del machine_control_log[100:]

    entry_for_file = entry.copy()
    entry_for_file.pop("machine_id", None)
    append_control_log(entry_for_file, machine_id)

    return entry

# Initialize with some demo data
if not machine_control_log:
    # Clear any existing entries
    machine_control_log = []
    
    # Add demo entries with timestamps in the past
    now = datetime.now()
    add_control_log_entry("Sens 1", 45, 48, demo=True).update({"display_timestamp": "11:30:33PM", "time": now - timedelta(hours=1)})
    add_control_log_entry("Sens 4", 66, 60, demo=True).update({"display_timestamp": "10:09:45PM", "time": now - timedelta(hours=2)})
    add_control_log_entry("Feed", 85, 70, demo=True).update({"display_timestamp": "12:15:30AM", "time": now - timedelta(hours=10)})


# Global variable to store previous tag values for comparison
previous_tag_values = {tag: None for tag in MONITORED_RATE_TAGS.keys()}

# Dictionary of previous values for each machine's monitored tags
prev_values = defaultdict(lambda: {tag: None for tag in MONITORED_RATE_TAGS})

# Dictionary of previous values for sensitivity activation tags
prev_active_states = defaultdict(
    lambda: {tag: None for tag in SENSITIVITY_ACTIVE_TAGS}
)

# Dictionary of previous preset names per machine
prev_preset_names = defaultdict(lambda: None)


# Function to load display settings
def load_display_settings():
    """Load display settings from a JSON file"""
    try:
        if os.path.exists('display_settings.json'):
            with open('display_settings.json', 'r') as f:
                loaded_settings = json.load(f)
                
                # Convert numeric keys back to integers and keep others as-is
                settings = {}
                for key, value in loaded_settings.items():
                    if str(key).isdigit():
                        settings[int(key)] = value
                    else:
                        settings[key] = value
                
                # Return the loaded settings
                return settings
        return None
    except Exception as e:
        logger.error(f"Error loading display settings: {e}")
        return None

# Function to save display settings
def save_display_settings(settings):
    """Save display settings to a JSON file"""
    try:
        # Convert all keys to strings for JSON serialization
        json_settings = {}
        for key, value in settings.items():
            json_settings[str(key)] = value
            
        with open('display_settings.json', 'w') as f:
            json.dump(json_settings, f, indent=4)
        return True
    except Exception as e:
        logger.error(f"Error saving display settings: {e}")
        return False

# Try to load display settings at startup
try:
    loaded_display_settings = load_display_settings()
    if loaded_display_settings is not None:
        display_settings.update(loaded_display_settings)
        #logger.info("Loaded display settings from file")
    else:
        logger.info("No display settings file found, using defaults")
except Exception as e:
    logger.error(f"Error updating display settings: {e}")



# Function to save IP addresses to a file
def save_ip_addresses(addresses):
    """Save IP addresses to a JSON file"""
    try:
        with open('ip_addresses.json', 'w') as f:
            json.dump(addresses, f, indent=4)
        return True
    except Exception as e:
        logger.error(f"Error saving IP addresses: {e}")
        return False

# Function to load IP addresses from a file
def load_ip_addresses():
    """Load IP addresses from a JSON file"""
    try:
        default_data = {"addresses": [{"ip": "192.168.0.125", "label": "Default"}]}
        
        if os.path.exists('ip_addresses.json'):
            with open('ip_addresses.json', 'r') as f:
                addresses = json.load(f)
                
            # Validate data structure
            if not isinstance(addresses, dict) or "addresses" not in addresses:
                logger.warning("Invalid format in ip_addresses.json, using default")
                return default_data
                
            # Ensure addresses is a list
            if not isinstance(addresses["addresses"], list):
                logger.warning("'addresses' is not a list in ip_addresses.json, using default")
                return default_data
                
            # Validate each address entry has ip and label
            valid_addresses = []
            for item in addresses["addresses"]:
                if isinstance(item, dict) and "ip" in item and "label" in item:
                    valid_addresses.append(item)
                else:
                    logger.warning(f"Invalid address entry: {item}")
            
            if valid_addresses:
                addresses["addresses"] = valid_addresses
                #logger.info(f"Loaded IP addresses: {addresses}")
                return addresses
            else:
                #logger.warning("No valid addresses found, using default")
                return default_data
        else:
            #logger.info(f"No IP addresses file found, using default: {default_data}")
            return default_data
    except Exception as e:
        logger.error(f"Error loading IP addresses: {e}")
        default_data = {"addresses": [{"ip": "192.168.0.125", "label": "Default"}]}
        #logger.info(f"Error loading IP addresses, using default: {default_data}")
        return default_data

def generate_csv_string(tags_data):
    """Return CSV data for the provided tags as a string."""

    csv_buffer = io.StringIO()
    csv_writer = csv.writer(csv_buffer)

    csv_writer.writerow(["Tag Name", "Value", "Timestamp"])

    for tag_name, tag_info in tags_data.items():
        tag_data = tag_info["data"]
        value = tag_data.latest_value
        timestamp = tag_data.timestamps[-1] if tag_data.timestamps else datetime.now()
        csv_writer.writerow([tag_name, value, timestamp])

    csv_string = csv_buffer.getvalue()
    csv_buffer.close()

    return csv_string


def generate_csv_download(tags_data):
    """Generate CSV download link from OPC UA tags."""

    csv_string = generate_csv_string(tags_data)

    csv_b64 = base64.b64encode(csv_string.encode()).decode()

    timestamp_str = datetime.now().strftime("%Y%m%d_%H%M%S")
    href = f"data:text/csv;base64,{csv_b64}"
    download_link = html.A(
        tr("export_data"),
        id="download-link",
        href=href,
        download=f"satake_data_export_{timestamp_str}.csv",
        target="_blank",
        className="btn btn-success btn-sm",
    )

    return download_link


# Define the base64 encoded Satake logo (blue SATAKE with red ENPRESOR)
SATAKE_LOGO = """
iVBORw0KGgoAAAANSUhEUgAAAYUAAACbCAYAAACNiIcXAAAAAXNSR0IArs4c6QAAAARnQU1BAACxjwv8YQUAAAAJcEhZcwAAITcAACE3ATNYn3oAAEjjSURBVHhe7b13nCTFfff/qerJuzubw4W9TDyQ4AQI7shBHDaKSEaSbQkUULAlgUBIfvQIdFg8tgAbIdvST5KlR8ESAoHlx0aA4Agipzvg4Dgubrrbvc1hcuiu3x/Vszvb0z3TXd2zOzPbb151x1X3dFdX+lZ961vfIowxBg3RaFQTQwAU3JYH0UYAJX5hnfx35D9Z/91OM/9bFuadC0s5v8nZmlD9aPN6sfNHm57FZrHzoxSVll+lsJafxJxQKIZ+BhU81BZ6AkH/vU5R+0JgCbHQxWe68pcabKnYTb+JV5h7iakHuVQ5NoWCcUUqeKgwCycQ8tNM1Hc49x0WEflEocSKvKiSEcqEMuFE3jr5PU6kx6V6MVeXbAgF4wqm7boLXmCahREIc+nLiQI7abaB2U+zlDizD11szH0Uq5bPmYdIos3lh3XMp4WUKwkuFY2gUDBfsQoerkIIQAl/jkTnnqcoDAyAwoDClDnLnJgheenUvtT8t1qi2GPzk1DsPgBMc4PbkF1cXOxQVqEwr28jgFei8EgEssKQSMuYjmWQlRmGp5PIygooJehsDMIjUTSGvAj6JHg9BAoDMlkFslKQVCHmnsJnBlwM5WPu+8yiyr7iEx8DQaC9bR6MQNHGabArJBjPIBCifofN55Ud3YziyS6s6eWBGCdDHPWBjAkUgeUfqJj5iFzd0MZbxG7ZzLYxQey+H7m2Mi/CmbwpK5r6xIiQUDD3ibmHeiQCn4diJp7Faz2TePqtUew8NImekTiGpxJIZxlmEhkoCgMhQDjkhUei6Aj7sbI1hFPWNOH0Y1qwaV0LVrYFQQhBOqNAKUx2SeZ+odc7a+OdgQDIzE571Ofnd665xj77C2t4JKqNmo/mwSJfyNQZHM9zkScY4OCjSkFyM9Iyv5MAkBWGeeMXkcLVTSeDRCkosfhISzdbhwGQZWsv0X6eR9LGmIcSgnS21PDIGMYYPBK1L1i0EYJ5I4JI0hkYKCWQSJ6mxLpQMPdqlicM3j4Swa+e6MUfXhnE7sMzYCmZP4YSHpB7bK53VJOT60gVABJBW3MA55zQjiu3rMLFp3ShMeRFMiObkvBztyzMzCCH30Px2BsjuP6nO+a+VYtBdEkYz6u7rjkd55zYbtwoNJ9a7HXaXMnh80q48RevYfvLhwFfCSFUiWQVrF4Wxq+uOwsBryQ0oDADJQTRZBZ/eedzGBqNAqUEtlXSCt579mrc8rGTkMoYlPcC4/NQvLB3DF/84UvGdVyPXBEwhqaGAO6+fgvaGnxQLGoDAl4J9z7Xj1vv3gV4BPJbYVjZUY//uHYz6vx0vjA3wPAWzef7PRKe2j2Cr/z4JefrQj6GCSpBRsYnLt2A6993AhJptV+GJaFQWOC5H2qvBPwSDg5F8cOHDuBXT/ZiYjLBM0WihTebRWFAVgEIwTvWN+PLlx+Hvzi7Gz6JznaI2vQUCgO9u+wy92QtIb+EOx/Yjxt/8CLgk7SX7ZORceffnom/uewYxNOy9up8dJJYmE86EMDvlXDl7c/hv588WJ7vKDdZBWtWN+HF2y5F0Fc+oeCRKHqGozjja39EIpKy1kmaISvj3e9cjke+fQF0mu2i4PdSbH9tGO+9+TGx71UYws1B7LzjMnQ2+eepiM08zStRXP5//oTHXxwAvAJ1MyXjKx89Gbd/4hTeMRahZI5rEhzwSnjglSP48C1PlFcoiJLK4stXnow7rt6EeCo7G20qpWzeQmwujpOfD5Ty2cFPt/fgvP/1GO76/R5MRNOA38OluJlSNoIS3iF5KXYdmsRn7noeH7j1abzeO4WgX5qXHqYGov4HMHV2wGPtJUSLNmdyzydgjGDfkQivEJ4yBEqxfzBSqMvUYy5Zs+RyZN41bVDxSKTw/VUUvAvQKCVKMDAWRzKZ5XVVJx22glfC8FQSkURm1kijEiAEhWm1ELy5waIm5OqnUfB4KN4YmMLze0bn+hgrgRKE20K4+qL1SMtKwfO1QZu+gqADJZXdbvKNfGbTrI3QwtS/83+ai8vHIxEk0jK+8KMd+Py/voThqSQvKJ2X2sbDG8jjrw5h681P4OeP9yDkkzS6Vi7I5lRFRUrOFsY1Iysz9I5GTeSyIAToGY4K6Cw1aWaaoL1elnyrPSgB+kfjYNniI05hCMHodAKjMylQ23VKW752gxOYqYdzwStR/O7ZASSiabF+JqPgstNW4rgVDeBFVviOecFC2uZC9VG0anFzx/kflt/9kJzElghiKRlXff8l/OwP++dUReXGJ2Eylsbn//UlfPueN+GRqDqCyqVZT6TZQVvgxs8lBIgkM+gbiYlVWDNQgr7ROGLJbPFFsoJOX+czSn+SSykIsHcwoj9qcgJCEEtkcWQ8qTvCqwm0ddEgUEowGknh/uf7AZFFagZIfgmfvHAt/7fOO4qGmkH7YURfKHB10dyX5/5Pr65LlAuEq//lJTzwXD8Q9CxspkkUMgFu/c0b2Hbvbvhm9YrMoRK0VhNyU01KCSZjGYzMJO3byxlBCY5OJTAVK6FOIGwuwPSn1BiFld/poCgEPSMx7Yudg/B1pJ7hKCihBe+3Fqobv5fi8V3D6DkywzUHVsnKOOvETpx9QjvSFbJovzjkevVcz8X0hUI+ueqjJxCg2q5/6d934n+e6efqosWAEMBLcdu9u/Hzxw8h6JNsVHzrjYflBuN5cRIhODyeQCSWNvsY6xBgOpbG4GQCEjXZSeSnZa4ezAUXIQgB4qkseo5GSsy/bcKAA0N6hiBLi6zC8Os/9XADFBEIwWcuWQ+fhy7xap/rEOb6iKLVN3e7UaYFfRL+7aGDuPuxHiCwSAIhByFQCMMNP9uJlw+Mw+8t+mkGWO+9We5XuUxSH0EpQd9oDEqaW0yVBUIgp2T0jcRLqxP0On0dmeEiBiUEM/EMjk4lylfe4GXUMxKFXCHWR4uBV6J4a2AaT70xDIi086yCY1Y1Y+upy5b4LEEfwxwtVa29HorXe6dw6727xaZv5YBSRCJpXP9/X0UsJRdXqcwi1iPONknNDCEnJQgBDgxFxEcyZlEYDg5HSvdD1j/RxQISIRiaTGIyIrjoaRZCMDAWQzItg5Qs9NrE66G479l+xKNpMQEsM1x10Tq0NPjKZp5czej25vnZrJdlBPzCt+5+E1NTifI2Aqv4JLzwxgh++UQPAiU3WllPd/6Am83+oZLX8Sq5ab71V1iDAPuPRMBEBzy5D9IraBfTUMo763QqK9ZRmYUSHBmPYzKaqahmt1BQSjA+k8J9z/cDHoEMUBS0ttXhw2d1u7MEA4r2mkb9hM8r4ek9o3hkx1BlbmaSCP7tof0Yn0kbNByxYXNBfuQekwuqdQ8BQTKjoHckWn6BSQj6RqNIyYq9vsjOb11AKXDwaBSQy9zRUGAqmsbITNLkTLi28Hkontw9jIMD02IWjhmGKzavwpqOOmTLPYuvUgxztVh2KYqC7z2wD9m0XN5RkSgeigN9U7jn2T74C3Y5mk9v/iB6Xn7MCoFcUE091XhKCKbjWRwej5dfKKgbpmbiGTF1Qu5bXGzBGHDg6AIsABMgncqgZzhWeh2pBmGM4XfP9oupZRmDv86LT1y41jHnmrWIrlAoll0+D8XLBybxyM4hsUUePVieG4usIlbgWgjBz5/oRSyVs+E31/vpCgHk/ZTkCYH8Z+aEBABCCUank5iMpsy80h4UGI+kMTaTWpIjx0qAAEhnFfQML4C6EASQGfpGYg5sYKsuPBLF/sEotr82JLaOmVFwyakrsGlts7GvMBd9oVAMiRLc/8JhZJMOzBIYgLQMgKGzOYgT1zbhuNVNaKz3ARmZCwhRPAS7Dk3gtZ4peKX8vQv66AoC5AkDpv4jb0Yw73re/0vqprJkosz6ZXDhF4+n0T9W3pGjwhgX1qLBiQU97TMthHKODInqCK9/tIwbFfNhwN7BGUeytJrweQh+/+IAZqaSAvnMAIniqovWgVr+7SLDMOcz3eHAtO+yKhQIAWbiGTy0c0hsF2E+CgMFw5Xnr8Gj374AL952CZ75Pxfj+X+4CC/d/h784G/fjeO7G7lwEEE113xo55DqlpdpevA5CjImv8MvMiPQFQyqfrl3ZAH0yyosq6BvtHwjRwYgHPSipTGAlka/5dDaGEDA59HJaPNQQtAc9gumIYCWBp/2kY5BZ2drZdyomA8F+kZitTHaVRjawwE0BL1FLYG4SjaDe5/pA7QaYTNkGU45pg3nn9SBlGifskgQwrUPhML5oH0ZDLykRqL6uzJ9HopXDk7i/G8+xgfxek80A2PwSxQ/+MLp+MT5a6AwICMrs54fKSXweyQMTibx8X9+Ds/sOirmATGjYPNJnfjjzedzwah+aU48sPwOHpoOP18IGGEgZ4J+CV/+yQ786P/tAfwC6bZKSsaXPnQi7vjUJiRSzld4AmAmkRF21xzwSfj6L1/Hrx/ZJ2aYIDO0twbx8LcuQEvDfE+aZpEoQVO9T6+4bOPzUjy1exR/9u3Hwd2qlRlZwfoVTXj6Hy9BvV+CQHY4ht9L8djrw7j8lscFRu98z8A7NrThie9cBI9EDGc/Aa+Eh3YO4kO3Pgkm8p60jO/9zZn44tYNiJehjegR8Ep4cMcRfOjWJ8UWxcHz5x+u3oQL3tHlvDBTGDqag1jREponkC2lVKIEL+0fV1VH2qsWyCj4u7/YiKsvXItERkYyI6uHuPDZflZmiKVkdIT9+PmXzkR3V4PYqFsi2Dc0ozoQyznI48wTCCRfIKj/yMUVw+B6VmboHYkZXnccAvSOxIU6SzMwAI0hHzqbAkKhqymAoF+yPVNobyx8ttnQFvaXrTgoIegfjUNxutEaQQhGZpKYiKRrYh3JTLVgAH7zVC+YyOxIVrByeRhXnNmNpODAZtFgwIZlDTjjmFacvsHhcGwbVrbOFwiwKhQA4NWeKW2UNbIK1q9qxBcu3YB4mh+Sk98/c3hFT2UVrOmow9ev2AhY9gTKHzMxk8LB4eh8PaJWILCclLB/MhchQDQpo3dY0DuqSMdOubfUeFIum/ZCYVwvLxqMRoBW0D7TaigXBMD+wRmxshOBANF4GofHTexkrwE8EsHBoxE88uqg2AJzluEvz1uLjia/5UN8KoGszJDOKmUJeu3CUg6nMjL2D9r07SIz/OW5q9Ha4IOscLd7egIhRzIj4/LTlqGrs966YCAESkZG74i6CKv2+/xa/qt0rglCCcFULI2RGeuHrBACvHN9qza6NJRgeDqBqVhtjByrDYWBO8KzmvUKw4bljWhp8FtbiCcELKOgfzRWfYumAvg8FP/14mFMTwosMCsMDU0BfPzcNciIzDKWIKa7d0KAZEbhh+aIdjwMID6K8zZ2IKt28MUEAtTR4bLmIM48tk1MhaQAQxMJgySrkkD3mhgSJTg8HsNMNGUxnxgkSnDGsW3WGzohmIymMDiRgGTpnS52ISBIpmUcFHGEJys4sbsR7Y0B67MMhWH/UNRaFatCuE+pLO55pk/MuCWj4LJ3rcBxyxtm+xyX4piuxpQQzMQyGLNzzKDC0NoYMNhNaPxMSoBT1jZrJYhposm5o+bmMH6fHSRKcHgsDjlj0RyVAT6PhFPXNsMjUcsjx2xKxuGxuHWB4mILSoHpeIYfKmWlvMHL/PiVYXQ1CQgFAhw4GhEaJ1UTXg/BKwfGsbtn0vpiLWPw+D347Hs26JzL7mKEpVxmPJ/FYQwt9T40hnya5xRvTAoD1nfViwkjAgyMxw3eZ+dj9CEE2HskAlhdc2RAKODBcSvCCPkFzDdlhv1DkbKZpbroQykwNJnE2LSAUACwpqMOnY1B6+VNCfqGY0iky7eOVAlQQnD3031Q8g6WN02WWx+ecUyr6+fIAgvbhTCGtrAffq+Ud/B46ZJWFIYVLUFQn8URtMr8RkM0q8zOoijAoWEBdweMoTHkRXdbCE11PuvfSYCDRyOWf+ZiD4kQDI7HrTvCY/yAqFWtISxrCWqvloYSDE7EMV3qgKUqRqIE/aMx/OGVI4BX4BsJwacvXo+Ad6mfmWCNhRUKqmmj18PNQ610ygE/tdboCiB5AsHOc4wh6mJ8z1EByyMF6Aj70d7oV4WC9oYSqOc1p7JKmb7ORQ+iOiSErFirVozB65PQ1RLEsmaBmQIBJqIpDE8na1Zl6PdKeOCVIxgbi/EpmRWyCjasasKlp3YJ769ZqljKaUqIvQpI+PGRln3BE4i7hp5H+QQC1A5iJpnFkQkBR3iMoaMxiHDQi66moHUds+oYL5oQdIznIsw+wXOZ64JetNb7+UzBan0hBOlkBn2j5XVvslgQ9SS7u5/uExsMygxXX7QeLfXumQlWMS0UFAY01vnQ0eC33mHlIMDoTCrPSZ1JBF83n/IKBKjT3ZHpJMYFzFHBgBWtQVBK0d0esv7NlGBsJoWxmVRNdhKVSlZmOCRijsoYmup8CIc86GoKgHqo9YqubpK01JaqBJ+H4qX949ixb8z6uQmKgvaOOlxx1ip3LUEA00IB6qKaz45nVEowPJnAwFgcHqvTQYv1ohDbDygJP2gljkQiIzS66W6rU/8OaS+VhhDEEhkMjCXszeZcTEMIEE1l0T8i4AiPMbQ3+uH3Uv53wAMI9F/7Bmcsy5JqgBKC3z7dBzkl4Hgzw/Chs1ZjbWdIx8rRpRQme2bukyTok3iHJZrRhCCTyGLHgUl4SjWivMuMAHybW2UjUaBvNC62n0IiWNEaAsD3ZYh8LsvK3DGewG9drCMRgsloGsMipw8qwLLmILwSRXOdD+GQV6hz7xuJ1dymLEkiGBiP44FXDlufJTAGX8iLv75gDWR3X4IQJoUCADBIlJvQiVTefB7cOVhcgpO8mTThf5Ait1cKjAGHjgrolxk/GGhZcwCKwrC8JcjPqrCqC1X4yNFiM3IRhFKCoYkEpuNp60KcAV1NQVBCUB/0oNXqrmbw1ts7EkM0la2p2aFPonjwlUGMjMSs703IKLhk03KcusY9M0EUkznOKytjwAkrw9YbQD4eiiffGMbeIzPw6vkx0QgExv8AI6r/HIFgsakJIyuMuwGxmj+MIeT3oL3Rj6zM0NkUQEBkr4JqgeS2hYVBogS9ozEoIioOAqxqrwMDEPB50NUcFBAKBGPTSX5es/ZalUIApDIK7n66V6gdUQ/F1ReuhySy+9kFMC8UOLLCcMqaJkh2PF5Sglg0jX95cF+hCin/n6pAIAxQ/+DtTiAsRPUghCCRVjAwFreYq7wyN9X50FTnQ1ZR+AY/EbNUCvQcjSKRzroWSAsAIcCho1ExdSolWNkaAmMMXkrQ0egXKG+CmVgaAzW0k93roXi9dxI7949bd36XZXjnMW246B2dzruZXkJYyvWszLBhWQNWd9SL6c1zeCl+9dghPP7GMAJa//qzDYMLBEYYMjLD+q56PHbLRXj8Oxfj8e9cpAm5uIsLwz9eiq9/aGPZbZWpajd+ZDxu3aaaAW1hPz9oRGFoCHjQXC+wgY0SDE8n1Q1N2osuTqMwxs1RBfJa8khY1hKEovDq0t0mopYlULIyBmrIW6qHEtzzTB9ScRFjDYbPXLIBIb9kuem4zGGp91IY0Frvw/kntVv3WJoPIUinFdz4i9cwHUvPeTBVH8nUusDUGQJjQMgv4d3HtuLM49pw5rH5oR1nHtuqicsLx7dhfVd92W2VKQVGppKIxNLaS6VRGLqaggj6JCgKQ9AnoVNkrwIIpqJpjM4kLcslF2sQwtUc/WMx652XunGtPcxt6BkDVrWFhIQLFIZ9R2YsJ6ESkSjB0ekk/uvFAesLzLKClcsa8d7TlrtrCTax3HUojOF9p6+0PrXT4qXYtW8cf/+73fPWFrhAIAUOrBjjh6MXBln929jn+EJ4R5QoxaHhGDKprHVLFAYsawlAUg8C8ngoVrYI7FUgBKlUhrsKr4VeooIhhGA6lsGAyLnMCkNTvQ/N6sYqhQHLW0Iggm2qZzgGpQb6QZ9HwiOvDuHwUNT6AnOW4cpzVqOrOaB7RoCLeSzkPK/46SzDluNbcUx3GLZXNH0UP3xgHx56dRDBvOM2c04wSg+dctdL3Vd+KAF6R2MCo3tOd1vd7GiPEqCzKaC9pTSENw6+oWnx86SWkQjBeCSF8UjKUisC+AinLRxAQ4CfS8wYQ0djAFTE4kz1eZVIyxXQCsQhhCCTVfCbp3rzdcjmUBgaGgP4xPlra848dzGwWp2hMIbmeh/++rw19lRI4CPbrCzj6z9/DaORJKhE8rRIpap47s5S9y0MjAF7j8xoo81BuM16rj9gDOhurxP+tH2DgulwMQ2lBL2juY2K2qslYEBXU4CvpzFuwNEW9qEhILBXgRIMTSYwk8iAWJ2xVAiMMXglgl29k3j2rRHrWoisgveftQrHLm9Axm6f5GJdKABAOsPwsXNWobk1yN2C2sEjYW/PJL7zu7fg85j1ZjgnOowoftV50lkFfULuDgB4CFa0BmfXPRhj6G4N8im01Q9Rj+ZcCJXZUoZSoH80ps6WLRY6A5a1BOGV1HPDGUNjyIeWhoD1mQIlmJhJYXgqWZ0qQ8bQWOdDwCfhnmf7kYpZX2CWfBI+fu6aRWj1tYlJoTC/kLKKgjXtdfirc1cDGQcKwifhxw/uw+9fOIygTyp433zyrxnfZ3zFeSgFZuIZDIxGrZ8OxRh8Pg86m+aEgqJubPL6JOsVXT1EPpKoXZfKFUFuZmixeHKsaA3N9n0M3JCio9Fv3dUFIUgmq9i9CQM6GwOYjKbxn88LLDADUGQFk9H0grb5WsakUCgkIzN8/tINaBQ5NUoLIZBlhm/88jUMTiQL9y8UwBa42y8OJQQT0TRGI1aP4OQ0BL1obfDNTroUxtDc4ENQZAMbJRiZSWIimnYtkMqIrDD0DsfEWhAh6G4NzVMX+r2Un8BmdaYAbnlzaDhqeb27UvB6KP705gj6h2asLzADYFmG7a8PuetoDmG9BFSysoJjVzTgC392DODEHgAPRe/ANLbd8wY/jlIXUnECAeqi48BYHLG4wPnV6sa1xqB3tj9QFKCpzofmegHXB4QgEk/jyHjcnSmUCUr4Ea+9owLmqOB+rjqbAvOKllLV95XF4gZ4kzgwFNHGVg2you5gFh1cSgQv7x9HNOlu2nQCo943D+NMTmcVfP4967Gsq87eZrYcPgm/fPQgfvtMH0J+zaY2E+sIiwWlBL0jMS4cjbNLH4WhQ3Vrkb+mUOf3oENk5EgAlpLRM1KbfvYrAUIIpmJpjEwlrJc3Y/B6JXQ1ByHnlS0BsLJN0LiA8tP+skoVHrAkEbw1MI3H3zjK/X2JQAn2H5nB/qEoPFbVty4FCJYC756zMsOK1iBueP8JQNZi56UHIVAYwzd/9Rp6R2KaGUPu+ZVX6IQA+4cEHOGBf9aKlhB8+Xs1APg8BMubg9Z1zOAPOHQ0IjSIdSmNRAkGJ5OYiqat71FgDA0hL9oafHlH0nLZ39UUsP488E6xbzSGWNLi4VWVgETxVt8UpgRVrwD//lQ8jZf3j5tQPbuUooRQKJ7BBEAyLeOTF67B6Se1A074G5EojgxF8K1f74JEcynIpaN4ehYLWWF8+i6SPAasbAsV6P8lSsSOaQTPpn2DkbLv4l6qUMoX87Npi+cyg88MW+r9aAx552lLZIUPsOCRBGaHBKPTfB3JanIqAqKOrGzy2BvDNVnn/R4Kv9eDoF+yFcyqk0sIhdIoDKgPeHDHJ09FMOgV1wvm45Nw75M9+MXjPXyxtQLXEXIQAiTSMjdPFBmlENUSRSe+u13Q9QEhGBiLIZlWnGhrLhooAQ4ORcT26TCgtSGAkE/SzBT4BrZQQMC4gBBMR1M4Mp5YuipDieDVgxPcY2wtZQEleOjVQfzwob34/x7eLxYe2o8fPbwfYzMpUxZqRYSC8Y+1dTaVUbD5+DZc9/4TnFl0JgSMADf9+nXsG4zAa7jwvPhQQjAVzWBQ5Fxm8EJf0RwskKWMMb7wKPjMw+NxTMXc85rLgZJb2BXJWgYsbwnC55nvtE1RgOZ6H5rrBBwhEkDJyDXlLdUylODwaBRvHZ4pYqhShUgEP/nDPnzxrufxlX99UTC8gC//4EX0j8VMqdeEc4/MEw4EybSMr77/OLzrROfUSCOjcfyvX70GENVtdgVCCfdMOhUTOGgFDB7vnLfMfBQFWN6suj6wCgUmItwxXlVuaKpgiOoIr1dkoyJ4o+luL1QXKmCoC0iqd9z510whM+w9soQPWCIEcjKLZ/eM1t5is5cCfslWIL4yqI9K1VOFMdQHPLj9qlMRDHitj3b08Ev472f78JNHDqib2ioPSeKWR5mkgH6ZAX6fBy2aRUeoC4/t4QD8Po/1vCRAKplFn2uB5DiEEEQSGQyMiasLV7YWqgUZA4JeCV3Ngvt+VN9bVqtKTUGA598ec11d2MRAKBRW9lwM05kl5EhlFJxzQhu+/P7jgbQDaiQAoBTbfvM63uybnmehUylQAvSMxMT0ywpDU70XzfW+As+OiupJkx+2Y/XZBJD5aFY7InWxByUEYzMpjEeSYkKBEixvmfNzlY9HoljZKnKuAi/yg0MRJDPV7RjPFh6KVw6O4+jEEl5bcQCHuoy5WpzMKLjh/cfj1BPaHFIjEUxOJfGNX76KrMz4YFyk0ZQJxoC9hwUd0KmLi/UBT8FMQWEMDUEP2sN+sZGj6oZBr/NxEUeifKNiPC4yM2Sg6mxA0SlTIuodF1zYDE0mEEnW1nnNlqDA2GQcuwdm4K01FdICYkko6FTjgv9XFIZwyIvbP3kqAgEB1YcePgmPvHwY/779AII+j95EZtHIZBn6RgXdHTCgqzmIQJ7b8HwCXorWhoBexpeGAn2jMdcxnsNQAvSOxMBkgQEPA0IBD9rDAV3TSWbnsB3VLPXo5FI+YIkAGQVPvTWydAWjA1iuPmYG6sm0jPM2tuNv33s8kBZoPHpIFNt+/Tp2HpyAX2TxtQxQAkSSGfSNRMVUCYy7zM4drqO5BK9E0d0m6PqAEvSORBFNZoWS5qIPIaprcpEyUf1cNYbmXJrko7DcXgUB77gESCa5FZzZBcWahBI8s2fENce2gQO9q37tTWUU3PiBE/DO4xxSI1GC6ZkUbvz5TiQzSkWYWlJKMBFJY2xGcDemunHN6KeEAN2i/nAIwehUEpPR9NLuJBwmK/NDjIRQGNrDAX4Wt45UUBhDZ1MQfr/ADJsQIKvgwFB0aZe3RLBnYBqH3XUFYWwKBeOKKysMjaoaye/3iOnFtfgkPPXaEH740D6EKsAaSaIE/WNxROMi5qg897vb5rxlamEs5w9H4OEEmI5lcHh8CduuOwwBQTyVxaHhqFjLYQzLWoIIeKlumTMGNNd5EfJ7tJfMwYBDR6NC1aVmoATTU0m8cmC8tvYrLCCWc02nLmvWFuZIZmRccHIHvnbFic5sagO3MPjuvW/ixX1ji65GooQLBZaRhTpu6qFYrrNHIQdj4CaKIotmhPANTaMxVyg4BKXAVDyDkSlByyOF+7kysqPn3nH9aG0QsTjjzbBnxF1HgsLw9O4Rg17JpRRl71WTaQVffd/xOOOkDmfWFyjBdCSFr/5sB2IpeVGnyoQA+0QPWmEMHp8HHQaLjlBnW51Nfn7YjsE9RVEY9g9FhPovl0IkSjA4kcSUqDkq+BqSUZVVGEPIL6GzKShW3pSgfyyGeEo2fEdVwZhYPkjAs2+PYSaRrY18WGBMCwWBogHyKvrtnzwVoTqfY2qkl94cwV3//TY/53aRkBV+9KXQkIRxK63mBp+hUFByB7yHxEeOB49GHMlyFy4HDo/FkUnLhrPjolCC7nZjdSHUA2eWtwh6x6UEQxPx2lhHYgx1QS8+uHm19SN/JYpDR2fQNxqDZ+maYgljKcf0q5l+bD6prILNx7fj2g845BsJfOv3P//+Lbywd3HUSER1hNczLOgDR2Foa/AjbLDoCFUQN4a8aGnwiXUShKBnJIZUukZGjosMIQT7B2fENioyBkiqutCgvKEKns5mQTNkAkzH0jg6nax+lWFGwdZNK/CFrccAhFobFBGCZDSNZ9+uQZcXC8DC9KaMry9c977jcNrGDseskWKxNG78xU7EF0GNRAnBdDyNwcmEmCqBAa0N/MByIxhjCPoktIUFTmADL90j4wlMu+c1OwIDcGgkqo02jd8vobMpUHLgu1r0sB1CkE1l0Vvt7k0YA5EoPnnBOhy3IoyWsN+6kGTAc3vGhJpNxZFVgJTM1e+CgaXlooORfEwJhdyjzD1SB8I3tTUEuDWSky62X9g1jH+8fzf8BhvAygUlBMNTSUxGBA5aAc/MFS118Hn0LVGgDi59HorlzYJmqZRgIpLEaC2MHCuAdFbBwaOilkdAfdCLlnpjdSHUgcCKtjqxOgXuGK+nis9rBvgs4cyTOnHeSe1orvNiQ1eD9dmZh+Dl/WOYiFW5Kk1hOPvkLnzskvX4iwvWiYUL1+HKC9ahpd5ftO7lMF29hbJV/REDd4WdzMjYcmI7vuKUi21wNdL3/3sPnto9bLgzuBzkzFHTyYyQ5RFy3jJL/JRSoLtN1B8OQTKRQf/oEt/Q5ACUEESTGRwZE3SRrjC0lFAXgt+GtgY/qKifL8Ldmzgx5loUGEA8FF/58+MQ8ErweyWcuKrR+iBSIugbjuLtanelLTNc977j8Zvrz8avrtssGLbgl9duxpqOOlOWaeXNLfX9JC8dyYyM699/PDad4JCLbUqQSmZx4y9exUwis2AjYkq5TbjlEUwOou5R0MZrILDhDwcAUzdbLVC21CyUAqPTKYwKb1Rk6GoKIuibf46CFoUBnU1+BIOCe3sI0D8aR8aJ43EXA1nGSetacckpXUiqA8dN61oERqUEciqLl/aPw7NwY8WykM4qSGVkJNL2QrHBSD6mhIJxeRhfmZ0lEB5yKApDQ9CL2646FYGAQ2okr4RX94zijv96a8FmC4zxIy+LZUFRKEFXs763zHwUxoWH0F4FlSXtZ98hJEpwZCKhblQUyE0GtIf98HqK/1ZRGJrr/WiuE11HougfjWEmvnADJEdhwOcu3TDrJFJWGN65pgmS0Il0wOO7hqtXQC4SpoSC01mazMg4d2MHvvS+452ZLYCrkf7l/72Np98aKbtgIAAyMkPviLg5quSTsKw5UOAyW4vCGJa3BEG9gnsVVAduGYUJJdWFQwlBz3CM11eRjFTVhaUWgBljqA9I6GgMCJf3eCSF8Uiq+maHWQUnrGvFhzevQkqdJcgKw6qOOrQ3BqybplKCXb2TGIukSua7yxymhAIREQzqD0j+NCGPZFrGDR84Aacc75waKZHM4Maf7+RqJJHRnEmIql/uG4kJjxobgl4sbw7CIxH4PNQweCg3Y6wT9ThLgN6RKGIihwC5zEHUIzgFigDgv1/X2QCvVFjG+cHroagPeNHeKGBxA/6eWDyN/rF49XWEMsNVF61HS/3cuouiMLQ2+HHMsgbrWgVKMTIRx67eKdc01QKmhII+JjKZGNdrhXHfSLddtUnMAZgeXgk73hrFvz24FwF/+WYLlBBMRFVHeIINz++V0DsSw6sHJ/Baz6Rh2HlwAv0jMXHrKkowoh4XKphUF3XEeuio4MwQfENVIpXFjhLl/VrPJN7om0RQtLwJAcvK6BuLlXVg5DiyghXLw/jI5u7ZWQLUsWXAS7FpfYv1vToEUNIyntkzWn0CchEhTHu6C4BINK6N0unci2Ry3qXiSguCkF/CN375Gv753jf5eaJ2UR3x/fHvL8Y7VjchnbVak0rj90h4+u1RbL1pu+V6moMQLlzMUkrNZAyDRCi2//3FePexbUhnHZiVWSTok/DFH+/AT/9nj1gZywydbSG88N1L0Rb228gLMQjh3lEv+N+PYdeBMe7aWgCPjot0IxTGxMdJKRlf+cjJuP0T70TcCdcyRfB7KR57fRiX3/K48AAJAJCWcfMnNuGbHzkR8dT8NAd9Ev7jT7349D8/A1gVlmkZ525agT/87/OgKMx0/jtBwCvhwR1H8KFbnwRELaAyCu7+xrn44FndSJa5LHMIptSAXJ1gcyHf8qgQhmRGxo0fPBHvONZBF9vTKXzrN68jWyY9OqXAwGgcig2zWsYAWVZMB3EI5IyMgbGYcL1c6vCNihkMTyVtqeCyMisoV6MgLBDA22HPcBS2qs1CojA0Nwfx0XNW6w7isoqC41eG4RXRKHgoXu+ZwOHxBCRXhWQKZ7sJTXkxUmpkRPhZxHU+3HbVqfD5BM3wtPgkPPryETy440jRHcOiEAK8fWTafloJMR/sIDPsG4zYfsxShRKCwYkExiMpey2GWChzO1CgdziKeLpKHMJlFXz8/HVY16lvRy/LfJd3V2vIepujBNPTSbx6aNL1g2QSwVwyqGl60aRQWMzBABDVxXYnbvjwRr6l2y6ED8Xv+P0ebpqnly4byIpNc9SFRvXmqncusEtpJEpweDyObDpbHWVOCI5MxDERqYLdvIyhrsGPT120TlcgQFWltYR9OGVNs9i+IJnhoZ2D1SEgKwBTQsF0MWhuJKwwbg4yT4qkMgq+/qGNOG/Tcu6vwy5eCa+8NYIHdwyKL9LqMHvQytGIydyrAChw8GgUiYxSFX1apUEp8Fb/jDpgqYIcpART0TQOT1SBBRIDggEPmuuKu//wUIJ3rm0u0p8UQSJ4ef84ZhIZVzCYwHS3RkDglahx8OT/W4LHQ+FRTexyoXDUMlfCCmPwSgTf/eSpCIf91qeJBtz9dK+jC5OUAjMO6JcXFEIwNJlAJJ6piGNMqw1FAXpsOMJbcAjfzTswVh3uTRjj7b8YigKcsrYZRGSRXyI4MDSDtw9H4HUX1kpiOoeyCsPeIzPYPTBtKbyVC31TmIgW31CTzirYtK4FX//wSc6okbwUz+wZwYGjEcfslCkFBieSmIyIm6MuOJRgPJLE0ckEJOcmTUuGjKygb1TQEd5ioTAcGIqgVtToWZnhhJVhNNQLnC1CCLKJDF45MOFYP1DLmKoyEuXWF3/+naew+euPYvPf6YRv5P/7EWz5xqPY8o1HsDkXvvow/vP5wyUXfhPpLL542bE455Rl9tVIhCA6k8Izb406NkKQCNcvZ1JVtBmMcP9QhycSVTFyrCQo4TPD/tFY9QwCwLVcB4eiTk24Fx1ZUdDZHER3ex1f1BPgyTeHIYusSSwxLPWU6ayMTEY8mFHjMAYEfBTfvWoTGhoE/b/kw4BHXx+y/ZgchBDsEz1oZTGR1ZGjKxQsQSnBRCSNsYigI7zFgnCVV6pG1pEYgHq/hI2rGq1vYgPfPPjKwXGMRdLV6RNqAbEkFIjWbM5iMNumUhkFp21owV9dtA5Ii9SAPCiwp38GEacWmVQb8KqD8ZGjI3mwhMi5SI/FMlWxxjwLJTg8Fuf1vkY6QUoJTtvQqo02BwWGxuLYe2QGXleFVBRTQoGUzebC+KmZjILPvecYNDTanC1QioGxGAYnE5AcULBmstwVtbmcqyAocGg4grTrMdISlBD0j8bAMgof3FQLlGAsksLodKpmZoeyDJzU3QQicvwuIVBSWfxp90jlW2QtMgK5uzBkZAXHrQhj67tW2DuQhxLE4mn0jkThsVkZKCGIJbPoH4tXVwcB3ij6R2OIJbM100ksCETdk2JnYLIYEIJEPIOB8bjtel8pZBUF65fVo6lBwGMqeFk+v3cMmWpT/S4wiygUShcMAfDRc9aA2J3uyQy9wzHb/Til3C3x8JTgucyLieoYbyKarhmLlIVAlvkMq8iktmJhslxTBywpjKGrOYhjlgsczwl+ROdrhyYwOJFwZwtFqOjuISPztYWu9nphiwOAy5/JWNq2UMgdtBITPWhlMSF8Q9NgNWxoqhAI4dZwXF1YhXmmgBtF1AiMcY+pG7sbzYwpC6EUY5MJ7OqbcswasRap6JyRFYb2sB8nr24SGxnk0Tcata0B4AetRKGkBQ9ayaEw8SAKAVhGQf9Y3N3AZpKcI7yhSZszQ20ZWgk2ihzqAUvlcgy5KBDwnc2iZBU8t2fMnS0XwZTrbIkSjM6kcfrX/ojRqaRYA0nJuOPzp+PLlx+b5xq39HNCfglf+/lruOs+G661UzKu+rNj8KMvvBsJG3sfQn4JN939Bv7x16+LpUVhCNf58KO/eTfaGqy5gOZlkMI1P3gR0VhauAxu/uSp+OZHNha4Jy4n1eo62+eheK1nEud/81GkM7LY7DCr4LorNuJ9p6+Yd06AGXweir+/9008sXMQEFlczcrYuL4Nf/rOxfBJFIotCaOPbdfZCkNrUxAv3nYpOptKn0To81I8t2cMl978GGRFYPE/I+O0Ezvx2LYLAVNKbHFc19kmKFZ+xQqno1H84HonkRXubdSELNNHYehsDmLrpmU4Z2MHzjvJfDh3YwcuPXU5OpqCfAQpyN4jEdcxnkkoJegbjSNt59Q6SnDhyV0476SugjItFS54RxcfFYuWFyEYmeIHLJEFbenlQ5YZNiyrR0dzoHinYYSHYu/hGfSNxiGJdtQ1zoLmSnLengPzjayUX5SFgBC+f6J/VPAITnClaFdTEBKlSKZlpDKK6ZDMyKAUaK7ziTUG8NLuH425Zqkmobk9KaKqS8bg83vQFg4gkcoWlGmpkMnK/GxiUSjBZDSFIxOJmlGXKIwfz7m+U3CxmRBEppN4+cCEu1/BANNVhdk5CUplbtHLWmGUmlKawa5gIYRgKpbB4bG42DQZfDrUHvYLVUbGgICHn9csXBCUoH8shukyuBOvRRiz6SKdMYRDXrQ2FPcAaoTCgO7WECBQXwDeAWZTMj9gRnQgU2EwBvg8El9nFO0XGMNzb49qY11UTAkFxrg+PRwSOPkohwS8emgC0YS1gz8UBrx9eFobbZmmkE8bZQmJcJ3+ZDRtMtd0YEB3e0jY+keSCFa114nPFAjBRCSFsUjS3epfAkK4g8bekZgNoQCEQ140BD1CzUZRGJa3BEE9kni7kxXsH4zUmHEBw+nHtIq3Q4ngmT0jmHa9ButiKlsVAPUBDx+likpniWJP/zTeHJiGt4T729wbCCGIJDLYeWhCfLSksqq9zpIw0iJRgt6RKFLJtHgnQXg6RNs3Y0B3W52t98cTGfSPumappeB1L2tPXagwdDUGEfJ7oGPPURKFMXQ0+lEX9IgPBMB9INn4ecWRVRg/njPgFROWEkHP0Sh6hmPwCNg91DrFe+ccjMHnkfimEVGhQAgyySx+/tgh0zbCAZ+Eh18dwoH+aeHD0gFeCdZ11gttgsxBKdA3Elf1mAKdBOPpWNkaEuogoD6io9Ev3kkRAmQV9I3E3F3NJaAgmIimMRZJmm0lhTBgRWsIPk+pY2n1YepMoz7o0V4yDwUODEWQsmj5VMnICkN3Wx26mgUHqYQgHU/j+b1j7hGdOpjOEQaGs45rE++QwM83+PXjh/D75wdQFyhe0f1eiuGpBG65e5eQPnYWxhAKebGuqwFZkQqkwhiwd3DG1oiNeijawn4hJ48AX9dZ0RLivl9E08HUtR0bxbgUkCjBwFhcNf813UwKaG8KCAtghTE0BL1oDwfEOj/wdaQj43FEa8i9iaIwtDT4uMdUkcVmlad2D9vrWxYIiZJ5h5U5HbT1wnRtl2UFp61vgb9OcMoGLqFTGQWf+f7z+M/n+xHyexDwSZAomQ0+D0V9wIMDQ1Fc9b3nsL9/yt4sQVZw7IowVrWFuF2zIFmFoXfExkErjCEU8KKjMSBsEiorDJ1NAYT8dsoAODQcdf3Kl4BSYGAsBsXmCHtVW0h4HMUYny0vaxE4sD4HIRibSWJ0JmVHtlUcXonyxWbBbAEl2HloEpPRTEGnWFEQXg/f7JvC7v4yhL4pTMfne3swtXltFkLwnm1P4oU3hwE75x7LDF4PwcfOW4uPnL0ax68Iw+uVIMtctfHHVwfxf7cfxMhYHChxKE9JUll86YqN+Ker34V4Kqu9agpKgERGwTl/9yj29U+KbUSRFazqasBz370U4aBXaIQiUa7S2Pz1R3BkJCKWjqyCjeta8KdbL4bXQ4VlixWqcfNayC/h7361C/907y7xOphl+PXXz8EVZ3YjmRHbeBTwSfjMv76I/3hkv1g61Kx68OYLccHJHY6rkRZ681qOgFfCfc/1469ue1psYx/jyX34lotwzgntjucLnNq8pp5PTSgRF4DFyMj4ybWb8bFz18xu7DWdUqY27g+csUJ81JJDIsgoDL985ADeu+0JnPG1h/HuGx7CGTc8jAu/tR3fvfsNjEwlxRrBPBiIT8Jlm5abrmx6UEIwGU1jZCohrj5jQFOdD0GfJFy2CgPq/B401tmwpKIEw1MJTMXSlT1CWmRkBXxmKApjkHwUy5uDQgOAHFQ1ThCuNIQ3/EPDtbWOJCsKTlrVhFC9T6w/IoCSkvHSvomKN7rIyowfVJYtQ8jIkDX107RQgHry2gfevRLNLSFbujxAXfT0SYBEMDmTwvBEAuPTSV75/ZLYqENLluGktc0449g2pLNiIzWA72w9Mp7ATNyG5RFjWNYS4kJBsJNgjCHok7BMdIENvDFwx3jJim8MiwUhQDydxcGjNtSFAPw+D5rrfcJFBVWFtKqtzl57YMCBoxHh8UwlklUYlrUGsbLVjmoN+NObw0g7cR58OSFqpSxT0FYLS1U+KzOs76zHJy5YCwhOh3WhZC5oU2gHWcFHz16DcNBrS01CKT+LQEkL+FrJoQDdbSHbB4dLlKC7LSR2JCF45cqmZPSNxty9CgZQQjATz2J40sbMUGForvOhud4nPAiAuti8ojXI19VEn0OAQ0drax2JMSAc9OC4FWFxoaD6thqZTrkDpDwsCQUASMsKvrB1A9o7xA/QXhBkBV2d9fjoOauRsinAKAH2D0XEKx94w1zVFhLWAuQgRN2rYAeF4dDRqK3BZy1DCcHRySQmoinxEbrC0NEYQEPQY0t9pChAS4MPXhG9eQ5K0DscRTytCMu4SkSihPuGEs1eAoxOxfFm/7TtwVotYbmmZWWG9V0N+NoHT7CvQionWQVf+LNj0d1WZ2s9Aaou/8CQDXcH4BWwoykgPNjLp7MpYDst+4ZmwCpYpi8mlBIcHo8hZccRHgOWtQTh90q2ylxh3H18Q8hro/Pj60jT8dpaR5IVhtM2tABewUVYQoC0giffHHZnCnlYFgoAkEjL+Nx7NuD8TcuABXTBbJqMjHcc147PX3qsbXezhADJND/BSiy3VCSqblzTXrCGwhhWtqnqBFEIQf9IDKlsbY0cnYIS4MBQ1PZMuKMxYPsoTIUxNIZ8aG3wi89UKTAWTWFwIllzQmHDsgY01Nk4x50SPLdntOZmUXYw1bNoszunI33k2xfg9zefj6BEbDcgx8jIuPmvT8XLd2yF30ttTd0BwCNRHByOYlevoCkquA6grSmAY5eHkbU5u8rKDMctD6PZzoYmieDVngn0jEQh1ZLxukNkZAXbXztqczZGcPYJ7dpYyzAGhEMenLzKhgM4QiDHMnj8jaPweux8VGWRlRmOWdaA956+EhBdLPZSvLB7GA+8fAR+O2b2NUTRHmF+FSysTImUjD8/bTl+8uUzEfRJiy8Ykln85cXrceOHThS2C9dC1VF1MpGxpUpoqfejMeS1tegItZNoqvOipcHe6CgWc30g6UEJQTSZRd+YvSM4iUT47nXBIspHogTddsxSVXqHY8JVpmIhwDvXNmljraEwPL7rqE4PtzQpKhT0M2l+rUqkZFy5ZRV+8qUz0RDwiktsOzAuEK44fy2+/9nToSj23XznoAToHY3bE3gKQ1dzAHV+yfbMhTGGOr8HnY02zFIBsCw/G8KdKMyHUmAiksbYtA3LI8bg9XnQZXOPQg7G1L0KgskBeEvfPxSpfPNLiygKcNKqJu76RRQKvLR/HNGkNQ/OtYqNnJwjnpLxF1tW4T+/eR5Wd9YDgjuHhZAVICvjix88ET/50pnwe6ntheV8CAH2HpnWykJrKMDK1hA8ouqnPBgAr4dgZWvQXpoYsPfIjK1+phaZ3ZMSszczbAx50dbgE3Zpkg8D0BH22/MUTAkGJ3I+kLQXq5es6samtTHIJYQIEsWBwRkcPBp1pI1WO0VzYH51Ll65E2kZ525sxyO3XIgPnrOG72Mo56iEMSAlo6XBjx9+6SzcfvUmeCVqW2evJSsz9A7b8Kmv0tEUcKwxUkLQ0SR4HGEOAvSOxmrKdt0JKCHoG41BycjiZc4Y2hoDCDugLoQ6O1zeEgTxSOJlTghGZ5KYiNaeBVJH2I91nXXi1pCEIBlL44W9465paimhYJVkWkZ3awj/8dWz8LPrNmPDijC3TnJSODAGpGVQAB88ZzUe/c4l+PQl65GVFUdnCFBnCdFklh/JaDOnVtk5B0EDIeA6ZjvPUzc0xVKy8IC4FiFQT1uzU5cUhpZ6HzdH1V4TQFYYOpoC3LOwqJAhQEQ9ObDWNi0GfBJOXNUovqETfMz73Nujrpm2GaFgtQpm1M75r85biz/9wyW47bPvwnErG7lgSMlc3WP1oQrjM49UFnV+D967eRUeuOlC/Or6s3HCyjDiKVm4rRSDqg7ohiYTPM2yIhYIsLItJDy71aIofCMcYCNNAAYn4piKpRZk5KgojI/ktOkwGey4PbeCwhjfk6KIpxVZ7tLE55DDQUXhZ3M31fl4O9K+z0xQGFgyg54R53eyMzttQ1Ycmd2fvqGNJ0Tn+aYCYXj6rRHVm6xz+cOYvXpf/sAKZrO6XlJnonGQogLBTKYRUErg91JMRNN4avcI/uelw3jyjWEMjMeBjCocjB6VS5aHojkcwIkrw7jwHV34wJndOKG7EYQQpDNykTTahxCCWDKLnYcmCjLOEgw4aU0TWuv9jiw8UkIwEU3hjd4p4/wzASUEp65rQV3A3garUlBCsG8ogiFRix4G+LwU71rfAq9Ey1zmwK7eKUxFU+JrCgrD8rY6HLOswZHyhtocXj00gVgyK17mCsOargas7qhzZK0DqiHGZDTDTbZF0sUAr5fiXetauBDVXjcBJQSTsTR29QimQYUSgk3rWxDyO9MeKCEYj6TwZp+9dlpWFIbjuxvR2TRnFKErFHKuswsuzGL2C/mJU5QS+FTrgJGpJPYdmcEbfdPYNziD3pHYbGJyMkKiFGs6QljdXo/jV4Zx3IowlreGEPBSZLIMGdmhIbcJCAF8Hmrhm/XJZBXHOgioFc5rZwMbAIAhnVUcaQCl8EjE3p4IxpByUg1ZBL2DR6wiK86MgPPxeajtM4XLoWa1XxcZ0hmlSH9TGvtpQFnagzPpKi8ZWZk3SBAUCjDZSRIwzW2UErWD4N758p2X5oQCIdw2G7lZqVqRi6fHxcXFxcUuukKhtPoIwkKhEH5D7l0lb3dxcXFxKRu6QsHFxcXFZWlS2couFxcXF5cFxRUKLi4uLi6zuELBxcXFxWUWVyi4uLi4uMziCgUXFxcXl1lcoeDi4uLiMosrFFxcXFxcZnH3KSwGO3cCPT3AFVdor7i41A4DA8BLL2ljjXHbQ0WwdITCwABw113ACy9orzjPxo3Aj36kjeV87nPAj3/M/z8cBu6/H7j4Yu1d4mzfDnz729pYHmf2PQMDPF1//CMQiWivmqehATjrLODyy4FNm7RXi3PDDeUtq1zarr4a6O7WXi1k507gttuAw4e1V5znwx8Grr1WG1vIzp3AAw8Azz9vr5z0eOYZbYw57r8f+N3vgOee4/XIKt3dwObNwGc+Y76+aqm0ulNtsKXCli2McWeT5Q9btmjfzrnvvsJ7w2HGHn1Ue6c4eu8AeLwZrr+ep0n7e7thyxbz33nNNYW/L1cIh0vnTX9/efLEKFx/vTYF8+nvZ+zKKwt/52Swyn33Od/GrNSZHJVWd6oQgdKvQvr7Cwu0nMFIKFx/feG9cFgw2BEK5e5oAMbuvFP71kIWsgPOhWL5/9OfFt5fzlBMKDz66MLkjxWM6rVTwUydybEQeaMNxepOFbI0Fpqt6DUXg5kZrk/dvl17ZeG44Qbgnnu0sc5z3XXA976njZ3PzIw2pvx86lPamDneeksbszjs3MnryWLkjxEf/SjwT/+kjXWW667jalczLEbeFKs7VcjSEArVwGIKhp07y9+w87n5Zv7OSmJgoLSwWmy+/OXF6fSMWKiBBMDX4Sq1fKqh7lhgaSw0338/X7zT0t0NrFqljbWP0ULzDTeU7ny7u4FnnxVfwDL61vvuM7buKJaujRuBpiZtbGmmpoDdu7Wxc2zdCjz0kDaWo3eQjJNlZZS2K68Efvtbbaxx/ojmTSn0FpqNyjXHli3aGHuUWmgulZ5wGLjsMmDlSr4oW4rnn+eL+A89ZCz4wmHgiSeKGy1UWt2pRrT6pJrESM9eTHdbDszqXjdu5OsgIhh9a7E1BaMFQru60h07GNu6tfC5ubBjh/YXHO19KENZdXcXvsPqWlCxPHUao/UeO3XFDkZ1BjbLqr+/+GLxlVdqfzEf7f1206OHlbpThbjqo0pk924+yhIx6XOKjRvFTQJzbNrER35bt2qvcH7zG23MwuHUyHGh0DOFDYd5/orOKkW5/34+m9Xjpz8F7rhDG2ue7m4+y77zTu0Vzj33LL7qsdrqjkVcoVCpLLZgcFItcuut2hhOOW3Jaw29TvjkkxdeIAB8H4Ie11/v3KLrtddylYweDzygjXFxEFcoVAJGlX+xBYNTbNrEZx5a3nhDG+NSDTz3nDaGz1rszBD0uPFGbQznkUe0MS4O4gqFSuD22/U7TdSQYNCbeRgtKLoUojcjmJrSxiwMenXxssu0MfbZtEl/Ad0dTJQVVyhUAt3dXDdcTDBcc4021sUO/f3amMpGT4+9ezfX7y8kRu9buVIb4wxnnqmNWfzBRLXVHYssbZPU66/nU16rjruMOOMM/RFdDiPTxlwRDAzwEZeeyRtMmr0ZfWsxk9Szzy7UWW/ZUtos0Qp670Det+ejZ1aYKysn2LkTeNe7tLHG+WtUbrk8zTk4tItR+QDALbfw/R1awmHgs581Z/ZpRLH3ahGpX3Ywynu9eoMKrDvViNYcqSYxMtPMmaoZXbcaSpkoGpk25tPfz80MtffkQimTPKNvKZY2PfNCp03s9N4Bg+qnvQcOmxUamclu26a9k2NUbrk8NbpuNRRjx47C+50MGzdydxKlzFtF6pcdjPLWCO19WOS6U4W46qNKo5Qq6Z57uGuBakNP/11sVlUOdu7kM5aHH9Ze4Vx+uTamcti0iY94y8Xu3dydxJYtxiqipUw11x2LuEKhEqk1wXD//foqMT09eSm2b+eN02o46SQ+7ddTYUFVlxXbKVsJ3HGHsaWaUwwMcPVQDbltmGUp1x0LuEKhUunu5g0zHNZe4VSLYNi+nY9A9XjPe7QxpZme5o3TatATSjnCYeD739fGVia//e3CGB1cd13tzRiWet0xiSsUKpmLL+YNs5hguOUWbazz3H+/WPjc5/jio54JIypoyr1tW3WN9H70I76wa7RT3CmMhLnLHNVWd0zgWh/dcQfXFzrhcuHjHy9eQaxaUuTYvr24y+Q775xzoGb0rcWsQ87WsQzKtz7Ss+iwSzFrDb335crK6PtECId53pXahWtUbrk8vf9+7tDNLiIWMjnLud27jetHKV54obD8c/z0p/Pzxyj/i9UvOxjlvVGbqbS6U41oV55rEiOLCSetEsxg1ZIin1KHq+QOIjH61mLWIXqWQfnWR9prdkN3d3ErF+39KIOl2JVXGjvk02JUbsXytNowcrh3zTXz7zPK/3K1JaO8N0J7X37ajNJuNVipO1WIqz6qFkqpkswcXlMJhMPAz3628JZH3d189rNtG7BjB5+lFJvVLTVuv12/bmn16WecMf/fOZw+IzpHJfjHWmJ1xxUK1UROMBhx3XXGzsoqgS1bgDfftOd99YortOO20qaaOUH0zDPATTfVdIMWprubO9grRXe3vvAwOhvDDgMD+motPdcXZnDrjilcoVBtXHyxsVthqIvPlcbWrVzn/Mwz5Zkh3HFH8TzJnWpXDTOpamDzZm1MeU4fu+subQzHyFRbBLfuFLA0hEJjozamurn22uIV2Wmuv9562LaNC4L+fj6KLMciZD7XXgs8+qj+KBZq4xZVsRk9s5YwGpXrceml2hjOzTc7d5zs9u36C8wA8JGPaGPsUc66U41oFxlqlsKJo/OuHEphddGsFHfeWfgso1BsUbTUQvNCo00LLCxkPvqo/slY+aGUqxAtRguUZtNUDZhdaM5hlMfhcPG6ZoZt24yNKkrVS+39sFBO5ag7VcjSMEmFuntWz16+u5s7oWto0F4RZ+XKORPRfKya15nhe98zZ09ezGSwlEnqQlPMrNAMpRwLQlVp/fjH5tRZRk7QoKoynN4vcNZZhWX1ve/pn75ml8OH+fkIem0D4CNovTWgn/0M+PSntbFzbNnCNydaUfXs3g38+78bpwUl6jEqsO5UI1opUbMYjdLLEYxGM0ZpsIuZGUOx0VstzRRy9Pcbj35zwcr5xnp5VK6g960L+f5cKFUHjJzDlSsYzVry0f4GBvlZDKfrTpWxNNYUAOArX6ldyX7ttVyH7zJHdzc3HSzmK2j3bu7Xxowe/Nvf1sbUNuFw6W/+8Y+tzQTscOWVfCf3QuB03akylo5Q6O7mU16jxaRq56abilfipcpvf1t8UT5nXVLM1BcmrL5qidxuXT21UT45x42iJqJmKbb7vZw4VXeqjKUjFJBn51+rM4Zio5u1a7UxS4drr+XuGowGBDMz5jyD5qy+jJ5TC+RcZ5t139Ddzdeetm1zPl+6u3m5LYZAyOFU3akilpZQgCoY+vt549661biwqxU9wXDNNUti001RPvWp4jvCoW7++9zntLHzufZavgFv27byj5AXio0beZ3J7SUpNUPQ46ab5vLFrkpp40bePp991rxwKidO1Z0qYelYHy01tm/nB4Js3SrWyF1c7JBz1DcwYM5qauVKPjModaStS9n5/wFU4+s3CAbCJAAAAABJRU5ErkJggg==
"""

base64_image_string1 = """
iVBORw0KGgoAAAANSUhEUgAAACAAAAATCAIAAAB+9pigAAAEpElEQVQ4EY3BT4id5RUH4PM757zv+/25c2cmYlPIQkWKC1eVuhc0KQp1UQp1o5sWgqaWVs1QpaOLLJpN0irYIpSuXHbhxo3QjbRWXYiUCmmQJtQwYpKbmbn3fvd+3/f+OZWAEEht+zwwM/oaJ59+spp0+Hx9eOXg4Ea3/lb1zSNH2yN3H0l3nTn3Av1/YGb0n3z3R9+bfMMTT9HBru63cV9bbmU6Vl6U+JgLNDm38wb9LzAzusWZ3ZcP3J6bRq7apvaFlQXjysaL166urieXwz31ndWmdrLokUo2Ib62/dq58/Q1YGZ004vPPjeUyxFDvlPuuGu61WxuhC/5FqweNblIhcg0JDdYZqxvxGv74zKv+7F0i7L8+32/fvMXdBuYGRGd/vHJRbqYQvJT1MemR7e3ateGBpPWbVVORCumymUeSpkmzzxRl/fTYp7213G1tnmXlvNhedEuvXf6dx9/m24BM/v5ky+ZvdtjTY3Vm229PdlUlSZ4VX+H2/KhnujUaXAs0XpvajBzvXFZDpaiLcb1sl/FmBfjci999rdHf/Wnn9BXYGY7Tzw6yh6YMNFqsw0hTFrnNlofqtBOKqRkRYM2FXuBNFwRgXg0oIeNMc/GReps3fE89rEcdDS7cP/uW+foJvz08dOVvlN4qY3XrdBo45umbgTNhlPxG77yaiPERj9JXgK20IxiQRN56S0dxHF2eNgviEd3Iw05LRP6keLF+59/+7dEhJ3Hfij8gfniVdx2U6ORytWVx6R1Poh3WihTroQhg6vJbbuGvaKYMQql/TjO+vlqGcmkG1Ifl2KsYoe8/8kjO385g90TD7H/tHhSYtf4SoOrfOW4VC3Ec5/LYt0fsW11lWbeVr8RaogDRiMxlBXl/f5wvu7ioNlAeSBKRJwRO5r9+Q28fPw7CFeA4gt0wl6CC1oxJ9XAQgUYUmxs4oMiwplvnRN1IqkQ9xaNaB27XIYhY1k6jeYhBY5o6HP614N45fiD5i45mAip50qcBFcpw4szJkHo8qKmKRG4qBh71BrIhdgjw7gkInTR4rIM83EVRq0tOPEFw2A228IvHzuh/FGwDCOtUTtVp00tzKJgIWjJgzqOGZLVCgfzEIikIkRCyID0a5p3g5ORi/VKEPYFKVK5sQkzO/v9+yRfFSNyaBQuuKZi77QRFWGXrUtWciHK4CIKMQSHxIJEmcGifU99HDWnbNYxmBhW8pjt0wdgZs+ceune2R9pNYNmL1BPjYh4dYE3Kq1YrbCt80A5wwikRKYogBgRTIA+c4yGISUrPdOXXMpxES6//weYGd30+s+eylfepzgjl2sQPAePUPOG0+zchNgMsVhCYYMxFyIjYjMm6zMsFuSSjPqU85g0yt6Hu6cvnYKZ0S1ee/Zk3Hu3tmvkYy0InlpFFG5YJJBTx440wZTHxJ4pFiKjNNqILJHHxbiIsbt+9B8XfnP+sxNEBDOj27z5+6cW731ow6yVsVXKsABAiBkSmAs5YGDhSIbCsawyDbFQj/nBsU8uP/3qhVP0FZgZ/Vfnd34Qxn/Wy+uwlZYMKZpRhDIRJWSSMk4OV3d/8cXDZ/+6S7f5N07qg0+PBiUVAAAAAElFTkSuQmCC
"""

base64_image_string2 = """
iVBORw0KGgoAAAANSUhEUgAAAB0AAAAUCAIAAAD+/qGQAAAEqElEQVQ4EZXBS6hdVxkA4P+11tr7vO6rsTGjpqWZdFwHztriA8WBAy2COnJgwIkji8WAtGJrbY2DgIITEcRGEKkjBSeFBqTS0IeNNTfBJPXe5L7O3fucs/dez78QKLSIAb8PVRXu6ScXfp125+H2PrR3Qj8sF7O91cO/e/27cE+oqvBxF178Rbz6bth9u3Q3SY9SiRUpkWrBoKpIWVGBCrjV4vS/5599+eoz8F9QVeGuF5/6fv7XJT+/BrktViSViXgsWRFFoCgTQy4ICKpQCmYtpAgAqNWNnSfO//Nl+AhUVQD4+Zcf9YtbYViWHNGwbs6oqW0+BIyIRILCIIRFAZA05wKQURkQAVjAgMZ28rdr3/7Nzg/hLlTVC184E/q9PsScUyqIlnFzKmXNLEI2jYhlYNFEGHICgKxQiBAQCJQIVEAIBFQDbb/32HPXXwEAfOYzn5rlK8EHnzUBelM1aXLgRwdb6dGHHrh/f0Ub6lrbH+7F3ITkmZMQWCIVJQBCJaEMRUQdAQ105a3PP3/r9/jTx+8XbWMoQ4FC0o03rmyP3+qP8UF4ZP1BCFrI5lBgWFTD8QyWJys/FTCkrkIikgzZASkAh9qSBQ5H5s9v/AhfeGKLtNMMPmkm6TYnh8cnrx8Pe8thUTxNje3rWEJounwynurk9Mbw8CjPHFjLhqVoEQMqwiUZo6ykke688wC+8PgJwVUsmoEyYVibzPsTu0I+sRddtdAHj0Na+X68ZUd3+lOb3WlXZhUbo2JFiExNJSFDSYwCWGLpdgTPf+6hhPsKCkIl4wCuzZM5uOO2HHEa1h2FccGCmre61WZZbNZ5JliPiqm4XhNrxFjDpJK0C5oC+FXxDeDFJ59cLF9t0GchNJKUE0gm0zfQpegRQnZSsTEw4cgxky0iUk0KEZoZj2ZVPaklK3sNQ4mprOZ5NU+oqm9/40uvHVw+cl6shUwMUAhjUiJKBXJlpXLgmItAKYzJWMhBoytuzUw3RtPZiJAZKQ0a59rOV91Rj6oKAH//+hcvLd5cOEUyFVISCJGtgDKjAFeW1ytnx6gskPIyLPuU2MuI7puNZ2LYIBYTlPvdvhmGPgCqKtz1yre+cnXx5nKUjVqpUKO4qoAlU5GzgtNqvDEmmJRem/mqa3qf+o2K3Q1YLZd98o6xdjYc6z7m3llUVfjQb7/zzZvD5b6CccWMVI8JawZ2VW14wlCPUEdlAH/YhflKoVuLJlxeHizaJGGLuY/cxOzXTNq7D1UVPuLiU+durf56PPNG2I1YRq6SmqTYdVdZS2qdsdAqNHG535gccTvc3j2spnnL0+5tv5OGuCXN9tdQVeHj/vTLV5tbv3ojXZcpGEuuduOps9WYa1uiQZ9TyUgOfDJHGu+0VdfWsdCe7v7nYH8azHDi2dcuoarC/3Du3NmjcjWaKFaABRAUjVQMYNBz1ORGtcl1DRn/0Q4HezrvFup33vnqH/d+gKoK9/T0986X9cvzUcuGCB0bUC48raefWP+k21g7wsn7jX9959r7N26mtHv903/Y/hkAoKrC/+PsxbNnTk0mufadr2qww3h1COG9/Xm707575qW//Bju+gCYO7/WvCfMEQAAAABJRU5ErkJggg==
"""

base64_image_string3 = """
iVBORw0KGgoAAAANSUhEUgAAABsAAAAWCAIAAAC+KHDcAAAElElEQVQ4EXXBOY9eZxUA4HPOu93lW2c8xokVTJMKJCNDAQQPMYmteAApAjoafg4UNCwSBU0QBQIpClgIOQWmQQEkCldUVIgExhnPfMu9993OOUiWLGFhPw+qKrzYZz792VXNsyW1nafQXJsd4cvXfvCjH8KLoarC83zx1msD7+O2uF1aqOLCNMaEFkIbQtOqO/rVu/fgeVBV4Vl37rwOXTuonI9jfXRhxwgElvGSI792U1CoWiOhMXNY2PDJe3/8BfwPVFV46vj4C9YbaXpmW7lMaUz7fd4NyowMSwOu903Qjx36C3HWT2Tn4q92c7jyyq/feweeQFWFJz7/1euwiVGgZhUVTwjWZCSbykSiU2mUnKUDB6cLhHMl8UTWkPNE6M0Vmi8PXv35+z9FVQWAG197Lf/7HKsWIiNcvJJWY6gnEx3EUkrOWrjJ5irZj9aUHwlV46wjsOQggULmJbqj7gqq6q1vvHVWL/o9S+sSSJCMDsmoBbGWTpH1Ype4pqmEvX4KWzpqJzCp1FikDkIMBg0SGIMZAVX1W9/98ofi7LkacnOv/cJrx9ZIDPB4ypuzi7QZcso11TrVMEKjIWDTGlN7UsEI1UwQFLuWRtvgmye35+35Ztbm0TYVLs+COUS2KsSnmMezsY77zCnFksZa9oUntplAyBZriQJZ7XxQqKxO0dsO3zz53KLxs6XbdK1LBA42WsouMsdsi2pV5So1cp62tQ4FRkBFUbJMIOjBiEWsIAouY3BrvHty/WDZ2HXg1jYT7Bv4R4xwOloG2xntTC0yxWnYR9hqYI+mNc55JAw0QtKYNBcohVk0hl4O8OtvX18sQ991ZUkYMXP5Z5K4iQaTeKoKEkUT5p1KRaMIZA2RNcBOLRTwiFpqqrArAf2f//R3vPvtG7NgVrOWjnwEu9tVty//mms63xUe81QlalPCxE3dJRCxXhtv7cKTtwEAQZaCzsGWgfcHD35/H2/dve3n25kxYR2cobHlYa+Ph5jKUDVxlrIDuzGoVqxFLNbQrPOzZWuWnQOlwn2WVTVwafWTH78LAKiqx3ePsbG9kdJyoVySFFMBM4NiNRIRBtgnsdvaeLRt6Lpu1c/Xl9ezVdg53pzuP7Ez9eqrP/v+9wAAVfXmV471sAWUa5AevQIX59WVAVvTYzhy5rQz+cPtxxeF/8NzQb/oV8vWrvse/LzD2LpdLDzKe+/8Fp5AVb1zcjOuXa3YJx5DQoHL4A5f9uMhDZtxuIhyzo/3wtvcV3VtmDfULh0vTK5SGceI29w8vPcAnkBVfeObt6hrjGsnljCNh800v+T7tZk6G6dUHxeJ9aPEB2elrEwWFuYxoWQgrgxm5PDw/l/hKVRVALh98pbOTWQwaXjJp9nV5uCwlXUbgeMmT1N6tI/ubBSnQ9FpqD7a5FCT/u39h/AsVFV46sbN6ysni0MXDjx2zpCdQOI+Yi5Kwqw58zBUndByA836g9/9Af4Pqio86+Q7b9gmwdykXHOZ6pg0MhDmDFCUhdBYZ1/64Df34XlQVeEFvvT262i2yMkaRYdIVqyd8uIvv3wAL/ZfIWHMm/o7SgwAAAAASUVORK5CYII=
"""

base64_image_string4 = """
iVBORw0KGgoAAAANSUhEUgAAAB0AAAARCAIAAACuMzAjAAAEAUlEQVQ4EXXBS6hWVRQA4LX285zzP+716tW6ipbZLDALw16jQJoUIWFCqIFCVhAF1aSQGjRoFtkgyCgpjJIIAudNGlRE0KQaFUSDoiS95z9nr73W3qsQAkX8PlRVuNqR+19dm/zcN5dqUBxlZrIJpQmmXTKbp91DN3Yruzd8m7ftffAkXB+qKlx2YO8r7ez7xl6oRh0ahKooIAimcFVTAYCxVK91Ht0t83b1ppWNOzf/uG37iYdfh2ugqgLAE/ceiEu/x+CdQ3DGW2PAoJEsFQFqrUU4ZSpjzsxQ0VR11m2M9r4t3R17V9/fsvXlQ+/CFVBVj+872G75JXZNG7z13oRgTHVoEGsuRbRIpkpcSxlF0sA1kzCUUgFMRNjWxeWtrd+04Su99ewbb8NlePS2E/PtX3cz18xaH9vWO2hdNBFMZS2UsiZWKQiFoZSiPVXKWYaRcxWqpahD451ZmyCtNL/Vmz86cw4A8Mn990xXZNLaaRNtF5sQoI3ReHW2QJF1shWKR2Vh4Ex5GBJLyUSJJA+cGbSAAFhFZwGsW+CuT85/hs8/sreZ20lj21mIIcQ2YhOt8dYFqCJSq2IVwcqKmnLuh0TEKoUKEDGlyiSZNUktuWjlDmYffvkdvnTwrmbuusa1rYv/aS02jTcBfXBoBLGgFmZNGVSYdUG5auUKRDKQLIZRF0xSB1bizEOxYqzZhi8+vq+d2dhAF5q2i6232sbO2BrbGFA0VGtAq2oVyZjrQDmDENVxpDRwpsRU+8RE3CdOi2ITBr+Czz72wPJyjq1tJ74Lrg0O2hB8wBAtFMAIaMEigFGQXIX6RJw5M3HNizyUTCT9mGWQ9YGHgW02rd2Az+w/vrzjpzh3XbAhhK6xLgbvog3OBS+IwVmwwYApIddSL64T51QWPBahsYw5SZYFFerzei7jpdEm2/jNeGjnF6t3n54u/z1pQ9vYtgngsLXRTxrjg3XOxGgb742BDpPqPxcu1n6klGnIA3FKuQwyljqS9GMeepmQs90OVNUjt7+3fOe5+bSP3seIGOLEOx9c8NbGqZ9P3MRZZ6jWNBAvhkGkUk4jp8QDM4+Ux7Ko2vcZFmZqVz84dx5VFQAO7/l0affZ6exPHxBDjBa9wxCisbZrppOlSZ1FkcQE6zQypUqSUk5UBqJMQkNJXIDdxN5w+sznAICqCv879ujJ+aZvQjcGh96jM6rWG++Cd9EHnbmcZFhIllyk5iwplSTMVDTbxs1Nt+udN0/BZaiqcLWnj75gpj8Y03tbrHXOG7DBRWc8AAYiBS2iSlwLs6opYkPdeOqtj+EKqKpwHYefe8rN/vCLFGr1kdcMOrUX1MVdYQ/EX/+Km2ahb9aOHX8NrvEv/XGAcWhKhcEAAAAASUVORK5CYII=
"""

base64_image_string5 = """
iVBORw0KGgoAAAANSUhEUgAAABgAAAALCAIAAADqV9qaAAACGUlEQVQoFU3BPYudVRQF4LXWPue+9yajYoREGy00ICFt8gPstUovpHEQP5BIkFERAyYgCJYSyA+wt7e2s5WAVZxgM8yQkXvv+569l1Ugz0PbeMGdDz9av3qsfjZz0UgK61D1PtmW+9C0bubmpF7+9/TNX37+Ec/RNoDDD44uXv6TB6eto1HornAbBN2BEUHahWlgvUZ17pbqZ/u1Ljy7dPWbo0cAaPuT27eml443IqZqcjAQQKOSrUFG9agEy8qKlQxsAZ5vW41sMePK9z/8xk8P3+vTf1OrSV0rAREkOpJdCWBZRcwoZ46q2JX6kJhiLbnYHrXUtN2/yy8/uxHBHmrVs5Pq0dFCM4BMDIeRzS1dmeFSRxB7GGMMewb2Y9ru3uHRFzdIKayMubGlGtU659ZUBSMqHSKaOfoMbSBUosbI4RrJGQfny1V+ffcmyQ4ForpcsMHgkDQIjDXkFiLt5DA7V/KMqloyPSPLB6d5jd/dvYmwyFgCnbZkttAupHQfFZTXVMVA9QJ7hbGoOOYsD2DRK0+X63zw+SFff0w8W+01BziaKKkt8qoY5ZD2XZGsGs5qUQqUiJyLMDcnfPveVw9p++j939+4/sfm8l/bzT/zfsvdsMlitygFMVowlVzaXNGrgCSIsC4d89qDO/cB0DZecO/jXy+89nh98W9tThrPwll0NmlXC5IjMKFjOueVJ2dv/fTtfTz3PyJfMVz3YSNpAAAAAElFTkSuQmCC
"""
base64_image_string6 = """
iVBORw0KGgoAAAANSUhEUgAAACoAAAAbCAIAAACFh4oEAAAHoUlEQVRIDbXBS6jmZRkA8Od53/d//e7fucw5Z2Z0tKJ0IQUF1a5NEWXQoiLLCMNCxKYLUaIU1SIEF0kZBG4qCGrhqo0tIiNQkWDUhHQcnfHMmXP5bv/7e3+fBkFQdHTs8vshEQHAXV+9jUAmruuRu240GB6fRGI8ibKFEOMkrcdbN3/hFvg/wK/c+9nu7GIUfJ5HggVybpAKnzIROHFBHNBR7IgY76Pwca920x8/8Cv4H8HPfPljOzasbaU+oajzURLHeQypiA1z3GllO2NCY7R2GLz2QIAMeCSEQQDrOMYl3fCb3/0C/iN4650fHwg2zKJ+Go8HKaScnLNkzUquilqVjTLWSq8NEYEkZI5xIYAxS8E4HwXMk6Qfj3/98CPwzuHXf/lF+2J1Q5LisTxPBSrtjDJem0Y3ZRu8ba2XrS5U6GrbdJ4MECAndOC0o+ADEPaATdK8t3bN7x95BN4JfODv3/vX2YPkxTYjMRjwqm6gqkVwqac4jjETndVKm5nye0U722t1aYMHCMQBAoElTx4p+ChgGkVpFod0+Ng/noKrg7/92w8Xsi6Kdrks+X5nXRDKUnD9RvcTztPEo3fOHym9J+1iXzaVaSvppcVARCEEIgTyFAJRIAaMC8YiHvPs2XPn4e3gQ3/4TrrW9zEt2qqal/NZZRaKpO53kEZsQCB6QiFcWhXFolt1TnfBKaU602qrlfGWLBDz3gYkFwgZEgIyzlgW8X5v/NTZs3Bl+LMffeP4jWO+3dPBe2v2i7I4LJtlRXOF2ow9JjGPkM2Cq4uqLDttDHiCAJLRqrVlKbvG2M4FF4AAEIkQAAUDZBgzMczTJFs/8/w/4c0gEd1/zx07H9n068LWWktdajVbrNqLta2U79QUeJKI0vumUo1qg5Te2+ChDrSsra29hVC3WjWabAAChnAZIgLgZRHnw0j0x4Nxtv3o00/A6yERAcCDPzk9uSkPw1hqp2RX6m55qVosCnagjLdbxGSeKG1XXVdVrW2klqZWrpGOZPAIArlkQTfKK8sQiYgjAGNAwBAZQMx5LrLRdBKNpk88+Ti8CokIXvHgfd9evz5tJpFSplStO1Qz2ZRHSzOTIN1EiLiXXDLm0kG5OOp009rOGu99COAJiCJgUcIVeNMpMg4vA+QMAQGIgBAJeiLtTyb9fi/r7fz18T8DABIRvOrB79/de783E75qW7nftVI3bVtUpTrqIunXM2FS8XLrL+wt9WFttQvOuUDBefDhspgwSSKXMtkqMA6IkAgR4RVE4AkzkZwcr0UnhnXRPPPsC0hE8Br33/Ot+BobBolRUKlKVU1Vy3JZNUWXO7ceiyKOnj8sq5dL2xn0wQRvrQ/WeUIeAkMWxQmkwjnvtAnegicCAgIgYMBGaXbN9pbayi6c39sJKRIRvN7d3/z82ol+Mh0uQTdHVdc2TSPLulONHLZ6MEhfUHr/fKlKRdZDCIaC144jizgywQyxnOc4iqyU1jqnXXCevOeAm73hiVNbxZAtF22zt8yTDIkIXu/2W+7srb20la25zVgaXXada3SlTdO0bdu8x4oiC89ebORceWPIO0/BeogDxIJ5hjKwAabjaS4zaFaVbrSzLiNx47U78bvXamWOmmb28ix1YT0dIxHBG3zt9k/wtl2fbOB63DqlWyW108GupOzPbTqKz+wX8lJjjAvGeQxkCRhLA0AiArBRnMT92IBtGuWlzVhy3YmN6bs29kgfXFisDotMh/6oFw9TJCJ4M3fc9kGpYYADPo2M9600yENHfl53+aG54MJqv3TSOhcuYwGBoUAC5BFnEWcEgABZlkaDbHs8ja8ftJ3ana3KC4vIWeQRxUx0DIkIruC7p997dIho+3EiFEMOXiEVVs92y/mRsq0hTw7ImUAUGBFHzgUnBAowiOLtjSmdmKIjw6GxXXmw8kXrfQAihgiAPTFEIoIrO33XtfsvAqkEIBJpUOSV97utXu22wQQgBIbGB2e8IAgQIGAvSjbXJv3r1ytlVStNsG0jqZHoAzIWRZHjhIYwEXvn9pGI4C3d+qWdes/XnYgAgfnG2CMJwXNnHHggQEXBSRcBjgb98dZY9yJTWW21UzpiTMZBHdaRh7XeIOzktnVgnEPwCnfPnUcigrd07+kPH87O7x4EuQpKUatd3UJ/NPQieBd4gLQXT/tj3Bl6TfOqlWXtre2M4qURaWQZeemmGEUnR9D5dJBW4Lq5vXj2JQBAIoK38/M7PvR0deHiS6ZYUaepldDLhjBM19NscnJdr0WrQi0PCt5oLoSPwUordWeWHXnqcTadDNNjg9r7vCMa5MZGZx59DF6BRARX4b7bP/r08rnd86au/FKyY7gZbtpYzpdsJvM8o2N5qPVWPuKnhq2xbdkuD+Z4VE/Hg82d0eTUViVQzTuw8JeHH4XXQCKCq/a5T5/c2y1XnehF67Q9nJlCn1sNWbxz6nhyfNzLU9tjq8NlNa+Sqju1tX7sfdvJ5kDGyeGyfPinf4Q3QCKCd+LmT31ysXxO4bAm62vppZwk/Y3rtsMgds4URdOU1ZqLdrang+MbbprXk/xPP3gIrgCJCP4LH/zADduntnVPtFWrtXKV8i565skzcHX+DR14asFPMkicAAAAAElFTkSuQmCC
"""
base64_image_string7 = """
iVBORw0KGgoAAAANSUhEUgAAACEAAAAZCAIAAAAwr9D4AAAGfklEQVRIDaXBW4wVZx0A8P93mcs3M2fOmXN2OXv2woKwKA0KAVOtqKE+NDbRPlQfjC8+mDS0qYkm+oCXGJpqsfGaRnxoTVNIJGC1CQ3QNkFabGsxkF6g0N1UYDe7e257bnOf+Wbmb0JCQuMlvfx+BBHhw/rJXW9u+cqJmA6FZN2S1m85MmIHfvYgvBdBRPjgnn3mqbQS5aNId9s5iRZ8Fq7JHmadpR4dZI5p1tY1Hv7lo3ADQUR4f+6/f99G9Jx6ZlmcO6qhkW6hRN2ko7J4FGVp2gpk1O3bCatNTegVS3DtGtDHf/QQQUT4b47d97stXyfhDL/8bmdpoddfHZJeYBp6kMZOxPimSQmKRKIbPNELGcRh7He7fr3gxvoaZ3qhFFmS6YUiFSCICO+1/+4/fWb3OX2TquraVTo8d7qZNVNL0YRQPSLjleGUXTc+P7eGSPyIicxU9FDkwcpAV00QjKa0YpjOTIOUtGHq9Ztdgohwi4d2vDz3jadtM1MtDYziuWuL3vOtglJGVKopmmWOV6vGxumgrGSD0cT6il+hRjeNxpSk65VYRXX4IEjHc3Nm+2YyZWfBqOm6BBHhFkf2HShtXB7XSWpqzZi8fum6+8ZarmlM10WpZFeqZdtszDXodmPUGVRC1a0y6skUCpkkmOhEcEOvVJ0xMVsDrZCR3/c8gohww0+/9pw9d5YZSTImKkhUjRWMuUUejCRohZlkROh5ia7Lrenbp7IKp3GEjMdZlI680HO5LiKlmkfIiVYula26DYyiIk8tXyG/+f4Ls18awXgSr7X89oARpTwxWdtQLUwdGCgkJ0SjBhZhqFJW6MRvj4SmapUSEcTNA3d1Va50qqalNKopc5jGeMYVVRWmGkG22OkdOX6WvLFyAoUMQg89iCkSLlSNKxzyHFRNKCyloDArzULJkLOyYJL0IYpXgnJF8FKZMekWQzuCXFgsUlSM/FxqgyyzeWvovfDWxTePvUaebx/GkQdhQBTuI0/zXGOKaSoRNQhXOEiDC8XhZsEVTUcwckjTLC8gUzkRYDJQGYwYaDHkTchrSRzzWM14ouYXri+e+OMp+eIqeezRPSWi6jXbptQoN3B9XQqtIkqezuMwo5RIs6oohCSYJrHgllA4FZzqlDCuEi2HdIMXuqWGAtkSeGq7OUiGg8Xuv5ZX58/Nd+eXMJwgB7/zhXKtN7ZOUJblgZFXZ43JGTFdk9xAwiQrzHKdVMeKVJpMvcoSuhAZpap0qJYVQmgZi6ejAoUTQ3EVryw9dRLbRWlq+iJf88+87Q/9Q0cvE0R85sH99d2vq7zpDgI3BClLGrPAdCxnTN06ZU3NqtUZHQwAMwV6zW/jgJYqllWyADQKvgOxBkoHhhevvdx59kzcK6RkcRbFfpCn5LdPnCeICAC/uvvIjj2H+VjLp9LrJWxU5FwXrFrfuUvf9WlR/xgBk4LCwW5BMBjGJIFaRXCtUoGMARqQ9aC1MHgpPvVKJ5JRxwsiiSHETD/wizMEEeGmw3v3arMXkIQsp6BUnfGJxtbtpW27dKtOQEuAJyA6xWBtNZW+dHSdOVU9Dxyd6YYQIK/D/NLf/jxc6btBNGr7JCChqD6y/zhBRLjFA3uOfnzumD2+aBuN2Tv2rPvcThB1AYoGaQYQQqUJab89yuKEylyv1fLEVweRXbLq09UedN49+3j36mo4CPvDmHjg6o1f//xpgojwH/Z+8dDs1lP2hL9h85bJnZ+1bhsvEUbBKqA+AlyO3GGnny31Gs5UOqEUK00maXms7Nh8PjixevK8L+P2mpe2s1Wy6cjBIwQR4X944MtPGredVLK1yXp1enJm+hPb1t+xI4CJK5mL73gRDLWrobplLOh2YTlAHSw/W7XfDs8tpDOkPRi5y/iHgy8BAEFE+L9+cO/v9d2vSm8NQjlrz96++87+ndtal4Zs5PYWVlTX971uNujHfkj9iFQyraH3ud9d8Z547FW4gSAivA8HfvwwnbnmFT5twacan3S3bu50mqPT70A4yCEmmKRRWBCqchaYsucPsSuOnv4n3EAQET6I7333kc3rabfhd1+5pAe5Xk6zrk9kFKfYi2WyFhUZpDo9/toC3EQQET6sH+67F8uj6PKovxTKYVowCGUGESgTY3/9+3m4iSAifATf+vY9cdoK3mqDJw2iyYpQVHHsHxfgFgQR4aP55lfvQ3ueuLIIpUoZTE8devIvcIt/A/2Ned2xwgtNAAAAAElFTkSuQmCC
"""
base64_image_string8 = """
iVBORw0KGgoAAAANSUhEUgAAACkAAAAQCAIAAAAEd8HEAAAD30lEQVQ4EZXBUY5d1REF0L2r6pz7ug2EELfbdroBRcofc8lEGA4TYSpRfkgUEAIZ28IYBZv33j1VtYMt8WERK8lalIT/zV/+9NnnX34K4OLO+8SS5GDMCaMLnF4tVb/roy8PXYulNlN3wBmX337zd7yJkvCm6w8/WcfvTdmAC2kwyc1ijKzKrspUywC4Ba2NWnnYtjMVTTqcYU4asztVlp006w74exfvffHVF3iNkvDaH64+MhwbIqFXGg0Pj+FL4l4ysCXzVnUXUnAzI2mvEBXwBZtT3Y2yVgmECaABUEqojp5Pv38EgPeuPznmd35K34YNszCQQef083nvc04j56iCGYRiGTeejzu6C/I2C+ewznKzloxwmW1eApaWlU7pYWoVugXLHvPy8eNv+f7v74Zg0zlMJMjNQ+aQyG42mhTbNIWj1v7zPmnLqS6tHm4cg7RT7jPZQYcg+sVEtUekOvcdQleDGKCGdbblgXev7go0Ys4pdwzraqhG0jfe8fl8FP+1VteErc3zuFP9i+pCycxI27bt1IurL3zku9E/rTlcTtA38KVX/nRye6VaZhRby3j/5obqxfZCkWEYY5TLEzK42TJydTn6tCBtM86OPO7a040FmCyGgbCkHcJlGrY6dUo4IRTkWRlmezdBQkAXeP/2RmoD07qzpwyHyFwuMmxfOYWeQaEkVG4Wp6AdV09ao7JAbDZryAtwM0MmKDEckgWPp7Pt3Q6VCKOjS9Albx/exNX24/MXhyPrTmgV3bJWJGIbGsbz4mHk3hO2HLUnJDe2Q6tNjeEbvNgtdMvp5bBsCxfow6sLS9Wl7k7B2VXAQ0oCcHX7ANmMUKXDNL3XDsFgNkLSoGG6G0vozFGKy3ixV+8ZkJut+kV3453Y5juHfSpf7tWN7sHIIBtL3aczQOB3zx7/g5Lwq/u3NwwoW2brfCIIgRCM0dzuXPT0AStHn89dAlndm8wP8eJ8zJ93GlmUE8CkcU437g7sidLqCsbTR4/wGiXhTVcPrmMwaNkooJXRYQMNmhBbdPV5ldY+fPSwKauBXMtSMKtuA4xWEBNxMVuy1jLk+YMfvvsrfkVJ+E/u3T5EN4drlQl2MbS3hztREB2ranTkwflyHYLnYK2qLG+JzuBa6SUafYzy7clX/8SbKAlvd3XzYPrQ5uoOWQ/Y3nJ2S11I+MXMzC1x9kLCjCVk7p1lkpGKcL968s3f8BuUhP/m+uMPWS2z6oVqh2vSSxwOUaKs65whyK1VpfbCrkbqx2fP8BaUhP/fvQd/vJ4Tf/7g6aPnenFSozvXylnsS89jBQxx+cOTr/F2/wZgl+BtvBxrqQAAAABJRU5ErkJggg==
"""

# Global state for the application
class AppState:
    def __init__(self):
        self.client = None
        self.connected = False
        self.last_update_time = None
        self.thread_stop_flag = False
        self.update_thread = None
        self.tags = {}  # Dictionary to store tag data
        
        
app_state = AppState()

# ---------------------------------------------------------------------------
# Memory management helpers
# ---------------------------------------------------------------------------
from memory_leak_fixes import (
    MemoryMonitor,
    CounterHistoryManager,
    ImageManager,
    DataFrameProcessor,
    AppStateManager,
)
import atexit

# Instantiate helpers so callbacks can access them
memory_monitor = MemoryMonitor()
counter_manager = CounterHistoryManager()
image_manager = ImageManager()
data_frame_processor = DataFrameProcessor()
app_state_manager = AppStateManager(app_state)
app_state_manager.start_cleanup_thread()
atexit.register(app_state_manager.stop_cleanup_thread)

# TagData class to store tag history
from threading import Lock


class TagData:
    def __init__(self, name, max_points=1000):
        self.name = name
        self.max_points = max_points
        self.timestamps = []
        self.values = []
        self.latest_value = None
        self.lock = Lock()
        
    def add_value(self, value, timestamp=None):
        """Add a new value to the tag history"""
        if timestamp is None:
            timestamp = datetime.now()
        
        with self.lock:
            self.timestamps.append(timestamp)
            self.values.append(value)
            self.latest_value = value

        # Keep only the latest max_points
        if len(self.timestamps) > self.max_points:
            self.timestamps = self.timestamps[-self.max_points:]
            self.values = self.values[-self.max_points:]
            
    def get_dataframe(self):
        """Return the tag history as a pandas DataFrame"""
        if not self.timestamps:
            return pd.DataFrame({'timestamp': [], 'value': []})
        return pd.DataFrame({'timestamp': self.timestamps, 'value': self.values})

data_saver = initialize_data_saving()

# ---------------------------------------------------------------------------
# Helper to update tag values for all connected machines
# ---------------------------------------------------------------------------
def update_machine_connections():
    """Iterate over ``machine_connections`` and refresh tag values."""
    for machine_id, info in list(machine_connections.items()):
        if not info.get("connected", False):
            continue
        tags = info.get("tags", {})
        for tag_name, tag_info in tags.items():
            if current_app_mode == "lab" and tag_name not in FAST_UPDATE_TAGS:
                continue
            try:
                value = tag_info["node"].get_value()
                tag_info["data"].add_value(value)
            except Exception as e:
                logger.debug(
                    f"Error updating tag {tag_name} for machine {machine_id}: {e}"
                )
        info["last_update"] = datetime.now()

# Initialize asyncio event loop
def get_event_loop():
    try:
        return asyncio.get_event_loop()
    except RuntimeError:
        loop = asyncio.new_event_loop()
        asyncio.set_event_loop(loop)
        return loop

# Background thread for OPC UA updates
def opc_update_thread():
    """Enhanced OPC update thread with better error handling and connection validation"""
    #logger.info("OPC update thread started")
    consecutive_failures = 0
    max_failures = 5
    stalled_cycles = 0
    stalled_threshold = 3
    prev_update_time = app_state.last_update_time
    
    while not app_state.thread_stop_flag:
        if prev_update_time is not None and app_state.last_update_time == prev_update_time:
            stalled_cycles += 1
            if stalled_cycles > stalled_threshold:
                logger.warning(
                    "OPC update thread has not updated for %d cycles (last update at %s)",
                    stalled_cycles,
                    app_state.last_update_time,
                )
        else:
            stalled_cycles = 0
        prev_update_time = app_state.last_update_time
        logger.debug(
            "opc_update_thread loop: mode=%s, active_machine=%s, stop_flag=%s",
            current_app_mode,
            active_machine_id,
            app_state.thread_stop_flag,
        )
        # Track read failures for this cycle
        failure_counts = defaultdict(int)
        try:
            # Always refresh tags for all connected machines
            update_machine_connections()

            # Only update if we have an active, connected machine
            if not app_state.connected or not app_state.client:
                #logger.debug("No connected machine in update thread - sleeping")
                time.sleep(1)
                consecutive_failures = 0  # Reset failure count when not connected
                continue
                
            # Ensure a machine is selected before attempting updates
            if active_machine_id is None:
                #logger.debug("No active machine selected in update thread - sleeping")
                time.sleep(1)
                consecutive_failures = 0
                continue

            # Verify the active machine is still in machine_connections
            if active_machine_id not in machine_connections:
                #logger.warning(f"Active machine {active_machine_id} no longer in connections - stopping thread")
                break
                
            if not machine_connections[active_machine_id].get('connected', False):
                #logger.warning(f"Active machine {active_machine_id} is no longer connected - stopping thread")
                break
            
            # Verify we have tags to read
            if not app_state.tags:
                logger.warning("No tags available for reading - sleeping")
                time.sleep(1)
                consecutive_failures += 1
                if consecutive_failures >= max_failures:
                    logger.error("Too many consecutive failures - stopping thread")
                    break
                continue
            
            # Test connection by reading a simple tag
            test_successful = False
            for tag_name, tag_info in list(app_state.tags.items())[:3]:  # Test first 3 tags
                try:
                    test_value = tag_info['node'].get_value()
                    test_successful = True
                    break
                except Exception as e:
                    #logger.debug(f"Failed to read test tag {tag_name}: {e}")
                    continue
            
            if not test_successful:
                #logger.warning("Failed to read any test tags")
                consecutive_failures += 1
                if consecutive_failures >= max_failures:
                    #logger.error("Too many consecutive read failures - stopping thread")
                    break
                time.sleep(2)
                continue
            
            # Reset failure count on success
            consecutive_failures = 0
            
            # Continue with tag updates (only FAST_UPDATE_TAGS in lab mode)
            for tag_name, tag_info in app_state.tags.items():
                if current_app_mode == "lab" and tag_name not in FAST_UPDATE_TAGS:
                    continue
                try:
                    current_value = tag_info['node'].get_value()
                    tag_info['data'].add_value(current_value)
                except Exception as e:
                    #logger.debug(f"Error reading tag {tag_name}: {e}")
                    failure_counts[tag_name] += 1
                    continue

            if failure_counts:
                failure_msg = ", ".join(
                    f"{name}={count}" for name, count in failure_counts.items()
                )
                #logger.info("Read failures: %s", failure_msg)
            
            # Update last update time
            app_state.last_update_time = datetime.now()
            #logger.info("last_update_time updated to %s", app_state.last_update_time)

            machine_connections[active_machine_id]['last_update'] = app_state.last_update_time

            # Log diagnostic counter after each update cycle
            if "Diagnostic.Counter" in app_state.tags:
                diag_value = app_state.tags["Diagnostic.Counter"]["data"].latest_value
                logger.info(
                    "Diagnostic.Counter=%s at %s",
                    diag_value,
                    datetime.now(),
                )
            
            # Sleep between updates
            time.sleep(1)
            
        except Exception as e:
            #logger.error(f"Error in OPC update thread: {e}")
            consecutive_failures += 1
            if consecutive_failures >= max_failures:
                #logger.error("Too many consecutive errors - stopping thread")
                break
            time.sleep(2)  # Wait before retrying
            
    #logger.info("OPC update thread stopped")

# Run async function in the event loop
def run_async(coro):
    loop = get_event_loop()
    return loop.run_until_complete(coro)


def pause_update_thread():
    """Stop the background update thread if running."""
    if app_state.update_thread and app_state.update_thread.is_alive():
        app_state.thread_stop_flag = True
        app_state.update_thread.join(timeout=5)


def resume_update_thread():
    """Restart the background update thread if it is not running."""
    if app_state.update_thread is None or not app_state.update_thread.is_alive():
        app_state.thread_stop_flag = False
        app_state.update_thread = Thread(target=opc_update_thread)
        app_state.update_thread.daemon = True
        app_state.update_thread.start()
    print(f"DEBUG: resume_update_thread called, alive={app_state.update_thread.is_alive()}", flush=True)


def pause_background_processes():
    """Pause non-essential background threads for lab mode."""
    global pause_reconnection
    pause_reconnection = True
    app_state_manager.set_paused(True)


def resume_background_processes():
    """Resume paused background threads when exiting lab mode."""
    global pause_reconnection
    pause_reconnection = False
    app_state_manager.set_paused(False)

# Connect to OPC UA server
async def connect_to_server(server_url, server_name=None):
    """Connect to the OPC UA server"""
    try:
        #logger.info(f"Connecting to OPC UA server at {server_url}...")
        
        # Create client
        app_state.client = Client(server_url)
        
        # Set application name
        if server_name:
            app_state.client.application_uri = f"urn:{server_name}"
            #logger.info(f"Setting application URI to: {app_state.client.application_uri}")
        
        # Connect to server
        app_state.client.connect()
        #logger.info("Connected to server")
        
        # Discover tags
        await discover_tags()
        debug_discovered_tags()  # Add this line

        # Start background thread
        if app_state.update_thread is None or not app_state.update_thread.is_alive():
            app_state.thread_stop_flag = False
            app_state.update_thread = Thread(target=opc_update_thread)
            app_state.update_thread.daemon = True
            app_state.update_thread.start()
            #logger.info("Started background update thread")
            
        app_state.connected = True
        app_state.last_update_time = datetime.now()
        return True
        
    except Exception as e:
        #logger.error(f"Connection error: {e}")
        app_state.connected = False
        return False

def create_threshold_settings_form(lang=None, mode=None):
    """Create a form for threshold settings."""
    if lang is None:
        lang = load_language_preference()
    if mode is None:
        mode = threshold_settings.get('counter_mode', 'counts')
    form_rows = []

    counter_colors = {
        1: "green",
        2: "lightgreen",
        3: "orange",
        4: "blue",
        5: "#f9d70b",
        6: "magenta",
        7: "cyan",
        8: "red",
        9: "purple",
        10: "brown",
        11: "gray",
        12: "lightblue",
    }

    max_limit = 5000 if mode == 'counts' else 100

    # Mode toggle row
    form_rows.append(
        dbc.Row([
            dbc.Col(html.Div("Display:", className="fw-bold"), width=2),
            dbc.Col(
                dbc.RadioItems(
                    id="counter-mode-toggle",
                    options=[
                        {"label": "Counts", "value": "counts"},
                        {"label": "Percent", "value": "percent"},
                    ],
                    value=mode,
                    inline=True,
                ),
                width=4,
            ),
        ], className="mb-3")
    )

    # Create row for each counter
    for i in range(1, 13):
        settings = threshold_settings[i]

        form_rows.append(
            dbc.Row([
                # Counter label
                dbc.Col(
                    html.Div(
                        f"{tr('sensitivity_label', lang)} {i}:",
                        className="fw-bold",
                        style={"color": counter_colors.get(i, "black")},
                    ),
                    width=2,
                ),
                                                
                # Min Value Input
                dbc.Col(
                    dbc.Input(
                        id={"type": "threshold-min-value", "index": i},
                        type="number",
                        value=settings['min_value'],
                        min=0, 
                        max=180,
                        step=1,
                        size="sm"
                    ),
                    width=1
                ),
                
                # Min Enable Switch
                dbc.Col(
                    dbc.Switch(
                        id={"type": "threshold-min-enabled", "index": i},
                        label="Min",
                        value=settings['min_enabled'],
                        className="medium"
                    ),
                    width=2
                ),

                                
                # Max Value Input
                dbc.Col(
                    dbc.Input(
                        id={"type": "threshold-max-value", "index": i},
                        type="number",
                        value=settings['max_value'],
                        min=0,
                        max=max_limit,
                        step=1,
                        size="sm"
                    ),
                    width=1
                ),

                # Max Enable Switch
                dbc.Col(
                    dbc.Switch(
                        id={"type": "threshold-max-enabled", "index": i},
                        label="Max",
                        value=settings['max_enabled'],
                        className="medium"
                    ),
                    width=2
                ),

            ], className="mb-2")
        )
    
    # Add email notifications with email and minutes inputs
    form_rows.append(
        dbc.Row([
            # Label
            dbc.Col(html.Div(f"{tr('notification_label', lang)}:", className="fw-bold"), width=2),
            
            # Email Input
            dbc.Col(
                dbc.Input(
                    id="threshold-email-address",
                    type="email",
                    placeholder="Email address",
                    value=threshold_settings.get('email_address', ''),
                    size="sm"
                ),
                width=3
            ),
            
            # Minutes Input
            dbc.Col(
                dbc.InputGroup([
                    dbc.Input(
                        id="threshold-email-minutes",
                        type="number",
                        min=1,
                        max=60,
                        step=1,
                        value=threshold_settings.get('email_minutes', 2),
                        size="sm"
                    ),
                    dbc.InputGroupText("min", className="p-1 small"),
                ], size="sm"),
                width=1
            ),
            
            # Enable Switch
            dbc.Col(
                dbc.Switch(
                    id="threshold-email-enabled",
                    value=threshold_settings.get('email_enabled', False),
                    className="medium"
                ),
                width=2
            ),
        ], className="mt-3 mb-2")  # Added margin top to separate from sensitivity rows
    )
    
    return form_rows


try:
    loaded_settings = load_threshold_settings()
    if loaded_settings:
        threshold_settings.update(loaded_settings)
        #logger.info("Threshold settings loaded and applied")
except Exception as e:
    logger.error(f"Error loading threshold settings: {e}")

# Discover available tags
async def discover_tags():
    """Discover available tags on the server"""
    if not app_state.client:
        return False
        
    try:
        #logger.info("Discovering tags...")
        root = app_state.client.get_root_node()
        objects = app_state.client.get_objects_node()
        
        # Clear existing tags
        app_state.tags = {}
        
        # First, try to connect to all known tags explicitly
        #logger.info("Attempting to connect to known tags...")
        for tag_name, node_id in KNOWN_TAGS.items():
            if tag_name not in FAST_UPDATE_TAGS and tag_name not in REPORT_SETTINGS_TAGS:
                continue
            try:
                node = app_state.client.get_node(node_id)
                value = node.get_value()
                
                #logger.info(f"Successfully connected to known tag: {tag_name} = {value}")
                
                # Add to tags
                tag_data = TagData(tag_name)
                tag_data.add_value(value)
                app_state.tags[tag_name] = {
                    'node': node,
                    'data': tag_data
                }
            except Exception as e:
                logger.warning(f"Could not connect to known tag {tag_name} ({node_id}): {e}")
        
        # Then do the existing discovery process for any additional tags
        #logger.info("Performing additional tag discovery...")
        
        # Function to recursively browse nodes
        async def browse_nodes(node, level=0, max_level=3):
            if level > max_level:
                return
                
            try:
                children = node.get_children()
                for child in children:
                    try:
                        name = child.get_browse_name().Name
                        node_class = child.get_node_class()
                        
                        # If it's a variable, add it to our tags (if not already added)
                        if node_class == ua.NodeClass.Variable:
                            try:
                                # Skip if name already exists or is not in a monitored set
                                if name in app_state.tags or (name not in FAST_UPDATE_TAGS and name not in REPORT_SETTINGS_TAGS):
                                    continue
                                    
                                value = child.get_value()
                                #logger.debug(f"Found additional tag: {name} = {value}")
                                
                                tag_data = TagData(name)
                                tag_data.add_value(value)
                                app_state.tags[name] = {
                                    'node': child,
                                    'data': tag_data
                                }
                            except Exception:
                                pass
                        
                        # Continue browsing deeper
                        await browse_nodes(child, level + 1, max_level)
                    except Exception:
                        pass
            except Exception:
                pass
        
        # Start browsing from objects node with limited depth
        await browse_nodes(objects, 0, 2)
        
        #logger.info(f"Total tags discovered: {len(app_state.tags)}")
        
        # Log specifically if our test weight tags were found
        if "Settings.ColorSort.TestWeightValue" in app_state.tags:
            weight_value = app_state.tags["Settings.ColorSort.TestWeightValue"]["data"].latest_value
            #logger.info(f"✓ TestWeightValue tag found with value: {weight_value}")
        else:
            logger.warning("✗ TestWeightValue tag NOT found")
            
        if "Settings.ColorSort.TestWeightCount" in app_state.tags:
            count_value = app_state.tags["Settings.ColorSort.TestWeightCount"]["data"].latest_value
            logger.info(f"✓ TestWeightCount tag found with value: {count_value}")
        else:
            logger.warning("✗ TestWeightCount tag NOT found")
        
        return True
        
    except Exception as e:
        #logger.error(f"Error discovering tags: {e}")
        return False

# Disconnect from OPC UA server
async def disconnect_from_server():
    try:
        #logger.info("Disconnecting from server...")
        
        # Stop background thread
        if app_state.update_thread and app_state.update_thread.is_alive():
            app_state.thread_stop_flag = True
            app_state.update_thread.join(timeout=5)
            
        # Disconnect client
        if app_state.client:
            app_state.client.disconnect()
            
        app_state.connected = False
        #logger.info("Disconnected from server")
        return True
        
    except Exception as e:
        #logger.error(f"Disconnection error: {e}")
        return False

def debug_discovered_tags():
    """Write discovered tags to a file to see what's actually available"""
    import os
    
    # Use absolute path so we know exactly where it goes
    file_path = os.path.abspath('discovered_tags.txt')
    #logger.info(f"Writing {len(app_state.tags)} discovered tags to: {file_path}")
    
    try:
        with open(file_path, 'w') as f:
            f.write(f"Total tags discovered: {len(app_state.tags)}\n\n")
            
            # Group tags by category to make it easier to read
            categories = {}
            
            for tag_name, tag_info in app_state.tags.items():
                try:
                    value = tag_info['data'].latest_value
                    node_id = str(tag_info['node'].nodeid)
                    
                    # Try to categorize by the first part of the name
                    category = tag_name.split('.')[0] if '.' in tag_name else 'Other'
                    if category not in categories:
                        categories[category] = []
                    
                    categories[category].append({
                        'name': tag_name,
                        'node_id': node_id,
                        'value': value
                    })
                    
                except Exception as e:
                    category = 'Errors'
                    if category not in categories:
                        categories[category] = []
                    categories[category].append({
                        'name': tag_name,
                        'node_id': 'unknown',
                        'value': f'Error: {e}'
                    })
            
            # Write organized output
            for category, tags in sorted(categories.items()):
                f.write(f"\n=== {category.upper()} TAGS ===\n")
                for tag in tags[:50]:  # Limit to first 50 per category
                    f.write(f"Name: {tag['name']}\n")
                    f.write(f"NodeID: {tag['node_id']}\n") 
                    f.write(f"Value: {tag['value']}\n\n")
                
                if len(tags) > 50:
                    f.write(f"... and {len(tags) - 50} more tags in this category\n\n")
        
        #logger.info(f"SUCCESS: Tag discovery results written to: {file_path}")
        
    except Exception as e:
        logger.error(f"ERROR writing file: {e}")


async def discover_all_tags(client):
    """Return a dict of all tags available from the OPC server."""
    tags = {}

    try:
        objects = client.get_objects_node()

        async def browse_nodes(node, level=0, max_level=3):
            if level > max_level:
                return
            try:
                children = node.get_children()
                for child in children:
                    try:
                        name = child.get_browse_name().Name
                        node_class = child.get_node_class()
                        if node_class == ua.NodeClass.Variable:
                            if name not in tags:
                                try:
                                    value = child.get_value()
                                    tag_data = TagData(name)
                                    tag_data.add_value(value)
                                    tags[name] = {"node": child, "data": tag_data}
                                except Exception:
                                    pass
                        await browse_nodes(child, level + 1, max_level)
                    except Exception:
                        pass
            except Exception:
                pass

        await browse_nodes(objects, 0, 2)
        #logger.info(f"Full tag discovery found {len(tags)} tags")
    except Exception as e:
        logger.error(f"Error during full tag discovery: {e}")

    return tags

def load_theme_preference():
    """Load theme preference from display_settings.json"""
    try:
        # Check if the settings file exists
        if os.path.exists('display_settings.json'):
            with open('display_settings.json', 'r') as f:
                try:
                    settings = json.load(f)
                    theme = settings.get('app_theme', 'light')
                    logger.info(f"Loaded theme from file: {theme}")
                    return theme
                except json.JSONDecodeError:
                    logger.warning("display_settings.json is corrupted, using default theme")
                    return 'light'
        else:
            logger.info("display_settings.json doesn't exist, using default theme")
            return 'light'  # Default theme if file doesn't exist
            
    except Exception as e:
        logger.error(f"Error loading theme preference: {e}")
        return 'light'  # Default to light theme in case of error


DEFAULT_WEIGHT_PREF = {"unit": "lb", "label": "lbs", "value": 1.0}

def load_weight_preference():
    """Load capacity unit preference from display_settings.json"""
    try:
        if DISPLAY_SETTINGS_PATH.exists():
            with open(DISPLAY_SETTINGS_PATH, 'r') as f:
                settings = json.load(f)
                return {
                    "unit": settings.get('capacity_unit', 'lb'),
                    "label": settings.get('capacity_custom_label', ''),
                    "value": settings.get('capacity_custom_value', 1.0),
                }
    except Exception as e:
        logger.error(f"Error loading capacity unit preference: {e}")
    return DEFAULT_WEIGHT_PREF.copy()


def save_weight_preference(unit, label="", value=1.0):
    """Save capacity unit preference to display_settings.json"""
    try:
        settings = {}
        if DISPLAY_SETTINGS_PATH.exists():
            with open(DISPLAY_SETTINGS_PATH, 'r') as f:
                try:
                    settings = json.load(f)
                except json.JSONDecodeError:
                    settings = {}

        settings['capacity_unit'] = unit
        settings['capacity_custom_label'] = label
        settings['capacity_custom_value'] = value

        with open(DISPLAY_SETTINGS_PATH, 'w') as f:
            json.dump(settings, f, indent=4)
        #logger.info(f"Saved capacity unit preference: {unit}")
        return True
    except Exception as e:
        #logger.error(f"Error saving capacity unit preference: {e}")
        return False


DEFAULT_LANGUAGE = "en"

def load_language_preference():
    """Load UI language preference from ``display_settings.json``"""
    try:
        if DISPLAY_SETTINGS_PATH.exists():
            with open(DISPLAY_SETTINGS_PATH, 'r') as f:
                settings = json.load(f)
                return settings.get('language', DEFAULT_LANGUAGE)
    except Exception as e:
        logger.error(f"Error loading language preference: {e}")
    return DEFAULT_LANGUAGE


def save_language_preference(language):
    """Save UI language preference to ``display_settings.json``"""
    try:
        settings = {}
        if DISPLAY_SETTINGS_PATH.exists():
            with open(DISPLAY_SETTINGS_PATH, 'r') as f:
                try:
                    settings = json.load(f)
                except json.JSONDecodeError:
                    settings = {}

        settings['language'] = language

        with open(DISPLAY_SETTINGS_PATH, 'w') as f:
            json.dump(settings, f, indent=4)
        logger.info(f"Saved language preference: {language}")
        global _initial_lang
        _initial_lang = language
        return True
    except Exception as e:
        logger.error(f"Error saving language preference: {e}")
        return False


def convert_capacity_from_kg(value_kg, pref):
    """Convert capacity from kilograms based on selected unit preference"""
    if value_kg is None:
        return 0
    unit = pref.get('unit', 'lb')
    if unit == 'kg':
        return value_kg
    lbs = value_kg * 2.205
    if unit == 'lb':
        return lbs
    if unit == 'custom':
        per_unit = pref.get('value', 1.0)
        if per_unit:
            return lbs / per_unit
        return 0
    return lbs


def convert_capacity_to_lbs(value, pref):
    """Convert a capacity value based on selected unit preference to pounds."""
    if value is None:
        return 0
    unit = pref.get('unit', 'lb')
    if unit == 'kg':
        return value * 2.205
    if unit == 'lb':
        return value
    if unit == 'custom':
        per_unit = pref.get('value', 1.0)
        return value * per_unit
    return value


def convert_capacity_from_lbs(value_lbs, pref):
    """Convert a capacity value in pounds to the preferred display unit."""
    if value_lbs is None:
        return 0
    unit = pref.get('unit', 'lb')
    if unit == 'kg':
        return value_lbs / 2.205
    if unit == 'lb':
        return value_lbs
    if unit == 'custom':
        per_unit = pref.get('value', 1.0)
        if per_unit:
            return value_lbs / per_unit
        return 0
    return value_lbs


def capacity_unit_label(pref, per_hour=True):
    unit = pref.get('unit', 'lb')
    if unit == 'kg':
        label = 'kg'
    elif unit == 'lb':
        label = 'lbs'
    else:
        label = pref.get('label', 'unit')
    return f"{label}/hr" if per_hour else label





initial_image_data = load_saved_image()
logger.info(f"Initial image data: {'' if not initial_image_data else 'Image loaded'}")

# Initialize Dash app if Dash is available
if dash is not None:
    app = dash.Dash(
        __name__,
        external_stylesheets=[dbc.themes.BOOTSTRAP],
        meta_tags=[{"name": "viewport", "content": "width=device-width, initial-scale=1"}],
        suppress_callback_exceptions=True,
    )
    app.title = tr("dashboard_title")
else:  # pragma: no cover - optional dependency
    app = None

# Create the modal for threshold settings - to be included in the app layout
threshold_modal = dbc.Modal([
    dbc.ModalHeader(html.Span(tr("threshold_settings_title"), id="threshold-modal-header")),
    dbc.ModalBody([
        html.Div(id="threshold-form-container", children=create_threshold_settings_form(load_language_preference(), threshold_settings.get('counter_mode', 'counts')))
    ]),
    dbc.ModalFooter([
        dbc.Button(tr("close"), id="close-threshold-settings", color="secondary", className="me-2"),
        dbc.Button(tr("save_changes"), id="save-threshold-settings", color="primary")
    ])
], id="threshold-modal", size="xl", is_open=False)

# Create the modal for display settings
display_modal = dbc.Modal([
    dbc.ModalHeader(html.Span(tr("display_settings_title"), id="display-modal-header")),
    dbc.ModalBody([
        html.Div(id="display-form-container", children=[
            html.P(tr("display_settings_header"), id="display-modal-description"),
            # Will be populated with checkboxes in the callback
        ])
    ]),
    dbc.ModalFooter([
        dbc.Button(tr("close"), id="close-display-settings", color="secondary", className="me-2"),
        dbc.Button(tr("save_changes"), id="save-display-settings", color="primary")
    ])
], id="display-modal", size="lg", is_open=False)

# Modal to select units for the production rate chart
units_modal = dbc.Modal([
    dbc.ModalHeader(html.Span(tr("production_rate_units_title"), id="production-rate-units-header")),
    dbc.ModalBody(
        dbc.RadioItems(
            id="production-rate-unit-selector",
            options=[
                {"label": tr("objects_per_min"), "value": "objects"},
                {"label": tr("capacity"), "value": "capacity"},
            ],
            value="objects",
            inline=True,
        )
    ),
    dbc.ModalFooter([
        dbc.Button(tr("close"), id="close-production-rate-units", color="secondary", className="me-2"),
        dbc.Button(tr("save"), id="save-production-rate-units", color="primary"),
    ])
], id="production-rate-units-modal", is_open=False)

# Add this code right after app initialization
app.index_string = """<!DOCTYPE html>
<html>
    <head>
        {%metas%}
        <title>{%title%}</title>
        {%favicon%}
        {%css%}
        <link rel="stylesheet" href="https://cdnjs.cloudflare.com/ajax/libs/font-awesome/6.0.0/css/all.min.css">
        <style>
            :root {
                /* Default (light) theme variables */
                --bs-body-bg: #f0f0f0;
                --bs-body-color: #212529;
                --bs-card-bg: #ffffff;
                --bs-card-border-color: rgba(0,0,0,0.125);
                --chart-bg: rgba(255,255,255,0.9);
            }
            
            /* Blinking animation for feeder running indicator */
            @keyframes blink {
                0%, 50% { opacity: 1; }
                51%, 100% { opacity: 0; }
            }

            body {
                margin: 0;
                background-color: var(--bs-body-bg) !important;
                color: var(--bs-body-color) !important;
                transition: background-color 0.3s, color 0.3s;
            }

            /* Ensure radio buttons remain visible regardless of theme */
            input[type="radio"] {
                accent-color: var(--bs-body-color);
                border: 1px solid var(--bs-body-color);

            }

            /* Ensure selector switches remain visible regardless of theme */
            input[type="checkbox"] {
                accent-color: var(--bs-body-color);
                border: 1px solid var(--bs-body-color);
            }
            
            /* Card styling with variables */
            .card {
                margin-bottom: 0.5rem;
                box-shadow: 0 2px 5px rgba(0,0,0,0.1);
                background-color: var(--bs-card-bg) !important;
                border-color: var(--bs-card-border-color) !important;
                color: var(--bs-body-color) !important;
                transition: background-color 0.3s, color 0.3s, border-color 0.3s;
            }

            /* Ensure Bootstrap contextual background classes override
               the generic card background color */
            .card.bg-primary {
                background-color: #0d6efd !important;
                color: #fff !important;
            }
            
            /* Dark mode specific overrides */
            body.dark-mode .card {
                box-shadow: 0 2px 5px rgba(0,0,0,0.3);
            }
            
            body.dark-mode .modal-content {
                background-color: #2d2d30;
                color: #e8eaed;
            }
            
            body.dark-mode .modal-header {
                border-bottom-color: rgba(255,255,255,0.125);
            }
            
            body.dark-mode .modal-footer {
                border-top-color: rgba(255,255,255,0.125);
            }
            
            body.dark-mode .form-control,
            body.dark-mode .form-select,
            body.dark-mode .input-group-text {
                background-color: #3c4043;
                color: #e8eaed;
                border-color: rgba(255,255,255,0.125);
            }

            body.dark-mode .form-control::placeholder {
                color: #ffffff;
            }

            body.light-mode .form-control::placeholder {
                color: #000000;
            }
            
            body.dark-mode .dropdown-menu {
                background-color: #2d2d30;
                color: #e8eaed;
                border-color: rgba(255,255,255,0.125);
            }
            
            body.dark-mode .dropdown-item {
                color: #e8eaed;
            }
            
            body.dark-mode .dropdown-item:hover {
                background-color: #3c4043;
            }
            
            /* Dark mode specific overrides for dropdowns */
            body.dark-mode .Select-control,
            body.dark-mode .Select-menu-outer,
            body.dark-mode .Select-value,
            body.dark-mode .Select-value-label,
            body.dark-mode .Select input,
            body.dark-mode .Select-placeholder,
            body.dark-mode .has-value.Select--single>.Select-control .Select-value .Select-value-label,
            body.dark-mode .has-value.is-pseudo-focused.Select--single>.Select-control .Select-value .Select-value-label {
                color: #e8eaed !important;
                background-color: #3c4043 !important;
            }
            
            body.dark-mode .Select-control {
                border-color: rgba(255,255,255,0.2) !important;
            }
            
            body.dark-mode .Select-menu-outer {
                background-color: #2d2d30 !important;
                border-color: rgba(255,255,255,0.2) !important;
            }
            
            body.dark-mode .Select-option {
                background-color: #2d2d30 !important;
                color: #e8eaed !important;
            }
            
            body.dark-mode .Select-option:hover,
            body.dark-mode .Select-option.is-focused {
                background-color: #4d4d50 !important;
            }
            
            body.dark-mode .Select-arrow {
                border-color: #e8eaed transparent transparent !important;
            }
            
            /* Fix for Dash dropdown components in dark mode */
            body.dark-mode .dash-dropdown .Select-control,
            body.dark-mode .dash-dropdown .Select-menu-outer,
            body.dark-mode .dash-dropdown .Select-value,
            body.dark-mode .dash-dropdown .Select-value-label {
                color: #e8eaed !important;
                background-color: #3c4043 !important;
            }
            
            /* Fix for selected option in dark mode */

            body.dark-mode .Select.is-focused:not(.is-open)>.Select-control {
                background-color: #3c4043 !important;
                border-color: rgba(255,255,255,0.5) !important;
            }

            /* Light mode overrides for dropdowns */
            body.light-mode .Select-control,
            body.light-mode .Select-menu-outer,
            body.light-mode .Select-value,
            body.light-mode .Select-value-label,
            body.light-mode .Select input,
            body.light-mode .Select-placeholder,
            body.light-mode .has-value.Select--single>.Select-control .Select-value .Select-value-label,
            body.light-mode .has-value.is-pseudo-focused.Select--single>.Select-control .Select-value .Select-value-label {
                color: #343a40 !important;
                background-color: #ffffff !important;
            }

            body.light-mode .Select-control {
                border-color: rgba(0,0,0,0.2) !important;
            }

            body.light-mode .Select-menu-outer {
                background-color: #ffffff !important;
                border-color: rgba(0,0,0,0.2) !important;
            }

            body.light-mode .Select-option {
                background-color: #ffffff !important;
                color: #343a40 !important;
            }

            body.light-mode .Select-option:hover,
            body.light-mode .Select-option.is-focused {
                background-color: #e9ecef !important;
            }

            body.light-mode .Select-arrow {
                border-color: #343a40 transparent transparent !important;
            }

            body.light-mode .dash-dropdown .Select-control,
            body.light-mode .dash-dropdown .Select-menu-outer,
            body.light-mode .dash-dropdown .Select-value,
            body.light-mode .dash-dropdown .Select-value-label {
                color: #343a40 !important;
                background-color: #ffffff !important;
            }

            body.light-mode .Select.is-focused:not(.is-open)>.Select-control {
                background-color: #ffffff !important;
                border-color: rgba(0,0,0,0.5) !important;
            }

            
            /* Existing styles with some adaptations */
            .card-body {
                padding: 0.5rem;
            }

            
            .container-fluid {
                padding-left: 0.5rem;
                padding-right: 0.5rem;
            }
            
            .row {
                margin-left: -0.25rem;
                margin-right: -0.25rem;
            }
            
            .col, [class*="col-"] {
                padding-left: 0.25rem;
                padding-right: 0.25rem;
            }
            
            .js-plotly-plot .plotly .main-svg {
                height: calc(100% - 5px);
            }
            
            h5 {
                margin-bottom: 0.5rem !important;
                font-size: 1rem !important;
            }
            
            h6 {
                margin-bottom: 0.25rem !important;
                font-size: 0.875rem !important;
            }
            
            /* Historical slider styling */
            .mode-controls-container .slider-container {
                padding: 0;
                margin: 0;
            }
            
            .mode-controls-container .rc-slider {
                height: 14px;
            }
            
            .mode-controls-container .rc-slider-rail {
                height: 4px;
            }
            
            .mode-controls-container .rc-slider-track {
                height: 4px;
                background-color: #007bff;
            }
            
            .mode-controls-container .rc-slider-handle {
                margin-top: -5px;
                width: 14px;
                height: 14px;
            }
            
            .mode-controls-container .rc-slider-tooltip {
                font-size: 0.7rem;
                padding: 2px 5px;
            }

            /* Machine Card Color Overrides - Add this to your existing <style> section */
            .machine-card-connected {
                background-color: #28a745 !important;
                color: white !important;
                border-color: #28a745 !important;
            }

            .machine-card-disconnected {
                background-color: #d3d3d3 !important;
                color: black !important;
                border-color: #a9a9a9 !important;
            }

            .machine-card-active-connected {
                background-color: #28a745 !important;
                color: white !important;
                border: 3px solid #007bff !important;
                box-shadow: 0 4px 8px rgba(0,123,255,0.3) !important;
            }

            .machine-card-active-disconnected {
                background-color: #d3d3d3 !important;
                color: black !important;
                border: 3px solid #007bff !important;
                box-shadow: 0 4px 8px rgba(0,123,255,0.3) !important;
            }

            /* Floor management button styles */
            .delete-floor-btn {
                width: 1.6875rem;
                height: 90%;
                border-radius: 10%;
                padding: 0;
            }
            .delete-floor-btn-inline {
                width: 1.875rem;
                height: 1.875rem;
                border-radius: 50%;
                margin-right: 0.3125rem;
            }
            .edit-floor-name-btn {
                font-size: 1.5rem;
                padding: 0.3rem;
            }

            .floor-header-text {
                font-size: clamp(2rem, 8vw, 3.8rem);
                font-weight: bold;
                white-space: nowrap;
                overflow: hidden;
                text-overflow: ellipsis;
                width: 100%;
                flex: 1;
                min-width: 0;

            }

            .floor-tile-btn {
                font-size: clamp(0.9rem, 4vw, 1.25rem);
                white-space: nowrap;
                overflow: hidden;
                text-overflow: ellipsis;
                width: 100%;
                flex: 1;
                min-width: 0;

            }

            /* Ensure dropdown and production text fit within machine cards */
            .machine-card-dropdown {
                width: 100%;
            }
            .production-data {
                font-size: 2.6rem;
                font-weight: bold;
                font-family: Monaco, Consolas, 'Courier New', monospace;
            }

            /* Responsive tweaks for very small screens */
            @media (max-width: 576px) {
                h5 {
                    font-size: 0.9rem !important;
                }
                h6 {
                    font-size: 0.8rem !important;
                }
                .card-body {
                    padding: 0.25rem;
                }
                .delete-floor-btn {
                    width: 1.125rem;
                    height: 90%;
                    font-size: 0.7rem;
                    padding: 0;
                }
                .delete-floor-btn-inline {
                    width: 1.25rem;
                    height: 1.25rem;
                    font-size: 0.7rem;
                }
                .edit-floor-name-btn {
                    font-size: 1rem;
                    padding: 0.2rem;
                }
                .floor-header-text {
                    font-size: 2rem !important;
                    width: 100%;
                    flex: 1;
                    min-width: 0;

                }
                .floor-tile-btn {
                    font-size: 0.9rem !important;
                    width: 100%;
                    flex: 1;
                    min-width: 0;

                }
                .machine-info-container {
                    flex-direction: row;
                    flex-wrap: wrap;
                    height: auto !important;
                }
                #section-3-2 > div {
                    height: auto !important;
                }
                .machine-info-logo {

                    flex: 0 0 45%;
                    max-width: 180px; /* Increase size to reduce gap */

                }
                .production-data {
                    font-size: 1.6rem !important;
                }
                .machine-card-dropdown {
                    font-size: 0.9rem !important;
                }
            }
        </style>
        <script>
            // Initialize theme from localStorage on page load
            document.addEventListener('DOMContentLoaded', function() {
                // Get saved theme from localStorage (backup to display_settings.json)
                const savedTheme = localStorage.getItem('satake-theme');
                
                if (savedTheme) {
                    // This will be handled by the theme-selector through callbacks,
                    // but we need to set initial state for the radio buttons
                    setTimeout(function() {
                        const themeSelectorDark = document.querySelector('input[value="dark"]');
                        const themeSelectorLight = document.querySelector('input[value="light"]');
                        
                        if (savedTheme === "dark" && themeSelectorDark) {
                            themeSelectorDark.checked = true;
                            // Trigger a change event to apply the theme immediately
                            themeSelectorDark.dispatchEvent(new Event('change', { bubbles: true }));
                        } else if (savedTheme === "light" && themeSelectorLight) {
                            themeSelectorLight.checked = true;
                            // Trigger a change event to apply the theme immediately
                            themeSelectorLight.dispatchEvent(new Event('change', { bubbles: true }));
                        }
                    }, 500); // Small delay to ensure components are loaded
                }
            });
        </script>
    </head>
    <body class="light-mode">
        {%app_entry%}
        <footer>
            {%config%}
            {%scripts%}
            {%renderer%}
        </footer>
    </body>
</html>"""

# Empty div to be used in each grid section
empty_section = html.Div("Empty section", className="border p-2 h-100")


# Create connection controls
_initial_lang = load_language_preference()

def connection_controls(lang=_initial_lang):
    return dbc.Card(
        dbc.CardBody([
            dbc.Row([
                # Active Machine Info (replacing IP dropdown section)
                dbc.Col([
                    html.Div([
                    html.Span(tr("active_machine_label", lang), id="active-machine-label", className="fw-bold small me-1"),
                    html.Span(id="active-machine-display", className="small"),
                ], className="mt-1"),
            ], width={"xs":2, "md":2}, className="px-1"),
            
            # Status (keep this)
            dbc.Col([
                html.Div([
                    html.Span(tr("status_label", lang), id="status-label", className="fw-bold small me-1"),
                    html.Span(tr("no_machine_selected", lang), id="connection-status", className="text-warning small"),
                ], className="mt-1 ms-2"),
            ], width={"xs":2, "md":2}, className="px-1"),
            
            # Mode Selector (keep this)
            dbc.Col([
                dcc.Dropdown(
                    id="mode-selector",
                    options=[
                        {"label": tr("live_mode_option", lang), "value": "live"},
                        {"label": tr("demo_mode_option", lang), "value": "demo"},
                        {"label": tr("historical_mode_option", lang), "value": "historical"},
                        {"label": tr("lab_test_mode_option", lang), "value": "lab"},
                    ],
                    value="live",  # Default to live mode
                    clearable=False,
                    searchable=False,
                    className="small p-0",
<<<<<<< HEAD
                    style={"width": "40px", "minWidth": "40px"}
=======

                    style={"min-width": "60px"}

>>>>>>> 66a41678
                ),
            ], width="auto", className="px-1"),

            # Lab Test Controls
            dbc.Col([
                html.Div(
                    id="lab-test-controls",
                    className="d-none",
                    children=[
                        dbc.Button(tr("start_test", lang), id="start-test-btn", color="success", size="sm", className="py-0 me-1"),
                        dbc.Button(tr("stop_test", lang), id="stop-test-btn", color="danger", size="sm", className="py-0 me-1"),
                        dbc.Input(
                            id="lab-test-name",
                            type="text",
                            placeholder=tr("test_lot_name_placeholder", lang),
                            size="sm",
                            className="me-1",
<<<<<<< HEAD
                            style={"maxWidth": "400px"}
=======

                            style={"maxWidth": "200px"}

>>>>>>> 66a41678
                        ),
                        dbc.RadioItems(
                            id="lab-start-selector",
                            options=[
                                {"label": tr("local_start_option", lang), "value": "local"},
                                {"label": tr("feeder_start_option", lang), "value": "feeder"},
                            ],
                            value="feeder",
                            inline=True,
                            className="small d-inline-flex",
                            style={"gap": "0.5rem"},
                        ),
                    ],
                ),
<<<<<<< HEAD
            ], width={"xs":4, "md":4}, className="px-1"),
=======
            ], width={"xs":3, "md":3}, className="px-1"),
>>>>>>> 66a41678
            
            # Historical Time Slider (keep this)
            dbc.Col([
                html.Div(id="historical-time-controls", className="d-none", children=[
                    dcc.Slider(
                        id="historical-time-slider",
                        min=1,
                        max=24,
                        step=None,
                        value=24,
                        marks={
                            1: {"label": "1hr", "style": {"fontSize": "8px"}},
                            4: {"label": "4hr", "style": {"fontSize": "8px"}},
                            8: {"label": "8hr", "style": {"fontSize": "8px"}},
                            12: {"label": "12hr", "style": {"fontSize": "8px"}},
                            24: {"label": "24hr", "style": {"fontSize": "8px"}},
                        },
                        included=False,
                        className="mt-1",
                    ),
                    html.Div(
                        id="historical-time-display",
                        className="small text-info text-center",
                        style={"whiteSpace": "nowrap", "fontSize": "0.7rem", "marginTop": "-2px"}
                    )
                ]),
            ], width={"xs":2, "md":2}, className="px-1"),
            
            # Settings and Export buttons (keep this)
            dbc.Col([
                html.Div([
                    dbc.ButtonGroup([
                        dbc.Button(
                            html.I(className="fas fa-cog"),
                            id="settings-button",
                            color="secondary",
                            size="sm",
                            className="py-0 me-1",
                            style={"width": "38px"}
                        ),
                        html.Div(
                            id="export-button-container",
                            className="d-inline-block",
                            children=[
                                dbc.Button(
                                    tr("export_data", lang),
                                    id="export-data-button",
                                    color="primary",
                                    size="sm",
                                    className="py-0",
                                    disabled=True,
                                ),
                                dcc.Download(id="export-download"),
                            ],
                        )
                    ], className="")
                ], className="text-end"),
            ], width={"xs":2, "md":2}, className="px-1"),

            # Hidden Name field (keep this)
            dbc.Col([
                dbc.Input(
                    id="server-name-input", 
                    value="Satake.EvoRGB.1", 
                    type="hidden"
                ),
            ], width=0, style={"display": "none"}),
        ], className="g-0 align-items-center"),
    ], className="py-1 px-2"),
    className="mb-1 mt-0",
    )
settings_modal = dbc.Modal([
    dbc.ModalHeader(html.Span(tr("system_settings_title"), id="settings-modal-header")),
    dbc.ModalBody([
        dbc.Tabs([
            # Theme settings tab remains the same
            dbc.Tab([
                html.Div([
                    html.P(tr("display_settings_title"), className="lead mt-2", id="display-settings-subtitle"),
                    html.Hr(),

                    # Theme selector
                    dbc.Row([
                        dbc.Col([
                            dbc.Label(tr("color_theme_label"), className="fw-bold", id="color-theme-label"),
                        ], width=4),
                        dbc.Col([
                            dbc.RadioItems(
                                id="theme-selector",
                                options=[
                                    {"label": tr("light_mode_option"), "value": "light"},
                                    {"label": tr("dark_mode_option"), "value": "dark"},
                                ],
                                value="light",
                                inline=True
                            ),
                        ], width=8),
                    ], className="mb-3"),

                    # Capacity units selector
                    dbc.Row([
                        dbc.Col([
                            dbc.Label(tr("capacity_units_label"), className="fw-bold", id="capacity-units-label"),
                        ], width=4),
                        dbc.Col([
                            dbc.RadioItems(
                                id="capacity-units-selector",
                                options=[
                                    {"label": "Kg", "value": "kg"},
                                    {"label": "Lbs", "value": "lb"},
                                    {"label": "Custom", "value": "custom"},
                                ],
                                value="lb",
                                inline=True,
                            ),
                            dbc.Input(id="custom-unit-name", type="text", placeholder="Unit Name", className="mt-2", style={"display": "none"}),
                            dbc.Input(id="custom-unit-weight", type="number", placeholder="Weight in lbs", className="mt-2", style={"display": "none"}),
                        ], width=8),
                    ], className="mb-3"),

                    # Language selector
                    dbc.Row([
                        dbc.Col([
                            dbc.Label(tr("language_label"), className="fw-bold", id="language-label"),
                        ], width=4),
                        dbc.Col([
                            dbc.RadioItems(
                                id="language-selector",
                                options=[
                                    {"label": tr("english_option"), "value": "en"},
                                    {"label": tr("spanish_option"), "value": "es"},
                                    {"label": tr("japanese_option"), "value": "ja"},
                                ],
                                value="en",
                                inline=True,
                            ),
                        ], width=8),
                    ], className="mb-3"),
                ])
            ], label=tr("display_tab_label", _initial_lang), id="display-tab"),
            
            # Updated System tab with "Add machine IP" and ADD button
            dbc.Tab([
                html.Div([
                    html.P(tr("system_configuration_title"), className="lead mt-2", id="system-configuration-title"),
                    html.Hr(),
                    dbc.Row([
                        dbc.Col([
                            dbc.Label(tr("auto_connect_label"), id="auto-connect-label"),
                        ], width=8),
                        dbc.Col([
                            dbc.Switch(
                                id="auto-connect-switch",
                                value=True,
                                className="float-end"
                            ),
                        ], width=4),
                    ], className="mb-3"),
                    
                    # Changed label and added ADD button
                    dbc.Row([
                        dbc.Col([
                            dbc.Label(tr("add_machine_ip_label"), id="add-machine-ip-label"),
                        ], width=3),
                        dbc.Col([
                            dbc.InputGroup([
                                # Label input
                                dbc.Input(
                                    id="new-ip-label",
                                    value="",
                                    type="text",
                                    placeholder=tr("machine_name_placeholder"),
                                    size="sm"
                                ),
                                # IP input
                                dbc.Input(
                                    id="new-ip-input",
                                    value="",
                                    type="text",
                                    placeholder=tr("ip_address_placeholder"),
                                    size="sm"
                                ),
                                dbc.Button(tr("add_button"), id="add-ip-button", color="primary", size="sm")  # ADD button
                            ]),
                        ], width=9),
                    ], className="mb-3"),
                    
                    # Added a list of currently saved IPs with delete buttons
                    html.Div([
                        html.P(tr("saved_machine_ips"), className="mt-3 mb-2"),
                        html.Div(id="delete-result", className="mb-2 text-success"),
                        html.Div(id="saved-ip-list", className="border p-2 mb-3", style={"minHeight": "100px"}),
                    ]),
                    
                    dbc.Button(
                        tr("save_system_settings"),
                        id="save-system-settings",
                        color="success",
                        className="mt-3 w-100"
                    ),
                    html.Div(id="system-settings-save-status", className="text-success mt-2"),
                ])
            ], label=tr("system_tab_label", _initial_lang), id="system-tab"),

            dbc.Tab([
                html.Div([
                    html.P(tr("smtp_email_configuration_title"), className="lead mt-2", id="smtp-email-configuration-title"),
                    html.Hr(),
                    dbc.Row([
                        dbc.Col(dbc.Label(tr("smtp_server_label"), id="smtp-server-label"), width=4),
                        dbc.Col(dbc.Input(id="smtp-server-input", type="text", value=email_settings.get("smtp_server", "")), width=8),
                    ], className="mb-3"),
                    dbc.Row([
                        dbc.Col(dbc.Label(tr("port_label"), id="smtp-port-label"), width=4),
                        dbc.Col(dbc.Input(id="smtp-port-input", type="number", value=email_settings.get("smtp_port", 587)), width=8),
                    ], className="mb-3"),
                    dbc.Row([
                        dbc.Col(dbc.Label(tr("username_label"), id="smtp-username-label"), width=4),
                        dbc.Col(dbc.Input(id="smtp-username-input", type="text", value=email_settings.get("smtp_username", "")), width=8),
                    ], className="mb-3"),
                    dbc.Row([
                        dbc.Col(dbc.Label(tr("password_label"), id="smtp-password-label"), width=4),
                        dbc.Col(dbc.Input(id="smtp-password-input", type="password", value=email_settings.get("smtp_password", "")), width=8),
                    ], className="mb-3"),
                    dbc.Row([
                        dbc.Col(dbc.Label(tr("from_address_label"), id="smtp-from-label"), width=4),
                        dbc.Col(dbc.Input(id="smtp-sender-input", type="email", value=email_settings.get("from_address", "")), width=8),
                    ], className="mb-3"),
                    dbc.Button(
                        tr("save_email_settings"),
                        id="save-email-settings",
                        color="success",
                        className="mt-3 w-100"
                    ),
                    html.Div(id="email-settings-save-status", className="text-success mt-2"),
                ])
            ], label=tr("email_tab_label", _initial_lang), id="email-tab"),
            
            # About tab remains the same
            dbc.Tab([
                html.Div([
                    html.P("About This Dashboard", className="lead mt-2"),
                    html.Hr(),
                    html.P([
                        "Satake Enpresor Monitor Dashboard ",
                        html.Span("v1.0.3", className="badge bg-secondary")
                    ]),
                    html.P([
                        "OPC UA Monitoring System for Satake Enpresor RGB Sorters",
                    ]),
                    html.P([
                        "© 2023 Satake USA, Inc. All rights reserved."
                    ], className="text-muted small"),
                    
                    html.Hr(),
                    html.P("Support Contact:", className="mb-1 fw-bold"),
                    html.P([
                        html.I(className="fas fa-envelope me-2"),
                        "techsupport@satake-usa.com"
                    ], className="mb-1"),
                    html.P([
                        html.I(className="fas fa-phone me-2"),
                        "(281) 276-3700"
                    ], className="mb-1"),
                ])
            ], label=tr("about_tab_label", _initial_lang), id="about-tab"),
        ]),
    ]),
    dbc.ModalFooter([
        dbc.Button(tr("close"), id="close-settings", color="secondary"),
    ])
], id="settings-modal", size="lg", is_open=False)

# Modal for updating counts
update_counts_modal = dbc.Modal([
    dbc.ModalHeader(html.Span(tr("update_counts_title"), id="update-counts-header")),
    dbc.ModalBody(html.Div(id="update-counts-modal-body")),
    dbc.ModalFooter([
        dbc.Button(tr("close"), id="close-update-counts", color="secondary")
    ])
], id="update-counts-modal", size="lg", is_open=False)
# Load saved IP addresses
initial_ip_addresses = load_ip_addresses()
logger.info(f"Initial IP addresses: {initial_ip_addresses}")

# File I/O functions for floor/machine data persistence
def save_floor_machine_data(floors_data, machines_data):
    """Save floor and machine data to JSON file"""
    try:
        data_to_save = {
            "floors": floors_data,
            "machines": machines_data,
            "saved_timestamp": datetime.now().isoformat()
        }
        
        # Create data directory if it doesn't exist. Saving floor/machine
        # layouts here allows them to be restored on the next startup.
        if not os.path.exists('data'):
            os.makedirs('data')
        
        with open('data/floor_machine_layout.json', 'w') as f:
            json.dump(data_to_save, f, indent=4)
        
        logger.info("Floor and machine layout saved successfully")
        return True
    except Exception as e:
        logger.error(f"Error saving floor/machine data: {e}")
        return False

def load_floor_machine_data():
    """Load floor and machine data from JSON file"""
    try:
        if os.path.exists('data/floor_machine_layout.json'):
            with open('data/floor_machine_layout.json', 'r') as f:
                data = json.load(f)
            
            # Extract floors and machines data
            floors_data = data.get("floors", {"floors": [{"id": 1, "name": "1st Floor"}], "selected_floor": "all"})
            machines_data = data.get("machines", {"machines": [], "next_machine_id": 1})
            
            logger.info(f"Loaded floor and machine layout from file (saved: {data.get('saved_timestamp', 'unknown')})")
            return floors_data, machines_data
        else:
            logger.info("No saved floor/machine layout found, using defaults")
            return None, None
    except Exception as e:
        logger.error(f"Error loading floor/machine data: {e}")
        return None, None

# Function to get current machine data for display
def get_machine_current_data(machine_id):
    """Get current data for a specific machine with enhanced real-time updates"""
    if machine_id not in machine_connections or not machine_connections[machine_id]['connected']:
        return {
            "serial": "Unknown",
            "status": "Offline",
            "model": "Unknown",
            "last_update": "Never"
        }
    
    connection_info = machine_connections[machine_id]
    tags = connection_info['tags']
    
    # Read current values from the continuously updated tags with fresh timestamp
    serial_number = "Unknown"
    if "Status.Info.Serial" in tags:
        serial_value = tags["Status.Info.Serial"]["data"].latest_value
        if serial_value:
            serial_number = str(serial_value)
    
    model_type = "Unknown"
    if "Status.Info.Type" in tags:
        type_value = tags["Status.Info.Type"]["data"].latest_value
        if type_value:
            model_type = str(type_value)
    
    # Determine status from fault/warning tags
    status_text = "GOOD"
    has_fault = False
    has_warning = False
    
    if "Status.Faults.GlobalFault" in tags:
        fault_value = tags["Status.Faults.GlobalFault"]["data"].latest_value
        has_fault = bool(fault_value) if fault_value is not None else False
    
    if "Status.Faults.GlobalWarning" in tags:
        warning_value = tags["Status.Faults.GlobalWarning"]["data"].latest_value
        has_warning = bool(warning_value) if warning_value is not None else False
    
    if has_fault:
        status_text = "FAULT"
    elif has_warning:
        status_text = "WARNING"
    else:
        status_text = "GOOD"
    
    # Use current time for last_update to show real-time updates
    last_update = datetime.now().strftime("%H:%M:%S")
    
    return {
        "serial": serial_number,
        "status": status_text,
        "model": model_type,
        "last_update": last_update
    }


def _render_new_dashboard():
    """Render the new dashboard with floor/machine management"""
    return html.Div([
        # REMOVED: dcc.Interval(id="status-update-interval"...) - now at top level

        # Main content area
        html.Div(id="floor-machine-container", className="px-4 pt-2 pb-4"),

        # Hidden placeholder so callbacks referencing this ID don't warn
        html.Button(id="add-floor-btn", style={"display": "none"}),

        # Placeholder container for dynamic sections (IDs defined in main dashboard)
        html.Div([
            html.Div(id="section-1-1", children=[], style={"display": "none"}),
            html.Div(id="section-1-2", children=[], style={"display": "none"}),
            html.Div(id="section-2", children=[], style={"display": "none"}),
            html.Div(id="section-3-1", children=[], style={"display": "none"}),
            html.Div(id="section-3-2", children=[], style={"display": "none"}),
            html.Div(id="section-4", children=[], style={"display": "none"}),
            html.Div(id="section-5-1", children=[], style={"display": "none"}),
            html.Div(id="section-5-2", children=[], style={"display": "none"}),
            html.Div(id="section-6-1", children=[], style={"display": "none"}),
            html.Div(id="section-6-2", children=[], style={"display": "none"}),
            html.Div(id="section-7-1", children=[], style={"display": "none"}),
            html.Div(id="section-7-2", children=[], style={"display": "none"}),
        ], id="new-dashboard-placeholders", style={"display": "none"})
    ])







def render_new_dashboard(lang=_initial_lang):
    # Currently the new dashboard does not use language-specific text directly,
    # but accept the parameter for future-proofing and consistency.
    return _render_new_dashboard()


def render_main_dashboard(lang=_initial_lang):
    return html.Div([
        # Main grid layout - modified to align sections and reduced spacing
        html.Div([
            # Row 1: Top row with 3 panels - REDUCED SPACING
            dbc.Row([
                # First column - Two sections stacked
                dbc.Col([
                    # Top box - Section 1-1
                    dbc.Card(
                        dbc.CardBody(id="section-1-1", className="p-2"),
                        className="mb-2",
                        style={"height": SECTION_HEIGHT}
                    ),
                    
                    # Bottom box - Section 1-2 (unchanged)
                    dbc.Card(
                        dbc.CardBody(id="section-1-2", className="p-2"),
                        className="mb-0",
                        style={"height": SECTION_HEIGHT}
                    ),
                ], width=5),
                
                
                # Middle column - Single large section (MACHINE STATUS)
                dbc.Col([
                    dbc.Card(
                        dbc.CardBody(id="section-2", className="p-2"),
                        style={"height": "449px"}
                    )
                ], width=3),
                
                # Right column - Single large section (MACHINE INFO)
                dbc.Col([
                    dbc.Card(
                        dbc.CardBody(id="section-3-1", className="p-2"),
                        className="mb-2",
                        style={"height": SECTION_HEIGHT}
                    ),
                    dbc.Card(
                        dbc.CardBody(id="section-3-2", className="p-2"),
                        className="mb-0",
                        style={"height": SECTION_HEIGHT}
                    ),
                ], width=4),
            ], className="mb-0 g-0"),  # Reduced mb-3 to mb-2 and added g-2 for smaller gutters
            
            # Row 2: Bottom row (reduced spacing)
            dbc.Row([
                # First column - Single tall section

                dbc.Col([
                    dbc.Card(
                        dbc.CardBody(id="section-4", className="p-2"),
                        className="mb-2",
                        style={"height": "508px"}
                    ),
                ], width=2, className="pe-2"),

                
                # Middle column - Two sections stacked
                dbc.Col([
                    # Top box
                    dbc.Card(
                        dbc.CardBody(id="section-5-1", className="p-2"),
                        className="mb-2",
                        style={"height": SECTION_HEIGHT2}
                    ),

                    # Bottom box
                    dbc.Card(
                        dbc.CardBody(id="section-5-2", className="p-2"),
                        className="mb-2",
                        style={"height": SECTION_HEIGHT2}
                    ),
                ], width=4, className='pe-2'),
                
                # Right column - Two sections stacked
                dbc.Col([
                    # Top box
                    dbc.Card(
                        dbc.CardBody(id="section-6-1", className="p-2"),
                        className="mb-2",
                        style={"height": SECTION_HEIGHT2}
                    ),

                    # Bottom box
                    dbc.Card(
                        dbc.CardBody(id="section-6-2", className="p-2"),
                        className="mb-2",
                        style={"height": SECTION_HEIGHT2}
                    ),
                ], width=4, className='pe-2'),

                dbc.Col([
                    # Top box
                    dbc.Card(
                        dbc.CardBody(id="section-7-1", className="p-2"),
                        className="mb-2",
                        style={"height": SECTION_HEIGHT2}
                    ),

                    # Bottom box
                    dbc.Card(
                        dbc.CardBody(
                            id="section-7-2",
                            className="p-2 overflow-auto h-100"
                        ),
                        className="mb-2",
                        style={"height": SECTION_HEIGHT2}
                    ),
                ], width=2),

            ], className="g-2"),  # Added g-2 for smaller gutters
        ], className="container-fluid px-2"),  # Added px-2 to reduce container padding

        # Hidden placeholder so callbacks referencing this ID don't warn when
        # the main dashboard is active
        html.Button(id="add-floor-btn", style={"display": "none"}),
    ],
    style={
        'backgroundColor': '#f0f0f0',
        'minHeight': '100vh',
        'display': 'flex',
        'flexDirection': 'column'
    })

# Auto-load saved data on startup
def initialize_floor_machine_data():
    """Initialize floor and machine data from saved file or defaults"""
    floors_data, machines_data = load_floor_machine_data()

    if floors_data is None:
        floors_data = {
            "floors": [{"id": 1, "name": "1st Floor", "editing": False}],
            "selected_floor": "all",
        }
    else:
        # Always start with the "All Machines" view selected rather than
        # whichever floor may have been active when data was saved.
        floors_data["selected_floor"] = "all"

    if machines_data is None:
        machines_data = {"machines": [], "next_machine_id": 1}

    # Ensure all floors have the editing flag
    for floor in floors_data.get("floors", []):
        if "editing" not in floor:
            floor["editing"] = False

    return floors_data, machines_data


# Then in your app.layout definition, use the loaded addresses:
initial_floors_data, initial_machines_data = initialize_floor_machine_data()

# Create the main layout matching the grid image
app.layout = html.Div([
    # ─── CRITICAL: Add status-update-interval at the TOP LEVEL so it's ALWAYS available ───
    dcc.Interval(id="status-update-interval", interval=1000, n_intervals=0),
    dcc.Interval(id="metric-logging-interval", interval=60*1000, n_intervals=0),

    # ─── Hidden state stores ───────────────────────────────────────────────
    dcc.Store(id="current-dashboard",       data="new"),
    dcc.Store(id="production-data-store",   data={"capacity": 50000, "accepts": 47500, "rejects": 2500}),
    dcc.Store(id="alarm-data",              data={"alarms": []}),
    dcc.Store(id="metric-logging-store"),
    dcc.Store(id="historical-time-index",   data={"hours": 24}),
    dcc.Store(id="historical-data-cache",   data={}),
    dcc.Store(id="fullscreen-tracker",      data={"triggered": False}),
    dcc.Store(id="app-state",               data={"connected": False, "auto_connect": True}),
    dcc.Store(id="input-values",            data={"count": 1000, "weight": 500.0, "units": "lb"}),
    dcc.Store(id="user-inputs",             data={"units": "lb", "weight": 500.0, "count": 1000}),
    dcc.Store(id="opc-pause-state",         data={"paused": False}),
    dcc.Store(id="lab-test-running",      data=False),
    dcc.Store(id="lab-test-info",         data={}),
    dcc.Store(id="lab-test-stop-time",   data=None),
    dcc.Store(id="app-mode",                data={"mode": "live"}),
    # Store used only to trigger the callback that updates the global
    # ``current_app_mode`` variable.
    dcc.Store(id="app-mode-tracker"),
    dcc.Store(id="ip-addresses-store",      data=load_ip_addresses()),
    dcc.Store(id="additional-image-store",  data=load_saved_image()),
    dcc.Store(id="image-error-store"),
    dcc.Store(id="weight-preference-store", data=load_weight_preference()),
    dcc.Store(id="language-preference-store", data=load_language_preference()),
    dcc.Store(id="email-settings-store",   data=load_email_settings()),
    # Store to toggle counter display between counts and percent
    dcc.Store(id="counter-view-mode",       data="counts"),
    # Store selection for production rate units (objects or capacity)
    dcc.Store(id="production-rate-unit",    data="objects"),
    dcc.Store(id="floors-data", data=initial_floors_data),
    dcc.Store(id="machines-data", data=initial_machines_data),
    dcc.Store(id="machine-data-store", data={}),
    dcc.Store(id="active-machine-store", data={"machine_id": None}),
    dcc.Store(id="delete-pending-store", data={"type": None, "id": None, "name": None}),
    dcc.Store(id="hidden-machines-cache"),
    dcc.Store(id="delete-ip-trigger", data={}),
    dcc.Store(id="auto-connect-trigger", data="init"),
    dcc.Store(id="dashboard-nav-safety", data={}),

    # ─── Title bar + Dashboard-toggle button ───────────────────────────────
    html.Div([
        html.H3(
            id="dashboard-title",
            children=(
                [
                    title_parts[0],
                    html.Span("Enpresor", className="enpresor-font", style={"color": "red"}),
                    title_parts[1],
                ]
                if len((title_parts := tr("dashboard_title").split("Enpresor"))) == 2
                else tr("dashboard_title")
            ),
            className="m-0",
        ),
        dbc.Button(tr("switch_dashboards", _initial_lang),
                   id="new-dashboard-btn",
                   color="light", size="sm", className="ms-2"),
        dbc.Button(tr("generate_report", _initial_lang),
                   id="generate-report-btn",
                   color="light", size="sm", className="ms-2"),
        dcc.Download(id="report-download"),
    ], className="d-flex justify-content-between align-items-center bg-primary text-white p-2 mb-2"),

    # ─── Connection controls (always visible) ──────────────────────────────
    connection_controls(_initial_lang),

    dbc.Modal([
        dbc.ModalHeader(html.Span(tr("upload_image_title"), id="upload-modal-header")),
        dbc.ModalBody([
            dcc.Upload(
                id="upload-image",
                children=html.Div([
                    tr('drag_and_drop'),
                    html.A(tr('select_image'))
                ]),
                style={
                    'width': '100%',
                    'height': '60px',
                    'lineHeight': '60px',
                    'borderWidth': '1px',
                    'borderStyle': 'dashed',
                    'borderRadius': '5px',
                    'textAlign': 'center',
                    'margin': '10px'
                },
                multiple=False
            ),
            html.Div(id="upload-status"),
            dbc.Alert(id="image-error-alert", color="danger", is_open=False, className="mt-2")
        ]),
        dbc.ModalFooter([
            dbc.Button(tr("close"), id="close-upload-modal", color="secondary")
        ])
    ], id="upload-modal", is_open=False),

    # ─── All Modals ────────────────────────────────────────────────────────
    display_modal,      # id="display-modal"
    threshold_modal,    # id="threshold-modal"
    units_modal,        # id="production-rate-units-modal"
    settings_modal,     # id="settings-modal"
    update_counts_modal, # id="update-counts-modal"
    
    # ─── NEW: Delete Confirmation Modal ────────────────────────────────────
    dbc.Modal([
        dbc.ModalHeader([
            dbc.ModalTitle(tr("confirm_deletion_title"), id="delete-confirmation-header"),
            dbc.Button("×", id="close-delete-modal", className="btn-close", style={"background": "none", "border": "none"})
        ]),
        dbc.ModalBody([
            html.Div(id="delete-confirmation-message", children=[
                html.I(className="fas fa-exclamation-triangle text-warning me-2", style={"fontSize": "1.5rem"}),
                html.Span(tr("delete_warning"), id="delete-warning", className="fw-bold")
            ], className="text-center mb-3"),
            html.Div(id="delete-item-details", className="text-center text-muted")
        ]),
        dbc.ModalFooter([
            dbc.Button(tr("cancel"), id="cancel-delete-btn", color="secondary", className="me-2"),
            dbc.Button(tr("yes_delete"), id="confirm-delete-btn", color="danger")
        ])
    ], id="delete-confirmation-modal", is_open=False, centered=True),

    # ─── CONTENT PLACEHOLDER ────────────────────────────────────────────────
    html.Div(
        id="dashboard-content",
        children=render_new_dashboard()
    ),

], className="main-app-container")
from callbacks import register_callbacks

def load_historical_data(timeframe="24h", machine_id=None):
    """Load historical counter data for the requested timeframe and machine.

    Parameters
    ----------
    timeframe : str, optional
        Range of history to retrieve, such as ``"24h"`` for 24 hours.
    machine_id : str, optional
        Identifier for the machine whose metrics should be returned.
    """
    try:
        return get_historical_data(timeframe, machine_id=machine_id)
    except Exception as e:
        print(f"Error loading historical data: {str(e)}")
        return {i: {'times': [], 'values': []} for i in range(1, 13)}







# Callback to open/close the settings modal

def auto_reconnection_thread():
    """Background thread for automatic reconnection attempts"""
    logger.info("Auto-reconnection thread STARTED and running")

    while not app_state.thread_stop_flag:
        if pause_reconnection or current_app_mode == "lab":
            time.sleep(1)
            continue
        try:
            logger.info("Auto-reconnection thread cycle beginning...")
            current_time = datetime.now()
            machines_to_reconnect = []
            
            # Get machines data from the cached version
            if hasattr(app_state, 'machines_data_cache') and app_state.machines_data_cache:
                machines = app_state.machines_data_cache.get("machines", [])
                logger.info(f"Auto-reconnection found {len(machines)} machines in cache")
                
                for machine in machines:
                    machine_id = machine.get("id")
                    machine_ip = machine.get("selected_ip") or machine.get("ip")
                    machine_status = machine.get("status", "Unknown")
                    
                    logger.info(f"Checking machine {machine_id}: IP={machine_ip}, Status={machine_status}, Connected={machine_id in machine_connections}")
                    
                    # Skip if machine doesn't have an IP
                    if not machine_ip:
                        logger.info(f"Skipping machine {machine_id} - no IP address")
                        continue
                    
                    # Skip if machine is already connected
                    if machine_id in machine_connections and machine_connections[machine_id].get('connected', False):
                        logger.info(f"Skipping machine {machine_id} - already connected")
                        # Reset reconnection state for connected machines
                        if machine_id in reconnection_state:
                            del reconnection_state[machine_id]
                        continue
                    
                    # Only reconnect to machines that should be connected but aren't
                    if machine_status in ["Connection Lost", "Connection Error", "Offline", "Disconnected", "UNKNOWN", "WARNING"]:
                        machines_to_reconnect.append((machine_id, machine_ip))
                        logger.info(f"Added machine {machine_id} to reconnection queue")
                    else:
                        logger.info(f"Skipping machine {machine_id} - status '{machine_status}' not in reconnection list")
                
                logger.info(f"Total machines queued for reconnection: {len(machines_to_reconnect)}")
            else:
                logger.warning("No machines cache available for auto-reconnection")
            
            # Process reconnection attempts
            for machine_id, machine_ip in machines_to_reconnect:
                # Initialize reconnection state if needed
                if machine_id not in reconnection_state:
                    reconnection_state[machine_id] = {
                        'last_attempt': None,
                        'attempt_count': 0,
                        'next_attempt_delay': 10  # Start with 10 second delay
                    }
                
                state = reconnection_state[machine_id]
                
                # Check if it's time to attempt reconnection
                should_attempt = False
                if state['last_attempt'] is None:
                    should_attempt = True
                elif (current_time - state['last_attempt']).total_seconds() >= state['next_attempt_delay']:
                    should_attempt = True
                
                if should_attempt:
                    # Attempt reconnection
                    try:
                        logger.info(f"Auto-reconnection attempt #{state['attempt_count'] + 1} for machine {machine_id} at {machine_ip}")
                        
                        # Create a new event loop for this connection attempt
                        loop = asyncio.new_event_loop()
                        asyncio.set_event_loop(loop)
                        
                        try:
                            # Use the existing connect function with timeout
                            connection_success = loop.run_until_complete(
                                connect_and_monitor_machine(machine_ip, machine_id, "Satake.EvoRGB.1")
                            )
                            
                            if connection_success:
                                logger.info(f"✓ Auto-reconnection successful for machine {machine_id}")
                                # Reset reconnection state on success
                                if machine_id in reconnection_state:
                                    del reconnection_state[machine_id]
                                
                                # Start update thread if not running
                                if app_state.update_thread is None or not app_state.update_thread.is_alive():
                                    app_state.thread_stop_flag = False
                                    app_state.update_thread = Thread(target=opc_update_thread)
                                    app_state.update_thread.daemon = True
                                    app_state.update_thread.start()
                                    logger.info("Restarted OPC update thread after auto-reconnection")
                            else:
                                # Update reconnection state for next attempt
                                state['last_attempt'] = current_time
                                state['attempt_count'] += 1
                                
                                # Exponential backoff with max delay of 60 seconds
                                state['next_attempt_delay'] = min(60, 10 * (2 ** min(state['attempt_count'] - 1, 3)))
                                
                                logger.debug(f"✗ Auto-reconnection failed for machine {machine_id}, next attempt in {state['next_attempt_delay']} seconds")
                        
                        finally:
                            loop.close()
                    
                    except Exception as e:
                        logger.debug(f"Auto-reconnection error for machine {machine_id}: {e}")
                        state['last_attempt'] = current_time
                        state['attempt_count'] += 1
                        state['next_attempt_delay'] = min(60, 10 * (2 ** min(state['attempt_count'] - 1, 3)))
        
        except Exception as e:
            logger.error(f"Error in auto-reconnection thread: {e}")
        
        # Sleep for 10 seconds between reconnection cycles
        time.sleep(10)
    
    logger.info("Auto-reconnection thread stopped")

async def connect_and_monitor_machine_with_timeout(ip_address, machine_id, server_name=None, timeout=10):
    """Connect to a specific machine with timeout for auto-reconnection"""
    try:
        server_url = f"opc.tcp://{ip_address}:4840"
        
        # Create client with shorter timeout for auto-reconnection
        client = Client(server_url)
        client.set_session_timeout(timeout * 1000)  # Set timeout in milliseconds
        
        if server_name:
            client.application_uri = f"urn:{server_name}"
        
        # Connect with timeout
        client.connect()
        
        # Quick tag discovery (fewer tags for faster reconnection)
        machine_tags = {}
        
        # Only connect to essential tags for auto-reconnection (faster)
        essential_tags = [t for t in FAST_UPDATE_TAGS if t in KNOWN_TAGS]
        
        for tag_name in essential_tags:
            if tag_name in KNOWN_TAGS:
                node_id = KNOWN_TAGS[tag_name]
                try:
                    node = client.get_node(node_id)
                    value = node.get_value()
                    
                    tag_data = TagData(tag_name)
                    tag_data.add_value(value)
                    machine_tags[tag_name] = {
                        'node': node,
                        'data': tag_data
                    }
                except Exception:
                    continue  # Skip failed tags during auto-reconnection
        
        # If we got at least some tags, consider it a successful connection
        if machine_tags:
            # Do full tag discovery in background after successful connection
            asyncio.create_task(complete_tag_discovery(client, machine_id, machine_tags))
            
            # Store the connection
            machine_connections[machine_id] = {
                'client': client,
                'tags': machine_tags,
                'ip': ip_address,
                'connected': True,
                'last_update': datetime.now(),
                'failure_count': 0
            }
            
            return True
        else:
            client.disconnect()
            return False
            
    except Exception as e:
        logger.debug(f"Auto-reconnection failed for machine {machine_id} at {ip_address}: {e}")
        return False

async def complete_tag_discovery(client, machine_id, existing_tags):
    """Complete tag discovery in background after successful auto-reconnection"""
    try:
        # Discover remaining tags
        for tag_name, node_id in KNOWN_TAGS.items():
            if tag_name not in existing_tags and tag_name in FAST_UPDATE_TAGS:
                try:
                    node = client.get_node(node_id)
                    value = node.get_value()
                    
                    tag_data = TagData(tag_name)
                    tag_data.add_value(value)
                    existing_tags[tag_name] = {
                        'node': node,
                        'data': tag_data
                    }
                except Exception:
                    continue
        
        logger.info(f"Completed tag discovery for auto-reconnected machine {machine_id}: {len(existing_tags)} tags")
        
    except Exception as e:
        logger.debug(f"Error in background tag discovery for machine {machine_id}: {e}")




# FIND this callback (the machine dashboard update):



# Callback to update the saved IP list display








# Callback 2: Save theme when user changes it

















# Global dictionary to store connections to all added machines
machine_connections = {}

async def connect_and_discover_machine_tags(ip_address, machine_id, server_name=None):
    """Connect to a specific machine and discover its tags (one-time setup)"""
    try:
        server_url = f"opc.tcp://{ip_address}:4840"
        logger.info(f"Connecting to machine {machine_id} at {ip_address} for tag discovery...")
        
        # Create client for this machine
        client = Client(server_url)
        
        # Set application name - same as main connection
        if server_name:
            client.application_uri = f"urn:{server_name}"
        
        # Connect to server
        client.connect()
        logger.info(f"Connected successfully to machine {machine_id} at {ip_address}")
        
        # Discover tags using the exact same logic as main connection
        machine_tags = {}
        
        # First, try to connect to all known tags explicitly
        for tag_name, node_id in KNOWN_TAGS.items():
            if tag_name not in FAST_UPDATE_TAGS and tag_name not in REPORT_SETTINGS_TAGS:
                continue
            try:
                node = client.get_node(node_id)
                value = node.get_value()
                
                # Create TagData object for this tag (same as main connection)
                tag_data = TagData(tag_name)
                tag_data.add_value(value)
                machine_tags[tag_name] = {
                    'node': node,
                    'data': tag_data
                }
                logger.info(f"Successfully connected to known tag: {tag_name} = {value}")
            except Exception as e:
                logger.debug(f"Could not connect to known tag {tag_name} on machine {machine_id}: {e}")
        
        # Then do recursive browsing for additional tags (same as main connection)
        root = client.get_root_node()
        objects = client.get_objects_node()
        
        # Function to recursively browse nodes
        async def browse_nodes(node, level=0, max_level=3):
            if level > max_level:
                return
                
            try:
                children = node.get_children()
                for child in children:
                    try:
                        name = child.get_browse_name().Name
                        node_class = child.get_node_class()
                        
                        if node_class == ua.NodeClass.Variable:
                            try:
                                if name in machine_tags or (name not in FAST_UPDATE_TAGS and name not in REPORT_SETTINGS_TAGS):
                                    continue
                                    
                                value = child.get_value()
                                tag_data = TagData(name)
                                tag_data.add_value(value)
                                machine_tags[name] = {
                                    'node': child,
                                    'data': tag_data
                                }
                            except Exception:
                                pass
                        
                        await browse_nodes(child, level + 1, max_level)
                    except Exception:
                        pass
            except Exception:
                pass
        
        await browse_nodes(objects, 0, 2)
        
        logger.info(f"Total tags discovered on machine {machine_id}: {len(machine_tags)}")
        
        # Store the connection info for continuous updates
        machine_connections[machine_id] = {
            'client': client,
            'tags': machine_tags,
            'ip': ip_address,
            'connected': True,
            'last_update': datetime.now()
        }
        
        return True
        
    except Exception as e:
        logger.error(f"Failed to connect to machine {machine_id} at {ip_address}: {e}")
        return False

# Modified helper function to maintain persistent connections for continuous updates
async def connect_and_monitor_machine(ip_address, machine_id, server_name=None):
    """Connect to a specific machine and maintain connection for continuous monitoring"""
    try:
        server_url = f"opc.tcp://{ip_address}:4840"
        logger.info(f"Establishing persistent connection to machine {machine_id} at {ip_address}...")
        
        # Create persistent client for this machine
        client = Client(server_url)
        
        # Set application name - same as main connection
        if server_name:
            client.application_uri = f"urn:{server_name}"
            logger.info(f"Setting application URI to: {client.application_uri}")
        
        # Connect to server
        client.connect()
        logger.info(f"Connected successfully to machine {machine_id} at {ip_address}")
        
        # Discover tags using the exact same logic as main connection
        machine_tags = {}
        
        # First, try to connect to all known tags explicitly
        logger.info(f"Discovering tags on machine {machine_id}...")
        for tag_name, node_id in KNOWN_TAGS.items():
            if tag_name not in FAST_UPDATE_TAGS and tag_name not in REPORT_SETTINGS_TAGS:
                continue
            try:
                node = client.get_node(node_id)
                value = node.get_value()
                
                # Create TagData object for this tag (same as main connection)
                tag_data = TagData(tag_name)
                tag_data.add_value(value)
                machine_tags[tag_name] = {
                    'node': node,
                    'data': tag_data
                }
                logger.info(f"Successfully connected to known tag: {tag_name} = {value}")
            except Exception as e:
                logger.warning(f"Could not connect to known tag {tag_name} on machine {machine_id}: {e}")
        
        # Then do recursive browsing for additional tags
        root = client.get_root_node()
        objects = client.get_objects_node()
        
        # Function to recursively browse nodes - same as main discover_tags()
        async def browse_nodes(node, level=0, max_level=3):
            if level > max_level:
                return
                
            try:
                children = node.get_children()
                for child in children:
                    try:
                        name = child.get_browse_name().Name
                        node_class = child.get_node_class()
                        
                        # If it's a variable, add it to our tags (if not already added)
                        if node_class == ua.NodeClass.Variable:
                            try:
                                # Skip if name already exists from known tags
                                if name in machine_tags or (name not in FAST_UPDATE_TAGS and name not in REPORT_SETTINGS_TAGS):
                                    continue
                                    
                                value = child.get_value()
                                logger.debug(f"Found additional tag: {name} = {value}")
                                
                                tag_data = TagData(name)
                                tag_data.add_value(value)
                                machine_tags[name] = {
                                    'node': child,
                                    'data': tag_data
                                }
                            except Exception:
                                pass
                        
                        # Continue browsing deeper
                        await browse_nodes(child, level + 1, max_level)
                    except Exception:
                        pass
            except Exception:
                pass
        
        # Start browsing from objects node
        await browse_nodes(objects, 0, 2)
        
        logger.info(f"Total tags discovered on machine {machine_id}: {len(machine_tags)}")
        
        # Store the connection and tags for continuous monitoring
        machine_connections[machine_id] = {
            'client': client,
            'tags': machine_tags,
            'ip': ip_address,
            'connected': True,
            'last_update': datetime.now()
        }
        
        return True
        
    except Exception as e:
        logger.error(f"Failed to connect to machine {machine_id} at {ip_address}: {e}")
        return False

# Helper function to find the lowest available machine ID
def get_next_available_machine_id(machines_data):
    """Find the lowest available machine ID"""
    machines = machines_data.get("machines", [])
    existing_ids = {machine["id"] for machine in machines}
    
    # Find the lowest available ID starting from 1
    next_id = 1
    while next_id in existing_ids:
        next_id += 1
    
    return next_id

# Enhanced render function with customizable floor names
def render_floor_machine_layout_with_customizable_names(machines_data, floors_data, ip_addresses_data, additional_image_data, current_dashboard, active_machine_id=None, app_mode_data=None, lang=DEFAULT_LANGUAGE):
    """Render layout with customizable floor names and save functionality"""
    
    # CRITICAL: Only render on machine dashboard. When the new dashboard is not
    # active the container does not exist, so prevent the update entirely to
    # avoid ReferenceError in Dash.
    if current_dashboard != "new":
        raise PreventUpdate
    
    if not floors_data or not machines_data:
        return html.Div("Loading...")
    
    floors = floors_data.get("floors", [])
    selected_floor_id = floors_data.get("selected_floor", "all")
    machines = machines_data.get("machines", [])
    
    # Create IP options
    ip_options = []
    if ip_addresses_data and "addresses" in ip_addresses_data:
        for item in ip_addresses_data["addresses"]:
            if isinstance(item, dict) and "ip" in item and "label" in item:
                ip_options.append({"label": item["label"], "value": item["ip"]})
    
    if not ip_options:
        ip_options = [{"label": "Default (192.168.0.125)", "value": "192.168.0.125"}]
    
    # Filter machines for selected floor
    if selected_floor_id == "all":
        selected_floor_machines = machines
    else:
        selected_floor_machines = [m for m in machines if m["floor_id"] == selected_floor_id]

    # ------------------------------------------------------------------
    # Calculate aggregated production totals for machines in view
    # ------------------------------------------------------------------
    def _to_float(val):
        try:
            return float(str(val).replace(",", ""))
        except Exception:
            return 0.0

    total_capacity = 0.0
    total_accepts = 0.0
    total_rejects = 0.0
    capacity_values = []
    for _m in selected_floor_machines:
        prod = (_m.get("operational_data") or {}).get("production", {})
        if not isinstance(prod, dict):
            capacity = 0.0
            accepts = 0.0
            rejects = 0.0
        else:
            # Use the formatted values that are displayed on the machine cards
            # but fall back to the raw values when the formatted ones are not
            # present (e.g. in unit tests).
            capacity = _to_float(prod.get("capacity_formatted", prod.get("capacity")))
            accepts = _to_float(prod.get("accepts_formatted", prod.get("accepts")))
            rejects = _to_float(prod.get("rejects_formatted", prod.get("rejects")))
        capacity_values.append(capacity)
        total_capacity += capacity
        total_accepts += accepts
        total_rejects += rejects

    mode = "demo"
    if isinstance(app_mode_data, dict) and "mode" in app_mode_data:
        mode = app_mode_data.get("mode", "demo")

    machine_count = len(selected_floor_machines)

    if mode == "historical" and machine_count > 0:
        # When showing historical data, display the average across the
        # machines currently in view rather than the sum.
        total_capacity /= machine_count
        total_accepts /= machine_count
        total_rejects /= machine_count

    weight_pref = load_weight_preference()
    total_capacity_fmt = f"{total_capacity:,.0f}"
    total_accepts_fmt = f"{total_accepts:,.0f}"
    total_rejects_fmt = f"{total_rejects:,.0f}"

    
    # LEFT SIDEBAR BUTTONS (FIXED) - same as before
    is_all_selected = selected_floor_id == "all"
    
    # Style for "Show All Machines" button
    all_button_style = {
        "backgroundColor": "#007bff" if is_all_selected else "#696969",
        "color": "white" if is_all_selected else "black",
        "border": "2px solid #28a745" if is_all_selected else "1px solid #dee2e6",
        "cursor": "pointer",
        "borderRadius": "0.375rem"
    }
    
    # Create left sidebar buttons in the specified order
    left_sidebar_buttons = []
    
    # 1. CORPORATE LOGO (at the top)
    has_additional_image = additional_image_data and 'image' in additional_image_data
    
    if has_additional_image:
        logo_section = html.Div([
            html.Img(
                src=additional_image_data['image'],
                style={
                    'maxWidth': '100%',
                    'maxHeight': '120px',
                    'objectFit': 'contain',
                    'margin': '0 auto',
                    'display': 'block'
                }
            )
        ], className="text-center mb-3", style={'minHeight': '120px', 'height': 'auto', 'display': 'flex', 'alignItems': 'center', 'justifyContent': 'center'})
    else:
        logo_section = html.Div([
            html.Div(
                "No corporate logo loaded",
                className="text-center text-muted small",
                style={'minHeight': '120px', 'height': 'auto', 'display': 'flex', 'alignItems': 'center', 'justifyContent': 'center'}
            )
        ], className="mb-3")
    
    left_sidebar_buttons.append(logo_section)
    
    # 2. Show All Machines button
    left_sidebar_buttons.append(
        dbc.Button(tr("show_all_machines", lang),
                  id={"type": "floor-tile", "index": "all"},
                  n_clicks=0,
                  style=all_button_style,
                  className="mb-3 w-100 floor-tile-btn",
                  size="lg")
    )
    
    # 3. Add individual floor buttons (with delete and edit buttons)
    for floor in floors:
        floor_id = floor["id"]
        floor_name = floor["name"]
        is_editing = floor.get("editing", False)
        is_selected = floor_id == selected_floor_id and selected_floor_id != "all"
        
        floor_style = {
            "backgroundColor": "#007bff" if is_selected else "#696969",
            "color": "white" if is_selected else "black",
            "border": "2px solid #007bff" if is_selected else "1px solid #dee2e6",
            "cursor": "pointer",
            "borderRadius": "0.375rem"
        }
        
        # Create floor button content with edit functionality
        if is_editing:
            floor_button_content = dbc.InputGroup([
                # Delete button (always visible even when editing)
                dbc.Button(
                    "×",
                    id={"type": "delete-floor-btn", "index": floor_id},
                    color="danger",
                    size="sm",
                    className="delete-floor-btn delete-floor-btn-inline",
                    style={
                        "fontSize": "0.8rem"
                    },
                    title=f"Delete {floor_name}"
                ),
                dbc.Input(
                    id={"type": "floor-name-input", "index": floor_id},
                    value=floor_name,
                    size="sm",
                    style={"fontSize": "0.9rem"}
                ),
                dbc.Button("✓", id={"type": "save-floor-name-btn", "index": floor_id}, 
                          color="success", size="sm", style={"padding": "0.25rem 0.5rem"}),
                dbc.Button("✗", id={"type": "cancel-floor-name-btn", "index": floor_id}, 
                          color="secondary", size="sm", style={"padding": "0.25rem 0.5rem"})
            ])
        else:
            floor_button_content = dbc.Row([
                # Delete button column
                dbc.Col([
                    dbc.Button(
                        "×",
                        id={"type": "delete-floor-btn", "index": floor_id},
                        color="danger",
                        size="md",
                        className="delete-floor-btn",
                        style={
                            "fontSize": "1rem"
                        },
                        title=f"Delete {floor_name}"
                    )
                ], width=1, className="pe-1"),
                
                # Floor button column
                dbc.Col([
                    dbc.Button(floor_name, id={"type": "floor-tile", "index": floor_id}, n_clicks=0,
                              style=floor_style, className="w-100 floor-tile-btn", size="lg")
                ], width=9, className="px-1"),
                
                # Edit button column
                dbc.Col([
                    dbc.Button("✏️", id={"type": "edit-floor-name-btn", "index": floor_id},
                              color="light", size="lg", className="w-100 edit-floor-name-btn")
                ], width=2, className="ps-1")
            ], className="g-0 align-items-center")
        
        left_sidebar_buttons.append(
            html.Div(floor_button_content, className="mb-2")
        )
    
    # 4. Add Floor button
    left_sidebar_buttons.append(
        dbc.Button(tr("add_floor", lang),
                  id="add-floor-btn",
                  color="secondary",
                  className="mb-2 w-100",
                  size="lg")
    )
    
    # 5. Total Machines Online Card
    connected_count = sum(1 for m in machines if m["id"] in machine_connections and machine_connections[m["id"]].get('connected', False))
    total_count = len(machines)

    left_sidebar_buttons.append(
        dbc.Card([
            dbc.CardBody([
                html.Div(tr("total_machines_online", lang),
                        style={"fontSize": "1.2rem", "textAlign": "center"},
                        className="text-muted mb-1"),
                html.Div(f"{connected_count} / {total_count}", 
                        style={
                            "fontSize": "4.8rem", 
                            "fontWeight": "bold", 
                            "lineHeight": "1.2", 
                            "textAlign": "center",
                            "fontFamily": NUMERIC_FONT
                        })

            ], className="p-2")
        ], className="mb-2 machine-card-disconnected")
    )

    # 6. Machine Image
    left_sidebar_buttons.append(
        html.Div([
            html.Img(
                src=app.get_asset_url("EnpresorMachine.png"),
                style={
                    'width': '100%',
                    'maxWidth': '100%',
                    'maxHeight': '700px',
                    'objectFit': 'contain',
                    'margin': '0 auto',
                    'display': 'block'
                }
            )
        ], className="text-center mb-2")
    )

    
    
    
    # Add save status to sidebar
    left_sidebar_buttons.append(
        html.Div(id="save-status", className="text-success small text-center mt-3")
    )
    
    # RIGHT SIDE CONTENT (DYNAMIC) - UPDATED to use new card function
    right_content = []
    
    # Add header card showing current selection
    if selected_floor_id == "all":
        header_text = tr("all_machines_label", lang)
    else:
        # Find the floor name
        floor_name = f"Floor {selected_floor_id}"  # Default
        if floors_data and floors_data.get("floors"):
            for floor in floors_data["floors"]:
                if floor["id"] == selected_floor_id:
                    floor_name = floor["name"]
                    break
        header_text = floor_name

    # Add the header card
    right_content.append(
        dbc.Card(
            dbc.CardBody(
                html.Div(
                    header_text,
                    className="text-center mb-0 floor-header-text",
                ),
                className="p-2 d-flex align-items-center justify-content-center",
                style={"height": HEADER_CARD_HEIGHT},
            ),
            className="mb-1 machine-card-disconnected",
        )
    )
    
    # Show machines based on selection
    if selected_floor_id == "all":
        # Show all machines
        if machines:
            right_content.append(
                dbc.Row([
                    dbc.Col([
                        create_enhanced_machine_card_with_selection(
                            machine, ip_options, floors_data,
                            is_all_view=True,
                            is_active=(machine['id'] == active_machine_id),
                            lang=lang
                        )

                    ], xs=6, md=4)
                    for machine in selected_floor_machines
                ])

            )
            right_content.append(
                dbc.Card(
                    dbc.CardBody(
                        html.Div(
                            [

                            html.Span(
                                tr("total_production_label", lang),
                                className="fw-bold",
                                style={"fontSize": "1.2rem"},
                            ),
                            html.Span(
                                f"{total_capacity_fmt} {capacity_unit_label(weight_pref)}",
                                style={"fontFamily": NUMERIC_FONT, "fontSize": "2.5rem"},
                            ),
                            html.Span(
                                tr("accepts_label", lang),
                                className="fw-bold ms-3",
                                style={"fontSize": "1.2rem"},
                            ),
                            html.Span(
                                f"{total_accepts_fmt} {capacity_unit_label(weight_pref, False)}",
                                style={"fontFamily": NUMERIC_FONT, "fontSize": "2.5rem"},
                            ),
                            html.Span(
                                tr("rejects_label", lang),
                                className="fw-bold ms-3",
                                style={"fontSize": "1.2rem"},
                            ),
                            html.Span(
                                f"{total_rejects_fmt} {capacity_unit_label(weight_pref, False)}",
                                style={"fontFamily": NUMERIC_FONT, "fontSize": "2.5rem"},
                            ),
                            ],
                            className="d-flex justify-content-around",

                        )
                    ),
                    className="mt-2 bg-primary text-white",
                )
            )
        else:
            right_content.append(html.Div("No machines added yet", className="text-center text-muted py-4"))
    else:
        # Show machines for selected floor
        if selected_floor_machines:
            right_content.append(
                dbc.Row([
                    dbc.Col([
                        create_enhanced_machine_card_with_selection(
                            machine, ip_options, floors_data,
                            is_active=(machine['id'] == active_machine_id),
                            lang=lang
                        )

                    ], xs=6, md=4)
                    for machine in selected_floor_machines
                ])

            )
            right_content.append(
                dbc.Card(
                    dbc.CardBody(
                        html.Div(
                            [

                                html.Span(
                                    tr("total_production_label", lang),
                                    className="fw-bold",
                                    style={"fontSize": "1.2rem"},
                                ),
                                html.Span(
                                    f"{total_capacity_fmt} {capacity_unit_label(weight_pref)}",
                                    style={"fontFamily": NUMERIC_FONT, "fontSize": "2.5rem"},
                                ),
                                html.Span(
                                    tr("accepts_label", lang),
                                    className="fw-bold ms-3",
                                    style={"fontSize": "1.2rem"},
                                ),
                                html.Span(
                                    f"{total_accepts_fmt} {capacity_unit_label(weight_pref, False)}",
                                    style={"fontFamily": NUMERIC_FONT, "fontSize": "2.5rem"},
                                ),
                                html.Span(
                                    tr("rejects_label", lang),
                                    className="fw-bold ms-3",
                                    style={"fontSize": "1.2rem"},
                                ),
                                html.Span(
                                    f"{total_rejects_fmt} {capacity_unit_label(weight_pref, False)}",
                                    style={"fontFamily": NUMERIC_FONT, "fontSize": "2.5rem"},
                                ),
                            ],
                            className="d-flex justify-content-around",

                        )
                    ),
                    className="mt-2 bg-primary text-white",
                )
            )
            right_content.append(
                dbc.Button(tr("add_machine", lang), id="add-machine-btn", color="success", size="sm", className="mt-2")
            )
        elif selected_floor_id != "all":
            # Selected floor but no machines
            right_content.append(
                html.Div("No machines on this floor", className="text-center text-muted py-4")
            )
            right_content.append(
                dbc.Card(
                    dbc.CardBody(
                        html.Div(
                            [

                                html.Span(
                                    tr("total_production_label", lang),
                                    className="fw-bold",
                                    style={"fontSize": "1.2rem"},
                                ),
                                html.Span(
                                    f"{total_capacity_fmt} {capacity_unit_label(weight_pref)}",
                                    style={"fontFamily": NUMERIC_FONT, "fontSize": "2.5rem"},
                                ),
                                html.Span(
                                    tr("accepts_label", lang),
                                    className="fw-bold ms-3",
                                    style={"fontSize": "1.2rem"},
                                ),
                                html.Span(
                                    f"{total_accepts_fmt} {capacity_unit_label(weight_pref, False)}",
                                    style={"fontFamily": NUMERIC_FONT, "fontSize": "2.5rem"},
                                ),
                                html.Span(
                                    tr("rejects_label", lang),
                                    className="fw-bold ms-3",
                                    style={"fontSize": "1.2rem"},
                                ),
                                html.Span(
                                    f"{total_rejects_fmt} {capacity_unit_label(weight_pref, False)}",
                                    style={"fontFamily": NUMERIC_FONT, "fontSize": "2.5rem"},
                                ),
                            ],
                            className="d-flex justify-content-around",

                        )
                    ),
                    className="mt-2 bg-primary text-white",
                )
            )
            right_content.append(
                dbc.Button(tr("add_machine", lang), id="add-machine-btn", color="success", size="sm", className="mt-1")
            )
    
    # MAIN LAYOUT: Fixed left sidebar + dynamic right content
    return dbc.Row([
        # LEFT SIDEBAR (FIXED)
        dbc.Col([
            html.Div(left_sidebar_buttons)
        ], width=3, style={"alignSelf": "flex-start"}),
        
        # RIGHT CONTENT (DYNAMIC)
        dbc.Col([
            html.Div(right_content)
        ], width=9)
    ])


# Start auto-reconnection thread when app starts
def start_auto_reconnection():
    """Start the auto-reconnection thread"""
    if not hasattr(app_state, 'reconnection_thread') or not app_state.reconnection_thread.is_alive():
        app_state.reconnection_thread = Thread(target=auto_reconnection_thread)
        app_state.reconnection_thread.daemon = True
        app_state.reconnection_thread.start()
        logger.info("Started auto-reconnection thread")






# Replace create_enhanced_machine_card_main_pattern entirely with the new function


def create_enhanced_machine_card_with_selection(machine, ip_options, floors_data=None, is_all_view=False, is_active=False, lang=DEFAULT_LANGUAGE):
    """Create machine card with selection capability and new layout"""
    machine_id = machine['id']

    demo_mode = machine.get("demo_mode", False)
    
    # FIXED: Check connection status - be more inclusive of connected states
    machine_status = machine.get('status', 'Unknown')
    is_actually_connected = (
        machine_id in machine_connections
        and machine_connections[machine_id].get('connected', False)
        and machine_status not in ['Connection Lost', 'Connection Error', 'Offline', 'Unknown', 'Disconnected']
    ) or demo_mode
    
    # DEBUG: Add logging to see what's happening
    logger.debug(f"Machine {machine_id}: status='{machine_status}', in_connections={machine_id in machine_connections}, is_connected={is_actually_connected}")
    
    # Card styling based on connection status AND selection status - Use CSS classes with !important
    if is_active:
        # Active machine gets a special highlighted style (blue border to show it's selected)
        if is_actually_connected:
            card_class = "mb-2 machine-card-active-connected"
        else:
            card_class = "mb-2 machine-card-active-disconnected"
    elif is_actually_connected:
        # Connected but not active - green background
        card_class = "mb-2 machine-card-connected"
    else:
        # Disconnected - light grey background
        card_class = "mb-2 machine-card-disconnected"

    # Base style for positioning
    card_style = {
        "position": "relative",
        "cursor": "pointer",
        "transition": "all 0.2s ease-in-out",
        "flexWrap": "wrap"
    }
    
    # Get operational data ONLY if actually connected
    operational_data = machine.get("operational_data") if is_actually_connected else None
    
    # CREATE A CLICKABLE OVERLAY DIV
    clickable_overlay = html.Div(
        "",  # Empty content
        id={"type": "machine-card-click", "index": machine_id},
        n_clicks=0,
        style={
            "position": "absolute",
            "top": "0",
            "left": "0",
            "right": "0",
            "bottom": "0",
            "zIndex": "1",
            "cursor": "pointer",
            "backgroundColor": "transparent"
        },
        title=f"Click to select Machine {machine_id}"
    )

    # Get data for display
    if is_actually_connected and operational_data:
        # Extract operational data
        preset_info = operational_data.get('preset', {})
        preset_num = preset_info.get('number') if isinstance(preset_info, dict) else operational_data.get('preset_number')
        preset_name = preset_info.get('name') if isinstance(preset_info, dict) else operational_data.get('preset_name')
        
        if preset_num is not None and preset_name:
            preset_display = f"{preset_num} {preset_name}"
        elif preset_num is not None:
            preset_display = str(preset_num)
        else:
            preset_display = "N/A"
        
        # Get status info
        status_info = operational_data.get('status', {})
        machine_status_display = status_info.get('text') if isinstance(status_info, dict) else operational_data.get('status_text', 'Unknown')
        
        # Get feeder info
        feeder_info = operational_data.get('feeder', {})
        feeder_display = feeder_info.get('text') if isinstance(feeder_info, dict) else operational_data.get('feeder_status', 'Unknown')
        if feeder_display in ['Running', 'Stopped']:
            feeder_display_translated = tr('running_state', lang) if feeder_display == 'Running' else tr('stopped_state', lang)
        else:
            feeder_display_translated = feeder_display
        
        # Get production info
        production_info = operational_data.get('production', {})
        if isinstance(production_info, dict):
            capacity = production_info.get('capacity_formatted', '0')
            accepts = production_info.get('accepts_formatted', '0')
            rejects = production_info.get('rejects_formatted', '0')
            diagnostic = production_info.get('diagnostic_counter', '0')
            capacity_count = production_info.get('capacity_count')
            accepts_count = production_info.get('accepts_count')
            reject_count = production_info.get('reject_count')
        else:
            capacity = operational_data.get('capacity', '0')
            accepts = operational_data.get('accepts', '0')
            rejects = operational_data.get('rejects', '0')
            diagnostic = operational_data.get('diagnostic_counter', '0')
            capacity_count = accepts_count = reject_count = None
            
        # Connection status for display
        connection_status_display = "Demo" if demo_mode else "Connected"

        pref = load_weight_preference()
        if capacity_count is not None:
            capacity = f"{capacity_count:,.0f} pcs / {capacity} {capacity_unit_label(pref)}"
        else:
            capacity = f"{capacity} {capacity_unit_label(pref)}"

        if accepts_count is not None:
            accepts = f"{accepts_count:,.0f} pcs / {accepts} {capacity_unit_label(pref, False)} "
        else:
            accepts = f"{accepts} {capacity_unit_label(pref, False)} "

        if reject_count is not None:
            rejects = f"{reject_count:,.0f} pcs / {rejects} {capacity_unit_label(pref, False)} "
        else:
            rejects = f"{rejects} {capacity_unit_label(pref, False)} "
        
    else:
        # Not connected - use default values
        preset_display = "N/A"
        machine_status_display = "Unknown"
        feeder_display = "Unknown"
        feeder_display_translated = feeder_display
        capacity = "0"
        accepts = "0"
        rejects = "0"
        diagnostic = "0"
        connection_status_display = "Not Connected"

    # Check for feeder running status and create triangle indicator
    triangle_indicator = None
    if is_actually_connected and operational_data:
        if feeder_display == "Running":
            triangle_indicator = html.Div([
                html.Div(
                    "",  # Empty div styled as triangle
                    style={
                        "width": "0",
                        "height": "0",
                        "borderLeft": "15px solid transparent",
                        "borderRight": "15px solid transparent", 
                        "borderTop": "20px solid #15FF00",  # Green triangle
                        "margin": "5px auto 0 auto"
                    }
                )
            ], className="text-center")

    return dbc.Card([
        # CLICKABLE OVERLAY
        clickable_overlay,
        
        dbc.CardBody([
            # Header row with machine title and delete button
            dbc.Row([
                dbc.Col([
                    html.H6(f"{tr('machine_label', lang)} {machine_id}", className="text-center mb-2")
                ], width=10),
                dbc.Col([
                    dbc.Button(
                        "×",
                        id={"type": "delete-machine-btn", "index": machine_id},
                        color="danger",
                        size="sm",
                        className="p-1",
                        style={
                            "fontSize": "0.8rem",
                            "width": "25px",
                            "height": "25px",
                            "borderRadius": "50%",
                            "lineHeight": "1",
                            "position": "relative",
                            "zIndex": "2"
                        },
                        title=f"Delete Machine {machine_id}"
                    )
                ], width=2, className="text-end")
            ], className="mb-0"),
            
            # Two-column layout (top section)
            dbc.Row([
                # Left column - Machine selection and basic info
                dbc.Col([
                    # Machine Selection Dropdown
                    html.Div([
                        html.Small(tr("select_machine_label", lang), className="mb-1 d-block"),
                        dcc.Dropdown(
                            id={"type": "machine-ip-dropdown", "index": machine_id},
                            options=ip_options,
                            value=machine.get('selected_ip', ip_options[0]['value'] if ip_options else None),
                            placeholder="Select Machine",
                            clearable=False,
                            className="machine-card-dropdown",
                            style={
                                "color": "black",
                                "position": "relative",
                                "zIndex": "2",
                                "width": "100%"
                            }
                        ),
                    ], className="mb-0"),
                    
                    # Connection Status with color
                    html.Div([
                        html.Small(
                            f"({connection_status_display})", 
                            className="d-block mb-1",
                            style={
                                "color": "#007bff" if is_actually_connected else "#dc3545",  # Blue if connected, Red if not
                                "fontSize": "1.2rem",
                                "fontWeight": "bold"
                            }
                        )
                    ]),
                    
                    # Model
                    html.Div([
                        html.Small(tr("model_label", lang), className="fw-bold", style={"fontSize": "1.2rem"}),
                        html.Small(machine.get('model', 'N/A'), style={"fontSize": "1.2rem"})
                    ], className="mb-1"),
                    
                    # Serial
                    html.Div([
                        html.Small(tr("serial_number_label", lang), className="fw-bold", style={"fontSize": "1.2rem"}),
                        html.Small(machine.get('serial', 'N/A'), style={"fontSize": "1.2rem"})
                    ], className="mb-0"),
                    
                ], md=6, sm=12),
                
                # Right column - Preset, Status, Feeder
                dbc.Col([
                    # Preset
                    html.Div([
                        html.Small(tr("preset_label", lang).upper(), className="fw-bold d-block", style={"fontSize": "1.2rem"}),
                        html.Small(preset_display, style={"fontSize": "1.5rem", "color": "#1100FF"})
                    ], className="mb-0"),
                    
                    # Machine Status with color coding
                    html.Div([
                        html.Small(tr("machine_status_label", lang), className="fw-bold d-block", style={"fontSize": "1.2rem"}),
                        html.Small(
                            tr(
                                'good_status' if machine_status_display == 'GOOD' else
                                'warning_status' if machine_status_display == 'WARNING' else
                                'fault_status' if machine_status_display == 'FAULT' else machine_status_display,
                                lang
                            ) if machine_status_display in ['GOOD','WARNING','FAULT'] else machine_status_display,
                            style={
                                "fontSize": "1.5rem",
                                "fontWeight": "bold",
                                "color": (
                                    "#15FF00" if machine_status_display == "GOOD" else  # Dark Green
                                    "#ffc107" if machine_status_display == "WARNING" else  # Orange
                                    "#dc3545" if machine_status_display == "FAULT" else  # Red
                                    "#6c757d"  # Dark Grey for Unknown/other
                                )
                            }
                        )
                    ], className="mb-0"),
                    
                    # Feeder with color coding and blinking indicator
                    html.Div([
                        html.Small(tr("feeder_label", lang), className="fw-bold d-block", style={"fontSize": "1.2rem"}),
                        html.Div([
                            html.Small(
                                feeder_display_translated,
                                style={
                                    "fontSize": "1.5rem",
                                    "fontWeight": "bold",
                                    "color": (
                                        "#15FF00" if feeder_display == "Running" else  # Dark Green
                                        "#6c757d"  # Dark Grey for Stopped/other
                                    )
                                }
                            ),
                            # Blinking neon green indicator when running
                            html.Span(
                                "●", 
                                style={
                                    "fontSize": "25px",
                                    "color": "#00ff00",  # Neon green
                                    "marginLeft": "8px",
                                    "animation": "blink 1s infinite"
                                }
                            ) if feeder_display == "Running" else html.Span()
                        ], style={"display": "flex", "alignItems": "center"})
                    ], className="mb-0"),
                    
                ], md=6, sm=12)
            ], className="mb-0"),
            
            # Production Data Section (center)
            html.Div([


                #html.Div("Production Data:", className="text-center fw-bold mb-0", style={"fontSize": "1.2rem"}),
                html.Div(
                    capacity,
                    className="text-center production-data",
                    style={"fontSize": "2.6rem", "fontWeight": "bold","fontFamily": NUMERIC_FONT}
                )
            ], className="mb-0"),

            
            # Bottom section - Accepts, Rejects, Diag Count
            dbc.Row([
                # Accepts (left)
                dbc.Col([

                    html.Div(tr("accepts_label", lang), className="fw-bold text-center", style={"fontSize": "1.2rem"}),
                    html.Div(accepts, className="text-center", style={"fontSize": "1.9rem", "fontWeight": "bold","fontFamily": NUMERIC_FONT})

                ], md=6, sm=12),
                
                # Rejects and Diag Count (right)
                dbc.Col([

                    html.Div(tr("rejects_label", lang), className="fw-bold text-center", style={"fontSize": "1.2rem"}),
                    html.Div(rejects, className="text-center", style={"fontSize": "1.9rem", "fontWeight": "bold","fontFamily": NUMERIC_FONT}),
                    #html.Div("Diag Count:", className="fw-bold text-center mt-0", style={"fontSize": "0.65rem"}),

                    #html.Div(diagnostic, className="text-center", style={"fontSize": "0.8rem"})
                ], md=6, sm=12)
            ], className="mb-0"),


            
            # Add triangle indicator at the bottom if feeder is running
            triangle_indicator if triangle_indicator else html.Div()
        ], style={"position": "relative"})
    ],
    className=card_class,
    style=card_style
)



# Callback to handle floor deletion with auto-save



def get_machine_operational_data(machine_id):
    """Get operational data for a specific machine with enhanced real-time capability"""
    if machine_id not in machine_connections or not machine_connections[machine_id]['connected']:
        logger.info(f"DEBUG: Machine {machine_id} not connected or not in connections")
        return None
    
    connection_info = machine_connections[machine_id]
    tags = connection_info['tags']
    
    # Add debugging for localhost
    logger.info(f"DEBUG: Getting operational data for machine {machine_id}")
    logger.info(f"DEBUG: Available tags: {len(tags)}")
    
    # Tag definitions (same as section 2)
    PRESET_NUMBER_TAG = "Status.Info.PresetNumber"
    PRESET_NAME_TAG = "Status.Info.PresetName"
    GLOBAL_FAULT_TAG = "Status.Faults.GlobalFault"
    GLOBAL_WARNING_TAG = "Status.Faults.GlobalWarning"
    FEEDER_TAG_PREFIX = "Status.Feeders."
    FEEDER_TAG_SUFFIX = "IsRunning"
    MODEL_TAG = "Status.Info.Type"
    
    # Production tags
    CAPACITY_TAG = "Status.ColorSort.Sort1.Throughput.KgPerHour.Current"
    REJECTS_TAG = "Status.ColorSort.Sort1.Total.Percentage.Current"
    OPM_TAG = "Status.ColorSort.Sort1.Throughput.ObjectPerMin.Current"
    COUNTER_TAG = "Status.ColorSort.Sort1.DefectCount{}.Rate.Current"
    
    # NEW: Diagnostic counter tag
    DIAGNOSTIC_COUNTER_TAG = "Diagnostic.Counter"
    
    # Get preset information with current values
    preset_number = None
    preset_name = None
    
    if PRESET_NUMBER_TAG in tags:
        raw_value = tags[PRESET_NUMBER_TAG]["data"].latest_value
        if raw_value is not None:
            preset_number = raw_value
            logger.info(f"DEBUG: Preset number: {preset_number}")
            
    if PRESET_NAME_TAG in tags:
        raw_value = tags[PRESET_NAME_TAG]["data"].latest_value
        if raw_value is not None:
            preset_name = raw_value
            logger.info(f"DEBUG: Preset name: {preset_name}")
    
    # Get current status information
    has_fault = False
    has_warning = False
    
    if GLOBAL_FAULT_TAG in tags:
        raw_value = tags[GLOBAL_FAULT_TAG]["data"].latest_value
        has_fault = bool(raw_value) if raw_value is not None else False
        logger.info(f"DEBUG: Has fault: {has_fault}")
        
    if GLOBAL_WARNING_TAG in tags:
        raw_value = tags[GLOBAL_WARNING_TAG]["data"].latest_value
        has_warning = bool(raw_value) if raw_value is not None else False
        logger.info(f"DEBUG: Has warning: {has_warning}")
    
    # Determine status
    if has_fault:
        status_text = "FAULT"
    elif has_warning:
        status_text = "WARNING"
    else:
        status_text = "GOOD"
    
    logger.info(f"DEBUG: Status: {status_text}")
    
    # Get feeder status (check model type for number of feeders)
    model_type = None
    if MODEL_TAG in tags:
        model_type = tags[MODEL_TAG]["data"].latest_value
        logger.info(f"DEBUG: Model type: {model_type}")
    
    show_all_feeders = True if model_type != "RGB400" else False
    max_feeder = 4 if show_all_feeders else 2
    
    feeder_running = False
    for feeder_num in range(1, max_feeder + 1):
        tag_name = f"{FEEDER_TAG_PREFIX}{feeder_num}{FEEDER_TAG_SUFFIX}"
        if tag_name in tags:
            raw_value = tags[tag_name]["data"].latest_value
            if bool(raw_value) if raw_value is not None else False:
                feeder_running = True
                break
    
    feeder_text = "Running" if feeder_running else "Stopped"
    logger.info(f"DEBUG: Feeder status: {feeder_text}")
    
    # Get current production data
    total_capacity = 0
    reject_percentage = 0
    
    if CAPACITY_TAG in tags:
        capacity_value = tags[CAPACITY_TAG]["data"].latest_value
        if capacity_value is not None:
            pref = load_weight_preference()
            total_capacity = convert_capacity_from_kg(capacity_value, pref)
            logger.info(f"DEBUG: Capacity: {total_capacity}")
    
    reject_count = 0
    for i in range(1, 13):
        tname = COUNTER_TAG.format(i)
        if tname in tags:
            val = tags[tname]["data"].latest_value
            if val is not None:
                reject_count += val

    opm = 0
    if OPM_TAG in tags:
        opm_val = tags[OPM_TAG]["data"].latest_value
        if opm_val is not None:
            opm = opm_val
    
    # Get current diagnostic counter
    diagnostic_counter = 0
    if DIAGNOSTIC_COUNTER_TAG in tags:
        diagnostic_value = tags[DIAGNOSTIC_COUNTER_TAG]["data"].latest_value
        if diagnostic_value is not None:
            diagnostic_counter = diagnostic_value
            logger.info(f"DEBUG: Diagnostic counter: {diagnostic_counter}")
    
    # Calculate production values
    reject_pct = (reject_count / opm) if opm else 0
    rejects = total_capacity * reject_pct
    reject_percentage = reject_pct * 100
    accepts = total_capacity - rejects
    if accepts < 0:
        accepts = 0
    
    # Calculate percentages
    total = accepts + rejects
    accepts_percent = (accepts / total * 100) if total > 0 else 0
    rejects_percent = (rejects / total * 100) if total > 0 else 0
    
    # Format values with current timestamp influence
    capacity_formatted = f"{total_capacity:,.0f}"
    accepts_formatted = f"{accepts:,.0f}"
    rejects_formatted = f"{rejects:,.0f}"
    accepts_percent_formatted = f"{accepts_percent:.1f}"
    rejects_percent_formatted = f"{rejects_percent:.1f}"
    diagnostic_counter_formatted = f"{diagnostic_counter:,.0f}"
    
    operational_data = {
        'preset': {
            'number': preset_number,
            'name': preset_name
        },
        'status': {
            'text': status_text
        },
        'feeder': {
            'text': feeder_text
        },
        'production': {
            'capacity_formatted': capacity_formatted,
            'accepts_formatted': accepts_formatted,
            'rejects_formatted': rejects_formatted,
            'accepts_percent': accepts_percent_formatted,
            'rejects_percent': rejects_percent_formatted,
            'diagnostic_counter': diagnostic_counter_formatted
        }
    }
    
    logger.info(f"DEBUG: Returning operational data: {operational_data}")
    return operational_data

# Enhanced callback for floor name editing

# Enhanced callback for adding floors with auto-save




# Add this callback for manual save button (optional)

# Enhanced callback for adding machines with auto-save






# Callback to handle floor selection



def handle_floor_selection_simple(n1, n2, n3, n4, n5, floors_data):
    """Handle floor tile selection using simple server callback"""
    ctx = callback_context
    if not ctx.triggered:
        return dash.no_update
    
    # Get which floor was clicked
    triggered_id = ctx.triggered[0]["prop_id"]
    
    # Extract floor number from ID like "floor-tile-1.n_clicks"
    if "floor-tile-" in triggered_id:
        floor_id = int(triggered_id.split("floor-tile-")[1].split(".")[0])
        floors_data["selected_floor"] = floor_id
        return floors_data
    
    return dash.no_update


# Enhanced callback for machine IP selection with auto-save
    



# ######### UPDATE COUNTS SECTION ##############
# Callback to populate the Update Counts modal
# First, add the new tags to the KNOWN_TAGS dictionary at the top of your file:

KNOWN_TAGS = {
    # ... existing tags ...
    
    # Test weight settings tags - ADD THESE
    "Settings.ColorSort.TestWeightValue": "ns=2;s=Settings.ColorSort.TestWeightValue",
    "Settings.ColorSort.TestWeightCount": "ns=2;s=Settings.ColorSort.TestWeightCount",
    
    # ... rest of existing tags ...
}

# Updated callback for section-1-1b with OPC UA tag reading and writing
# Option 1: Add a "Refresh from OPC" button and modify the callback logic


# Callback to handle the pause/resume button





# Add a new callback to handle saving to OPC UA tags


# Update the save_user_inputs callback to mark when changes are made in live mode

# First, let's modify the section_1_2 callback to use the counter data




def startup_auto_connect_machines():
    """Automatically connect to all machines on startup"""
    try:
        # Load saved machines data
        floors_data, machines_data = load_floor_machine_data()
        
        if not machines_data or not machines_data.get("machines"):
            logger.info("No machines found for auto-connection")
            return
        
        machines = machines_data.get("machines", [])
        connected_count = 0
        
        logger.info(f"Attempting to auto-connect to {len(machines)} machines on startup...")
        
        for machine in machines:
            machine_id = machine.get("id")
            machine_ip = machine.get("selected_ip") or machine.get("ip")
            
            if not machine_ip:
                logger.info(f"Skipping machine {machine_id} - no IP address configured")
                continue
            
            if machine_id in machine_connections:
                logger.info(f"Machine {machine_id} already connected, skipping")
                continue
            
            try:
                logger.info(f"Auto-connecting to machine {machine_id} at {machine_ip}...")
                
                # Create a new event loop for this thread
                loop = asyncio.new_event_loop()
                asyncio.set_event_loop(loop)
                
                try:
                    # Use the existing connect function with proper async handling
                    connection_success = loop.run_until_complete(
                        connect_and_monitor_machine(machine_ip, machine_id, "Satake.EvoRGB.1")
                    )
                    
                    if connection_success:
                        logger.info(f"✓ Successfully auto-connected to machine {machine_id}")
                        connected_count += 1
                    else:
                        logger.warning(f"✗ Failed to auto-connect to machine {machine_id} - connection returned False")
                        
                except Exception as conn_error:
                    logger.warning(f"✗ Failed to auto-connect to machine {machine_id}: {conn_error}")
                finally:
                    loop.close()
                    
            except Exception as e:
                logger.error(f"Error in connection setup for machine {machine_id}: {e}")
        
        logger.info(f"Startup auto-connection complete: {connected_count}/{len(machines)} machines connected")
        
        # Start the main update thread if any machines connected
        try:
            floors_data, machines_data = load_floor_machine_data()
            if machines_data:
                app_state.machines_data_cache = machines_data
                logger.info(f"Populated machines cache with {len(machines_data.get('machines', []))} machines for auto-reconnection")
        except Exception as e:
            logger.error(f"Error populating machines cache: {e}")

        # Start the main update thread if any machines connected
        if connected_count > 0:
            if app_state.update_thread is None or not app_state.update_thread.is_alive():
                app_state.thread_stop_flag = False
                app_state.update_thread = Thread(target=opc_update_thread)
                app_state.update_thread.daemon = True
                app_state.update_thread.start()
                logger.info("Started OPC update thread for auto-connected machines")
        else:
            logger.info("No machines connected - auto-reconnection thread will handle retry attempts")
            
    except Exception as e:
        logger.error(f"Error in startup auto-connection: {e}")

def delayed_startup_connect():
    """Run startup auto-connection after a delay to avoid blocking app startup"""
    import time
    time.sleep(3)  # Wait 3 seconds for app to fully start
    startup_auto_connect_machines()


def create_matched_height_gauges(app_state_data, app_mode, mode, show_all_gauges=True):
    """Create vertical speed gauges matched to status box height with labels below"""
    import plotly.graph_objects as go
    
    # Define colors for running/stopped status
    green_color = "#28a745"  # Green
    gray_color = "#6c757d"   # Gray
    border_color = "#343a40"  # Dark color for borders
    
    # Determine number of feeders to show based on show_all_gauges parameter
    num_feeders = 4 if show_all_gauges else 2
    
    # Initialize arrays for gauge data
    x_positions = list(range(1, num_feeders + 1))  # Positions for the gauges
    values = []                  # Feed rate values
    colors = []                  # Colors based on running status
    
    # Process data for each feeder (only up to num_feeders)
    for i in range(1, num_feeders + 1):
        # Default values
        is_running = False
        feed_rate = 0
        
        # For demo mode
        if mode == "demo":
            is_running = True
            feed_rate = 90
        # For disconnected mode
        elif not app_state_data.get("connected", False):
            is_running = False
            feed_rate = 0
        # For live mode - FIXED to use proper app_state reference
        else:
            # Get running status
            running_tag = f"Status.Feeders.{i}IsRunning"
            if running_tag in app_state.tags:
                is_running = bool(app_state.tags[running_tag]["data"].latest_value)
            else:
                logger.debug(f"  - {running_tag} not found in app_state.tags")
                
            # Get feed rate
            rate_tag = f"Status.Feeders.{i}Rate"
            if rate_tag in app_state.tags:
                try:
                    raw_value = app_state.tags[rate_tag]["data"].latest_value
                    
                    if raw_value is None:
                        feed_rate = 0
                    elif isinstance(raw_value, (int, float)):
                        feed_rate = raw_value
                    elif isinstance(raw_value, str):
                        feed_rate = float(raw_value)
                    else:
                        feed_rate = 0
                        
                except Exception as e:
                    feed_rate = 0
            else:
                logger.debug(f"  - {rate_tag} not found in app_state.tags")
        
        # Store the feed rate and color
        values.append(feed_rate)
        colors.append(green_color if is_running else gray_color)
    
    # Create figure
    fig = go.Figure()

    # Add background containers with prominent borders
    fig.add_trace(go.Bar(
        x=x_positions,
        y=[100] * num_feeders,  # Full height for all feeders
        width=0.9,  # Width of bars
        marker=dict(
            color="rgba(248, 249, 250, 0.5)",  # Very light gray with transparency
            line=dict(color=border_color, width=2)  # Prominent border
        ),
        showlegend=False,
        hoverinfo='none'
    ))
    
    # Add labels below each gauge with dynamic font color for dark mode
    for i in range(num_feeders):
        # Get the x position for this gauge
        x_pos = x_positions[i]
        
        # Add label below each gauge with class for dark mode styling
        fig.add_annotation(
            x=x_pos,
            y=-15,  # Position below the gauge
            text=f"{tr(f'feeder_{i+1}', lang)} Rate",
            showarrow=False,
            font=dict(size=11, color="black"),  # Default color for light mode
            align="center",
            xanchor="center",
            yanchor="top"
        )

    # Add value bars
    fig.add_trace(go.Bar(
        x=x_positions,
        y=values,
        width=0.87,  # Slightly narrower to show background border
        marker=dict(color=colors),
        text=[f"{v}%" for v in values],
        textposition='inside',
        textfont=dict(color='white', size=11),  # Smaller font for compact layout
        hoverinfo='text',
        hovertext=[f"{tr(f'feeder_{i}', lang)}: {values[i-1]}%" for i in range(1, num_feeders + 1)],
        showlegend=False
    ))
    
    # Adjust the x-axis range based on number of feeders
    x_range = [0.45, num_feeders + 0.55] if num_feeders == 2 else [0.45, 4.5]
    
    # Update layout
    fig.update_layout(
        barmode='overlay',  # Overlay the background and value bars
        xaxis=dict(
            showticklabels=False,
            showgrid=False,
            zeroline=True,
            range=x_range  # Dynamic range based on number of feeders
        ),
        yaxis=dict(
            range=[-30, 110],  # Adjusted range to accommodate labels below
            showticklabels=False,  # Hide the y-axis tick labels
            showgrid=False,  # Hide the grid
            zeroline=True   # Show the zero line
        ),
        margin=dict(l=0, r=0, t=0, b=30),  # Increased bottom margin for labels
        height=95,  # Increased height to accommodate labels
        paper_bgcolor='rgba(0, 0, 0, 0)',
        plot_bgcolor='rgba(0, 0, 0, 0)',
        showlegend=False  # Explicitly hide legend
    )
    
    return fig


def create_feeder_rate_boxes(app_state_data, app_mode, mode, show_all_gauges=True):
    """Return a row of boxes showing feeder rates with running state colors."""
    num_feeders = 4 if show_all_gauges else 2

    boxes = []
    for i in range(1, num_feeders + 1):
        is_running = False
        feed_rate = 0

        if mode == "demo":
            is_running = True
            feed_rate = 90
        elif not app_state_data.get("connected", False):
            is_running = False
            feed_rate = 0
        else:
            running_tag = f"Status.Feeders.{i}IsRunning"
            if running_tag in app_state.tags:
                is_running = bool(app_state.tags[running_tag]["data"].latest_value)

            rate_tag = f"Status.Feeders.{i}Rate"
            if rate_tag in app_state.tags:
                try:
                    raw_value = app_state.tags[rate_tag]["data"].latest_value
                    if raw_value is None:
                        feed_rate = 0
                    elif isinstance(raw_value, (int, float)):
                        feed_rate = raw_value
                    elif isinstance(raw_value, str):
                        feed_rate = float(raw_value)
                except Exception:
                    feed_rate = 0

        bg_color = "#28a745" if is_running else "#6c757d"
        box = html.Div(
            f"Feeder {i}: {feed_rate}%",
            style={
                "backgroundColor": bg_color,
                "color": "white",
                "padding": "0.25rem 0.5rem",
                "borderRadius": "0.25rem",
                "fontSize": "1.3rem",
            },
        )
        boxes.append(box)

    # Allow wrapping so that the boxes don't overflow on narrow screens
    return html.Div(boxes, className="d-flex flex-wrap gap-2")











######BAR CHART###############
import math

# Initialize counter history with zeros so the dashboard starts from a
# predictable baseline instead of random demo data
previous_counter_values = [0] * 12

# Global variables for threshold settings



# Update the section 5-2 callback to include the threshold settings button and modal


############################### Sensitivity Trend Graph########################


# Callback for section 7-2



# Function to create display settings form
def create_display_settings_form(lang=_initial_lang):
    """Create a form for display settings"""
    if lang is None:
        lang = load_language_preference()
    global display_settings
    
    form_items = []
    
    # Define color dictionary (same as used in the graph)
    counter_colors = {
        1: "green",       # Blue
        2: "lightgreen",      # Green
        3: "orange",     # Orange
        4: "blue",      # Black
        5: "#f9d70b",    # Yellow
        6: "magenta",    # Magenta
        7: "cyan",       # Cyan
        8: "red",        # Red
        9: "purple",
        10: "brown",
        11: "gray",
        12: "lightblue"
    }
    
    # Create a styled switch for each counter
    for i in range(1, 13):
        # Get the color for this counter
        color = counter_colors.get(i, "black")
        
        form_items.append(
            dbc.Row([
                # Counter label with matching color
                dbc.Col(
                    html.Div(
                        f"{tr('sensitivity_label', lang)} {i}:",
                        className="fw-bold",
                        style={"color": color}
                    ),
                    width=4
                ),
                # Use a switch instead of a checkbox for better visibility
                dbc.Col(
                    dbc.Switch(
                        id={"type": "display-enabled", "index": i},
                        value=display_settings.get(i, True),  # Default to True if not in settings
                        label=tr("display_button", lang),
                    ),
                    width=8
                ),
            ], className="mb-2")
        )
    
    # Add header
    header = html.Div(
        tr("display_settings_header", lang),
        className="mb-3 fw-bold"
    )
    
    # Return the form with header
    return html.Div([header] + form_items)




# Callback to open/close the display settings modal and save settings

# Callback to open/close the production rate units modal

# Callback to process the uploaded image


# Callback to open/close the Update Counts modal



# ---------------------------------------------------------------------------
# Keep a global copy of the current application mode
# ---------------------------------------------------------------------------



# ---------------------------------------------------------------------------
# Metric logging every minute
# ---------------------------------------------------------------------------

register_callbacks(app)

# Main entry point
if __name__ == "__main__":
    try:
        parser = argparse.ArgumentParser(description="Run the OPC dashboard")

        def env_bool(name: str, default: bool) -> bool:
            val = os.getenv(name)
            if val is None:
                return default
            try:
                return bool(strtobool(val))
            except ValueError:
                return default

        open_browser_default = env_bool("OPEN_BROWSER", True)
        debug_default = env_bool("DEBUG", True)

        parser.add_argument(
            "--open-browser",
            dest="open_browser",
            action="store_true",
            default=open_browser_default,
            help="Automatically open the web browser (default: %(default)s)",
        )
        parser.add_argument(
            "--no-open-browser",
            dest="open_browser",
            action="store_false",
            help="Do not open the web browser automatically",
        )
        parser.add_argument(
            "--debug",
            dest="debug",
            action="store_true",
            default=debug_default,
            help="Run the app in debug mode (default: %(default)s)",
        )
        parser.add_argument(
            "--no-debug",
            dest="debug",
            action="store_false",
            help="Disable debug mode",
        )

        args = parser.parse_args()

        if args.debug:
            logging.getLogger().setLevel(logging.DEBUG)

        logger.info("Starting dashboard application...")

        logger.info("Initializing auto-connect logic...")
        autoconnect.initialize_autoconnect()

        saved_image = load_saved_image()
        if saved_image:
            # Set the saved image to the app's initial state
            #app.layout.children[-1].children["additional-image-store"].data = saved_image
            logger.info("Loaded saved custom image")

        # Get local IP address for network access
        import socket
        def get_ip():
            s = socket.socket(socket.AF_INET, socket.SOCK_DGRAM)
            try:
                # Doesn't need to be reachable
                s.connect(('10.255.255.255', 1))
                IP = s.getsockname()[0]
            except Exception:
                IP = '127.0.0.1'
            finally:
                s.close()
            return IP
        
        local_ip = get_ip()
        
        # Print access URLs
        print("\nDashboard Access URLs:")
        print(f"  Local access:    http://127.0.0.1:8050/")
        print(f"  Network access:  http://{local_ip}:8050/")
        print("\nPress Ctrl+C to exit the application\n")
        
        # Optionally open the dashboard in a browser window
        if args.open_browser:
            import webbrowser
            import threading

            def open_browser():
                import time
                time.sleep(1.5)
                webbrowser.open_new("http://127.0.0.1:8050/")

            threading.Thread(target=open_browser).start()

        # Start the Dash app
        app.run(debug=args.debug, use_reloader=False, host='0.0.0.0', port=8050)
        
    except KeyboardInterrupt:
        # Disconnect on exit
        print("\nShutting down...")
        if app_state.connected:
            run_async(disconnect_from_server())
        print("Disconnected from server")
        print("Goodbye!")<|MERGE_RESOLUTION|>--- conflicted
+++ resolved
@@ -2354,13 +2354,10 @@
                     clearable=False,
                     searchable=False,
                     className="small p-0",
-<<<<<<< HEAD
-                    style={"width": "40px", "minWidth": "40px"}
-=======
+
 
                     style={"min-width": "60px"}
 
->>>>>>> 66a41678
                 ),
             ], width="auto", className="px-1"),
 
@@ -2378,13 +2375,10 @@
                             placeholder=tr("test_lot_name_placeholder", lang),
                             size="sm",
                             className="me-1",
-<<<<<<< HEAD
-                            style={"maxWidth": "400px"}
-=======
+
 
                             style={"maxWidth": "200px"}
 
->>>>>>> 66a41678
                         ),
                         dbc.RadioItems(
                             id="lab-start-selector",
@@ -2399,11 +2393,8 @@
                         ),
                     ],
                 ),
-<<<<<<< HEAD
-            ], width={"xs":4, "md":4}, className="px-1"),
-=======
+
             ], width={"xs":3, "md":3}, className="px-1"),
->>>>>>> 66a41678
             
             # Historical Time Slider (keep this)
             dbc.Col([
