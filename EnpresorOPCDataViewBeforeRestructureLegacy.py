
"""
Satake Evolution Sorter OPC UA Monitoring Dashboard with Company Logo
"""


import os
import sys
import asyncio
import logging
import time
import base64
import argparse
try:
    from distutils.util import strtobool
except ImportError:  # Python 3.12+ where distutils is removed
    def strtobool(val: str) -> int:
        """Return 1 for truthy strings and 0 for falsy ones."""
        val = val.lower()
        if val in ("y", "yes", "t", "true", "on", "1"):
            return 1
        if val in ("n", "no", "f", "false", "off", "0"):
            return 0
        raise ValueError(f"invalid truth value {val!r}")
from threading import Thread
import threading
from datetime import datetime, timedelta
import csv
import io
import math
import random
import json
import tempfile
from pathlib import Path
from collections import defaultdict
from report_tags import REPORT_SETTINGS_TAGS
import autoconnect
try:
    import generate_report
except Exception as exc:  # pragma: no cover - optional dependency
    logging.warning(f"generate_report module could not be loaded: {exc}")
    generate_report = None

try:
    from hourly_data_saving import (
        initialize_data_saving,
        get_historical_data,
        append_metrics,
        append_control_log,
        get_historical_control_log,
        clear_machine_data,

    )

except Exception as e:
    logging.warning(f"hourly_data_saving module could not be loaded: {e}")

    def initialize_data_saving(machine_ids=None):
        """Fallback if hourly_data_saving is unavailable"""
        return None


    def get_historical_data(timeframe="24h", machine_id=None):
        """Fallback if hourly_data_saving is unavailable"""
        return {}


    def append_metrics(metrics, machine_id=None, mode=None):
        return None


    def append_control_log(entry, machine_id=None):
        return None


    def get_historical_control_log(timeframe="24h", machine_id=None):
        return []

    def clear_machine_data(machine_id=None):
        return None

      
#from dash import callback_context, no_update
try:
    from dash.exceptions import PreventUpdate
except Exception:  # pragma: no cover - optional dependency
    class PreventUpdate(Exception):
        pass

logging.getLogger('opcua').setLevel(logging.WARNING)  # Turn off OPC UA debug logs
logging.getLogger('opcua.client.ua_client').setLevel(logging.WARNING)
logging.getLogger('opcua.uaprotocol').setLevel(logging.WARNING)
log_level = os.environ.get("LOG_LEVEL", "WARNING").upper()
logging.basicConfig(
    level=getattr(logging, log_level, logging.WARNING),
    format="%(asctime)s - %(name)s - %(levelname)s - %(message)s",
)
logger = logging.getLogger(__name__)
# Older versions cleared the handlers created by ``basicConfig``. Ensure a
# console handler is present so logs appear when running from the command line.
if not logging.getLogger().handlers:
    logging.getLogger().addHandler(logging.StreamHandler())
logging.getLogger("werkzeug").setLevel(logging.ERROR)

# Common numeric font for dashboard values
NUMERIC_FONT = "Monaco, Consolas, 'Courier New', monospace"

# Height for the header card in the machine dashboard
HEADER_CARD_HEIGHT = "65px"
# Standard height for dashboard sections
SECTION_HEIGHT = "220px"
SECTION_HEIGHT2 = "250px"
# Path to display settings JSON file
DISPLAY_SETTINGS_PATH = Path(__file__).resolve().parent / "display_settings.json"
EMAIL_SETTINGS_PATH = Path(__file__).resolve().parent / "email_settings.json"

reconnection_state = {
    
}

# Define known tags instead of discovering them. Keys are human friendly names
# and values are full OPC UA node ids. Dictionary comprehensions below expand
# repetitive patterns.
KNOWN_TAGS = {
    # Status Information
    "Status.Info.Serial": "ns=2;s=Status.Info.Serial",
    "Status.Info.Type": "ns=2;s=Status.Info.Type", 
    "Status.Info.PresetNumber": "ns=2;s=Status.Info.PresetNumber",
    "Status.Info.PresetName": "ns=2;s=Status.Info.PresetName",
    
    # Alive counter
    "Alive": "ns=2;s=Alive",
    
    # Production data
    "Status.ColorSort.Sort1.Throughput.KgPerHour.Current": "ns=2;s=Status.ColorSort.Sort1.Throughput.KgPerHour.Current",
    "Status.Production.Accepts": "ns=2;s=Status.Production.Accepts", 
    "Status.Production.Rejects": "ns=2;s=Status.Production.Rejects",
    "Status.Production.Weight": "ns=2;s=Status.Production.Weight",
    "Status.Production.Count": "ns=2;s=Status.Production.Count",
    "Status.Production.Units": "ns=2;s=Status.Production.Units",
    
    # Test weight settings tags - THESE ARE THE NEW ONES
    "Settings.ColorSort.TestWeightValue": "ns=2;s=Settings.ColorSort.TestWeightValue",
    "Settings.ColorSort.TestWeightCount": "ns=2;s=Settings.ColorSort.TestWeightCount",
    
    # ADD THIS NEW TAG:
    "Diagnostic.Counter": "ns=2;s=Diagnostic.Counter",
    
    # Faults and warnings
    "Status.Faults.GlobalFault": "ns=2;s=Status.Faults.GlobalFault",
    "Status.Faults.GlobalWarning": "ns=2;s=Status.Faults.GlobalWarning",
    
    # Feeders (1-4)
    **{f"Status.Feeders.{i}IsRunning": f"ns=2;s=Status.Feeders.{i}IsRunning" for i in range(1, 5)},
    **{f"Status.Feeders.{i}Rate": f"ns=2;s=Status.Feeders.{i}Rate" for i in range(1, 5)},
    
    # Counter rates (1-12)
    **{f"Status.ColorSort.Sort1.DefectCount{i}.Rate.Current": f"ns=2;s=Status.ColorSort.Sort1.DefectCount{i}.Rate.Current" for i in range(1, 13)},
    # Counter percentages (1-12) - required when displaying percent mode
    **{f"Status.ColorSort.Sort1.DefectCount{i}.Percentage.Current": f"ns=2;s=Status.ColorSort.Sort1.DefectCount{i}.Percentage.Current" for i in range(1, 13)},
    
    # Primary color sort settings (1-12)
    **{f"Settings.ColorSort.Primary{i}.IsAssigned": f"ns=2;s=Settings.ColorSort.Primary{i}.IsAssigned" for i in range(1, 13)},
    **{f"Settings.ColorSort.Primary{i}.IsActive": f"ns=2;s=Settings.ColorSort.Primary{i}.IsActive" for i in range(1, 13)},
    **{f"Settings.ColorSort.Primary{i}.Name": f"ns=2;s=Settings.ColorSort.Primary{i}.Name" for i in range(1, 13)},
    
    # Environmental
    "Status.Environmental.AirPressurePsi": "ns=2;s=Status.Environmental.AirPressurePsi",

    # Objects per minute
    "Status.ColorSort.Primary.ObjectPerMin": "ns=2;s=Status.ColorSort.Primary.ObjectPerMin",

    # Tags used only for PDF reports
    "Settings.Ejectors.PrimaryDelay": "ns=2;s=Settings.Ejectors.PrimaryDelay",
    "Settings.Ejectors.PrimaryDwell": "ns=2;s=Settings.Ejectors.PrimaryDwell",
    "Settings.Ejectors.PixelOverlap": "ns=2;s=Settings.Ejectors.PixelOverlap",
    "Settings.Calibration.NonObjectBand": "ns=2;s=Settings.Calibration.NonObjectBand",
    "Settings.ColorSort.Config.Erosion": "ns=2;s=Settings.ColorSort.Config.Erosion",
    "Settings.Calibration.LedDriveForGain": "ns=2;s=Settings.Calibration.LedDriveForGain",
    "Settings.Calibration.FrontProductRed": "ns=2;s=Settings.Calibration.FrontProductRed",
    "Settings.Calibration.FrontProductGreen": "ns=2;s=Settings.Calibration.FrontProductGreen",
    "Settings.Calibration.FrontProductBlue": "ns=2;s=Settings.Calibration.FrontProductBlue",
    "Settings.Calibration.FrontBackgroundRed": "ns=2;s=Settings.Calibration.FrontBackgroundRed",
    "Settings.Calibration.FrontBackgroundGreen": "ns=2;s=Settings.Calibration.FrontBackgroundGreen",
    "Settings.Calibration.FrontBackgroundBlue": "ns=2;s=Settings.Calibration.FrontBackgroundBlue",
    # Sensitivity specific tags for PDF reports
    **{f"Settings.ColorSort.Primary{i}.FrontAndRearLogic": f"ns=2;s=Settings.ColorSort.Primary{i}.FrontAndRearLogic" for i in range(1, 13)},
    **{f"Settings.ColorSort.Primary{i}.EllipsoidCenterX": f"ns=2;s=Settings.ColorSort.Primary{i}.EllipsoidCenterX" for i in range(1, 13)},
    **{f"Settings.ColorSort.Primary{i}.EllipsoidCenterY": f"ns=2;s=Settings.ColorSort.Primary{i}.EllipsoidCenterY" for i in range(1, 13)},
    **{f"Settings.ColorSort.Primary{i}.EllipsoidCenterZ": f"ns=2;s=Settings.ColorSort.Primary{i}.EllipsoidCenterZ" for i in range(1, 13)},
    **{f"Settings.ColorSort.Primary{i}.EjectorDelayOffset": f"ns=2;s=Settings.ColorSort.Primary{i}.EjectorDelayOffset" for i in range(1, 13)},
    **{f"Settings.ColorSort.Primary{i}.Sensitivity": f"ns=2;s=Settings.ColorSort.Primary{i}.Sensitivity" for i in range(1, 13)},
    **{f"Settings.ColorSort.Primary{i}.EllipsoidAxisLengthX": f"ns=2;s=Settings.ColorSort.Primary{i}.EllipsoidAxisLengthX" for i in range(1, 13)},
    **{f"Settings.ColorSort.Primary{i}.EllipsoidAxisLengthY": f"ns=2;s=Settings.ColorSort.Primary{i}.EllipsoidAxisLengthY" for i in range(1, 13)},
    **{f"Settings.ColorSort.Primary{i}.EllipsoidAxisLengthZ": f"ns=2;s=Settings.ColorSort.Primary{i}.EllipsoidAxisLengthZ" for i in range(1, 13)},
    **{f"Settings.ColorSort.Primary{i}.EjectorDwellOffset": f"ns=2;s=Settings.ColorSort.Primary{i}.EjectorDwellOffset" for i in range(1, 13)},
    **{f"Settings.ColorSort.Primary{i}.TypeId": f"ns=2;s=Settings.ColorSort.Primary{i}.TypeId" for i in range(1, 13)},
    **{f"Settings.ColorSort.Primary{i}.EllipsoidRotationX": f"ns=2;s=Settings.ColorSort.Primary{i}.EllipsoidRotationX" for i in range(1, 13)},
    **{f"Settings.ColorSort.Primary{i}.EllipsoidRotationY": f"ns=2;s=Settings.ColorSort.Primary{i}.EllipsoidRotationY" for i in range(1, 13)},
    **{f"Settings.ColorSort.Primary{i}.EllipsoidRotationZ": f"ns=2;s=Settings.ColorSort.Primary{i}.EllipsoidRotationZ" for i in range(1, 13)},
    **{f"Settings.ColorSort.Primary{i}.AreaSize": f"ns=2;s=Settings.ColorSort.Primary{i}.AreaSize" for i in range(1, 13)},
    **{f"Settings.ColorSort.Primary{i}.XAxisWave": f"ns=2;s=Settings.ColorSort.Primary{i}.XAxisWave" for i in range(1, 13)},
    **{f"Settings.ColorSort.Primary{i}.YAxisWave": f"ns=2;s=Settings.ColorSort.Primary{i}.YAxisWave" for i in range(1, 13)},
    **{f"Settings.ColorSort.Primary{i}.ZAxisWave": f"ns=2;s=Settings.ColorSort.Primary{i}.ZAxisWave" for i in range(1, 13)},
}

# Tags that are updated on every cycle in live mode. These names come from
# ``KNOWN_TAGS`` and drive the real-time dashboard callbacks.
FAST_UPDATE_TAGS = {
    "Status.Info.Serial",
    "Status.Info.Type",
    "Status.Info.PresetNumber",
    "Status.Info.PresetName",
    "Status.Faults.GlobalFault",
    "Status.Faults.GlobalWarning",
    "Status.ColorSort.Sort1.Throughput.KgPerHour.Current",
    "Status.ColorSort.Sort1.Total.Percentage.Current",
    "Status.ColorSort.Sort1.Throughput.ObjectPerMin.Current",
    "Status.ColorSort.Primary.ObjectPerMin",
    "Settings.ColorSort.TestWeightValue",
    "Settings.ColorSort.TestWeightCount",
    "Diagnostic.Counter",
    "Settings.ColorSort.Primary1.SampleImage",
    "Settings.ColorSort.Primary2.SampleImage",
    "Settings.ColorSort.Primary3.SampleImage",
    "Settings.ColorSort.Primary4.SampleImage",
    "Settings.ColorSort.Primary5.SampleImage",
    "Settings.ColorSort.Primary6.SampleImage",
    "Settings.ColorSort.Primary7.SampleImage",
    "Settings.ColorSort.Primary8.SampleImage",
    "Settings.ColorSort.Primary9.SampleImage",
    "Settings.ColorSort.Primary10.SampleImage",
    "Settings.ColorSort.Primary11.SampleImage",
    "Settings.ColorSort.Primary12.SampleImage",
    "Settings.ColorSort.Primary1.Name",
    "Settings.ColorSort.Primary2.Name",
    "Settings.ColorSort.Primary3.Name",
    "Settings.ColorSort.Primary4.Name",
    "Settings.ColorSort.Primary5.Name",
    "Settings.ColorSort.Primary6.Name",
    "Settings.ColorSort.Primary7.Name",
    "Settings.ColorSort.Primary8.Name",
    "Settings.ColorSort.Primary9.Name",
    "Settings.ColorSort.Primary10.Name",
    "Settings.ColorSort.Primary11.Name",
    "Settings.ColorSort.Primary12.Name",
    "Settings.ColorSort.Primary1.IsAssigned",
    "Settings.ColorSort.Primary2.IsAssigned",
    "Settings.ColorSort.Primary3.IsAssigned",
    "Settings.ColorSort.Primary4.IsAssigned",
    "Settings.ColorSort.Primary5.IsAssigned",
    "Settings.ColorSort.Primary6.IsAssigned",
    "Settings.ColorSort.Primary7.IsAssigned",
    "Settings.ColorSort.Primary8.IsAssigned",
    "Settings.ColorSort.Primary9.IsAssigned",
    "Settings.ColorSort.Primary10.IsAssigned",
    "Settings.ColorSort.Primary11.IsAssigned",
    "Settings.ColorSort.Primary12.IsAssigned",
    "Settings.ColorSort.Primary1.IsActive",
    "Settings.ColorSort.Primary2.IsActive",
    "Settings.ColorSort.Primary3.IsActive",
    "Settings.ColorSort.Primary4.IsActive",
    "Settings.ColorSort.Primary5.IsActive",
    "Settings.ColorSort.Primary6.IsActive",
    "Settings.ColorSort.Primary7.IsActive",
    "Settings.ColorSort.Primary8.IsActive",
    "Settings.ColorSort.Primary9.IsActive",
    "Settings.ColorSort.Primary10.IsActive",
    "Settings.ColorSort.Primary11.IsActive",
    "Settings.ColorSort.Primary12.IsActive",
} | {f"Status.Feeders.{i}IsRunning" for i in range(1, 5)} \
  | {f"Status.Feeders.{i}Rate" for i in range(1, 5)} \
  | {f"Status.ColorSort.Sort1.DefectCount{i}.Rate.Current" for i in range(1, 13)} \
  | {f"Status.ColorSort.Sort1.DefectCount{i}.Rate.60M" for i in range(1, 13)} \
  | {f"Status.ColorSort.Sort1.DefectCount{i}.Percentage.Current" for i in range(1, 13)} \
  | {"Status.ColorSort.Sort1.Throughput.ObjectPerMin.60M"}

# How often non fast-update tags should be polled when not in live mode.
SLOW_UPDATE_EVERY = 10


DEFAULT_THRESHOLD_SETTINGS = {
    i: {
        'min_enabled': True,
        'max_enabled': True,
        'min_value': 50 - (i-1)*5 if i <= 5 else (20 if i <= 8 else (15 if i <= 10 else 10)),
        'max_value': 140 - (i-1)*10 if i <= 10 else (40 if i == 11 else 30)
    } for i in range(1, 13)
}

# Add the email_enabled setting to the default settings
DEFAULT_THRESHOLD_SETTINGS['email_enabled'] = False

# Initialize threshold_settings with a copy of the defaults
threshold_settings = DEFAULT_THRESHOLD_SETTINGS.copy()
DEFAULT_THRESHOLD_SETTINGS['email_address'] = ''
DEFAULT_THRESHOLD_SETTINGS['email_minutes'] = 2  # Default 2 minutes
DEFAULT_THRESHOLD_SETTINGS['counter_mode'] = 'counts'
threshold_violation_state = {
    i: {
        'is_violating': False,
        'violation_start_time': None,
        'email_sent': False
    } for i in range(1, 13)
}

def save_uploaded_image(image_data):
    """Save the uploaded image data to a file - simplified version"""
    try:
        # Create a data directory if it doesn't exist. Uploaded images and
        # layout files live here so they persist between application runs.
        if not os.path.exists('data'):
            os.makedirs('data')
        
        # Save the complete image data string directly
        with open('data/custom_image.txt', 'w') as f:
            f.write(image_data)
            
        #logger.info("Custom image saved successfully")
        return True
    except Exception as e:
        #logger.error(f"Error saving custom image: {e}")
        return False

def load_saved_image():
    """Load the saved custom image if it exists - simplified version"""
    try:
        if os.path.exists('data/custom_image.txt'):
            with open('data/custom_image.txt', 'r') as f:
                image_data = f.read()
                
            #logger.info("Custom image loaded successfully")
            # Return the data in the exact format needed by the Store
            return {"image": image_data}
        else:
            #logger.info("No saved custom image found")
            return {}
    except Exception as e:
        #logger.error(f"Error loading custom image: {e}")
        return {}


# Default SMTP settings used when ``email_settings.json`` is missing. These
# allow optional alarm emails without storing credentials in version control.
DEFAULT_EMAIL_SETTINGS = {
    "smtp_server": "smtp.postmarkapp.com",
    "smtp_port": 587,
    "smtp_username": "",
    "smtp_password": "",
    "from_address": "jcantu@satake-usa.com",
}


def load_email_settings():
    """Load SMTP email settings from a JSON file."""
    try:
        if EMAIL_SETTINGS_PATH.exists():
            with open(EMAIL_SETTINGS_PATH, "r") as f:
                data = json.load(f)
                return {
                    "smtp_server": data.get("smtp_server", DEFAULT_EMAIL_SETTINGS["smtp_server"]),
                    "smtp_port": data.get("smtp_port", DEFAULT_EMAIL_SETTINGS["smtp_port"]),
                    "smtp_username": data.get("smtp_username", ""),
                    "smtp_password": data.get("smtp_password", ""),
                    "from_address": data.get("from_address", DEFAULT_EMAIL_SETTINGS["from_address"]),
                }
    except Exception as e:
        logger.error(f"Error loading email settings: {e}")
    return DEFAULT_EMAIL_SETTINGS.copy()


def save_email_settings(settings):
    """Save SMTP email settings to ``email_settings.json``."""
    try:
        with open(EMAIL_SETTINGS_PATH, "w") as f:
            json.dump(settings, f, indent=4)
        #logger.info("Email settings saved successfully")
        return True
    except Exception as e:
        #logger.error(f"Error saving email settings: {e}")
        return False


# Load user specific SMTP settings (if any). These values are kept outside
# of version control so credentials remain private.
email_settings = load_email_settings()

import smtplib
from email.mime.text import MIMEText
from email.mime.multipart import MIMEMultipart

def send_threshold_email(sensitivity_num, is_high=True):
    """Send an email notification for a threshold violation"""
    try:
        # Get email settings
        email_address = threshold_settings.get('email_address', '')
        if not email_address:
            logger.warning("No email address configured for notifications")
            return False
        
        # Create the email
        msg = MIMEMultipart()
        msg['Subject'] = "Enpresor Alarm"
        msg['From'] = "jcantu@satake-usa.com"  # Your verified sender address
        msg['To'] = email_address
        
        # Email body
        threshold_type = "upper" if is_high else "lower"
        body = f"Sensitivity {sensitivity_num} has reached the {threshold_type} threshold."
        msg.attach(MIMEText(body, 'plain'))
        
        # Log the email (for debugging)
        #logger.info(f"Sending email to {email_address}: {body}")
        
        # Configure SMTP server and send email using stored credentials
        server_addr = email_settings.get('smtp_server', DEFAULT_EMAIL_SETTINGS['smtp_server'])
        port = email_settings.get('smtp_port', DEFAULT_EMAIL_SETTINGS['smtp_port'])
        server = smtplib.SMTP(server_addr, port)
        server.starttls()
        username = email_settings.get('smtp_username')
        password = email_settings.get('smtp_password')
        if username and password:
            server.login(username, password)

        # Send email
        from_addr = email_settings.get('from_address', DEFAULT_EMAIL_SETTINGS['from_address'])
        text = msg.as_string()
        server.sendmail(from_addr, email_address, text)
        server.quit()
        return True
        
    except Exception as e:
        logger.error(f"Error sending threshold email: {e}")
        return False

# Then define the load function
def load_threshold_settings():
    """Load threshold settings from a JSON file"""
    try:
        # Log the current working directory to help debug file access issues
        current_dir = os.getcwd()
        #logger.info(f"Loading threshold settings from '{current_dir}/threshold_settings.json'")
        
        if os.path.exists('threshold_settings.json'):
            with open('threshold_settings.json', 'r') as f:
                loaded_settings = json.load(f)
                
                # Convert string keys back to integers for internal use (except special keys)
                settings = {}
                for key, value in loaded_settings.items():
                    if key in ['email_enabled', 'email_address', 'email_minutes', 'counter_mode']:
                        settings[key] = value
                    else:
                        settings[int(key)] = value
                
                # Log what was loaded
                #logger.info(f"Loaded threshold settings: {settings.keys()}")
                return settings
        else:
            #logger.warning("No threshold_settings.json file found")
            return None
    except Exception as e:
        #logger.error(f"Error loading threshold settings: {e}")
        return None

def save_theme_preference(theme):
    """Save theme preference to display_settings.json"""
    try:
        # Load existing settings if file exists
        settings = {}
        if os.path.exists('display_settings.json'):
            with open('display_settings.json', 'r') as f:
                try:
                    settings = json.load(f)
                except json.JSONDecodeError:
                    #logger.warning("display_settings.json is corrupted, creating new file")
                    settings = {}
        
        # Update the theme setting
        settings['app_theme'] = theme
        
        # Save back to file
        with open('display_settings.json', 'w') as f:
            json.dump(settings, f, indent=4)
        #logger.info(f"Successfully saved theme preference: {theme} to display_settings.json")
        return True
        
    except Exception as e:
        #logger.error(f"Error saving theme preference: {e}")
        return False

def save_threshold_settings(settings):
    """Save threshold settings to a JSON file"""
    try:
        # Log the current working directory to help debug file access issues
        current_dir = os.getcwd()
        #logger.info(f"Saving threshold settings to '{current_dir}/threshold_settings.json'")
        
        # Convert integer keys to strings for JSON serialization
        json_settings = {}
        for key, value in settings.items():
            if isinstance(key, int):
                json_settings[str(key)] = value
            else:
                json_settings[key] = value
        
        # Log what we're saving
        logger.info(f"Saving settings with keys: {json_settings.keys()}")
        
        with open('threshold_settings.json', 'w') as f:
            json.dump(json_settings, f, indent=4)
            
        logger.info("Threshold settings saved successfully")
        return True
    except Exception as e:
        #logger.error(f"Error saving threshold settings: {e}")
        
        return False


threshold_settings = DEFAULT_THRESHOLD_SETTINGS.copy()
# Try to load settings
try:
    loaded_settings = load_threshold_settings()
    if loaded_settings:
        # Update settings with loaded values
        for key, value in loaded_settings.items():
            threshold_settings[key] = value
        #logger.info(f"Applied loaded threshold settings: {list(loaded_settings.keys())}")
    else:
        logger.info("No saved settings found, using defaults")
except Exception as e:
    logger.error(f"Error applying threshold settings: {e}")


# Import required modules
try:
    from opcua import Client, ua
except Exception as e:  # pragma: no cover - optional dependency
    #logger.warning(f"OPC UA modules not available: {e}")
    Client = ua = None

try:
    import dash
    from dash import dcc, html, no_update, callback_context
    from dash.dependencies import Input, Output, State, ALL
    import dash_bootstrap_components as dbc
    from i18n import tr
except Exception as e:  # pragma: no cover - optional dependency
    #logger.warning(f"Dash modules not available: {e}")
    dash = dcc = html = no_update = callback_context = None
    Input = Output = State = ALL = None
    dbc = None
    from i18n import tr

try:
    import plotly.graph_objects as go
    from plotly.subplots import make_subplots
    import plotly.express as px
    import pandas as pd
    import numpy as np
except Exception as e:  # pragma: no cover - optional dependency
    #logger.warning(f"Plotly modules not available: {e}")
    go = make_subplots = px = pd = np = None


# Global display settings - initialize with all traces visible
display_settings = {i: True for i in range(1, 13)}  # Default: all traces visible
active_machine_id = None  # This will track which machine's data to display on main dashboard

# Current application mode ("demo", "live" or "historical").  This is updated by
# a Dash callback whenever the ``app-mode`` store changes so that background
# threads can check the latest mode without needing a callback context.
current_app_mode = "live"


def get_current_app_mode() -> str:
    """Return the currently selected application mode."""
    return current_app_mode


def set_current_app_mode(mode: str) -> None:
    """Set the global application mode used by background threads."""
    global current_app_mode
    current_app_mode = mode

__all__ = [
    "current_app_mode",
    "get_current_app_mode",
    "set_current_app_mode",
]

pause_reconnection = False

# Tag for the currently loaded preset name
PRESET_NAME_TAG = "Status.Info.PresetName"

# First, let's define which tags we want to monitor in a global variable
MONITORED_TAGS = [
    f"Sensitivity {i}" for i in range(1, 13)  # Sensitivity 1-12
] + ["Feeder Rate"]  # Adding Feed Rate as the 13th tag

# Mapping of feeder rate OPC tags to human-friendly names
MONITORED_RATE_TAGS = {
    f"Status.Feeders.{i}Rate": f"Feeder {i} Rate"
    for i in range(1, 5)
}


# Mapping of sensitivity activation/assignment tags to their number for easy reference
SENSITIVITY_ACTIVE_TAGS = {
    f"Settings.ColorSort.Primary{i}.IsActive": i
    for i in range(1, 13)
} | {
    f"Settings.ColorSort.Primary{i}.IsAssigned": i
    for i in range(1, 13)
}

# Create a list to store log entries
machine_control_log = []

# Number of consecutive read failures allowed before a connection is
# considered lost
FAILURE_THRESHOLD = 3

def add_control_log_entry(tag_name, old_value, new_value, *, demo=False,
                          machine_id=None):
    """Add an entry to the machine control log

    Parameters
    ----------
    tag_name : str
        Friendly name of the tag being changed.
    old_value : Any
        Previous value read from the tag.
    new_value : Any
        Newly read value for the tag.
    demo : bool, optional
        If ``True`` mark this entry as demo data so it can be filtered when
        displaying logs in Live mode.  Defaults to ``False``.
    """
    if machine_id is None:
        machine_id = active_machine_id

    timestamp = datetime.now().strftime("%I:%M:%S %p")  # 12-hour format with AM/PM
    
    # Determine if value increased or decreased using arrows for compact display
    if new_value > old_value:
        icon = "\u2B06"  # Up arrow
    elif new_value < old_value:
        icon = "\u2B07"  # Down arrow
    else:
        icon = "\u2192"  # Right arrow for unchanged values

    action = icon
    
    # Create log entry
    entry = {
        "tag": tag_name,
        "action": action,
        "icon": icon,
        "old_value": old_value,
        "new_value": new_value,
        "display_timestamp": timestamp,
        "time": datetime.now(),  # Store actual datetime for sorting
        "demo": demo,
        "machine_id": machine_id,
    }
    
    # Add to log and keep only most recent 100 entries
    global machine_control_log
    machine_control_log.insert(0, entry)  # Insert at beginning (newest first)
    del machine_control_log[100:]  # Keep only most recent 100 entries

    entry_for_file = entry.copy()
    entry_for_file.pop("machine_id", None)
    append_control_log(entry_for_file, machine_id)

    return entry


def add_activation_log_entry(sens_num, enabled, *, demo=False, machine_id=None):
    """Log a sensitivity activation or deactivation event."""
    if machine_id is None:
        machine_id = active_machine_id

    timestamp = datetime.now().strftime("%I:%M:%S %p")
    action_text = "Enabled" if enabled else "Disabled"
    icon = "✅" if enabled else "❌"

    entry = {
        "tag": f"Sens {sens_num}",
        "action": action_text,
        "icon": icon,
        "old_value": "",
        "new_value": "",
        "display_timestamp": timestamp,
        "time": datetime.now(),
        "demo": demo,
        "machine_id": machine_id,
    }

    global machine_control_log
    machine_control_log.insert(0, entry)
    del machine_control_log[100:]  # Keep only most recent 100 entries

    entry_for_file = entry.copy()
    entry_for_file.pop("machine_id", None)
    append_control_log(entry_for_file, machine_id)

    return entry


def add_preset_log_entry(old_name, new_name, *, demo=False, machine_id=None):
    """Log a preset name change event."""
    if machine_id is None:
        machine_id = active_machine_id

    timestamp = datetime.now().strftime("%I:%M:%S %p")
    icon = "\U0001F504"  # Swap icon

    entry = {
        "tag": "Preset",
        "action": icon,
        "icon": icon,
        "old_value": old_name,
        "new_value": new_name,
        "display_timestamp": timestamp,
        "time": datetime.now(),
        "demo": demo,
        "machine_id": machine_id,
    }

    global machine_control_log
    machine_control_log.insert(0, entry)
    del machine_control_log[100:]

    entry_for_file = entry.copy()
    entry_for_file.pop("machine_id", None)
    append_control_log(entry_for_file, machine_id)

    return entry

# Initialize with some demo data
if not machine_control_log:
    # Clear any existing entries
    machine_control_log = []
    
    # Add demo entries with timestamps in the past
    now = datetime.now()
    add_control_log_entry("Sens 1", 45, 48, demo=True).update({"display_timestamp": "11:30:33PM", "time": now - timedelta(hours=1)})
    add_control_log_entry("Sens 4", 66, 60, demo=True).update({"display_timestamp": "10:09:45PM", "time": now - timedelta(hours=2)})
    add_control_log_entry("Feed", 85, 70, demo=True).update({"display_timestamp": "12:15:30AM", "time": now - timedelta(hours=10)})


# Global variable to store previous tag values for comparison
previous_tag_values = {tag: None for tag in MONITORED_RATE_TAGS.keys()}

# Dictionary of previous values for each machine's monitored tags
prev_values = defaultdict(lambda: {tag: None for tag in MONITORED_RATE_TAGS})

# Dictionary of previous values for sensitivity activation tags
prev_active_states = defaultdict(
    lambda: {tag: None for tag in SENSITIVITY_ACTIVE_TAGS}
)

# Dictionary of previous preset names per machine
prev_preset_names = defaultdict(lambda: None)


# Function to load display settings
def load_display_settings():
    """Load display settings from a JSON file"""
    try:
        if os.path.exists('display_settings.json'):
            with open('display_settings.json', 'r') as f:
                loaded_settings = json.load(f)
                
                # Convert numeric keys back to integers and keep others as-is
                settings = {}
                for key, value in loaded_settings.items():
                    if str(key).isdigit():
                        settings[int(key)] = value
                    else:
                        settings[key] = value
                
                # Return the loaded settings
                return settings
        return None
    except Exception as e:
        logger.error(f"Error loading display settings: {e}")
        return None

# Function to save display settings
def save_display_settings(settings):
    """Save display settings to a JSON file"""
    try:
        # Convert all keys to strings for JSON serialization
        json_settings = {}
        for key, value in settings.items():
            json_settings[str(key)] = value
            
        with open('display_settings.json', 'w') as f:
            json.dump(json_settings, f, indent=4)
        return True
    except Exception as e:
        logger.error(f"Error saving display settings: {e}")
        return False

# Try to load display settings at startup
try:
    loaded_display_settings = load_display_settings()
    if loaded_display_settings is not None:
        display_settings.update(loaded_display_settings)
        #logger.info("Loaded display settings from file")
    else:
        logger.info("No display settings file found, using defaults")
except Exception as e:
    logger.error(f"Error updating display settings: {e}")



# Function to save IP addresses to a file
def save_ip_addresses(addresses):
    """Save IP addresses to a JSON file"""
    try:
        with open('ip_addresses.json', 'w') as f:
            json.dump(addresses, f, indent=4)
        return True
    except Exception as e:
        logger.error(f"Error saving IP addresses: {e}")
        return False

# Function to load IP addresses from a file
def load_ip_addresses():
    """Load IP addresses from a JSON file"""
    try:
        default_data = {"addresses": [{"ip": "192.168.0.125", "label": "Default"}]}
        
        if os.path.exists('ip_addresses.json'):
            with open('ip_addresses.json', 'r') as f:
                addresses = json.load(f)
                
            # Validate data structure
            if not isinstance(addresses, dict) or "addresses" not in addresses:
                logger.warning("Invalid format in ip_addresses.json, using default")
                return default_data
                
            # Ensure addresses is a list
            if not isinstance(addresses["addresses"], list):
                logger.warning("'addresses' is not a list in ip_addresses.json, using default")
                return default_data
                
            # Validate each address entry has ip and label
            valid_addresses = []
            for item in addresses["addresses"]:
                if isinstance(item, dict) and "ip" in item and "label" in item:
                    valid_addresses.append(item)
                else:
                    logger.warning(f"Invalid address entry: {item}")
            
            if valid_addresses:
                addresses["addresses"] = valid_addresses
                #logger.info(f"Loaded IP addresses: {addresses}")
                return addresses
            else:
                #logger.warning("No valid addresses found, using default")
                return default_data
        else:
            #logger.info(f"No IP addresses file found, using default: {default_data}")
            return default_data
    except Exception as e:
        logger.error(f"Error loading IP addresses: {e}")
        default_data = {"addresses": [{"ip": "192.168.0.125", "label": "Default"}]}
        #logger.info(f"Error loading IP addresses, using default: {default_data}")
        return default_data

def generate_csv_string(tags_data):
    """Return CSV data for the provided tags as a string."""

    csv_buffer = io.StringIO()
    csv_writer = csv.writer(csv_buffer)

    csv_writer.writerow(["Tag Name", "Value", "Timestamp"])

    for tag_name, tag_info in tags_data.items():
        tag_data = tag_info["data"]
        value = tag_data.latest_value
        timestamp = tag_data.timestamps[-1] if tag_data.timestamps else datetime.now()
        csv_writer.writerow([tag_name, value, timestamp])

    csv_string = csv_buffer.getvalue()
    csv_buffer.close()

    return csv_string


def generate_csv_download(tags_data):
    """Generate CSV download link from OPC UA tags."""

    csv_string = generate_csv_string(tags_data)

    csv_b64 = base64.b64encode(csv_string.encode()).decode()

    timestamp_str = datetime.now().strftime("%Y%m%d_%H%M%S")
    href = f"data:text/csv;base64,{csv_b64}"
    download_link = html.A(
        tr("export_data"),
        id="download-link",
        href=href,
        download=f"satake_data_export_{timestamp_str}.csv",
        target="_blank",
        className="btn btn-success btn-sm",
    )

    return download_link


# Define the base64 encoded Satake logo (blue SATAKE with red ENPRESOR)
SATAKE_LOGO = """
iVBORw0KGgoAAAANSUhEUgAAAYUAAACbCAYAAACNiIcXAAAAAXNSR0IArs4c6QAAAARnQU1BAACxjwv8YQUAAAAJcEhZcwAAITcAACE3ATNYn3oAAEjjSURBVHhe7b13nCTFfff/qerJuzubw4W9TDyQ4AQI7shBHDaKSEaSbQkUULAlgUBIfvQIdFg8tgAbIdvST5KlR8ESAoHlx0aA4Agipzvg4Dgubrrbvc1hcuiu3x/Vszvb0z3TXd2zOzPbb151x1X3dFdX+lZ961vfIowxBg3RaFQTQwAU3JYH0UYAJX5hnfx35D9Z/91OM/9bFuadC0s5v8nZmlD9aPN6sfNHm57FZrHzoxSVll+lsJafxJxQKIZ+BhU81BZ6AkH/vU5R+0JgCbHQxWe68pcabKnYTb+JV5h7iakHuVQ5NoWCcUUqeKgwCycQ8tNM1Hc49x0WEflEocSKvKiSEcqEMuFE3jr5PU6kx6V6MVeXbAgF4wqm7boLXmCahREIc+nLiQI7abaB2U+zlDizD11szH0Uq5bPmYdIos3lh3XMp4WUKwkuFY2gUDBfsQoerkIIQAl/jkTnnqcoDAyAwoDClDnLnJgheenUvtT8t1qi2GPzk1DsPgBMc4PbkF1cXOxQVqEwr28jgFei8EgEssKQSMuYjmWQlRmGp5PIygooJehsDMIjUTSGvAj6JHg9BAoDMlkFslKQVCHmnsJnBlwM5WPu+8yiyr7iEx8DQaC9bR6MQNHGabArJBjPIBCifofN55Ud3YziyS6s6eWBGCdDHPWBjAkUgeUfqJj5iFzd0MZbxG7ZzLYxQey+H7m2Mi/CmbwpK5r6xIiQUDD3ibmHeiQCn4diJp7Faz2TePqtUew8NImekTiGpxJIZxlmEhkoCgMhQDjkhUei6Aj7sbI1hFPWNOH0Y1qwaV0LVrYFQQhBOqNAKUx2SeZ+odc7a+OdgQDIzE571Ofnd665xj77C2t4JKqNmo/mwSJfyNQZHM9zkScY4OCjSkFyM9Iyv5MAkBWGeeMXkcLVTSeDRCkosfhISzdbhwGQZWsv0X6eR9LGmIcSgnS21PDIGMYYPBK1L1i0EYJ5I4JI0hkYKCWQSJ6mxLpQMPdqlicM3j4Swa+e6MUfXhnE7sMzYCmZP4YSHpB7bK53VJOT60gVABJBW3MA55zQjiu3rMLFp3ShMeRFMiObkvBztyzMzCCH30Px2BsjuP6nO+a+VYtBdEkYz6u7rjkd55zYbtwoNJ9a7HXaXMnh80q48RevYfvLhwFfCSFUiWQVrF4Wxq+uOwsBryQ0oDADJQTRZBZ/eedzGBqNAqUEtlXSCt579mrc8rGTkMoYlPcC4/NQvLB3DF/84UvGdVyPXBEwhqaGAO6+fgvaGnxQLGoDAl4J9z7Xj1vv3gV4BPJbYVjZUY//uHYz6vx0vjA3wPAWzef7PRKe2j2Cr/z4JefrQj6GCSpBRsYnLt2A6993AhJptV+GJaFQWOC5H2qvBPwSDg5F8cOHDuBXT/ZiYjLBM0WihTebRWFAVgEIwTvWN+PLlx+Hvzi7Gz6JznaI2vQUCgO9u+wy92QtIb+EOx/Yjxt/8CLgk7SX7ZORceffnom/uewYxNOy9up8dJJYmE86EMDvlXDl7c/hv588WJ7vKDdZBWtWN+HF2y5F0Fc+oeCRKHqGozjja39EIpKy1kmaISvj3e9cjke+fQF0mu2i4PdSbH9tGO+9+TGx71UYws1B7LzjMnQ2+eepiM08zStRXP5//oTHXxwAvAJ1MyXjKx89Gbd/4hTeMRahZI5rEhzwSnjglSP48C1PlFcoiJLK4stXnow7rt6EeCo7G20qpWzeQmwujpOfD5Ty2cFPt/fgvP/1GO76/R5MRNOA38OluJlSNoIS3iF5KXYdmsRn7noeH7j1abzeO4WgX5qXHqYGov4HMHV2wGPtJUSLNmdyzydgjGDfkQivEJ4yBEqxfzBSqMvUYy5Zs+RyZN41bVDxSKTw/VUUvAvQKCVKMDAWRzKZ5XVVJx22glfC8FQSkURm1kijEiAEhWm1ELy5waIm5OqnUfB4KN4YmMLze0bn+hgrgRKE20K4+qL1SMtKwfO1QZu+gqADJZXdbvKNfGbTrI3QwtS/83+ai8vHIxEk0jK+8KMd+Py/voThqSQvKJ2X2sbDG8jjrw5h681P4OeP9yDkkzS6Vi7I5lRFRUrOFsY1Iysz9I5GTeSyIAToGY4K6Cw1aWaaoL1elnyrPSgB+kfjYNniI05hCMHodAKjMylQ23VKW752gxOYqYdzwStR/O7ZASSiabF+JqPgstNW4rgVDeBFVviOecFC2uZC9VG0anFzx/kflt/9kJzElghiKRlXff8l/OwP++dUReXGJ2Eylsbn//UlfPueN+GRqDqCyqVZT6TZQVvgxs8lBIgkM+gbiYlVWDNQgr7ROGLJbPFFsoJOX+czSn+SSykIsHcwoj9qcgJCEEtkcWQ8qTvCqwm0ddEgUEowGknh/uf7AZFFagZIfgmfvHAt/7fOO4qGmkH7YURfKHB10dyX5/5Pr65LlAuEq//lJTzwXD8Q9CxspkkUMgFu/c0b2Hbvbvhm9YrMoRK0VhNyU01KCSZjGYzMJO3byxlBCY5OJTAVK6FOIGwuwPSn1BiFld/poCgEPSMx7Yudg/B1pJ7hKCihBe+3Fqobv5fi8V3D6DkywzUHVsnKOOvETpx9QjvSFbJovzjkevVcz8X0hUI+ueqjJxCg2q5/6d934n+e6efqosWAEMBLcdu9u/Hzxw8h6JNsVHzrjYflBuN5cRIhODyeQCSWNvsY6xBgOpbG4GQCEjXZSeSnZa4ezAUXIQgB4qkseo5GSsy/bcKAA0N6hiBLi6zC8Os/9XADFBEIwWcuWQ+fhy7xap/rEOb6iKLVN3e7UaYFfRL+7aGDuPuxHiCwSAIhByFQCMMNP9uJlw+Mw+8t+mkGWO+9We5XuUxSH0EpQd9oDEqaW0yVBUIgp2T0jcRLqxP0On0dmeEiBiUEM/EMjk4lylfe4GXUMxKFXCHWR4uBV6J4a2AaT70xDIi086yCY1Y1Y+upy5b4LEEfwxwtVa29HorXe6dw6727xaZv5YBSRCJpXP9/X0UsJRdXqcwi1iPONknNDCEnJQgBDgxFxEcyZlEYDg5HSvdD1j/RxQISIRiaTGIyIrjoaRZCMDAWQzItg5Qs9NrE66G479l+xKNpMQEsM1x10Tq0NPjKZp5czej25vnZrJdlBPzCt+5+E1NTifI2Aqv4JLzwxgh++UQPAiU3WllPd/6Am83+oZLX8Sq5ab71V1iDAPuPRMBEBzy5D9IraBfTUMo763QqK9ZRmYUSHBmPYzKaqahmt1BQSjA+k8J9z/cDHoEMUBS0ttXhw2d1u7MEA4r2mkb9hM8r4ek9o3hkx1BlbmaSCP7tof0Yn0kbNByxYXNBfuQekwuqdQ8BQTKjoHckWn6BSQj6RqNIyYq9vsjOb11AKXDwaBSQy9zRUGAqmsbITNLkTLi28Hkontw9jIMD02IWjhmGKzavwpqOOmTLPYuvUgxztVh2KYqC7z2wD9m0XN5RkSgeigN9U7jn2T74C3Y5mk9v/iB6Xn7MCoFcUE091XhKCKbjWRwej5dfKKgbpmbiGTF1Qu5bXGzBGHDg6AIsABMgncqgZzhWeh2pBmGM4XfP9oupZRmDv86LT1y41jHnmrWIrlAoll0+D8XLBybxyM4hsUUePVieG4usIlbgWgjBz5/oRSyVs+E31/vpCgHk/ZTkCYH8Z+aEBABCCUank5iMpsy80h4UGI+kMTaTWpIjx0qAAEhnFfQML4C6EASQGfpGYg5sYKsuPBLF/sEotr82JLaOmVFwyakrsGlts7GvMBd9oVAMiRLc/8JhZJMOzBIYgLQMgKGzOYgT1zbhuNVNaKz3ARmZCwhRPAS7Dk3gtZ4peKX8vQv66AoC5AkDpv4jb0Yw73re/0vqprJkosz6ZXDhF4+n0T9W3pGjwhgX1qLBiQU97TMthHKODInqCK9/tIwbFfNhwN7BGUeytJrweQh+/+IAZqaSAvnMAIniqovWgVr+7SLDMOcz3eHAtO+yKhQIAWbiGTy0c0hsF2E+CgMFw5Xnr8Gj374AL952CZ75Pxfj+X+4CC/d/h784G/fjeO7G7lwEEE113xo55DqlpdpevA5CjImv8MvMiPQFQyqfrl3ZAH0yyosq6BvtHwjRwYgHPSipTGAlka/5dDaGEDA59HJaPNQQtAc9gumIYCWBp/2kY5BZ2drZdyomA8F+kZitTHaVRjawwE0BL1FLYG4SjaDe5/pA7QaYTNkGU45pg3nn9SBlGifskgQwrUPhML5oH0ZDLykRqL6uzJ9HopXDk7i/G8+xgfxek80A2PwSxQ/+MLp+MT5a6AwICMrs54fKSXweyQMTibx8X9+Ds/sOirmATGjYPNJnfjjzedzwah+aU48sPwOHpoOP18IGGEgZ4J+CV/+yQ786P/tAfwC6bZKSsaXPnQi7vjUJiRSzld4AmAmkRF21xzwSfj6L1/Hrx/ZJ2aYIDO0twbx8LcuQEvDfE+aZpEoQVO9T6+4bOPzUjy1exR/9u3Hwd2qlRlZwfoVTXj6Hy9BvV+CQHY4ht9L8djrw7j8lscFRu98z8A7NrThie9cBI9EDGc/Aa+Eh3YO4kO3Pgkm8p60jO/9zZn44tYNiJehjegR8Ep4cMcRfOjWJ8UWxcHz5x+u3oQL3tHlvDBTGDqag1jREponkC2lVKIEL+0fV1VH2qsWyCj4u7/YiKsvXItERkYyI6uHuPDZflZmiKVkdIT9+PmXzkR3V4PYqFsi2Dc0ozoQyznI48wTCCRfIKj/yMUVw+B6VmboHYkZXnccAvSOxIU6SzMwAI0hHzqbAkKhqymAoF+yPVNobyx8ttnQFvaXrTgoIegfjUNxutEaQQhGZpKYiKRrYh3JTLVgAH7zVC+YyOxIVrByeRhXnNmNpODAZtFgwIZlDTjjmFacvsHhcGwbVrbOFwiwKhQA4NWeKW2UNbIK1q9qxBcu3YB4mh+Sk98/c3hFT2UVrOmow9ev2AhY9gTKHzMxk8LB4eh8PaJWILCclLB/MhchQDQpo3dY0DuqSMdOubfUeFIum/ZCYVwvLxqMRoBW0D7TaigXBMD+wRmxshOBANF4GofHTexkrwE8EsHBoxE88uqg2AJzluEvz1uLjia/5UN8KoGszJDOKmUJeu3CUg6nMjL2D9r07SIz/OW5q9Ha4IOscLd7egIhRzIj4/LTlqGrs966YCAESkZG74i6CKv2+/xa/qt0rglCCcFULI2RGeuHrBACvHN9qza6NJRgeDqBqVhtjByrDYWBO8KzmvUKw4bljWhp8FtbiCcELKOgfzRWfYumAvg8FP/14mFMTwosMCsMDU0BfPzcNciIzDKWIKa7d0KAZEbhh+aIdjwMID6K8zZ2IKt28MUEAtTR4bLmIM48tk1MhaQAQxMJgySrkkD3mhgSJTg8HsNMNGUxnxgkSnDGsW3WGzohmIymMDiRgGTpnS52ISBIpmUcFHGEJys4sbsR7Y0B67MMhWH/UNRaFatCuE+pLO55pk/MuCWj4LJ3rcBxyxtm+xyX4piuxpQQzMQyGLNzzKDC0NoYMNhNaPxMSoBT1jZrJYhposm5o+bmMH6fHSRKcHgsDjlj0RyVAT6PhFPXNsMjUcsjx2xKxuGxuHWB4mILSoHpeIYfKmWlvMHL/PiVYXQ1CQgFAhw4GhEaJ1UTXg/BKwfGsbtn0vpiLWPw+D347Hs26JzL7mKEpVxmPJ/FYQwt9T40hnya5xRvTAoD1nfViwkjAgyMxw3eZ+dj9CEE2HskAlhdc2RAKODBcSvCCPkFzDdlhv1DkbKZpbroQykwNJnE2LSAUACwpqMOnY1B6+VNCfqGY0iky7eOVAlQQnD3031Q8g6WN02WWx+ecUyr6+fIAgvbhTCGtrAffq+Ud/B46ZJWFIYVLUFQn8URtMr8RkM0q8zOoijAoWEBdweMoTHkRXdbCE11PuvfSYCDRyOWf+ZiD4kQDI7HrTvCY/yAqFWtISxrCWqvloYSDE7EMV3qgKUqRqIE/aMx/OGVI4BX4BsJwacvXo+Ad6mfmWCNhRUKqmmj18PNQ610ygE/tdboCiB5AsHOc4wh6mJ8z1EByyMF6Aj70d7oV4WC9oYSqOc1p7JKmb7ORQ+iOiSErFirVozB65PQ1RLEsmaBmQIBJqIpDE8na1Zl6PdKeOCVIxgbi/EpmRWyCjasasKlp3YJ769ZqljKaUqIvQpI+PGRln3BE4i7hp5H+QQC1A5iJpnFkQkBR3iMoaMxiHDQi66moHUds+oYL5oQdIznIsw+wXOZ64JetNb7+UzBan0hBOlkBn2j5XVvslgQ9SS7u5/uExsMygxXX7QeLfXumQlWMS0UFAY01vnQ0eC33mHlIMDoTCrPSZ1JBF83n/IKBKjT3ZHpJMYFzFHBgBWtQVBK0d0esv7NlGBsJoWxmVRNdhKVSlZmOCRijsoYmup8CIc86GoKgHqo9YqubpK01JaqBJ+H4qX949ixb8z6uQmKgvaOOlxx1ip3LUEA00IB6qKaz45nVEowPJnAwFgcHqvTQYv1ohDbDygJP2gljkQiIzS66W6rU/8OaS+VhhDEEhkMjCXszeZcTEMIEE1l0T8i4AiPMbQ3+uH3Uv53wAMI9F/7Bmcsy5JqgBKC3z7dBzkl4Hgzw/Chs1ZjbWdIx8rRpRQme2bukyTok3iHJZrRhCCTyGLHgUl4SjWivMuMAHybW2UjUaBvNC62n0IiWNEaAsD3ZYh8LsvK3DGewG9drCMRgsloGsMipw8qwLLmILwSRXOdD+GQV6hz7xuJ1dymLEkiGBiP44FXDlufJTAGX8iLv75gDWR3X4IQJoUCADBIlJvQiVTefB7cOVhcgpO8mTThf5Ait1cKjAGHjgrolxk/GGhZcwCKwrC8JcjPqrCqC1X4yNFiM3IRhFKCoYkEpuNp60KcAV1NQVBCUB/0oNXqrmbw1ts7EkM0la2p2aFPonjwlUGMjMSs703IKLhk03KcusY9M0EUkznOKytjwAkrw9YbQD4eiiffGMbeIzPw6vkx0QgExv8AI6r/HIFgsakJIyuMuwGxmj+MIeT3oL3Rj6zM0NkUQEBkr4JqgeS2hYVBogS9ozEoIioOAqxqrwMDEPB50NUcFBAKBGPTSX5es/ZalUIApDIK7n66V6gdUQ/F1ReuhySy+9kFMC8UOLLCcMqaJkh2PF5Sglg0jX95cF+hCin/n6pAIAxQ/+DtTiAsRPUghCCRVjAwFreYq7wyN9X50FTnQ1ZR+AY/EbNUCvQcjSKRzroWSAsAIcCho1ExdSolWNkaAmMMXkrQ0egXKG+CmVgaAzW0k93roXi9dxI7949bd36XZXjnMW246B2dzruZXkJYyvWszLBhWQNWd9SL6c1zeCl+9dghPP7GMAJa//qzDYMLBEYYMjLD+q56PHbLRXj8Oxfj8e9cpAm5uIsLwz9eiq9/aGPZbZWpajd+ZDxu3aaaAW1hPz9oRGFoCHjQXC+wgY0SDE8n1Q1N2osuTqMwxs1RBfJa8khY1hKEovDq0t0mopYlULIyBmrIW6qHEtzzTB9ScRFjDYbPXLIBIb9kuem4zGGp91IY0Frvw/kntVv3WJoPIUinFdz4i9cwHUvPeTBVH8nUusDUGQJjQMgv4d3HtuLM49pw5rH5oR1nHtuqicsLx7dhfVd92W2VKQVGppKIxNLaS6VRGLqaggj6JCgKQ9AnoVNkrwIIpqJpjM4kLcslF2sQwtUc/WMx652XunGtPcxt6BkDVrWFhIQLFIZ9R2YsJ6ESkSjB0ekk/uvFAesLzLKClcsa8d7TlrtrCTax3HUojOF9p6+0PrXT4qXYtW8cf/+73fPWFrhAIAUOrBjjh6MXBln929jn+EJ4R5QoxaHhGDKprHVLFAYsawlAUg8C8ngoVrYI7FUgBKlUhrsKr4VeooIhhGA6lsGAyLnMCkNTvQ/N6sYqhQHLW0Iggm2qZzgGpQb6QZ9HwiOvDuHwUNT6AnOW4cpzVqOrOaB7RoCLeSzkPK/46SzDluNbcUx3GLZXNH0UP3xgHx56dRDBvOM2c04wSg+dctdL3Vd+KAF6R2MCo3tOd1vd7GiPEqCzKaC9pTSENw6+oWnx86SWkQjBeCSF8UjKUisC+AinLRxAQ4CfS8wYQ0djAFTE4kz1eZVIyxXQCsQhhCCTVfCbp3rzdcjmUBgaGgP4xPlra848dzGwWp2hMIbmeh/++rw19lRI4CPbrCzj6z9/DaORJKhE8rRIpap47s5S9y0MjAF7j8xoo81BuM16rj9gDOhurxP+tH2DgulwMQ2lBL2juY2K2qslYEBXU4CvpzFuwNEW9qEhILBXgRIMTSYwk8iAWJ2xVAiMMXglgl29k3j2rRHrWoisgveftQrHLm9Axm6f5GJdKABAOsPwsXNWobk1yN2C2sEjYW/PJL7zu7fg85j1ZjgnOowoftV50lkFfULuDgB4CFa0BmfXPRhj6G4N8im01Q9Rj+ZcCJXZUoZSoH80ps6WLRY6A5a1BOGV1HPDGUNjyIeWhoD1mQIlmJhJYXgqWZ0qQ8bQWOdDwCfhnmf7kYpZX2CWfBI+fu6aRWj1tYlJoTC/kLKKgjXtdfirc1cDGQcKwifhxw/uw+9fOIygTyp433zyrxnfZ3zFeSgFZuIZDIxGrZ8OxRh8Pg86m+aEgqJubPL6JOsVXT1EPpKoXZfKFUFuZmixeHKsaA3N9n0M3JCio9Fv3dUFIUgmq9i9CQM6GwOYjKbxn88LLDADUGQFk9H0grb5WsakUCgkIzN8/tINaBQ5NUoLIZBlhm/88jUMTiQL9y8UwBa42y8OJQQT0TRGI1aP4OQ0BL1obfDNTroUxtDc4ENQZAMbJRiZSWIimnYtkMqIrDD0DsfEWhAh6G4NzVMX+r2Un8BmdaYAbnlzaDhqeb27UvB6KP705gj6h2asLzADYFmG7a8PuetoDmG9BFSysoJjVzTgC392DODEHgAPRe/ANLbd8wY/jlIXUnECAeqi48BYHLG4wPnV6sa1xqB3tj9QFKCpzofmegHXB4QgEk/jyHjcnSmUCUr4Ea+9owLmqOB+rjqbAvOKllLV95XF4gZ4kzgwFNHGVg2you5gFh1cSgQv7x9HNOlu2nQCo943D+NMTmcVfP4967Gsq87eZrYcPgm/fPQgfvtMH0J+zaY2E+sIiwWlBL0jMS4cjbNLH4WhQ3Vrkb+mUOf3oENk5EgAlpLRM1KbfvYrAUIIpmJpjEwlrJc3Y/B6JXQ1ByHnlS0BsLJN0LiA8tP+skoVHrAkEbw1MI3H3zjK/X2JQAn2H5nB/qEoPFbVty4FCJYC756zMsOK1iBueP8JQNZi56UHIVAYwzd/9Rp6R2KaGUPu+ZVX6IQA+4cEHOGBf9aKlhB8+Xs1APg8BMubg9Z1zOAPOHQ0IjSIdSmNRAkGJ5OYiqat71FgDA0hL9oafHlH0nLZ39UUsP488E6xbzSGWNLi4VWVgETxVt8UpgRVrwD//lQ8jZf3j5tQPbuUooRQKJ7BBEAyLeOTF67B6Se1A074G5EojgxF8K1f74JEcynIpaN4ehYLWWF8+i6SPAasbAsV6P8lSsSOaQTPpn2DkbLv4l6qUMoX87Npi+cyg88MW+r9aAx552lLZIUPsOCRBGaHBKPTfB3JanIqAqKOrGzy2BvDNVnn/R4Kv9eDoF+yFcyqk0sIhdIoDKgPeHDHJ09FMOgV1wvm45Nw75M9+MXjPXyxtQLXEXIQAiTSMjdPFBmlENUSRSe+u13Q9QEhGBiLIZlWnGhrLhooAQ4ORcT26TCgtSGAkE/SzBT4BrZQQMC4gBBMR1M4Mp5YuipDieDVgxPcY2wtZQEleOjVQfzwob34/x7eLxYe2o8fPbwfYzMpUxZqRYSC8Y+1dTaVUbD5+DZc9/4TnFl0JgSMADf9+nXsG4zAa7jwvPhQQjAVzWBQ5Fxm8EJf0RwskKWMMb7wKPjMw+NxTMXc85rLgZJb2BXJWgYsbwnC55nvtE1RgOZ6H5rrBBwhEkDJyDXlLdUylODwaBRvHZ4pYqhShUgEP/nDPnzxrufxlX99UTC8gC//4EX0j8VMqdeEc4/MEw4EybSMr77/OLzrROfUSCOjcfyvX70GENVtdgVCCfdMOhUTOGgFDB7vnLfMfBQFWN6suj6wCgUmItwxXlVuaKpgiOoIr1dkoyJ4o+luL1QXKmCoC0iqd9z510whM+w9soQPWCIEcjKLZ/eM1t5is5cCfslWIL4yqI9K1VOFMdQHPLj9qlMRDHitj3b08Ev472f78JNHDqib2ioPSeKWR5mkgH6ZAX6fBy2aRUeoC4/t4QD8Po/1vCRAKplFn2uB5DiEEEQSGQyMiasLV7YWqgUZA4JeCV3Ngvt+VN9bVqtKTUGA598ec11d2MRAKBRW9lwM05kl5EhlFJxzQhu+/P7jgbQDaiQAoBTbfvM63uybnmehUylQAvSMxMT0ywpDU70XzfW+As+OiupJkx+2Y/XZBJD5aFY7InWxByUEYzMpjEeSYkKBEixvmfNzlY9HoljZKnKuAi/yg0MRJDPV7RjPFh6KVw6O4+jEEl5bcQCHuoy5WpzMKLjh/cfj1BPaHFIjEUxOJfGNX76KrMz4YFyk0ZQJxoC9hwUd0KmLi/UBT8FMQWEMDUEP2sN+sZGj6oZBr/NxEUeifKNiPC4yM2Sg6mxA0SlTIuodF1zYDE0mEEnW1nnNlqDA2GQcuwdm4K01FdICYkko6FTjgv9XFIZwyIvbP3kqAgEB1YcePgmPvHwY/779AII+j95EZtHIZBn6RgXdHTCgqzmIQJ7b8HwCXorWhoBexpeGAn2jMdcxnsNQAvSOxMBkgQEPA0IBD9rDAV3TSWbnsB3VLPXo5FI+YIkAGQVPvTWydAWjA1iuPmYG6sm0jPM2tuNv33s8kBZoPHpIFNt+/Tp2HpyAX2TxtQxQAkSSGfSNRMVUCYy7zM4drqO5BK9E0d0m6PqAEvSORBFNZoWS5qIPIaprcpEyUf1cNYbmXJrko7DcXgUB77gESCa5FZzZBcWahBI8s2fENce2gQO9q37tTWUU3PiBE/DO4xxSI1GC6ZkUbvz5TiQzSkWYWlJKMBFJY2xGcDemunHN6KeEAN2i/nAIwehUEpPR9NLuJBwmK/NDjIRQGNrDAX4Wt45UUBhDZ1MQfr/ADJsQIKvgwFB0aZe3RLBnYBqH3XUFYWwKBeOKKysMjaoaye/3iOnFtfgkPPXaEH740D6EKsAaSaIE/WNxROMi5qg897vb5rxlamEs5w9H4OEEmI5lcHh8CduuOwwBQTyVxaHhqFjLYQzLWoIIeKlumTMGNNd5EfJ7tJfMwYBDR6NC1aVmoATTU0m8cmC8tvYrLCCWc02nLmvWFuZIZmRccHIHvnbFic5sagO3MPjuvW/ixX1ji65GooQLBZaRhTpu6qFYrrNHIQdj4CaKIotmhPANTaMxVyg4BKXAVDyDkSlByyOF+7kysqPn3nH9aG0QsTjjzbBnxF1HgsLw9O4Rg17JpRRl71WTaQVffd/xOOOkDmfWFyjBdCSFr/5sB2IpeVGnyoQA+0QPWmEMHp8HHQaLjlBnW51Nfn7YjsE9RVEY9g9FhPovl0IkSjA4kcSUqDkq+BqSUZVVGEPIL6GzKShW3pSgfyyGeEo2fEdVwZhYPkjAs2+PYSaRrY18WGBMCwWBogHyKvrtnzwVoTqfY2qkl94cwV3//TY/53aRkBV+9KXQkIRxK63mBp+hUFByB7yHxEeOB49GHMlyFy4HDo/FkUnLhrPjolCC7nZjdSHUA2eWtwh6x6UEQxPx2lhHYgx1QS8+uHm19SN/JYpDR2fQNxqDZ+maYgljKcf0q5l+bD6prILNx7fj2g845BsJfOv3P//+Lbywd3HUSER1hNczLOgDR2Foa/AjbLDoCFUQN4a8aGnwiXUShKBnJIZUukZGjosMIQT7B2fENioyBkiqutCgvKEKns5mQTNkAkzH0jg6nax+lWFGwdZNK/CFrccAhFobFBGCZDSNZ9+uQZcXC8DC9KaMry9c977jcNrGDseskWKxNG78xU7EF0GNRAnBdDyNwcmEmCqBAa0N/MByIxhjCPoktIUFTmADL90j4wlMu+c1OwIDcGgkqo02jd8vobMpUHLgu1r0sB1CkE1l0Vvt7k0YA5EoPnnBOhy3IoyWsN+6kGTAc3vGhJpNxZFVgJTM1e+CgaXlooORfEwJhdyjzD1SB8I3tTUEuDWSky62X9g1jH+8fzf8BhvAygUlBMNTSUxGBA5aAc/MFS118Hn0LVGgDi59HorlzYJmqZRgIpLEaC2MHCuAdFbBwaOilkdAfdCLlnpjdSHUgcCKtjqxOgXuGK+nis9rBvgs4cyTOnHeSe1orvNiQ1eD9dmZh+Dl/WOYiFW5Kk1hOPvkLnzskvX4iwvWiYUL1+HKC9ahpd5ftO7lMF29hbJV/REDd4WdzMjYcmI7vuKUi21wNdL3/3sPnto9bLgzuBzkzFHTyYyQ5RFy3jJL/JRSoLtN1B8OQTKRQf/oEt/Q5ACUEESTGRwZE3SRrjC0lFAXgt+GtgY/qKifL8Ldmzgx5loUGEA8FF/58+MQ8ErweyWcuKrR+iBSIugbjuLtanelLTNc977j8Zvrz8avrtssGLbgl9duxpqOOlOWaeXNLfX9JC8dyYyM699/PDad4JCLbUqQSmZx4y9exUwis2AjYkq5TbjlEUwOou5R0MZrILDhDwcAUzdbLVC21CyUAqPTKYwKb1Rk6GoKIuibf46CFoUBnU1+BIOCe3sI0D8aR8aJ43EXA1nGSetacckpXUiqA8dN61oERqUEciqLl/aPw7NwY8WykM4qSGVkJNL2QrHBSD6mhIJxeRhfmZ0lEB5yKApDQ9CL2646FYGAQ2okr4RX94zijv96a8FmC4zxIy+LZUFRKEFXs763zHwUxoWH0F4FlSXtZ98hJEpwZCKhblQUyE0GtIf98HqK/1ZRGJrr/WiuE11HougfjWEmvnADJEdhwOcu3TDrJFJWGN65pgmS0Il0wOO7hqtXQC4SpoSC01mazMg4d2MHvvS+452ZLYCrkf7l/72Np98aKbtgIAAyMkPviLg5quSTsKw5UOAyW4vCGJa3BEG9gnsVVAduGYUJJdWFQwlBz3CM11eRjFTVhaUWgBljqA9I6GgMCJf3eCSF8Uiq+maHWQUnrGvFhzevQkqdJcgKw6qOOrQ3BqybplKCXb2TGIukSua7yxymhAIREQzqD0j+NCGPZFrGDR84Aacc75waKZHM4Maf7+RqJJHRnEmIql/uG4kJjxobgl4sbw7CIxH4PNQweCg3Y6wT9ThLgN6RKGIihwC5zEHUIzgFigDgv1/X2QCvVFjG+cHroagPeNHeKGBxA/6eWDyN/rF49XWEMsNVF61HS/3cuouiMLQ2+HHMsgbrWgVKMTIRx67eKdc01QKmhII+JjKZGNdrhXHfSLddtUnMAZgeXgk73hrFvz24FwF/+WYLlBBMRFVHeIINz++V0DsSw6sHJ/Baz6Rh2HlwAv0jMXHrKkowoh4XKphUF3XEeuio4MwQfENVIpXFjhLl/VrPJN7om0RQtLwJAcvK6BuLlXVg5DiyghXLw/jI5u7ZWQLUsWXAS7FpfYv1vToEUNIyntkzWn0CchEhTHu6C4BINK6N0unci2Ry3qXiSguCkF/CN375Gv753jf5eaJ2UR3x/fHvL8Y7VjchnbVak0rj90h4+u1RbL1pu+V6moMQLlzMUkrNZAyDRCi2//3FePexbUhnHZiVWSTok/DFH+/AT/9nj1gZywydbSG88N1L0Rb228gLMQjh3lEv+N+PYdeBMe7aWgCPjot0IxTGxMdJKRlf+cjJuP0T70TcCdcyRfB7KR57fRiX3/K48AAJAJCWcfMnNuGbHzkR8dT8NAd9Ev7jT7349D8/A1gVlmkZ525agT/87/OgKMx0/jtBwCvhwR1H8KFbnwRELaAyCu7+xrn44FndSJa5LHMIptSAXJ1gcyHf8qgQhmRGxo0fPBHvONZBF9vTKXzrN68jWyY9OqXAwGgcig2zWsYAWVZMB3EI5IyMgbGYcL1c6vCNihkMTyVtqeCyMisoV6MgLBDA22HPcBS2qs1CojA0Nwfx0XNW6w7isoqC41eG4RXRKHgoXu+ZwOHxBCRXhWQKZ7sJTXkxUmpkRPhZxHU+3HbVqfD5BM3wtPgkPPryETy440jRHcOiEAK8fWTafloJMR/sIDPsG4zYfsxShRKCwYkExiMpey2GWChzO1CgdziKeLpKHMJlFXz8/HVY16lvRy/LfJd3V2vIepujBNPTSbx6aNL1g2QSwVwyqGl60aRQWMzBABDVxXYnbvjwRr6l2y6ED8Xv+P0ebpqnly4byIpNc9SFRvXmqncusEtpJEpweDyObDpbHWVOCI5MxDERqYLdvIyhrsGPT120TlcgQFWltYR9OGVNs9i+IJnhoZ2D1SEgKwBTQsF0MWhuJKwwbg4yT4qkMgq+/qGNOG/Tcu6vwy5eCa+8NYIHdwyKL9LqMHvQytGIydyrAChw8GgUiYxSFX1apUEp8Fb/jDpgqYIcpART0TQOT1SBBRIDggEPmuuKu//wUIJ3rm0u0p8UQSJ4ef84ZhIZVzCYwHS3RkDglahx8OT/W4LHQ+FRTexyoXDUMlfCCmPwSgTf/eSpCIf91qeJBtz9dK+jC5OUAjMO6JcXFEIwNJlAJJ6piGNMqw1FAXpsOMJbcAjfzTswVh3uTRjj7b8YigKcsrYZRGSRXyI4MDSDtw9H4HUX1kpiOoeyCsPeIzPYPTBtKbyVC31TmIgW31CTzirYtK4FX//wSc6okbwUz+wZwYGjEcfslCkFBieSmIyIm6MuOJRgPJLE0ckEJOcmTUuGjKygb1TQEd5ioTAcGIqgVtToWZnhhJVhNNQLnC1CCLKJDF45MOFYP1DLmKoyEuXWF3/+naew+euPYvPf6YRv5P/7EWz5xqPY8o1HsDkXvvow/vP5wyUXfhPpLL542bE455Rl9tVIhCA6k8Izb406NkKQCNcvZ1JVtBmMcP9QhycSVTFyrCQo4TPD/tFY9QwCwLVcB4eiTk24Fx1ZUdDZHER3ex1f1BPgyTeHIYusSSwxLPWU6ayMTEY8mFHjMAYEfBTfvWoTGhoE/b/kw4BHXx+y/ZgchBDsEz1oZTGR1ZGjKxQsQSnBRCSNsYigI7zFgnCVV6pG1pEYgHq/hI2rGq1vYgPfPPjKwXGMRdLV6RNqAbEkFIjWbM5iMNumUhkFp21owV9dtA5Ii9SAPCiwp38GEacWmVQb8KqD8ZGjI3mwhMi5SI/FMlWxxjwLJTg8Fuf1vkY6QUoJTtvQqo02BwWGxuLYe2QGXleFVBRTQoGUzebC+KmZjILPvecYNDTanC1QioGxGAYnE5AcULBmstwVtbmcqyAocGg4grTrMdISlBD0j8bAMgof3FQLlGAsksLodKpmZoeyDJzU3QQicvwuIVBSWfxp90jlW2QtMgK5uzBkZAXHrQhj67tW2DuQhxLE4mn0jkThsVkZKCGIJbPoH4tXVwcB3ij6R2OIJbM100ksCETdk2JnYLIYEIJEPIOB8bjtel8pZBUF65fVo6lBwGMqeFk+v3cMmWpT/S4wiygUShcMAfDRc9aA2J3uyQy9wzHb/Til3C3x8JTgucyLieoYbyKarhmLlIVAlvkMq8iktmJhslxTBywpjKGrOYhjlgsczwl+ROdrhyYwOJFwZwtFqOjuISPztYWu9nphiwOAy5/JWNq2UMgdtBITPWhlMSF8Q9NgNWxoqhAI4dZwXF1YhXmmgBtF1AiMcY+pG7sbzYwpC6EUY5MJ7OqbcswasRap6JyRFYb2sB8nr24SGxnk0Tcata0B4AetRKGkBQ9ayaEw8SAKAVhGQf9Y3N3AZpKcI7yhSZszQ20ZWgk2ihzqAUvlcgy5KBDwnc2iZBU8t2fMnS0XwZTrbIkSjM6kcfrX/ojRqaRYA0nJuOPzp+PLlx+b5xq39HNCfglf+/lruOs+G661UzKu+rNj8KMvvBsJG3sfQn4JN939Bv7x16+LpUVhCNf58KO/eTfaGqy5gOZlkMI1P3gR0VhauAxu/uSp+OZHNha4Jy4n1eo62+eheK1nEud/81GkM7LY7DCr4LorNuJ9p6+Yd06AGXweir+/9008sXMQEFlczcrYuL4Nf/rOxfBJFIotCaOPbdfZCkNrUxAv3nYpOptKn0To81I8t2cMl978GGRFYPE/I+O0Ezvx2LYLAVNKbHFc19kmKFZ+xQqno1H84HonkRXubdSELNNHYehsDmLrpmU4Z2MHzjvJfDh3YwcuPXU5OpqCfAQpyN4jEdcxnkkoJegbjSNt59Q6SnDhyV0476SugjItFS54RxcfFYuWFyEYmeIHLJEFbenlQ5YZNiyrR0dzoHinYYSHYu/hGfSNxiGJdtQ1zoLmSnLengPzjayUX5SFgBC+f6J/VPAITnClaFdTEBKlSKZlpDKK6ZDMyKAUaK7ziTUG8NLuH425Zqkmobk9KaKqS8bg83vQFg4gkcoWlGmpkMnK/GxiUSjBZDSFIxOJmlGXKIwfz7m+U3CxmRBEppN4+cCEu1/BANNVhdk5CUplbtHLWmGUmlKawa5gIYRgKpbB4bG42DQZfDrUHvYLVUbGgICHn9csXBCUoH8shukyuBOvRRiz6SKdMYRDXrQ2FPcAaoTCgO7WECBQXwDeAWZTMj9gRnQgU2EwBvg8El9nFO0XGMNzb49qY11UTAkFxrg+PRwSOPkohwS8emgC0YS1gz8UBrx9eFobbZmmkE8bZQmJcJ3+ZDRtMtd0YEB3e0jY+keSCFa114nPFAjBRCSFsUjS3epfAkK4g8bekZgNoQCEQ140BD1CzUZRGJa3BEE9kni7kxXsH4zUmHEBw+nHtIq3Q4ngmT0jmHa9ButiKlsVAPUBDx+likpniWJP/zTeHJiGt4T729wbCCGIJDLYeWhCfLSksqq9zpIw0iJRgt6RKFLJtHgnQXg6RNs3Y0B3W52t98cTGfSPumappeB1L2tPXagwdDUGEfJ7oGPPURKFMXQ0+lEX9IgPBMB9INn4ecWRVRg/njPgFROWEkHP0Sh6hmPwCNg91DrFe+ccjMHnkfimEVGhQAgyySx+/tgh0zbCAZ+Eh18dwoH+aeHD0gFeCdZ11gttgsxBKdA3Elf1mAKdBOPpWNkaEuogoD6io9Ev3kkRAmQV9I3E3F3NJaAgmIimMRZJmm0lhTBgRWsIPk+pY2n1YepMoz7o0V4yDwUODEWQsmj5VMnICkN3Wx26mgUHqYQgHU/j+b1j7hGdOpjOEQaGs45rE++QwM83+PXjh/D75wdQFyhe0f1eiuGpBG65e5eQPnYWxhAKebGuqwFZkQqkwhiwd3DG1oiNeijawn4hJ48AX9dZ0RLivl9E08HUtR0bxbgUkCjBwFhcNf813UwKaG8KCAtghTE0BL1oDwfEOj/wdaQj43FEa8i9iaIwtDT4uMdUkcVmlad2D9vrWxYIiZJ5h5U5HbT1wnRtl2UFp61vgb9OcMoGLqFTGQWf+f7z+M/n+xHyexDwSZAomQ0+D0V9wIMDQ1Fc9b3nsL9/yt4sQVZw7IowVrWFuF2zIFmFoXfExkErjCEU8KKjMSBsEiorDJ1NAYT8dsoAODQcdf3Kl4BSYGAsBsXmCHtVW0h4HMUYny0vaxE4sD4HIRibSWJ0JmVHtlUcXonyxWbBbAEl2HloEpPRTEGnWFEQXg/f7JvC7v4yhL4pTMfne3swtXltFkLwnm1P4oU3hwE75x7LDF4PwcfOW4uPnL0ax68Iw+uVIMtctfHHVwfxf7cfxMhYHChxKE9JUll86YqN+Ker34V4Kqu9agpKgERGwTl/9yj29U+KbUSRFazqasBz370U4aBXaIQiUa7S2Pz1R3BkJCKWjqyCjeta8KdbL4bXQ4VlixWqcfNayC/h7361C/907y7xOphl+PXXz8EVZ3YjmRHbeBTwSfjMv76I/3hkv1g61Kx68OYLccHJHY6rkRZ681qOgFfCfc/1469ue1psYx/jyX34lotwzgntjucLnNq8pp5PTSgRF4DFyMj4ybWb8bFz18xu7DWdUqY27g+csUJ81JJDIsgoDL985ADeu+0JnPG1h/HuGx7CGTc8jAu/tR3fvfsNjEwlxRrBPBiIT8Jlm5abrmx6UEIwGU1jZCohrj5jQFOdD0GfJFy2CgPq/B401tmwpKIEw1MJTMXSlT1CWmRkBXxmKApjkHwUy5uDQgOAHFQ1ThCuNIQ3/EPDtbWOJCsKTlrVhFC9T6w/IoCSkvHSvomKN7rIyowfVJYtQ8jIkDX107RQgHry2gfevRLNLSFbujxAXfT0SYBEMDmTwvBEAuPTSV75/ZLYqENLluGktc0449g2pLNiIzWA72w9Mp7ATNyG5RFjWNYS4kJBsJNgjCHok7BMdIENvDFwx3jJim8MiwUhQDydxcGjNtSFAPw+D5rrfcJFBVWFtKqtzl57YMCBoxHh8UwlklUYlrUGsbLVjmoN+NObw0g7cR58OSFqpSxT0FYLS1U+KzOs76zHJy5YCwhOh3WhZC5oU2gHWcFHz16DcNBrS01CKT+LQEkL+FrJoQDdbSHbB4dLlKC7LSR2JCF45cqmZPSNxty9CgZQQjATz2J40sbMUGForvOhud4nPAiAuti8ojXI19VEn0OAQ0drax2JMSAc9OC4FWFxoaD6thqZTrkDpDwsCQUASMsKvrB1A9o7xA/QXhBkBV2d9fjoOauRsinAKAH2D0XEKx94w1zVFhLWAuQgRN2rYAeF4dDRqK3BZy1DCcHRySQmoinxEbrC0NEYQEPQY0t9pChAS4MPXhG9eQ5K0DscRTytCMu4SkSihPuGEs1eAoxOxfFm/7TtwVotYbmmZWWG9V0N+NoHT7CvQionWQVf+LNj0d1WZ2s9Aaou/8CQDXcH4BWwoykgPNjLp7MpYDst+4ZmwCpYpi8mlBIcHo8hZccRHgOWtQTh90q2ylxh3H18Q8hro/Pj60jT8dpaR5IVhtM2tABewUVYQoC0giffHHZnCnlYFgoAkEjL+Nx7NuD8TcuABXTBbJqMjHcc147PX3qsbXezhADJND/BSiy3VCSqblzTXrCGwhhWtqnqBFEIQf9IDKlsbY0cnYIS4MBQ1PZMuKMxYPsoTIUxNIZ8aG3wi89UKTAWTWFwIllzQmHDsgY01Nk4x50SPLdntOZmUXYw1bNoszunI33k2xfg9zefj6BEbDcgx8jIuPmvT8XLd2yF30ttTd0BwCNRHByOYlevoCkquA6grSmAY5eHkbU5u8rKDMctD6PZzoYmieDVngn0jEQh1ZLxukNkZAXbXztqczZGcPYJ7dpYyzAGhEMenLzKhgM4QiDHMnj8jaPweux8VGWRlRmOWdaA956+EhBdLPZSvLB7GA+8fAR+O2b2NUTRHmF+FSysTImUjD8/bTl+8uUzEfRJiy8Ykln85cXrceOHThS2C9dC1VF1MpGxpUpoqfejMeS1tegItZNoqvOipcHe6CgWc30g6UEJQTSZRd+YvSM4iUT47nXBIspHogTddsxSVXqHY8JVpmIhwDvXNmljraEwPL7rqE4PtzQpKhT0M2l+rUqkZFy5ZRV+8qUz0RDwiktsOzAuEK44fy2+/9nToSj23XznoAToHY3bE3gKQ1dzAHV+yfbMhTGGOr8HnY02zFIBsCw/G8KdKMyHUmAiksbYtA3LI8bg9XnQZXOPQg7G1L0KgskBeEvfPxSpfPNLiygKcNKqJu76RRQKvLR/HNGkNQ/OtYqNnJwjnpLxF1tW4T+/eR5Wd9YDgjuHhZAVICvjix88ET/50pnwe6ntheV8CAH2HpnWykJrKMDK1hA8ouqnPBgAr4dgZWvQXpoYsPfIjK1+phaZ3ZMSszczbAx50dbgE3Zpkg8D0BH22/MUTAkGJ3I+kLQXq5es6samtTHIJYQIEsWBwRkcPBp1pI1WO0VzYH51Ll65E2kZ525sxyO3XIgPnrOG72Mo56iEMSAlo6XBjx9+6SzcfvUmeCVqW2evJSsz9A7b8Kmv0tEUcKwxUkLQ0SR4HGEOAvSOxmrKdt0JKCHoG41BycjiZc4Y2hoDCDugLoQ6O1zeEgTxSOJlTghGZ5KYiNaeBVJH2I91nXXi1pCEIBlL44W9465paimhYJVkWkZ3awj/8dWz8LPrNmPDijC3TnJSODAGpGVQAB88ZzUe/c4l+PQl65GVFUdnCFBnCdFklh/JaDOnVtk5B0EDIeA6ZjvPUzc0xVKy8IC4FiFQT1uzU5cUhpZ6HzdH1V4TQFYYOpoC3LOwqJAhQEQ9ObDWNi0GfBJOXNUovqETfMz73Nujrpm2GaFgtQpm1M75r85biz/9wyW47bPvwnErG7lgSMlc3WP1oQrjM49UFnV+D967eRUeuOlC/Or6s3HCyjDiKVm4rRSDqg7ohiYTPM2yIhYIsLItJDy71aIofCMcYCNNAAYn4piKpRZk5KgojI/ktOkwGey4PbeCwhjfk6KIpxVZ7tLE55DDQUXhZ3M31fl4O9K+z0xQGFgyg54R53eyMzttQ1Ycmd2fvqGNJ0Tn+aYCYXj6rRHVm6xz+cOYvXpf/sAKZrO6XlJnonGQogLBTKYRUErg91JMRNN4avcI/uelw3jyjWEMjMeBjCocjB6VS5aHojkcwIkrw7jwHV34wJndOKG7EYQQpDNykTTahxCCWDKLnYcmCjLOEgw4aU0TWuv9jiw8UkIwEU3hjd4p4/wzASUEp65rQV3A3garUlBCsG8ogiFRix4G+LwU71rfAq9Ey1zmwK7eKUxFU+JrCgrD8rY6HLOswZHyhtocXj00gVgyK17mCsOargas7qhzZK0DqiHGZDTDTbZF0sUAr5fiXetauBDVXjcBJQSTsTR29QimQYUSgk3rWxDyO9MeKCEYj6TwZp+9dlpWFIbjuxvR2TRnFKErFHKuswsuzGL2C/mJU5QS+FTrgJGpJPYdmcEbfdPYNziD3pHYbGJyMkKiFGs6QljdXo/jV4Zx3IowlreGEPBSZLIMGdmhIbcJCAF8Hmrhm/XJZBXHOgioFc5rZwMbAIAhnVUcaQCl8EjE3p4IxpByUg1ZBL2DR6wiK86MgPPxeajtM4XLoWa1XxcZ0hmlSH9TGvtpQFnagzPpKi8ZWZk3SBAUCjDZSRIwzW2UErWD4N758p2X5oQCIdw2G7lZqVqRi6fHxcXFxcUuukKhtPoIwkKhEH5D7l0lb3dxcXFxKRu6QsHFxcXFZWlS2couFxcXF5cFxRUKLi4uLi6zuELBxcXFxWUWVyi4uLi4uMziCgUXFxcXl1lcoeDi4uLiMosrFFxcXFxcZnH3KSwGO3cCPT3AFVdor7i41A4DA8BLL2ljjXHbQ0WwdITCwABw113ACy9orzjPxo3Aj36kjeV87nPAj3/M/z8cBu6/H7j4Yu1d4mzfDnz729pYHmf2PQMDPF1//CMQiWivmqehATjrLODyy4FNm7RXi3PDDeUtq1zarr4a6O7WXi1k507gttuAw4e1V5znwx8Grr1WG1vIzp3AAw8Azz9vr5z0eOYZbYw57r8f+N3vgOee4/XIKt3dwObNwGc+Y76+aqm0ulNtsKXCli2McWeT5Q9btmjfzrnvvsJ7w2HGHn1Ue6c4eu8AeLwZrr+ep0n7e7thyxbz33nNNYW/L1cIh0vnTX9/efLEKFx/vTYF8+nvZ+zKKwt/52Swyn33Od/GrNSZHJVWd6oQgdKvQvr7Cwu0nMFIKFx/feG9cFgw2BEK5e5oAMbuvFP71kIWsgPOhWL5/9OfFt5fzlBMKDz66MLkjxWM6rVTwUydybEQeaMNxepOFbI0Fpqt6DUXg5kZrk/dvl17ZeG44Qbgnnu0sc5z3XXA976njZ3PzIw2pvx86lPamDneeksbszjs3MnryWLkjxEf/SjwT/+kjXWW667jalczLEbeFKs7VcjSEArVwGIKhp07y9+w87n5Zv7OSmJgoLSwWmy+/OXF6fSMWKiBBMDX4Sq1fKqh7lhgaSw0338/X7zT0t0NrFqljbWP0ULzDTeU7ny7u4FnnxVfwDL61vvuM7buKJaujRuBpiZtbGmmpoDdu7Wxc2zdCjz0kDaWo3eQjJNlZZS2K68Efvtbbaxx/ojmTSn0FpqNyjXHli3aGHuUWmgulZ5wGLjsMmDlSr4oW4rnn+eL+A89ZCz4wmHgiSeKGy1UWt2pRrT6pJrESM9eTHdbDszqXjdu5OsgIhh9a7E1BaMFQru60h07GNu6tfC5ubBjh/YXHO19KENZdXcXvsPqWlCxPHUao/UeO3XFDkZ1BjbLqr+/+GLxlVdqfzEf7f1206OHlbpThbjqo0pk924+yhIx6XOKjRvFTQJzbNrER35bt2qvcH7zG23MwuHUyHGh0DOFDYd5/orOKkW5/34+m9Xjpz8F7rhDG2ue7m4+y77zTu0Vzj33LL7qsdrqjkVcoVCpLLZgcFItcuut2hhOOW3Jaw29TvjkkxdeIAB8H4Ie11/v3KLrtddylYweDzygjXFxEFcoVAJGlX+xBYNTbNrEZx5a3nhDG+NSDTz3nDaGz1rszBD0uPFGbQznkUe0MS4O4gqFSuD22/U7TdSQYNCbeRgtKLoUojcjmJrSxiwMenXxssu0MfbZtEl/Ad0dTJQVVyhUAt3dXDdcTDBcc4021sUO/f3amMpGT4+9ezfX7y8kRu9buVIb4wxnnqmNWfzBRLXVHYssbZPU66/nU16rjruMOOMM/RFdDiPTxlwRDAzwEZeeyRtMmr0ZfWsxk9Szzy7UWW/ZUtos0Qp670Det+ejZ1aYKysn2LkTeNe7tLHG+WtUbrk8zTk4tItR+QDALbfw/R1awmHgs581Z/ZpRLH3ahGpX3Ywynu9eoMKrDvViNYcqSYxMtPMmaoZXbcaSpkoGpk25tPfz80MtffkQimTPKNvKZY2PfNCp03s9N4Bg+qnvQcOmxUamclu26a9k2NUbrk8NbpuNRRjx47C+50MGzdydxKlzFtF6pcdjPLWCO19WOS6U4W46qNKo5Qq6Z57uGuBakNP/11sVlUOdu7kM5aHH9Ze4Vx+uTamcti0iY94y8Xu3dydxJYtxiqipUw11x2LuEKhEqk1wXD//foqMT09eSm2b+eN02o46SQ+7ddTYUFVlxXbKVsJ3HGHsaWaUwwMcPVQDbltmGUp1x0LuEKhUunu5g0zHNZe4VSLYNi+nY9A9XjPe7QxpZme5o3TatATSjnCYeD739fGVia//e3CGB1cd13tzRiWet0xiSsUKpmLL+YNs5hguOUWbazz3H+/WPjc5/jio54JIypoyr1tW3WN9H70I76wa7RT3CmMhLnLHNVWd0zgWh/dcQfXFzrhcuHjHy9eQaxaUuTYvr24y+Q775xzoGb0rcWsQ87WsQzKtz7Ss+iwSzFrDb335crK6PtECId53pXahWtUbrk8vf9+7tDNLiIWMjnLud27jetHKV54obD8c/z0p/Pzxyj/i9UvOxjlvVGbqbS6U41oV55rEiOLCSetEsxg1ZIin1KHq+QOIjH61mLWIXqWQfnWR9prdkN3d3ErF+39KIOl2JVXGjvk02JUbsXytNowcrh3zTXz7zPK/3K1JaO8N0J7X37ajNJuNVipO1WIqz6qFkqpkswcXlMJhMPAz3628JZH3d189rNtG7BjB5+lFJvVLTVuv12/bmn16WecMf/fOZw+IzpHJfjHWmJ1xxUK1UROMBhx3XXGzsoqgS1bgDfftOd99YortOO20qaaOUH0zDPATTfVdIMWprubO9grRXe3vvAwOhvDDgMD+motPdcXZnDrjilcoVBtXHyxsVthqIvPlcbWrVzn/Mwz5Zkh3HFH8TzJnWpXDTOpamDzZm1MeU4fu+subQzHyFRbBLfuFLA0hEJjozamurn22uIV2Wmuv9562LaNC4L+fj6KLMciZD7XXgs8+qj+KBZq4xZVsRk9s5YwGpXrceml2hjOzTc7d5zs9u36C8wA8JGPaGPsUc66U41oFxlqlsKJo/OuHEphddGsFHfeWfgso1BsUbTUQvNCo00LLCxkPvqo/slY+aGUqxAtRguUZtNUDZhdaM5hlMfhcPG6ZoZt24yNKkrVS+39sFBO5ag7VcjSMEmFuntWz16+u5s7oWto0F4RZ+XKORPRfKya15nhe98zZ09ezGSwlEnqQlPMrNAMpRwLQlVp/fjH5tRZRk7QoKoynN4vcNZZhWX1ve/pn75ml8OH+fkIem0D4CNovTWgn/0M+PSntbFzbNnCNydaUfXs3g38+78bpwUl6jEqsO5UI1opUbMYjdLLEYxGM0ZpsIuZGUOx0VstzRRy9Pcbj35zwcr5xnp5VK6g960L+f5cKFUHjJzDlSsYzVry0f4GBvlZDKfrTpWxNNYUAOArX6ldyX7ttVyH7zJHdzc3HSzmK2j3bu7Xxowe/Nvf1sbUNuFw6W/+8Y+tzQTscOWVfCf3QuB03akylo5Q6O7mU16jxaRq56abilfipcpvf1t8UT5nXVLM1BcmrL5qidxuXT21UT45x42iJqJmKbb7vZw4VXeqjKUjFJBn51+rM4Zio5u1a7UxS4drr+XuGowGBDMz5jyD5qy+jJ5TC+RcZ5t139Ddzdeetm1zPl+6u3m5LYZAyOFU3akilpZQgCoY+vt549661biwqxU9wXDNNUti001RPvWp4jvCoW7++9zntLHzufZavgFv27byj5AXio0beZ3J7SUpNUPQ46ab5vLFrkpp40bePp991rxwKidO1Z0qYelYHy01tm/nB4Js3SrWyF1c7JBz1DcwYM5qauVKPjModaStS9n5/wFU4+s3CAbCJAAAAABJRU5ErkJggg==
"""

base64_image_string1 = """
iVBORw0KGgoAAAANSUhEUgAAACAAAAATCAIAAAB+9pigAAAEpElEQVQ4EY3BT4id5RUH4PM757zv+/25c2cmYlPIQkWKC1eVuhc0KQp1UQp1o5sWgqaWVs1QpaOLLJpN0irYIpSuXHbhxo3QjbRWXYiUCmmQJtQwYpKbmbn3fvd+3/f+OZWAEEht+zwwM/oaJ59+spp0+Hx9eOXg4Ea3/lb1zSNH2yN3H0l3nTn3Av1/YGb0n3z3R9+bfMMTT9HBru63cV9bbmU6Vl6U+JgLNDm38wb9LzAzusWZ3ZcP3J6bRq7apvaFlQXjysaL166urieXwz31ndWmdrLokUo2Ib62/dq58/Q1YGZ004vPPjeUyxFDvlPuuGu61WxuhC/5FqweNblIhcg0JDdYZqxvxGv74zKv+7F0i7L8+32/fvMXdBuYGRGd/vHJRbqYQvJT1MemR7e3ateGBpPWbVVORCumymUeSpkmzzxRl/fTYp7213G1tnmXlvNhedEuvXf6dx9/m24BM/v5ky+ZvdtjTY3Vm229PdlUlSZ4VX+H2/KhnujUaXAs0XpvajBzvXFZDpaiLcb1sl/FmBfjci999rdHf/Wnn9BXYGY7Tzw6yh6YMNFqsw0hTFrnNlofqtBOKqRkRYM2FXuBNFwRgXg0oIeNMc/GReps3fE89rEcdDS7cP/uW+foJvz08dOVvlN4qY3XrdBo45umbgTNhlPxG77yaiPERj9JXgK20IxiQRN56S0dxHF2eNgviEd3Iw05LRP6keLF+59/+7dEhJ3Hfij8gfniVdx2U6ORytWVx6R1Poh3WihTroQhg6vJbbuGvaKYMQql/TjO+vlqGcmkG1Ifl2KsYoe8/8kjO385g90TD7H/tHhSYtf4SoOrfOW4VC3Ec5/LYt0fsW11lWbeVr8RaogDRiMxlBXl/f5wvu7ioNlAeSBKRJwRO5r9+Q28fPw7CFeA4gt0wl6CC1oxJ9XAQgUYUmxs4oMiwplvnRN1IqkQ9xaNaB27XIYhY1k6jeYhBY5o6HP614N45fiD5i45mAip50qcBFcpw4szJkHo8qKmKRG4qBh71BrIhdgjw7gkInTR4rIM83EVRq0tOPEFw2A228IvHzuh/FGwDCOtUTtVp00tzKJgIWjJgzqOGZLVCgfzEIikIkRCyID0a5p3g5ORi/VKEPYFKVK5sQkzO/v9+yRfFSNyaBQuuKZi77QRFWGXrUtWciHK4CIKMQSHxIJEmcGifU99HDWnbNYxmBhW8pjt0wdgZs+ceune2R9pNYNmL1BPjYh4dYE3Kq1YrbCt80A5wwikRKYogBgRTIA+c4yGISUrPdOXXMpxES6//weYGd30+s+eylfepzgjl2sQPAePUPOG0+zchNgMsVhCYYMxFyIjYjMm6zMsFuSSjPqU85g0yt6Hu6cvnYKZ0S1ee/Zk3Hu3tmvkYy0InlpFFG5YJJBTx440wZTHxJ4pFiKjNNqILJHHxbiIsbt+9B8XfnP+sxNEBDOj27z5+6cW731ow6yVsVXKsABAiBkSmAs5YGDhSIbCsawyDbFQj/nBsU8uP/3qhVP0FZgZ/Vfnd34Qxn/Wy+uwlZYMKZpRhDIRJWSSMk4OV3d/8cXDZ/+6S7f5N07qg0+PBiUVAAAAAElFTkSuQmCC
"""

base64_image_string2 = """
iVBORw0KGgoAAAANSUhEUgAAAB0AAAAUCAIAAAD+/qGQAAAEqElEQVQ4EZXBS6hdVxkA4P+11tr7vO6rsTGjpqWZdFwHztriA8WBAy2COnJgwIkji8WAtGJrbY2DgIITEcRGEKkjBSeFBqTS0IeNNTfBJPXe5L7O3fucs/dez78QKLSIAb8PVRXu6ScXfp125+H2PrR3Qj8sF7O91cO/e/27cE+oqvBxF178Rbz6bth9u3Q3SY9SiRUpkWrBoKpIWVGBCrjV4vS/5599+eoz8F9QVeGuF5/6fv7XJT+/BrktViSViXgsWRFFoCgTQy4ICKpQCmYtpAgAqNWNnSfO//Nl+AhUVQD4+Zcf9YtbYViWHNGwbs6oqW0+BIyIRILCIIRFAZA05wKQURkQAVjAgMZ28rdr3/7Nzg/hLlTVC184E/q9PsScUyqIlnFzKmXNLEI2jYhlYNFEGHICgKxQiBAQCJQIVEAIBFQDbb/32HPXXwEAfOYzn5rlK8EHnzUBelM1aXLgRwdb6dGHHrh/f0Ub6lrbH+7F3ITkmZMQWCIVJQBCJaEMRUQdAQ105a3PP3/r9/jTx+8XbWMoQ4FC0o03rmyP3+qP8UF4ZP1BCFrI5lBgWFTD8QyWJys/FTCkrkIikgzZASkAh9qSBQ5H5s9v/AhfeGKLtNMMPmkm6TYnh8cnrx8Pe8thUTxNje3rWEJounwynurk9Mbw8CjPHFjLhqVoEQMqwiUZo6ykke688wC+8PgJwVUsmoEyYVibzPsTu0I+sRddtdAHj0Na+X68ZUd3+lOb3WlXZhUbo2JFiExNJSFDSYwCWGLpdgTPf+6hhPsKCkIl4wCuzZM5uOO2HHEa1h2FccGCmre61WZZbNZ5JliPiqm4XhNrxFjDpJK0C5oC+FXxDeDFJ59cLF9t0GchNJKUE0gm0zfQpegRQnZSsTEw4cgxky0iUk0KEZoZj2ZVPaklK3sNQ4mprOZ5NU+oqm9/40uvHVw+cl6shUwMUAhjUiJKBXJlpXLgmItAKYzJWMhBoytuzUw3RtPZiJAZKQ0a59rOV91Rj6oKAH//+hcvLd5cOEUyFVISCJGtgDKjAFeW1ytnx6gskPIyLPuU2MuI7puNZ2LYIBYTlPvdvhmGPgCqKtz1yre+cnXx5nKUjVqpUKO4qoAlU5GzgtNqvDEmmJRem/mqa3qf+o2K3Q1YLZd98o6xdjYc6z7m3llUVfjQb7/zzZvD5b6CccWMVI8JawZ2VW14wlCPUEdlAH/YhflKoVuLJlxeHizaJGGLuY/cxOzXTNq7D1UVPuLiU+durf56PPNG2I1YRq6SmqTYdVdZS2qdsdAqNHG535gccTvc3j2spnnL0+5tv5OGuCXN9tdQVeHj/vTLV5tbv3ojXZcpGEuuduOps9WYa1uiQZ9TyUgOfDJHGu+0VdfWsdCe7v7nYH8azHDi2dcuoarC/3Du3NmjcjWaKFaABRAUjVQMYNBz1ORGtcl1DRn/0Q4HezrvFup33vnqH/d+gKoK9/T0986X9cvzUcuGCB0bUC48raefWP+k21g7wsn7jX9959r7N26mtHv903/Y/hkAoKrC/+PsxbNnTk0mufadr2qww3h1COG9/Xm707575qW//Bju+gCYO7/WvCfMEQAAAABJRU5ErkJggg==
"""

base64_image_string3 = """
iVBORw0KGgoAAAANSUhEUgAAABsAAAAWCAIAAAC+KHDcAAAElElEQVQ4EXXBOY9eZxUA4HPOu93lW2c8xokVTJMKJCNDAQQPMYmteAApAjoafg4UNCwSBU0QBQIpClgIOQWmQQEkCldUVIgExhnPfMu9993OOUiWLGFhPw+qKrzYZz792VXNsyW1nafQXJsd4cvXfvCjH8KLoarC83zx1msD7+O2uF1aqOLCNMaEFkIbQtOqO/rVu/fgeVBV4Vl37rwOXTuonI9jfXRhxwgElvGSI792U1CoWiOhMXNY2PDJe3/8BfwPVFV46vj4C9YbaXpmW7lMaUz7fd4NyowMSwOu903Qjx36C3HWT2Tn4q92c7jyyq/feweeQFWFJz7/1euwiVGgZhUVTwjWZCSbykSiU2mUnKUDB6cLhHMl8UTWkPNE6M0Vmi8PXv35+z9FVQWAG197Lf/7HKsWIiNcvJJWY6gnEx3EUkrOWrjJ5irZj9aUHwlV46wjsOQggULmJbqj7gqq6q1vvHVWL/o9S+sSSJCMDsmoBbGWTpH1Ype4pqmEvX4KWzpqJzCp1FikDkIMBg0SGIMZAVX1W9/98ofi7LkacnOv/cJrx9ZIDPB4ypuzi7QZcso11TrVMEKjIWDTGlN7UsEI1UwQFLuWRtvgmye35+35Ztbm0TYVLs+COUS2KsSnmMezsY77zCnFksZa9oUntplAyBZriQJZ7XxQqKxO0dsO3zz53KLxs6XbdK1LBA42WsouMsdsi2pV5So1cp62tQ4FRkBFUbJMIOjBiEWsIAouY3BrvHty/WDZ2HXg1jYT7Bv4R4xwOloG2xntTC0yxWnYR9hqYI+mNc55JAw0QtKYNBcohVk0hl4O8OtvX18sQ991ZUkYMXP5Z5K4iQaTeKoKEkUT5p1KRaMIZA2RNcBOLRTwiFpqqrArAf2f//R3vPvtG7NgVrOWjnwEu9tVty//mms63xUe81QlalPCxE3dJRCxXhtv7cKTtwEAQZaCzsGWgfcHD35/H2/dve3n25kxYR2cobHlYa+Ph5jKUDVxlrIDuzGoVqxFLNbQrPOzZWuWnQOlwn2WVTVwafWTH78LAKiqx3ePsbG9kdJyoVySFFMBM4NiNRIRBtgnsdvaeLRt6Lpu1c/Xl9ezVdg53pzuP7Ez9eqrP/v+9wAAVfXmV471sAWUa5AevQIX59WVAVvTYzhy5rQz+cPtxxeF/8NzQb/oV8vWrvse/LzD2LpdLDzKe+/8Fp5AVb1zcjOuXa3YJx5DQoHL4A5f9uMhDZtxuIhyzo/3wtvcV3VtmDfULh0vTK5SGceI29w8vPcAnkBVfeObt6hrjGsnljCNh800v+T7tZk6G6dUHxeJ9aPEB2elrEwWFuYxoWQgrgxm5PDw/l/hKVRVALh98pbOTWQwaXjJp9nV5uCwlXUbgeMmT1N6tI/ubBSnQ9FpqD7a5FCT/u39h/AsVFV46sbN6ysni0MXDjx2zpCdQOI+Yi5Kwqw58zBUndByA836g9/9Af4Pqio86+Q7b9gmwdykXHOZ6pg0MhDmDFCUhdBYZ1/64Df34XlQVeEFvvT262i2yMkaRYdIVqyd8uIvv3wAL/ZfIWHMm/o7SgwAAAAASUVORK5CYII=
"""

base64_image_string4 = """
iVBORw0KGgoAAAANSUhEUgAAAB0AAAARCAIAAACuMzAjAAAEAUlEQVQ4EXXBS6hWVRQA4LX285zzP+716tW6ipbZLDALw16jQJoUIWFCqIFCVhAF1aSQGjRoFtkgyCgpjJIIAudNGlRE0KQaFUSDoiS95z9nr73W3qsQAkX8PlRVuNqR+19dm/zcN5dqUBxlZrIJpQmmXTKbp91DN3Yruzd8m7ftffAkXB+qKlx2YO8r7ez7xl6oRh0ahKooIAimcFVTAYCxVK91Ht0t83b1ppWNOzf/uG37iYdfh2ugqgLAE/ceiEu/x+CdQ3DGW2PAoJEsFQFqrUU4ZSpjzsxQ0VR11m2M9r4t3R17V9/fsvXlQ+/CFVBVj+872G75JXZNG7z13oRgTHVoEGsuRbRIpkpcSxlF0sA1kzCUUgFMRNjWxeWtrd+04Su99ewbb8NlePS2E/PtX3cz18xaH9vWO2hdNBFMZS2UsiZWKQiFoZSiPVXKWYaRcxWqpahD451ZmyCtNL/Vmz86cw4A8Mn990xXZNLaaRNtF5sQoI3ReHW2QJF1shWKR2Vh4Ex5GBJLyUSJJA+cGbSAAFhFZwGsW+CuT85/hs8/sreZ20lj21mIIcQ2YhOt8dYFqCJSq2IVwcqKmnLuh0TEKoUKEDGlyiSZNUktuWjlDmYffvkdvnTwrmbuusa1rYv/aS02jTcBfXBoBLGgFmZNGVSYdUG5auUKRDKQLIZRF0xSB1bizEOxYqzZhi8+vq+d2dhAF5q2i6232sbO2BrbGFA0VGtAq2oVyZjrQDmDENVxpDRwpsRU+8RE3CdOi2ITBr+Czz72wPJyjq1tJ74Lrg0O2hB8wBAtFMAIaMEigFGQXIX6RJw5M3HNizyUTCT9mGWQ9YGHgW02rd2Az+w/vrzjpzh3XbAhhK6xLgbvog3OBS+IwVmwwYApIddSL64T51QWPBahsYw5SZYFFerzei7jpdEm2/jNeGjnF6t3n54u/z1pQ9vYtgngsLXRTxrjg3XOxGgb742BDpPqPxcu1n6klGnIA3FKuQwyljqS9GMeepmQs90OVNUjt7+3fOe5+bSP3seIGOLEOx9c8NbGqZ9P3MRZZ6jWNBAvhkGkUk4jp8QDM4+Ux7Ko2vcZFmZqVz84dx5VFQAO7/l0affZ6exPHxBDjBa9wxCisbZrppOlSZ1FkcQE6zQypUqSUk5UBqJMQkNJXIDdxN5w+sznAICqCv879ujJ+aZvQjcGh96jM6rWG++Cd9EHnbmcZFhIllyk5iwplSTMVDTbxs1Nt+udN0/BZaiqcLWnj75gpj8Y03tbrHXOG7DBRWc8AAYiBS2iSlwLs6opYkPdeOqtj+EKqKpwHYefe8rN/vCLFGr1kdcMOrUX1MVdYQ/EX/+Km2ahb9aOHX8NrvEv/XGAcWhKhcEAAAAASUVORK5CYII=
"""

base64_image_string5 = """
iVBORw0KGgoAAAANSUhEUgAAABgAAAALCAIAAADqV9qaAAACGUlEQVQoFU3BPYudVRQF4LXWPue+9yajYoREGy00ICFt8gPstUovpHEQP5BIkFERAyYgCJYSyA+wt7e2s5WAVZxgM8yQkXvv+569l1Ugz0PbeMGdDz9av3qsfjZz0UgK61D1PtmW+9C0bubmpF7+9/TNX37+Ec/RNoDDD44uXv6TB6eto1HornAbBN2BEUHahWlgvUZ17pbqZ/u1Ljy7dPWbo0cAaPuT27eml443IqZqcjAQQKOSrUFG9agEy8qKlQxsAZ5vW41sMePK9z/8xk8P3+vTf1OrSV0rAREkOpJdCWBZRcwoZ46q2JX6kJhiLbnYHrXUtN2/yy8/uxHBHmrVs5Pq0dFCM4BMDIeRzS1dmeFSRxB7GGMMewb2Y9ru3uHRFzdIKayMubGlGtU659ZUBSMqHSKaOfoMbSBUosbI4RrJGQfny1V+ffcmyQ4ForpcsMHgkDQIjDXkFiLt5DA7V/KMqloyPSPLB6d5jd/dvYmwyFgCnbZkttAupHQfFZTXVMVA9QJ7hbGoOOYsD2DRK0+X63zw+SFff0w8W+01BziaKKkt8qoY5ZD2XZGsGs5qUQqUiJyLMDcnfPveVw9p++j939+4/sfm8l/bzT/zfsvdsMlitygFMVowlVzaXNGrgCSIsC4d89qDO/cB0DZecO/jXy+89nh98W9tThrPwll0NmlXC5IjMKFjOueVJ2dv/fTtfTz3PyJfMVz3YSNpAAAAAElFTkSuQmCC
"""
base64_image_string6 = """
iVBORw0KGgoAAAANSUhEUgAAACoAAAAbCAIAAACFh4oEAAAHoUlEQVRIDbXBS6jmZRkA8Od53/d//e7fucw5Z2Z0tKJ0IQUF1a5NEWXQoiLLCMNCxKYLUaIU1SIEF0kZBG4qCGrhqo0tIiNQkWDUhHQcnfHMmXP5bv/7e3+fBkFQdHTs8vshEQHAXV+9jUAmruuRu240GB6fRGI8ibKFEOMkrcdbN3/hFvg/wK/c+9nu7GIUfJ5HggVybpAKnzIROHFBHNBR7IgY76Pwca920x8/8Cv4H8HPfPljOzasbaU+oajzURLHeQypiA1z3GllO2NCY7R2GLz2QIAMeCSEQQDrOMYl3fCb3/0C/iN4650fHwg2zKJ+Go8HKaScnLNkzUquilqVjTLWSq8NEYEkZI5xIYAxS8E4HwXMk6Qfj3/98CPwzuHXf/lF+2J1Q5LisTxPBSrtjDJem0Y3ZRu8ba2XrS5U6GrbdJ4MECAndOC0o+ADEPaATdK8t3bN7x95BN4JfODv3/vX2YPkxTYjMRjwqm6gqkVwqac4jjETndVKm5nye0U722t1aYMHCMQBAoElTx4p+ChgGkVpFod0+Ng/noKrg7/92w8Xsi6Kdrks+X5nXRDKUnD9RvcTztPEo3fOHym9J+1iXzaVaSvppcVARCEEIgTyFAJRIAaMC8YiHvPs2XPn4e3gQ3/4TrrW9zEt2qqal/NZZRaKpO53kEZsQCB6QiFcWhXFolt1TnfBKaU602qrlfGWLBDz3gYkFwgZEgIyzlgW8X5v/NTZs3Bl+LMffeP4jWO+3dPBe2v2i7I4LJtlRXOF2ow9JjGPkM2Cq4uqLDttDHiCAJLRqrVlKbvG2M4FF4AAEIkQAAUDZBgzMczTJFs/8/w/4c0gEd1/zx07H9n068LWWktdajVbrNqLta2U79QUeJKI0vumUo1qg5Te2+ChDrSsra29hVC3WjWabAAChnAZIgLgZRHnw0j0x4Nxtv3o00/A6yERAcCDPzk9uSkPw1hqp2RX6m55qVosCnagjLdbxGSeKG1XXVdVrW2klqZWrpGOZPAIArlkQTfKK8sQiYgjAGNAwBAZQMx5LrLRdBKNpk88+Ti8CokIXvHgfd9evz5tJpFSplStO1Qz2ZRHSzOTIN1EiLiXXDLm0kG5OOp009rOGu99COAJiCJgUcIVeNMpMg4vA+QMAQGIgBAJeiLtTyb9fi/r7fz18T8DABIRvOrB79/de783E75qW7nftVI3bVtUpTrqIunXM2FS8XLrL+wt9WFttQvOuUDBefDhspgwSSKXMtkqMA6IkAgR4RVE4AkzkZwcr0UnhnXRPPPsC0hE8Br33/Ot+BobBolRUKlKVU1Vy3JZNUWXO7ceiyKOnj8sq5dL2xn0wQRvrQ/WeUIeAkMWxQmkwjnvtAnegicCAgIgYMBGaXbN9pbayi6c39sJKRIRvN7d3/z82ol+Mh0uQTdHVdc2TSPLulONHLZ6MEhfUHr/fKlKRdZDCIaC144jizgywQyxnOc4iqyU1jqnXXCevOeAm73hiVNbxZAtF22zt8yTDIkIXu/2W+7srb20la25zVgaXXada3SlTdO0bdu8x4oiC89ebORceWPIO0/BeogDxIJ5hjKwAabjaS4zaFaVbrSzLiNx47U78bvXamWOmmb28ix1YT0dIxHBG3zt9k/wtl2fbOB63DqlWyW108GupOzPbTqKz+wX8lJjjAvGeQxkCRhLA0AiArBRnMT92IBtGuWlzVhy3YmN6bs29kgfXFisDotMh/6oFw9TJCJ4M3fc9kGpYYADPo2M9600yENHfl53+aG54MJqv3TSOhcuYwGBoUAC5BFnEWcEgABZlkaDbHs8ja8ftJ3ana3KC4vIWeQRxUx0DIkIruC7p997dIho+3EiFEMOXiEVVs92y/mRsq0hTw7ImUAUGBFHzgUnBAowiOLtjSmdmKIjw6GxXXmw8kXrfQAihgiAPTFEIoIrO33XtfsvAqkEIBJpUOSV97utXu22wQQgBIbGB2e8IAgQIGAvSjbXJv3r1ytlVStNsG0jqZHoAzIWRZHjhIYwEXvn9pGI4C3d+qWdes/XnYgAgfnG2CMJwXNnHHggQEXBSRcBjgb98dZY9yJTWW21UzpiTMZBHdaRh7XeIOzktnVgnEPwCnfPnUcigrd07+kPH87O7x4EuQpKUatd3UJ/NPQieBd4gLQXT/tj3Bl6TfOqlWXtre2M4qURaWQZeemmGEUnR9D5dJBW4Lq5vXj2JQBAIoK38/M7PvR0deHiS6ZYUaepldDLhjBM19NscnJdr0WrQi0PCt5oLoSPwUordWeWHXnqcTadDNNjg9r7vCMa5MZGZx59DF6BRARX4b7bP/r08rnd86au/FKyY7gZbtpYzpdsJvM8o2N5qPVWPuKnhq2xbdkuD+Z4VE/Hg82d0eTUViVQzTuw8JeHH4XXQCKCq/a5T5/c2y1XnehF67Q9nJlCn1sNWbxz6nhyfNzLU9tjq8NlNa+Sqju1tX7sfdvJ5kDGyeGyfPinf4Q3QCKCd+LmT31ysXxO4bAm62vppZwk/Y3rtsMgds4URdOU1ZqLdrang+MbbprXk/xPP3gIrgCJCP4LH/zADduntnVPtFWrtXKV8i565skzcHX+DR14asFPMkicAAAAAElFTkSuQmCC
"""
base64_image_string7 = """
iVBORw0KGgoAAAANSUhEUgAAACEAAAAZCAIAAAAwr9D4AAAGfklEQVRIDaXBW4wVZx0A8P93mcs3M2fOmXN2OXv2woKwKA0KAVOtqKE+NDbRPlQfjC8+mDS0qYkm+oCXGJpqsfGaRnxoTVNIJGC1CQ3QNkFabGsxkF6g0N1UYDe7e257bnOf+Wbmb0JCQuMlvfx+BBHhw/rJXW9u+cqJmA6FZN2S1m85MmIHfvYgvBdBRPjgnn3mqbQS5aNId9s5iRZ8Fq7JHmadpR4dZI5p1tY1Hv7lo3ADQUR4f+6/f99G9Jx6ZlmcO6qhkW6hRN2ko7J4FGVp2gpk1O3bCatNTegVS3DtGtDHf/QQQUT4b47d97stXyfhDL/8bmdpoddfHZJeYBp6kMZOxPimSQmKRKIbPNELGcRh7He7fr3gxvoaZ3qhFFmS6YUiFSCICO+1/+4/fWb3OX2TquraVTo8d7qZNVNL0YRQPSLjleGUXTc+P7eGSPyIicxU9FDkwcpAV00QjKa0YpjOTIOUtGHq9Ztdgohwi4d2vDz3jadtM1MtDYziuWuL3vOtglJGVKopmmWOV6vGxumgrGSD0cT6il+hRjeNxpSk65VYRXX4IEjHc3Nm+2YyZWfBqOm6BBHhFkf2HShtXB7XSWpqzZi8fum6+8ZarmlM10WpZFeqZdtszDXodmPUGVRC1a0y6skUCpkkmOhEcEOvVJ0xMVsDrZCR3/c8gohww0+/9pw9d5YZSTImKkhUjRWMuUUejCRohZlkROh5ia7Lrenbp7IKp3GEjMdZlI680HO5LiKlmkfIiVYula26DYyiIk8tXyG/+f4Ls18awXgSr7X89oARpTwxWdtQLUwdGCgkJ0SjBhZhqFJW6MRvj4SmapUSEcTNA3d1Va50qqalNKopc5jGeMYVVRWmGkG22OkdOX6WvLFyAoUMQg89iCkSLlSNKxzyHFRNKCyloDArzULJkLOyYJL0IYpXgnJF8FKZMekWQzuCXFgsUlSM/FxqgyyzeWvovfDWxTePvUaebx/GkQdhQBTuI0/zXGOKaSoRNQhXOEiDC8XhZsEVTUcwckjTLC8gUzkRYDJQGYwYaDHkTchrSRzzWM14ouYXri+e+OMp+eIqeezRPSWi6jXbptQoN3B9XQqtIkqezuMwo5RIs6oohCSYJrHgllA4FZzqlDCuEi2HdIMXuqWGAtkSeGq7OUiGg8Xuv5ZX58/Nd+eXMJwgB7/zhXKtN7ZOUJblgZFXZ43JGTFdk9xAwiQrzHKdVMeKVJpMvcoSuhAZpap0qJYVQmgZi6ejAoUTQ3EVryw9dRLbRWlq+iJf88+87Q/9Q0cvE0R85sH99d2vq7zpDgI3BClLGrPAdCxnTN06ZU3NqtUZHQwAMwV6zW/jgJYqllWyADQKvgOxBkoHhhevvdx59kzcK6RkcRbFfpCn5LdPnCeICAC/uvvIjj2H+VjLp9LrJWxU5FwXrFrfuUvf9WlR/xgBk4LCwW5BMBjGJIFaRXCtUoGMARqQ9aC1MHgpPvVKJ5JRxwsiiSHETD/wizMEEeGmw3v3arMXkIQsp6BUnfGJxtbtpW27dKtOQEuAJyA6xWBtNZW+dHSdOVU9Dxyd6YYQIK/D/NLf/jxc6btBNGr7JCChqD6y/zhBRLjFA3uOfnzumD2+aBuN2Tv2rPvcThB1AYoGaQYQQqUJab89yuKEylyv1fLEVweRXbLq09UedN49+3j36mo4CPvDmHjg6o1f//xpgojwH/Z+8dDs1lP2hL9h85bJnZ+1bhsvEUbBKqA+AlyO3GGnny31Gs5UOqEUK00maXms7Nh8PjixevK8L+P2mpe2s1Wy6cjBIwQR4X944MtPGredVLK1yXp1enJm+hPb1t+xI4CJK5mL73gRDLWrobplLOh2YTlAHSw/W7XfDs8tpDOkPRi5y/iHgy8BAEFE+L9+cO/v9d2vSm8NQjlrz96++87+ndtal4Zs5PYWVlTX971uNujHfkj9iFQyraH3ud9d8Z547FW4gSAivA8HfvwwnbnmFT5twacan3S3bu50mqPT70A4yCEmmKRRWBCqchaYsucPsSuOnv4n3EAQET6I7333kc3rabfhd1+5pAe5Xk6zrk9kFKfYi2WyFhUZpDo9/toC3EQQET6sH+67F8uj6PKovxTKYVowCGUGESgTY3/9+3m4iSAifATf+vY9cdoK3mqDJw2iyYpQVHHsHxfgFgQR4aP55lfvQ3ueuLIIpUoZTE8devIvcIt/A/2Ned2xwgtNAAAAAElFTkSuQmCC
"""
base64_image_string8 = """
iVBORw0KGgoAAAANSUhEUgAAACkAAAAQCAIAAAAEd8HEAAAD30lEQVQ4EZXBUY5d1REF0L2r6pz7ug2EELfbdroBRcofc8lEGA4TYSpRfkgUEAIZ28IYBZv33j1VtYMt8WERK8lalIT/zV/+9NnnX34K4OLO+8SS5GDMCaMLnF4tVb/roy8PXYulNlN3wBmX337zd7yJkvCm6w8/WcfvTdmAC2kwyc1ijKzKrspUywC4Ba2NWnnYtjMVTTqcYU4asztVlp006w74exfvffHVF3iNkvDaH64+MhwbIqFXGg0Pj+FL4l4ysCXzVnUXUnAzI2mvEBXwBZtT3Y2yVgmECaABUEqojp5Pv38EgPeuPznmd35K34YNszCQQef083nvc04j56iCGYRiGTeejzu6C/I2C+ewznKzloxwmW1eApaWlU7pYWoVugXLHvPy8eNv+f7v74Zg0zlMJMjNQ+aQyG42mhTbNIWj1v7zPmnLqS6tHm4cg7RT7jPZQYcg+sVEtUekOvcdQleDGKCGdbblgXev7go0Ys4pdwzraqhG0jfe8fl8FP+1VteErc3zuFP9i+pCycxI27bt1IurL3zku9E/rTlcTtA38KVX/nRye6VaZhRby3j/5obqxfZCkWEYY5TLEzK42TJydTn6tCBtM86OPO7a040FmCyGgbCkHcJlGrY6dUo4IRTkWRlmezdBQkAXeP/2RmoD07qzpwyHyFwuMmxfOYWeQaEkVG4Wp6AdV09ao7JAbDZryAtwM0MmKDEckgWPp7Pt3Q6VCKOjS9Albx/exNX24/MXhyPrTmgV3bJWJGIbGsbz4mHk3hO2HLUnJDe2Q6tNjeEbvNgtdMvp5bBsCxfow6sLS9Wl7k7B2VXAQ0oCcHX7ANmMUKXDNL3XDsFgNkLSoGG6G0vozFGKy3ixV+8ZkJut+kV3453Y5juHfSpf7tWN7sHIIBtL3aczQOB3zx7/g5Lwq/u3NwwoW2brfCIIgRCM0dzuXPT0AStHn89dAlndm8wP8eJ8zJ93GlmUE8CkcU437g7sidLqCsbTR4/wGiXhTVcPrmMwaNkooJXRYQMNmhBbdPV5ldY+fPSwKauBXMtSMKtuA4xWEBNxMVuy1jLk+YMfvvsrfkVJ+E/u3T5EN4drlQl2MbS3hztREB2ranTkwflyHYLnYK2qLG+JzuBa6SUafYzy7clX/8SbKAlvd3XzYPrQ5uoOWQ/Y3nJ2S11I+MXMzC1x9kLCjCVk7p1lkpGKcL968s3f8BuUhP/m+uMPWS2z6oVqh2vSSxwOUaKs65whyK1VpfbCrkbqx2fP8BaUhP/fvQd/vJ4Tf/7g6aPnenFSozvXylnsS89jBQxx+cOTr/F2/wZgl+BtvBxrqQAAAABJRU5ErkJggg==
"""

# Global state for the application
class AppState:
    def __init__(self):
        self.client = None
        self.connected = False
        self.last_update_time = None
        self.thread_stop_flag = False
        self.update_thread = None
        self.tags = {}  # Dictionary to store tag data
        
        
app_state = AppState()

# ---------------------------------------------------------------------------
# Memory management helpers
# ---------------------------------------------------------------------------
from memory_leak_fixes import (
    MemoryMonitor,
    CounterHistoryManager,
    ImageManager,
    DataFrameProcessor,
    AppStateManager,
)
import atexit

# Instantiate helpers so callbacks can access them
memory_monitor = MemoryMonitor()
counter_manager = CounterHistoryManager()
image_manager = ImageManager()
data_frame_processor = DataFrameProcessor()
app_state_manager = AppStateManager(app_state)
app_state_manager.start_cleanup_thread()
atexit.register(app_state_manager.stop_cleanup_thread)

# TagData class to store tag history
from threading import Lock


class TagData:
    def __init__(self, name, max_points=1000):
        self.name = name
        self.max_points = max_points
        self.timestamps = []
        self.values = []
        self.latest_value = None
        self.lock = Lock()
        
    def add_value(self, value, timestamp=None):
        """Add a new value to the tag history"""
        if timestamp is None:
            timestamp = datetime.now()
        
        with self.lock:
            self.timestamps.append(timestamp)
            self.values.append(value)
            self.latest_value = value

        # Keep only the latest max_points
        if len(self.timestamps) > self.max_points:
            self.timestamps = self.timestamps[-self.max_points:]
            self.values = self.values[-self.max_points:]
            
    def get_dataframe(self):
        """Return the tag history as a pandas DataFrame"""
        if not self.timestamps:
            return pd.DataFrame({'timestamp': [], 'value': []})
        return pd.DataFrame({'timestamp': self.timestamps, 'value': self.values})

data_saver = initialize_data_saving()

# ---------------------------------------------------------------------------
# Helper to update tag values for all connected machines
# ---------------------------------------------------------------------------
def update_machine_connections():
    """Iterate over ``machine_connections`` and refresh tag values."""
    for machine_id, info in list(machine_connections.items()):
        if not info.get("connected", False):
            continue
        tags = info.get("tags", {})
        for tag_name, tag_info in tags.items():
            if current_app_mode == "lab" and tag_name not in FAST_UPDATE_TAGS:
                continue
            try:
                value = tag_info["node"].get_value()
                tag_info["data"].add_value(value)
            except Exception as e:
                logger.debug(
                    f"Error updating tag {tag_name} for machine {machine_id}: {e}"
                )
        info["last_update"] = datetime.now()

# Initialize asyncio event loop
def get_event_loop():
    try:
        return asyncio.get_event_loop()
    except RuntimeError:
        loop = asyncio.new_event_loop()
        asyncio.set_event_loop(loop)
        return loop

# Background thread for OPC UA updates
def opc_update_thread():
    """Enhanced OPC update thread with better error handling and connection validation"""
    global active_machine_id
    #logger.info("OPC update thread started")
    consecutive_failures = 0
    max_failures = 5
    stalled_cycles = 0
    stalled_threshold = 3
    prev_update_time = app_state.last_update_time

    while not app_state.thread_stop_flag:

        # Refresh connection info each cycle
        update_machine_connections()

        # Auto-select the only connected machine if none is active or the
        # current active machine has disconnected
        connected = [mid for mid, info in machine_connections.items()
                     if info.get("connected")]
        if (
            (active_machine_id is None
             or active_machine_id not in machine_connections
             or not machine_connections[active_machine_id].get("connected"))
            and len(connected) == 1
        ):
            mid = connected[0]
            logger.info("Auto-selecting machine %s as active machine", mid)
            active_machine_id = mid
            app_state.client = machine_connections[mid]["client"]
            app_state.tags = machine_connections[mid]["tags"]
            app_state.connected = True

        machine_update = None
        if active_machine_id in machine_connections:
            machine_update = machine_connections[active_machine_id].get(
                "last_update"
            )

        if prev_update_time is not None and machine_update == prev_update_time:

            stalled_cycles += 1
            if stalled_cycles > stalled_threshold:
                logger.warning(
                    "OPC update thread has not updated for %d cycles (last update at %s)",
                    stalled_cycles,
                    machine_update,
                )
        else:
            stalled_cycles = 0
        prev_update_time = machine_update
        logger.debug(
            "opc_update_thread loop: mode=%s, active_machine=%s, stop_flag=%s",
            current_app_mode,
            active_machine_id,
            app_state.thread_stop_flag,
        )
        # Track read failures for this cycle
        failure_counts = defaultdict(int)
        try:

            # Only update if we have an active, connected machine
            if not app_state.connected or not app_state.client:
                #logger.debug("No connected machine in update thread - sleeping")
                time.sleep(1)
                consecutive_failures = 0  # Reset failure count when not connected
                continue
                
            # Ensure a machine is selected before attempting updates
            if active_machine_id is None:
                #logger.debug("No active machine selected in update thread - sleeping")
                time.sleep(1)
                consecutive_failures = 0
                continue

            # Verify the active machine is still in machine_connections
            if active_machine_id not in machine_connections:
                #logger.warning(f"Active machine {active_machine_id} no longer in connections - stopping thread")
                break
                
            if not machine_connections[active_machine_id].get('connected', False):
                #logger.warning(f"Active machine {active_machine_id} is no longer connected - stopping thread")
                break
            
            # Verify we have tags to read
            if not app_state.tags:
                logger.warning("No tags available for reading - sleeping")
                time.sleep(1)
                consecutive_failures += 1
                if consecutive_failures >= max_failures:
                    logger.error("Too many consecutive failures - stopping thread")
                    break
                continue
            
            # Test connection by reading a simple tag
            test_successful = False
            for tag_name, tag_info in list(app_state.tags.items())[:3]:  # Test first 3 tags
                try:
                    test_value = tag_info['node'].get_value()
                    test_successful = True
                    break
                except Exception as e:
                    #logger.debug(f"Failed to read test tag {tag_name}: {e}")
                    continue
            
            if not test_successful:
                #logger.warning("Failed to read any test tags")
                consecutive_failures += 1
                if consecutive_failures >= max_failures:
                    #logger.error("Too many consecutive read failures - stopping thread")
                    break
                time.sleep(2)
                continue
            
            # Reset failure count on success
            consecutive_failures = 0
            
            # Continue with tag updates (only FAST_UPDATE_TAGS in lab mode)
            for tag_name, tag_info in app_state.tags.items():
                if current_app_mode == "lab" and tag_name not in FAST_UPDATE_TAGS:
                    continue
                try:
                    current_value = tag_info['node'].get_value()
                    tag_info['data'].add_value(current_value)
                except Exception as e:
                    #logger.debug(f"Error reading tag {tag_name}: {e}")
                    failure_counts[tag_name] += 1
                    continue

            if failure_counts:
                failure_msg = ", ".join(
                    f"{name}={count}" for name, count in failure_counts.items()
                )
                #logger.info("Read failures: %s", failure_msg)
            
            # Update last update time
            app_state.last_update_time = datetime.now()
            #logger.info("last_update_time updated to %s", app_state.last_update_time)

            machine_connections[active_machine_id]['last_update'] = app_state.last_update_time

            # Log diagnostic counter after each update cycle
            if "Diagnostic.Counter" in app_state.tags:
                diag_value = app_state.tags["Diagnostic.Counter"]["data"].latest_value
                logger.info(
                    "Diagnostic.Counter=%s at %s",
                    diag_value,
                    datetime.now(),
                )
            
            # Sleep between updates
            time.sleep(1)
            
        except Exception as e:
            #logger.error(f"Error in OPC update thread: {e}")
            consecutive_failures += 1
            if consecutive_failures >= max_failures:
                #logger.error("Too many consecutive errors - stopping thread")
                break
            time.sleep(2)  # Wait before retrying
            
    #logger.info("OPC update thread stopped")

# Run async function in the event loop
def run_async(coro):
    loop = get_event_loop()
    return loop.run_until_complete(coro)


def pause_update_thread():
    """Stop the background update thread if running."""
    if app_state.update_thread and app_state.update_thread.is_alive():
        print("[LAB TEST] Pausing update thread", app_state.update_thread, flush=True)
        app_state.thread_stop_flag = True
        app_state.update_thread.join(timeout=5)


def resume_update_thread():
    """Restart the background update thread if it is not running."""
    if app_state.update_thread is None or not app_state.update_thread.is_alive():
        print("[LAB TEST] Resuming update thread", flush=True)
        app_state.thread_stop_flag = False
        app_state.update_thread = Thread(target=opc_update_thread)
        app_state.update_thread.daemon = True
        app_state.update_thread.start()
    logger.debug(
        "resume_update_thread called, alive=%s",
        app_state.update_thread.is_alive(),
    )


def pause_background_processes():
    """Enhanced version to properly pause ALL background threads during lab mode"""
    global app_state
    
    logger.info("[LAB MODE] Starting enhanced background thread pause...")
    
    # 1. Set global pause flags FIRST
    app_state.lab_mode_active = True
    app_state.background_paused = True
    
    # 2. Stop OPC update thread gracefully
    if hasattr(app_state, 'update_thread') and app_state.update_thread and app_state.update_thread.is_alive():
        logger.info("[LAB MODE] Stopping OPC update thread...")
        app_state.thread_stop_flag = True
        app_state.update_thread.join(timeout=2.0)  # Wait max 2 seconds
        if app_state.update_thread.is_alive():
            logger.warning("[LAB MODE] OPC update thread did not stop gracefully")
        else:
            logger.info("[LAB MODE] OPC update thread stopped successfully")
    
    # 3. Pause auto-reconnection attempts
    if hasattr(app_state, 'reconnection_thread') and app_state.reconnection_thread and app_state.reconnection_thread.is_alive():
        app_state.reconnection_paused = True
        logger.info("[LAB MODE] Auto-reconnection paused")
    
    # 4. Clear any pending OPC operations
    app_state.pending_opc_operations = []
    
    # 5. Reduce logging frequency during lab mode
    app_state.log_interval_seconds = 10  # Reduce from default 1 second
    
    logger.info("[LAB MODE] Background processes paused successfully")


def resume_background_processes():
    """Enhanced version to properly resume background threads when leaving lab mode"""
    global app_state
    
    logger.info("[LAB MODE] Resuming background processes...")
    
    # 1. Clear lab mode flags
    app_state.lab_mode_active = False
    app_state.background_paused = False
    
    # 2. Restart OPC update thread if needed
    if active_machine_id and active_machine_id in machine_connections:
        if not hasattr(app_state, 'update_thread') or not app_state.update_thread.is_alive():
            logger.info("[LAB MODE] Restarting OPC update thread...")
            app_state.thread_stop_flag = False
            app_state.update_thread = Thread(target=opc_update_thread)
            app_state.update_thread.daemon = True
            app_state.update_thread.start()
    
    # 3. Resume auto-reconnection
    app_state.reconnection_paused = False
    
    # 4. Restore normal logging frequency
    app_state.log_interval_seconds = 1
    
    logger.info("[LAB MODE] Background processes resumed successfully")

# Connect to OPC UA server
async def connect_to_server(server_url, server_name=None):
    """Connect to the OPC UA server"""
    try:
        #logger.info(f"Connecting to OPC UA server at {server_url}...")
        
        # Create client
        app_state.client = Client(server_url)
        
        # Set application name
        if server_name:
            app_state.client.application_uri = f"urn:{server_name}"
            #logger.info(f"Setting application URI to: {app_state.client.application_uri}")
        
        # Connect to server
        app_state.client.connect()
        #logger.info("Connected to server")
        
        # Discover tags
        await discover_tags()
        debug_discovered_tags()  # Add this line

        # Start background thread
        if app_state.update_thread is None or not app_state.update_thread.is_alive():
            app_state.thread_stop_flag = False
            app_state.update_thread = Thread(target=opc_update_thread)
            app_state.update_thread.daemon = True
            app_state.update_thread.start()
            #logger.info("Started background update thread")
            
        app_state.connected = True
        app_state.last_update_time = datetime.now()
        return True
        
    except Exception as e:
        #logger.error(f"Connection error: {e}")
        app_state.connected = False
        return False

def create_threshold_settings_form(lang=None, mode=None):
    """Create a form for threshold settings."""
    if lang is None:
        lang = load_language_preference()
    if mode is None:
        mode = threshold_settings.get('counter_mode', 'counts')
    form_rows = []

    counter_colors = {
        1: "green",
        2: "lightgreen",
        3: "orange",
        4: "blue",
        5: "#f9d70b",
        6: "magenta",
        7: "cyan",
        8: "red",
        9: "purple",
        10: "brown",
        11: "gray",
        12: "lightblue",
    }

    max_limit = 5000 if mode == 'counts' else 100

    # Mode toggle row
    form_rows.append(
        dbc.Row([
            dbc.Col(html.Div("Display:", className="fw-bold"), width=2),
            dbc.Col(
                dbc.RadioItems(
                    id="counter-mode-toggle",
                    options=[
                        {"label": "Counts", "value": "counts"},
                        {"label": "Percent", "value": "percent"},
                    ],
                    value=mode,
                    inline=True,
                ),
                width=4,
            ),
        ], className="mb-3")
    )

    # Create row for each counter
    for i in range(1, 13):
        settings = threshold_settings[i]

        row_children = [
            # Counter label
            dbc.Col(
                html.Div(
                    f"{tr('sensitivity_label', lang)} {i}:",
                    className="fw-bold",
                    style={"color": counter_colors.get(i, "black")},
                ),
                width=2,
            ),
                                                
                # Min Value Input
                dbc.Col(
                    dbc.Input(
                        id={"type": "threshold-min-value", "index": i},
                        type="number",
                        value=settings['min_value'],
                        min=0, 
                        max=180,
                        step=1,
                        size="sm"
                    ),
                    width=1
                ),
                
                # Min Enable Switch
                dbc.Col(
                    dbc.Switch(
                        id={"type": "threshold-min-enabled", "index": i},
                        label="Min",
                        value=settings['min_enabled'],
                        className="medium"
                ),
                width=2
            ),


                # Max Value Input
                dbc.Col(
                    dbc.Input(
                        id={"type": "threshold-max-value", "index": i},
                        type="number",
                        value=settings['max_value'],
                        min=0,
                        max=max_limit,
                        step=1,
                        size="sm"
                    ),
                    width=1
                ),

                # Max Enable Switch
                dbc.Col(
                    dbc.Switch(
                        id={"type": "threshold-max-enabled", "index": i},
                        label="Max",
                        value=settings['max_enabled'],
                        className="medium"
                ),
                width=2
            ),
        ]

        if i == 1:
            row_children.extend([
                # Tolerance input
                dbc.Col(
                    dbc.Input(
                        id="auto-set-percent",
                        type="number",
                        min=1,
                        max=50,
                        step=1,
                        value=20,
                        size="sm",
                    ),
                    width=1,
                ),
                # Auto set button
                dbc.Col(
                    dbc.Button(
                        "Auto Set",
                        id="auto-set-button",
                        color="secondary",
                        size="sm",
                    ),
                    width="auto",
                ),
            ])

        form_rows.append(
            dbc.Row(row_children, className="mb-2")
        )
    
    # Add email notifications with email and minutes inputs
    form_rows.append(
        dbc.Row([
            # Label
            dbc.Col(html.Div(f"{tr('notification_label', lang)}:", className="fw-bold"), width=2),
            
            # Email Input
            dbc.Col(
                dbc.Input(
                    id="threshold-email-address",
                    type="email",
                    placeholder="Email address",
                    value=threshold_settings.get('email_address', ''),
                    size="sm"
                ),
                width=3
            ),
            
            # Minutes Input
            dbc.Col(
                dbc.InputGroup([
                    dbc.Input(
                        id="threshold-email-minutes",
                        type="number",
                        min=1,
                        max=60,
                        step=1,
                        value=threshold_settings.get('email_minutes', 2),
                        size="sm"
                    ),
                    dbc.InputGroupText("min", className="p-1 small"),
                ], size="sm"),
                width=1
            ),
            
            # Enable Switch
            dbc.Col(
                dbc.Switch(
                    id="threshold-email-enabled",
                    value=threshold_settings.get('email_enabled', False),
                    className="medium"
                ),
                width=2
            ),
        ], className="mt-3 mb-2")  # Added margin top to separate from sensitivity rows
    )
    
    return form_rows


try:
    loaded_settings = load_threshold_settings()
    if loaded_settings:
        threshold_settings.update(loaded_settings)
        #logger.info("Threshold settings loaded and applied")
except Exception as e:
    logger.error(f"Error loading threshold settings: {e}")

# Discover available tags
async def discover_tags():
    """Discover available tags on the server"""
    if not app_state.client:
        return False
        
    try:
        #logger.info("Discovering tags...")
        root = app_state.client.get_root_node()
        objects = app_state.client.get_objects_node()
        
        # Clear existing tags
        app_state.tags = {}
        
        # First, try to connect to all known tags explicitly
        #logger.info("Attempting to connect to known tags...")
        for tag_name, node_id in KNOWN_TAGS.items():
            if tag_name not in FAST_UPDATE_TAGS and tag_name not in REPORT_SETTINGS_TAGS:
                continue
            try:
                node = app_state.client.get_node(node_id)
                value = node.get_value()
                
                #logger.info(f"Successfully connected to known tag: {tag_name} = {value}")
                
                # Add to tags
                tag_data = TagData(tag_name)
                tag_data.add_value(value)
                app_state.tags[tag_name] = {
                    'node': node,
                    'data': tag_data
                }
            except Exception as e:
                logger.warning(f"Could not connect to known tag {tag_name} ({node_id}): {e}")
        
        # Then do the existing discovery process for any additional tags
        #logger.info("Performing additional tag discovery...")
        
        # Function to recursively browse nodes
        async def browse_nodes(node, level=0, max_level=3):
            if level > max_level:
                return
                
            try:
                children = node.get_children()
                for child in children:
                    try:
                        name = child.get_browse_name().Name
                        node_class = child.get_node_class()
                        
                        # If it's a variable, add it to our tags (if not already added)
                        if node_class == ua.NodeClass.Variable:
                            try:
                                # Skip if name already exists or is not in a monitored set
                                if name in app_state.tags or (name not in FAST_UPDATE_TAGS and name not in REPORT_SETTINGS_TAGS):
                                    continue
                                    
                                value = child.get_value()
                                #logger.debug(f"Found additional tag: {name} = {value}")
                                
                                tag_data = TagData(name)
                                tag_data.add_value(value)
                                app_state.tags[name] = {
                                    'node': child,
                                    'data': tag_data
                                }
                            except Exception:
                                pass
                        
                        # Continue browsing deeper
                        await browse_nodes(child, level + 1, max_level)
                    except Exception:
                        pass
            except Exception:
                pass
        
        # Start browsing from objects node with limited depth
        await browse_nodes(objects, 0, 2)
        
        #logger.info(f"Total tags discovered: {len(app_state.tags)}")
        
        # Log specifically if our test weight tags were found
        if "Settings.ColorSort.TestWeightValue" in app_state.tags:
            weight_value = app_state.tags["Settings.ColorSort.TestWeightValue"]["data"].latest_value
            #logger.info(f"✓ TestWeightValue tag found with value: {weight_value}")
        else:
            logger.warning("✗ TestWeightValue tag NOT found")
            
        if "Settings.ColorSort.TestWeightCount" in app_state.tags:
            count_value = app_state.tags["Settings.ColorSort.TestWeightCount"]["data"].latest_value
            logger.info(f"✓ TestWeightCount tag found with value: {count_value}")
        else:
            logger.warning("✗ TestWeightCount tag NOT found")
        
        return True
        
    except Exception as e:
        #logger.error(f"Error discovering tags: {e}")
        return False

# Disconnect from OPC UA server
async def disconnect_from_server():
    try:
        #logger.info("Disconnecting from server...")
        
        # Stop background thread
        if app_state.update_thread and app_state.update_thread.is_alive():
            app_state.thread_stop_flag = True
            app_state.update_thread.join(timeout=5)
            
        # Disconnect client
        if app_state.client:
            app_state.client.disconnect()
            
        app_state.connected = False
        #logger.info("Disconnected from server")
        return True
        
    except Exception as e:
        #logger.error(f"Disconnection error: {e}")
        return False

def debug_discovered_tags():
    """Write discovered tags to a file to see what's actually available"""
    import os
    
    # Use absolute path so we know exactly where it goes
    file_path = os.path.abspath('discovered_tags.txt')
    #logger.info(f"Writing {len(app_state.tags)} discovered tags to: {file_path}")
    
    try:
        with open(file_path, 'w') as f:
            f.write(f"Total tags discovered: {len(app_state.tags)}\n\n")
            
            # Group tags by category to make it easier to read
            categories = {}
            
            for tag_name, tag_info in app_state.tags.items():
                try:
                    value = tag_info['data'].latest_value
                    node_id = str(tag_info['node'].nodeid)
                    
                    # Try to categorize by the first part of the name
                    category = tag_name.split('.')[0] if '.' in tag_name else 'Other'
                    if category not in categories:
                        categories[category] = []
                    
                    categories[category].append({
                        'name': tag_name,
                        'node_id': node_id,
                        'value': value
                    })
                    
                except Exception as e:
                    category = 'Errors'
                    if category not in categories:
                        categories[category] = []
                    categories[category].append({
                        'name': tag_name,
                        'node_id': 'unknown',
                        'value': f'Error: {e}'
                    })
            
            # Write organized output
            for category, tags in sorted(categories.items()):
                f.write(f"\n=== {category.upper()} TAGS ===\n")
                for tag in tags[:50]:  # Limit to first 50 per category
                    f.write(f"Name: {tag['name']}\n")
                    f.write(f"NodeID: {tag['node_id']}\n") 
                    f.write(f"Value: {tag['value']}\n\n")
                
                if len(tags) > 50:
                    f.write(f"... and {len(tags) - 50} more tags in this category\n\n")
        
        #logger.info(f"SUCCESS: Tag discovery results written to: {file_path}")
        
    except Exception as e:
        logger.error(f"ERROR writing file: {e}")


async def discover_all_tags(client):
    """Return a dict of all tags available from the OPC server."""
    tags = {}

    try:
        objects = client.get_objects_node()

        async def browse_nodes(node, level=0, max_level=3):
            if level > max_level:
                return
            try:
                children = node.get_children()
                for child in children:
                    try:
                        name = child.get_browse_name().Name
                        node_class = child.get_node_class()
                        if node_class == ua.NodeClass.Variable:
                            if name not in tags:
                                try:
                                    value = child.get_value()
                                    tag_data = TagData(name)
                                    tag_data.add_value(value)
                                    tags[name] = {"node": child, "data": tag_data}
                                except Exception:
                                    pass
                        await browse_nodes(child, level + 1, max_level)
                    except Exception:
                        pass
            except Exception:
                pass

        await browse_nodes(objects, 0, 2)
        #logger.info(f"Full tag discovery found {len(tags)} tags")
    except Exception as e:
        logger.error(f"Error during full tag discovery: {e}")

    return tags

def load_theme_preference():
    """Load theme preference from display_settings.json"""
    try:
        # Check if the settings file exists
        if os.path.exists('display_settings.json'):
            with open('display_settings.json', 'r') as f:
                try:
                    settings = json.load(f)
                    theme = settings.get('app_theme', 'light')
                    logger.info(f"Loaded theme from file: {theme}")
                    return theme
                except json.JSONDecodeError:
                    logger.warning("display_settings.json is corrupted, using default theme")
                    return 'light'
        else:
            logger.info("display_settings.json doesn't exist, using default theme")
            return 'light'  # Default theme if file doesn't exist
            
    except Exception as e:
        logger.error(f"Error loading theme preference: {e}")
        return 'light'  # Default to light theme in case of error


DEFAULT_WEIGHT_PREF = {"unit": "lb", "label": "lbs", "value": 1.0}

def load_weight_preference():
    """Load capacity unit preference from display_settings.json"""
    try:
        if DISPLAY_SETTINGS_PATH.exists():
            with open(DISPLAY_SETTINGS_PATH, 'r') as f:
                settings = json.load(f)
                return {
                    "unit": settings.get('capacity_unit', 'lb'),
                    "label": settings.get('capacity_custom_label', ''),
                    "value": settings.get('capacity_custom_value', 1.0),
                }
    except Exception as e:
        logger.error(f"Error loading capacity unit preference: {e}")
    return DEFAULT_WEIGHT_PREF.copy()


def save_weight_preference(unit, label="", value=1.0):
    """Save capacity unit preference to display_settings.json"""
    try:
        settings = {}
        if DISPLAY_SETTINGS_PATH.exists():
            with open(DISPLAY_SETTINGS_PATH, 'r') as f:
                try:
                    settings = json.load(f)
                except json.JSONDecodeError:
                    settings = {}

        settings['capacity_unit'] = unit
        settings['capacity_custom_label'] = label
        settings['capacity_custom_value'] = value

        with open(DISPLAY_SETTINGS_PATH, 'w') as f:
            json.dump(settings, f, indent=4)
        #logger.info(f"Saved capacity unit preference: {unit}")
        return True
    except Exception as e:
        #logger.error(f"Error saving capacity unit preference: {e}")
        return False


DEFAULT_LANGUAGE = "en"

def load_language_preference():
    """Load UI language preference from ``display_settings.json``"""
    try:
        if DISPLAY_SETTINGS_PATH.exists():
            with open(DISPLAY_SETTINGS_PATH, 'r') as f:
                settings = json.load(f)
                return settings.get('language', DEFAULT_LANGUAGE)
    except Exception as e:
        logger.error(f"Error loading language preference: {e}")
    return DEFAULT_LANGUAGE


def save_language_preference(language):
    """Save UI language preference to ``display_settings.json``"""
    try:
        settings = {}
        if DISPLAY_SETTINGS_PATH.exists():
            with open(DISPLAY_SETTINGS_PATH, 'r') as f:
                try:
                    settings = json.load(f)
                except json.JSONDecodeError:
                    settings = {}

        settings['language'] = language

        with open(DISPLAY_SETTINGS_PATH, 'w') as f:
            json.dump(settings, f, indent=4)
        logger.info(f"Saved language preference: {language}")
        global _initial_lang
        _initial_lang = language
        return True
    except Exception as e:
        logger.error(f"Error saving language preference: {e}")
        return False


def convert_capacity_from_kg(value_kg, pref):
    """Convert capacity from kilograms based on selected unit preference"""
    if value_kg is None:
        return 0
    unit = pref.get('unit', 'lb')
    if unit == 'kg':
        return value_kg
    lbs = value_kg * 2.205
    if unit == 'lb':
        return lbs
    if unit == 'custom':
        per_unit = pref.get('value', 1.0)
        if per_unit:
            return lbs / per_unit
        return 0
    return lbs


def convert_capacity_to_lbs(value, pref):
    """Convert a capacity value based on selected unit preference to pounds."""
    if value is None:
        return 0
    unit = pref.get('unit', 'lb')
    if unit == 'kg':
        return value * 2.205
    if unit == 'lb':
        return value
    if unit == 'custom':
        per_unit = pref.get('value', 1.0)
        return value * per_unit
    return value


def convert_capacity_from_lbs(value_lbs, pref):
    """Convert a capacity value in pounds to the preferred display unit."""
    if value_lbs is None:
        return 0
    unit = pref.get('unit', 'lb')
    if unit == 'kg':
        return value_lbs / 2.205
    if unit == 'lb':
        return value_lbs
    if unit == 'custom':
        per_unit = pref.get('value', 1.0)
        if per_unit:
            return value_lbs / per_unit
        return 0
    return value_lbs


def capacity_unit_label(pref, per_hour=True):
    unit = pref.get('unit', 'lb')
    if unit == 'kg':
        label = 'kg'
    elif unit == 'lb':
        label = 'lbs'
    else:
        label = pref.get('label', 'unit')
    return f"{label}/hr" if per_hour else label





initial_image_data = load_saved_image()
logger.info(f"Initial image data: {'' if not initial_image_data else 'Image loaded'}")

# Initialize Dash app if Dash is available
if dash is not None:
    app = dash.Dash(
        __name__,
        external_stylesheets=[dbc.themes.BOOTSTRAP],
        meta_tags=[{"name": "viewport", "content": "width=device-width, initial-scale=1"}],
        suppress_callback_exceptions=True,
    )
    app.title = tr("dashboard_title")
    
    # ADD THIS CSP FIX HERE:
    @app.server.after_request
    def add_csp(response):
        response.headers['Content-Security-Policy'] = "script-src 'self' 'unsafe-eval' 'unsafe-inline'"
        return response
    
    # ADD THESE LINES AFTER APP CREATION:
    try:
        app.enable_dev_tools(debug=True, dev_tools_hot_reload=True)
    except:
        print("Dev tools not available in this Dash version")

# Create the modal for threshold settings - to be included in the app layout
threshold_modal = dbc.Modal([
    dbc.ModalHeader(html.Span(tr("threshold_settings_title"), id="threshold-modal-header")),
    dbc.ModalBody([
        html.Div(id="threshold-form-container", children=create_threshold_settings_form(load_language_preference(), threshold_settings.get('counter_mode', 'counts')))
    ]),
    dbc.ModalFooter([
        dbc.Button(tr("close"), id="close-threshold-settings", color="secondary", className="me-2"),
        dbc.Button(tr("save_changes"), id="save-threshold-settings", color="primary")
    ])
], id="threshold-modal", size="xl", is_open=False)

# Create the modal for display settings
display_modal = dbc.Modal([
    dbc.ModalHeader(html.Span(tr("display_settings_title"), id="display-modal-header")),
    dbc.ModalBody([
        html.Div(id="display-form-container", children=[
            html.P(tr("display_settings_header"), id="display-modal-description"),
            # Will be populated with checkboxes in the callback
        ])
    ]),
    dbc.ModalFooter([
        dbc.Button(tr("close"), id="close-display-settings", color="secondary", className="me-2"),
        dbc.Button(tr("save_changes"), id="save-display-settings", color="primary")
    ])
], id="display-modal", size="lg", is_open=False)

# Modal to select units for the production rate chart
units_modal = dbc.Modal([
    dbc.ModalHeader(html.Span(tr("production_rate_units_title"), id="production-rate-units-header")),
    dbc.ModalBody(
        dbc.RadioItems(
            id="production-rate-unit-selector",
            options=[
                {"label": tr("objects_per_min"), "value": "objects"},
                {"label": tr("capacity"), "value": "capacity"},
            ],
            value="objects",
            inline=True,
        )
    ),
    dbc.ModalFooter([
        dbc.Button(tr("close"), id="close-production-rate-units", color="secondary", className="me-2"),
        dbc.Button(tr("save"), id="save-production-rate-units", color="primary"),
    ])
], id="production-rate-units-modal", is_open=False)

# Add this code right after app initialization
app.index_string = """<!DOCTYPE html>
<html>
    <head>
        {%metas%}
        <title>{%title%}</title>
        {%favicon%}
        {%css%}
        <link rel="stylesheet" href="https://cdnjs.cloudflare.com/ajax/libs/font-awesome/6.0.0/css/all.min.css">
        <style>
            :root {
                /* Default (light) theme variables */
                --bs-body-bg: #f0f0f0;
                --bs-body-color: #212529;
                --bs-card-bg: #ffffff;
                
                --chart-bg: rgba(255,255,255,0.9);
            }
            
            /* Blinking animation for feeder running indicator */
            @keyframes blink {
                0%, 50% { opacity: 1; }
                51%, 100% { opacity: 0; }
            }

            body {
                margin: 0;
                background-color: var(--bs-body-bg) !important;
                color: var(--bs-body-color) !important;
                transition: background-color 0.3s, color 0.3s;
            }

            /* Ensure radio buttons remain visible regardless of theme */
            input[type="radio"] {
                accent-color: var(--bs-body-color);
                border: 1px solid var(--bs-body-color);

            }

            /* Ensure selector switches remain visible regardless of theme */
            input[type="checkbox"] {
                accent-color: var(--bs-body-color);
                border: 1px solid var(--bs-body-color);
            }
            
            /* Card styling */
            .card {
                margin-bottom: 0.5rem;
                box-shadow: 0 2px 5px rgba(0,0,0,0.1);
                background-color: var(--bs-card-bg) !important;

                border: 2px solid var(--bs-primary) !important;

                color: var(--bs-body-color) !important;
                transition: background-color 0.3s, color 0.3s, border-color 0.3s;
            }

            /* Ensure Bootstrap contextual background classes override
               the generic card background color */
            .card.bg-primary {
                background-color: #0d6efd !important;
                color: #fff !important;
            }
            
            /* Dark mode specific overrides */
            body.dark-mode .card {
                box-shadow: 0 2px 5px rgba(0,0,0,0.3);
            }
            
            body.dark-mode .modal-content {
                background-color: #2d2d30;
                color: #e8eaed;
            }
            
            body.dark-mode .modal-header {
                border-bottom-color: rgba(255,255,255,0.125);
            }
            
            body.dark-mode .modal-footer {
                border-top-color: rgba(255,255,255,0.125);
            }
            
            body.dark-mode .form-control,
            body.dark-mode .form-select,
            body.dark-mode .input-group-text {
                background-color: #3c4043;
                color: #e8eaed;
                border-color: rgba(255,255,255,0.125);
            }

            body.dark-mode .form-control::placeholder {
                color: #ffffff;
            }

            body.light-mode .form-control::placeholder {
                color: #000000;
            }
            
            body.dark-mode .dropdown-menu {
                background-color: #2d2d30;
                color: #e8eaed;
                border-color: rgba(255,255,255,0.125);
            }
            
            body.dark-mode .dropdown-item {
                color: #e8eaed;
            }
            
            body.dark-mode .dropdown-item:hover {
                background-color: #3c4043;
            }
            
            /* Dark mode specific overrides for dropdowns */
            body.dark-mode .Select-control,
            body.dark-mode .Select-menu-outer,
            body.dark-mode .Select-value,
            body.dark-mode .Select-value-label,
            body.dark-mode .Select input,
            body.dark-mode .Select-placeholder,
            body.dark-mode .has-value.Select--single>.Select-control .Select-value .Select-value-label,
            body.dark-mode .has-value.is-pseudo-focused.Select--single>.Select-control .Select-value .Select-value-label {
                color: #e8eaed !important;
                background-color: #3c4043 !important;
            }
            
            body.dark-mode .Select-control {
                border-color: rgba(255,255,255,0.2) !important;
            }
            
            body.dark-mode .Select-menu-outer {
                background-color: #2d2d30 !important;
                border-color: rgba(255,255,255,0.2) !important;
            }
            
            body.dark-mode .Select-option {
                background-color: #2d2d30 !important;
                color: #e8eaed !important;
            }
            
            body.dark-mode .Select-option:hover,
            body.dark-mode .Select-option.is-focused {
                background-color: #4d4d50 !important;
            }
            
            body.dark-mode .Select-arrow {
                border-color: #e8eaed transparent transparent !important;
            }
            
            /* Fix for Dash dropdown components in dark mode */
            body.dark-mode .dash-dropdown .Select-control,
            body.dark-mode .dash-dropdown .Select-menu-outer,
            body.dark-mode .dash-dropdown .Select-value,
            body.dark-mode .dash-dropdown .Select-value-label {
                color: #e8eaed !important;
                background-color: #3c4043 !important;
            }
            
            /* Fix for selected option in dark mode */

            body.dark-mode .Select.is-focused:not(.is-open)>.Select-control {
                background-color: #3c4043 !important;
                border-color: rgba(255,255,255,0.5) !important;
            }

            /* Light mode overrides for dropdowns */
            body.light-mode .Select-control,
            body.light-mode .Select-menu-outer,
            body.light-mode .Select-value,
            body.light-mode .Select-value-label,
            body.light-mode .Select input,
            body.light-mode .Select-placeholder,
            body.light-mode .has-value.Select--single>.Select-control .Select-value .Select-value-label,
            body.light-mode .has-value.is-pseudo-focused.Select--single>.Select-control .Select-value .Select-value-label {
                color: #343a40 !important;
                background-color: #ffffff !important;
            }

            body.light-mode .Select-control {
                border-color: rgba(0,0,0,0.2) !important;
            }

            body.light-mode .Select-menu-outer {
                background-color: #ffffff !important;
                border-color: rgba(0,0,0,0.2) !important;
            }

            body.light-mode .Select-option {
                background-color: #ffffff !important;
                color: #343a40 !important;
            }

            body.light-mode .Select-option:hover,
            body.light-mode .Select-option.is-focused {
                background-color: #e9ecef !important;
            }

            body.light-mode .Select-arrow {
                border-color: #343a40 transparent transparent !important;
            }

            body.light-mode .dash-dropdown .Select-control,
            body.light-mode .dash-dropdown .Select-menu-outer,
            body.light-mode .dash-dropdown .Select-value,
            body.light-mode .dash-dropdown .Select-value-label {
                color: #343a40 !important;
                background-color: #ffffff !important;
            }

            body.light-mode .Select.is-focused:not(.is-open)>.Select-control {
                background-color: #ffffff !important;
                border-color: rgba(0,0,0,0.5) !important;
            }

            
            /* Existing styles with some adaptations */
            .card-body {
                padding: 0.5rem;
            }

            
            .container-fluid {
                padding-left: 0.5rem;
                padding-right: 0.5rem;
            }
            
            .row {
                margin-left: -0.25rem;
                margin-right: -0.25rem;
            }
            
            .col, [class*="col-"] {
                padding-left: 0.25rem;
                padding-right: 0.25rem;
            }
            
            .js-plotly-plot .plotly .main-svg {
                height: calc(100% - 5px);
            }
            
            h5 {
                margin-bottom: 0.5rem !important;
                font-size: 1rem !important;
            }
            
            h6 {
                margin-bottom: 0.25rem !important;
                font-size: 0.875rem !important;
            }
            
            /* Historical slider styling */
            .mode-controls-container .slider-container {
                padding: 0;
                margin: 0;
            }
            
            .mode-controls-container .rc-slider {
                height: 14px;
            }
            
            .mode-controls-container .rc-slider-rail {
                height: 4px;
            }
            
            .mode-controls-container .rc-slider-track {
                height: 4px;
                background-color: #007bff;
            }
            
            .mode-controls-container .rc-slider-handle {
                margin-top: -5px;
                width: 14px;
                height: 14px;
            }
            
            .mode-controls-container .rc-slider-tooltip {
                font-size: 0.7rem;
                padding: 2px 5px;
            }

            /* Machine Card Color Overrides - Add this to your existing <style> section */
            .machine-card-connected {
                background-color: #28a745 !important;
                color: white !important;
                border-color: #28a745 !important;
            }

            .machine-card-disconnected {
                background-color: #d3d3d3 !important;
                color: black !important;
                border-color: #a9a9a9 !important;
            }

            .machine-card-active-connected {
                background-color: #28a745 !important;
                color: white !important;
                border: 3px solid #007bff !important;
                box-shadow: 0 4px 8px rgba(0,123,255,0.3) !important;
            }

            .machine-card-active-disconnected {
                background-color: #d3d3d3 !important;
                color: black !important;
                border: 3px solid #007bff !important;
                box-shadow: 0 4px 8px rgba(0,123,255,0.3) !important;
            }

            /* Floor management button styles */
            .delete-floor-btn {
                width: 1.6875rem;
                height: 90%;
                border-radius: 10%;
                padding: 0;
            }
            .delete-floor-btn-inline {
                width: 1.875rem;
                height: 1.875rem;
                border-radius: 50%;
                margin-right: 0.3125rem;
            }
            .edit-floor-name-btn {
                font-size: 1.5rem;
                padding: 0.3rem;
            }

            .floor-header-text {
                font-size: clamp(2rem, 8vw, 3.8rem);
                font-weight: bold;
                white-space: nowrap;
                overflow: hidden;
                text-overflow: ellipsis;
                width: 100%;
                flex: 1;
                min-width: 0;

            }

            .floor-tile-btn {
                font-size: clamp(0.9rem, 4vw, 1.25rem);
                white-space: nowrap;
                overflow: hidden;
                text-overflow: ellipsis;
                width: 100%;
                flex: 1;
                min-width: 0;

            }

            /* Ensure dropdown and production text fit within machine cards */
            .machine-card-dropdown {
                width: 100%;
            }
            .production-data {
                font-size: 2.6rem;
                font-weight: bold;
                font-family: Monaco, Consolas, 'Courier New', monospace;
            }

            /* Responsive tweaks for very small screens */
            @media (max-width: 576px) {
                h5 {
                    font-size: 0.9rem !important;
                }
                h6 {
                    font-size: 0.8rem !important;
                }
                .card-body {
                    padding: 0.25rem;
                }
                .delete-floor-btn {
                    width: 1.125rem;
                    height: 90%;
                    font-size: 0.7rem;
                    padding: 0;
                }
                .delete-floor-btn-inline {
                    width: 1.25rem;
                    height: 1.25rem;
                    font-size: 0.7rem;
                }
                .edit-floor-name-btn {
                    font-size: 1rem;
                    padding: 0.2rem;
                }
                .floor-header-text {
                    font-size: 2rem !important;
                    width: 100%;
                    flex: 1;
                    min-width: 0;

                }
                .floor-tile-btn {
                    font-size: 0.9rem !important;
                    width: 100%;
                    flex: 1;
                    min-width: 0;

                }
                .machine-info-container {
                    flex-direction: row;
                    flex-wrap: wrap;
                    height: auto !important;
                }
                #section-3-2 > div {
                    height: auto !important;
                }
                .machine-info-logo {

                    flex: 0 0 45%;
                    max-width: 180px; /* Increase size to reduce gap */

                }
                .production-data {
                    font-size: 1.6rem !important;
                }
                .machine-card-dropdown {
                    font-size: 0.9rem !important;
                }
            }
        </style>
        <script>
            // Initialize theme from localStorage on page load
            document.addEventListener('DOMContentLoaded', function() {
                // Get saved theme from localStorage (backup to display_settings.json)
                const savedTheme = localStorage.getItem('satake-theme');
                
                if (savedTheme) {
                    // This will be handled by the theme-selector through callbacks,
                    // but we need to set initial state for the radio buttons
                    setTimeout(function() {
                        const themeSelectorDark = document.querySelector('input[value="dark"]');
                        const themeSelectorLight = document.querySelector('input[value="light"]');
                        
                        if (savedTheme === "dark" && themeSelectorDark) {
                            themeSelectorDark.checked = true;
                            // Trigger a change event to apply the theme immediately
                            themeSelectorDark.dispatchEvent(new Event('change', { bubbles: true }));
                        } else if (savedTheme === "light" && themeSelectorLight) {
                            themeSelectorLight.checked = true;
                            // Trigger a change event to apply the theme immediately
                            themeSelectorLight.dispatchEvent(new Event('change', { bubbles: true }));
                        }
                    }, 500); // Small delay to ensure components are loaded
                }
            });
        </script>
    </head>
    <body class="light-mode">
        {%app_entry%}
        <footer>
            {%config%}
            {%scripts%}
            {%renderer%}
        </footer>
    </body>
</html>"""

# Empty div to be used in each grid section
empty_section = html.Div("Empty section", className="border p-2 h-100")


# Create connection controls
_initial_lang = load_language_preference()

def connection_controls(lang=_initial_lang):
    return dbc.Card(
        dbc.CardBody([
            dbc.Row([
                # Active Machine Info (replacing IP dropdown section)
                dbc.Col([
                    html.Div([
                    html.Span(tr("active_machine_label", lang), id="active-machine-label", className="fw-bold small me-1"),
                    html.Span(id="active-machine-display", className="small"),
                ], className="mt-1"),
            ], width={"xs":2, "md":2}, className="px-1" ),
            
            # Status (keep this)
            dbc.Col([
                html.Div([
                    html.Span(tr("status_label", lang), id="status-label", className="fw-bold small me-1"),
                    html.Span(tr("no_machine_selected", lang), id="connection-status", className="text-warning small"),
                ], className="mt-1 ms-2"),
            ], width={"xs":2, "md":2}, className="px-1"),
            
            # Mode Selector (keep this)
            dbc.Col([
                dcc.Dropdown(
                    id="mode-selector",
                    options=[
                        {"label": tr("live_mode_option", lang), "value": "live"},
                        {"label": tr("demo_mode_option", lang), "value": "demo"},
                        {"label": tr("historical_mode_option", lang), "value": "historical"},
                        {"label": tr("lab_test_mode_option", lang), "value": "lab"},
                    ],
                    value="live",  # Default to live mode
                    clearable=False,
                    searchable=False,
                    className="small p-0",
                    style={"width": "100px"}
                ),
            ], width="auto", className="px-1"),

            # Lab Test Controls
            dbc.Col([
                html.Div(
                    id="lab-test-controls",
                    className="d-none d-flex align-items-center gap-1",
                    children=[
                        dbc.Button(tr("start_test", lang), id="start-test-btn", color="success", size="sm", className="py-0 me-1"),
                        dbc.Button(tr("stop_test", lang), id="stop-test-btn", color="danger", size="sm", className="py-0 me-1"),
                        dbc.Input(
                            id="lab-test-name",
                            type="text",
                            placeholder=tr("test_lot_name_placeholder", lang),
                            size="sm",
                            className="me-1",
                            style={"width": "250px"}
                        ),
                    ],
                ),
            ], width={"xs":3, "md":3}, className="px-1"),

            # Lab Start Selector Column
            dbc.Col(
                dbc.RadioItems(
                    id="lab-start-selector",
                    options=[
                        {"label": tr("local_start_option", lang), "value": "local"},
                        {"label": tr("feeder_start_option", lang), "value": "feeder"},
                    ],
                    value="feeder",
                    inline=True,
                    className="small d-inline-flex flex-nowrap",
                    style={"gap": "0.5rem", "whiteSpace": "nowrap"},
                ),
                id="lab-start-selector-col",
                width={"xs":2, "md":2},
                className="px-1 d-none",
            ),

            
            # Historical Time Slider (keep this)
            dbc.Col([
                html.Div(id="historical-time-controls", className="d-none", children=[
                    dcc.Slider(
                        id="historical-time-slider",
                        min=1,
                        max=24,
                        step=None,
                        value=24,
                        marks={
                            1: {"label": "1hr", "style": {"fontSize": "8px"}},
                            4: {"label": "4hr", "style": {"fontSize": "8px"}},
                            8: {"label": "8hr", "style": {"fontSize": "8px"}},
                            12: {"label": "12hr", "style": {"fontSize": "8px"}},
                            24: {"label": "24hr", "style": {"fontSize": "8px"}},
                        },
                        included=False,
                        className="mt-1",
                    ),
                    html.Div(
                        id="historical-time-display",
                        className="small text-info text-center",
                        style={"whiteSpace": "nowrap", "fontSize": "0.7rem", "marginTop": "-2px"}
                    )
                ]),
            ], width={"xs":2, "md":1}, className="px-1"),
            
            # Settings and Export buttons (keep this)
            dbc.Col([
                html.Div([
                    dbc.ButtonGroup([
                        dbc.Button(
                            html.I(className="fas fa-cog"),
                            id="settings-button",
                            color="secondary",
                            size="sm",
                            className="py-0 me-1",
                            style={"width": "38px"}
                        ),
                        html.Div(
                            id="export-button-container",
                            className="d-inline-block",
                            children=[
                                dbc.Button(
                                    tr("export_data", lang),
                                    id="export-data-button",
                                    color="primary",
                                    size="sm",
                                    className="py-0",
                                    disabled=True,
                                ),
                                dcc.Download(id="export-download"),
                            ],
                        )
                    ], className="")
                ], className="text-end"),
            ], width={"xs":1, "md":1}, className="px-1"),

            # Hidden Name field (keep this)
            dbc.Col([
                dbc.Input(
                    id="server-name-input", 
                    value="Satake.EvoRGB.1", 
                    type="hidden"
                ),
            ], width=0, style={"display": "none"}),
        ], className="gx-2 align-items-center"),
<<<<<<< HEAD
    ], className="py-1 px-2", style={"backgroundColor": "var(--bs-card-bg)"}),
    className="mb-2 mt-0",
    style={
        "boxShadow": "none",
        "backgroundColor": "var(--bs-card-bg)",
        "borderColor": "var(--bs-border-color)",
    },
=======
    ], className="py-1 px-2"),
    className="mb-2 mt-0",
    style={"boxShadow": "none"},
>>>>>>> 39149bde
    )
settings_modal = dbc.Modal([
    dbc.ModalHeader(html.Span(tr("system_settings_title"), id="settings-modal-header")),
    dbc.ModalBody([
        dbc.Tabs([
            # Theme settings tab remains the same
            dbc.Tab([
                html.Div([
                    html.P(tr("display_settings_title"), className="lead mt-2", id="display-settings-subtitle"),
                    html.Hr(),

                    # Theme selector
                    dbc.Row([
                        dbc.Col([
                            dbc.Label(tr("color_theme_label"), className="fw-bold", id="color-theme-label"),
                        ], width=4),
                        dbc.Col([
                            dbc.RadioItems(
                                id="theme-selector",
                                options=[
                                    {"label": tr("light_mode_option"), "value": "light"},
                                    {"label": tr("dark_mode_option"), "value": "dark"},
                                ],
                                value="light",
                                inline=True
                            ),
                        ], width=8),
                    ], className="mb-3"),

                    # Capacity units selector
                    dbc.Row([
                        dbc.Col([
                            dbc.Label(tr("capacity_units_label"), className="fw-bold", id="capacity-units-label"),
                        ], width=4),
                        dbc.Col([
                            dbc.RadioItems(
                                id="capacity-units-selector",
                                options=[
                                    {"label": "Kg", "value": "kg"},
                                    {"label": "Lbs", "value": "lb"},
                                    {"label": "Custom", "value": "custom"},
                                ],
                                value="lb",
                                inline=True,
                            ),
                            dbc.Input(id="custom-unit-name", type="text", placeholder="Unit Name", className="mt-2", style={"display": "none"}),
                            dbc.Input(id="custom-unit-weight", type="number", placeholder="Weight in lbs", className="mt-2", style={"display": "none"}),
                        ], width=8),
                    ], className="mb-3"),

                    # Language selector
                    dbc.Row([
                        dbc.Col([
                            dbc.Label(tr("language_label"), className="fw-bold", id="language-label"),
                        ], width=4),
                        dbc.Col([
                            dbc.RadioItems(
                                id="language-selector",
                                options=[
                                    {"label": tr("english_option"), "value": "en"},
                                    {"label": tr("spanish_option"), "value": "es"},
                                    {"label": tr("japanese_option"), "value": "ja"},
                                ],
                                value="en",
                                inline=True,
                            ),
                        ], width=8),
                    ], className="mb-3"),
                ])
            ], label=tr("display_tab_label", _initial_lang), id="display-tab"),
            
            # Updated System tab with "Add machine IP" and ADD button
            dbc.Tab([
                html.Div([
                    html.P(tr("system_configuration_title"), className="lead mt-2", id="system-configuration-title"),
                    html.Hr(),
                    dbc.Row([
                        dbc.Col([
                            dbc.Label(tr("auto_connect_label"), id="auto-connect-label"),
                        ], width=8),
                        dbc.Col([
                            dbc.Switch(
                                id="auto-connect-switch",
                                value=True,
                                className="float-end"
                            ),
                        ], width=4),
                    ], className="mb-3"),
                    
                    # Changed label and added ADD button
                    dbc.Row([
                        dbc.Col([
                            dbc.Label(tr("add_machine_ip_label"), id="add-machine-ip-label"),
                        ], width=3),
                        dbc.Col([
                            dbc.InputGroup([
                                # Label input
                                dbc.Input(
                                    id="new-ip-label",
                                    value="",
                                    type="text",
                                    placeholder=tr("machine_name_placeholder"),
                                    size="sm"
                                ),
                                # IP input
                                dbc.Input(
                                    id="new-ip-input",
                                    value="",
                                    type="text",
                                    placeholder=tr("ip_address_placeholder"),
                                    size="sm"
                                ),
                                dbc.Button(tr("add_button"), id="add-ip-button", color="primary", size="sm")  # ADD button
                            ]),
                        ], width=9),
                    ], className="mb-3"),
                    
                    # Added a list of currently saved IPs with delete buttons
                    html.Div([
                        html.P(tr("saved_machine_ips"), className="mt-3 mb-2"),
                        html.Div(id="delete-result", className="mb-2 text-success"),
                        html.Div(id="saved-ip-list", className="border p-2 mb-3", style={"minHeight": "100px"}),
                    ]),
                    
                    dbc.Button(
                        tr("save_system_settings"),
                        id="save-system-settings",
                        color="success",
                        className="mt-3 w-100"
                    ),
                    html.Div(id="system-settings-save-status", className="text-success mt-2"),
                ])
            ], label=tr("system_tab_label", _initial_lang), id="system-tab"),

            dbc.Tab([
                html.Div([
                    html.P(tr("smtp_email_configuration_title"), className="lead mt-2", id="smtp-email-configuration-title"),
                    html.Hr(),
                    dbc.Row([
                        dbc.Col(dbc.Label(tr("smtp_server_label"), id="smtp-server-label"), width=4),
                        dbc.Col(dbc.Input(id="smtp-server-input", type="text", value=email_settings.get("smtp_server", "")), width=8),
                    ], className="mb-3"),
                    dbc.Row([
                        dbc.Col(dbc.Label(tr("port_label"), id="smtp-port-label"), width=4),
                        dbc.Col(dbc.Input(id="smtp-port-input", type="number", value=email_settings.get("smtp_port", 587)), width=8),
                    ], className="mb-3"),
                    dbc.Row([
                        dbc.Col(dbc.Label(tr("username_label"), id="smtp-username-label"), width=4),
                        dbc.Col(dbc.Input(id="smtp-username-input", type="text", value=email_settings.get("smtp_username", "")), width=8),
                    ], className="mb-3"),
                    dbc.Row([
                        dbc.Col(dbc.Label(tr("password_label"), id="smtp-password-label"), width=4),
                        dbc.Col(dbc.Input(id="smtp-password-input", type="password", value=email_settings.get("smtp_password", "")), width=8),
                    ], className="mb-3"),
                    dbc.Row([
                        dbc.Col(dbc.Label(tr("from_address_label"), id="smtp-from-label"), width=4),
                        dbc.Col(dbc.Input(id="smtp-sender-input", type="email", value=email_settings.get("from_address", "")), width=8),
                    ], className="mb-3"),
                    dbc.Button(
                        tr("save_email_settings"),
                        id="save-email-settings",
                        color="success",
                        className="mt-3 w-100"
                    ),
                    html.Div(id="email-settings-save-status", className="text-success mt-2"),
                ])
            ], label=tr("email_tab_label", _initial_lang), id="email-tab"),
            
            # About tab remains the same
            dbc.Tab([
                html.Div([
                    html.P("About This Dashboard", className="lead mt-2"),
                    html.Hr(),
                    html.P([
                        "Satake Enpresor Monitor Dashboard ",
                        html.Span("v1.0.3", className="badge bg-secondary")
                    ]),
                    html.P([
                        "OPC UA Monitoring System for Satake Enpresor RGB Sorters",
                    ]),
                    html.P([
                        "© 2023 Satake USA, Inc. All rights reserved."
                    ], className="text-muted small"),
                    
                    html.Hr(),
                    html.P("Support Contact:", className="mb-1 fw-bold"),
                    html.P([
                        html.I(className="fas fa-envelope me-2"),
                        "techsupport@satake-usa.com"
                    ], className="mb-1"),
                    html.P([
                        html.I(className="fas fa-phone me-2"),
                        "(281) 276-3700"
                    ], className="mb-1"),
                ])
            ], label=tr("about_tab_label", _initial_lang), id="about-tab"),
        ]),
    ]),
    dbc.ModalFooter([
        dbc.Button(tr("close"), id="close-settings", color="secondary"),
    ])
], id="settings-modal", size="lg", is_open=False)

# Modal for updating counts
update_counts_modal = dbc.Modal([
    dbc.ModalHeader(html.Span(tr("update_counts_title"), id="update-counts-header")),
    dbc.ModalBody(html.Div(id="update-counts-modal-body")),
    dbc.ModalFooter([
        dbc.Button(tr("close"), id="close-update-counts", color="secondary")
    ])
], id="update-counts-modal", size="lg", is_open=False)
# Load saved IP addresses
initial_ip_addresses = load_ip_addresses()
logger.info(f"Initial IP addresses: {initial_ip_addresses}")

# File I/O functions for floor/machine data persistence
def save_floor_machine_data(floors_data, machines_data):
    """Save floor and machine data to JSON file"""
    try:
        data_to_save = {
            "floors": floors_data,
            "machines": machines_data,
            "saved_timestamp": datetime.now().isoformat()
        }
        
        # Create data directory if it doesn't exist. Saving floor/machine
        # layouts here allows them to be restored on the next startup.
        if not os.path.exists('data'):
            os.makedirs('data')
        
        with open('data/floor_machine_layout.json', 'w') as f:
            json.dump(data_to_save, f, indent=4)
        
        logger.info("Floor and machine layout saved successfully")
        return True
    except Exception as e:
        logger.error(f"Error saving floor/machine data: {e}")
        return False

def load_floor_machine_data():
    """Load floor and machine data from JSON file"""
    try:
        if os.path.exists('data/floor_machine_layout.json'):
            with open('data/floor_machine_layout.json', 'r') as f:
                data = json.load(f)
            
            # Extract floors and machines data
            floors_data = data.get("floors", {"floors": [{"id": 1, "name": "1st Floor"}], "selected_floor": "all"})
            machines_data = data.get("machines", {"machines": [], "next_machine_id": 1})
            
            logger.info(f"Loaded floor and machine layout from file (saved: {data.get('saved_timestamp', 'unknown')})")
            return floors_data, machines_data
        else:
            logger.info("No saved floor/machine layout found, using defaults")
            return None, None
    except Exception as e:
        logger.error(f"Error loading floor/machine data: {e}")
        return None, None

# Function to get current machine data for display
def get_machine_current_data(machine_id):
    """Get current data for a specific machine with enhanced real-time updates"""
    if machine_id not in machine_connections or not machine_connections[machine_id]['connected']:
        return {
            "serial": "Unknown",
            "status": "Offline",
            "model": "Unknown",
            "last_update": "Never"
        }
    
    connection_info = machine_connections[machine_id]
    tags = connection_info['tags']
    
    # Read current values from the continuously updated tags with fresh timestamp
    serial_number = "Unknown"
    if "Status.Info.Serial" in tags:
        serial_value = tags["Status.Info.Serial"]["data"].latest_value
        if serial_value:
            serial_number = str(serial_value)
    
    model_type = "Unknown"
    if "Status.Info.Type" in tags:
        type_value = tags["Status.Info.Type"]["data"].latest_value
        if type_value:
            model_type = str(type_value)
    
    # Determine status from fault/warning tags
    status_text = "GOOD"
    has_fault = False
    has_warning = False
    
    if "Status.Faults.GlobalFault" in tags:
        fault_value = tags["Status.Faults.GlobalFault"]["data"].latest_value
        has_fault = bool(fault_value) if fault_value is not None else False
    
    if "Status.Faults.GlobalWarning" in tags:
        warning_value = tags["Status.Faults.GlobalWarning"]["data"].latest_value
        has_warning = bool(warning_value) if warning_value is not None else False
    
    if has_fault:
        status_text = "FAULT"
    elif has_warning:
        status_text = "WARNING"
    else:
        status_text = "GOOD"
    
    # Use current time for last_update to show real-time updates
    last_update = datetime.now().strftime("%H:%M:%S")
    
    return {
        "serial": serial_number,
        "status": status_text,
        "model": model_type,
        "last_update": last_update
    }


def _render_new_dashboard():
    """Render the new dashboard with floor/machine management"""
    return html.Div([
        # REMOVED: dcc.Interval(id="status-update-interval"...) - now at top level

        # Main content area
        html.Div(id="floor-machine-container", className="px-4 pt-2 pb-4"),

        # Hidden placeholder so callbacks referencing this ID don't warn
        html.Button(id="add-floor-btn", style={"display": "none"}),

        # Placeholder container for dynamic sections (IDs defined in main dashboard)
        html.Div([
            html.Div(id="section-1-1", children=[], style={"display": "none"}),
            html.Div(id="section-1-2", children=[], style={"display": "none"}),
            html.Div(id="section-2", children=[], style={"display": "none"}),
            html.Div(id="section-3-1", children=[], style={"display": "none"}),
            html.Div(id="section-3-2", children=[], style={"display": "none"}),
            html.Div(id="section-4", children=[], style={"display": "none"}),
            html.Div(id="section-5-1", children=[], style={"display": "none"}),
            html.Div(id="section-5-2", children=[], style={"display": "none"}),
            html.Div(id="section-6-1", children=[], style={"display": "none"}),
            html.Div(id="section-6-2", children=[], style={"display": "none"}),
            html.Div(id="section-7-1", children=[], style={"display": "none"}),
            html.Div(id="section-7-2", children=[], style={"display": "none"}),
        ], id="new-dashboard-placeholders", style={"display": "none"})
    ])







def render_new_dashboard(lang=_initial_lang):
    # Currently the new dashboard does not use language-specific text directly,
    # but accept the parameter for future-proofing and consistency.
    return _render_new_dashboard()


def render_main_dashboard(lang=_initial_lang):
    return html.Div([
        # Main grid layout - modified to align sections and reduced spacing
        html.Div([
            # Row 1: Top row with 3 panels - REDUCED SPACING
            dbc.Row([
                # First column - Two sections stacked
                dbc.Col([
                    # Top box - Section 1-1
                    dbc.Card(
                        dbc.CardBody(id="section-1-1", className="p-2"),
                        className="mb-2",
                        style={"height": SECTION_HEIGHT}
                    ),
                    
                    # Bottom box - Section 1-2 (unchanged)
                    dbc.Card(
                        dbc.CardBody(id="section-1-2", className="p-2"),
                        className="mb-0",
                        style={"height": SECTION_HEIGHT}
                    ),
                ], width=5),
                
                
                # Middle column - Single large section (MACHINE STATUS)
                dbc.Col([
                    dbc.Card(
                        dbc.CardBody(id="section-2", className="p-2"),
                        style={"height": "449px"}
                    )
                ], width=3),
                
                # Right column - Single large section (MACHINE INFO)
                dbc.Col([
                    dbc.Card(
                        dbc.CardBody(id="section-3-1", className="p-2"),
                        className="mb-2",
                        style={"height": SECTION_HEIGHT}
                    ),
                    dbc.Card(
                        dbc.CardBody(id="section-3-2", className="p-2"),
                        className="mb-0",
                        style={"height": SECTION_HEIGHT}
                    ),
                ], width=4),
            ], className="mb-0 g-0"),  # Reduced mb-3 to mb-2 and added g-2 for smaller gutters
            
            # Row 2: Bottom row (reduced spacing)
            dbc.Row([
                # First column - Single tall section

                dbc.Col([
                    dbc.Card(
                        dbc.CardBody(id="section-4", className="p-2"),
                        className="mb-2",
                        style={"height": "508px"}
                    ),
                ], width=2, className="pe-2"),

                
                # Middle column - Two sections stacked
                dbc.Col([
                    # Top box
                    dbc.Card(
                        dbc.CardBody(id="section-5-1", className="p-2"),
                        className="mb-2",
                        style={"height": SECTION_HEIGHT2}
                    ),

                    # Bottom box
                    dbc.Card(
                        dbc.CardBody(id="section-5-2", className="p-2"),
                        className="mb-2",
                        style={"height": SECTION_HEIGHT2}
                    ),
                ], width=4, className='pe-2'),
                
                # Right column - Two sections stacked
                dbc.Col([
                    # Top box
                    dbc.Card(
                        dbc.CardBody(id="section-6-1", className="p-2"),
                        className="mb-2",
                        style={"height": SECTION_HEIGHT2}
                    ),

                    # Bottom box
                    dbc.Card(
                        dbc.CardBody(id="section-6-2", className="p-2"),
                        className="mb-2",
                        style={"height": SECTION_HEIGHT2}
                    ),
                ], width=4, className='pe-2'),

                dbc.Col([
                    # Top box
                    dbc.Card(
                        dbc.CardBody(id="section-7-1", className="p-2"),
                        className="mb-2",
                        style={"height": SECTION_HEIGHT2}
                    ),

                    # Bottom box
                    dbc.Card(
                        dbc.CardBody(
                            id="section-7-2",
                            className="p-2 overflow-auto h-100"
                        ),
                        className="mb-2",
                        style={"height": SECTION_HEIGHT2}
                    ),
                ], width=2),

            ], className="g-2"),  # Added g-2 for smaller gutters
        ], className="container-fluid px-2"),  # Added px-2 to reduce container padding

        # Hidden placeholder so callbacks referencing this ID don't warn when
        # the main dashboard is active
        html.Button(id="add-floor-btn", style={"display": "none"}),
    ],
    style={
        'backgroundColor': '#f0f0f0',
        'minHeight': '100vh',
        'display': 'flex',
        'flexDirection': 'column'
    })

# Auto-load saved data on startup
def initialize_floor_machine_data():
    """Initialize floor and machine data from saved file or defaults"""
    floors_data, machines_data = load_floor_machine_data()

    if floors_data is None:
        floors_data = {
            "floors": [{"id": 1, "name": "1st Floor", "editing": False}],
            "selected_floor": "all",
        }
    else:
        # Always start with the "All Machines" view selected rather than
        # whichever floor may have been active when data was saved.
        floors_data["selected_floor"] = "all"

    if machines_data is None:
        machines_data = {"machines": [], "next_machine_id": 1}

    # Ensure all floors have the editing flag
    for floor in floors_data.get("floors", []):
        if "editing" not in floor:
            floor["editing"] = False

    return floors_data, machines_data


# Then in your app.layout definition, use the loaded addresses:
initial_floors_data, initial_machines_data = initialize_floor_machine_data()

# Create the main layout matching the grid image
app.layout = html.Div([
    # ─── CRITICAL: Add status-update-interval at the TOP LEVEL so it's ALWAYS available ───
    dcc.Interval(id="status-update-interval", interval=1000, n_intervals=0),
    dcc.Interval(id="metric-logging-interval", interval=60*1000, n_intervals=0),

    # ─── Hidden state stores ───────────────────────────────────────────────
    dcc.Store(id="current-dashboard",       data="new"),
    dcc.Store(id="production-data-store",   data={"capacity": 50000, "accepts": 47500, "rejects": 2500}),
    dcc.Store(id="alarm-data",              data={"alarms": []}),
    dcc.Store(id="metric-logging-store"),
    dcc.Store(id="historical-time-index",   data={"hours": 24}),
    dcc.Store(id="historical-data-cache",   data={}),
    dcc.Store(id="fullscreen-tracker",      data={"triggered": False}),
    dcc.Store(id="app-state",               data={"connected": False, "auto_connect": True}),
    dcc.Store(id="input-values",            data={"count": 1000, "weight": 500.0, "units": "lb"}),
    dcc.Store(id="user-inputs",             data={"units": "lb", "weight": 500.0, "count": 1000}),
    dcc.Store(id="opc-pause-state",         data={"paused": False}),
    dcc.Store(id="lab-test-running",      data=False),
    dcc.Store(id="lab-test-info",         data={}),
    dcc.Store(id="lab-test-stop-time",   data=None),
    dcc.Store(id="app-mode",                data={"mode": "live"}),
    # Store used only to trigger the callback that updates the global
    # ``current_app_mode`` variable.
    dcc.Store(id="app-mode-tracker"),
    dcc.Store(id="ip-addresses-store",      data=load_ip_addresses()),
    dcc.Store(id="additional-image-store",  data=load_saved_image()),
    dcc.Store(id="image-error-store"),
    dcc.Store(id="weight-preference-store", data=load_weight_preference()),
    dcc.Store(id="language-preference-store", data=load_language_preference()),
    dcc.Store(id="email-settings-store",   data=load_email_settings()),
    # Store to toggle counter display between counts and percent
    dcc.Store(id="counter-view-mode",       data="counts"),
    # Latest counter values from section 5-2 for reuse in other sections
    dcc.Store(id="counter-values-store",    data=[0]*12),
    # Store selection for production rate units (objects or capacity)
    dcc.Store(id="production-rate-unit",    data="objects"),
    dcc.Store(id="floors-data", data=initial_floors_data),
    dcc.Store(id="machines-data", data=initial_machines_data),
    dcc.Store(id="machine-data-store", data={}),
    dcc.Store(id="active-machine-store", data={"machine_id": None}),
    dcc.Store(id="delete-pending-store", data={"type": None, "id": None, "name": None}),
    dcc.Store(id="hidden-machines-cache"),
    dcc.Store(id="delete-ip-trigger", data={}),
    dcc.Store(id="auto-connect-trigger", data="init"),
    dcc.Store(id="dashboard-nav-safety", data={}),

    # ─── Title bar + Dashboard-toggle button ───────────────────────────────
    html.Div([
        html.H3(
            id="dashboard-title",
            children=(
                [
                    title_parts[0],
                    html.Span("Enpresor", className="enpresor-font", style={"color": "red"}),
                    title_parts[1],
                ]
                if len((title_parts := tr("dashboard_title").split("Enpresor"))) == 2
                else tr("dashboard_title")
            ),
            className="m-0",
        ),
        dbc.Button(tr("switch_dashboards", _initial_lang),
                   id="new-dashboard-btn",
                   color="light", size="sm", className="ms-2"),
        dbc.Button(tr("generate_report", _initial_lang),
                   id="generate-report-btn",
                   color="light", size="sm", className="ms-2"),
        dcc.Download(id="report-download"),
    ], className="d-flex justify-content-between align-items-center bg-primary text-white p-2 mb-2"),

    # ─── Connection controls (always visible) ──────────────────────────────
    connection_controls(_initial_lang),

    dbc.Modal([
        dbc.ModalHeader(html.Span(tr("upload_image_title"), id="upload-modal-header")),
        dbc.ModalBody([
            dcc.Upload(
                id="upload-image",
                children=html.Div([
                    tr('drag_and_drop'),
                    html.A(tr('select_image'))
                ]),
                style={
                    'width': '100%',
                    'height': '60px',
                    'lineHeight': '60px',
                    'borderWidth': '1px',
                    'borderStyle': 'dashed',
                    'borderRadius': '5px',
                    'textAlign': 'center',
                    'margin': '10px'
                },
                multiple=False
            ),
            html.Div(id="upload-status"),
            dbc.Alert(id="image-error-alert", color="danger", is_open=False, className="mt-2")
        ]),
        dbc.ModalFooter([
            dbc.Button(tr("close"), id="close-upload-modal", color="secondary")
        ])
    ], id="upload-modal", is_open=False),

    # ─── All Modals ────────────────────────────────────────────────────────
    display_modal,      # id="display-modal"
    threshold_modal,    # id="threshold-modal"
    units_modal,        # id="production-rate-units-modal"
    settings_modal,     # id="settings-modal"
    update_counts_modal, # id="update-counts-modal"
    # Hidden placeholder so callbacks referencing the update counts button
    # don't raise errors when the button isn't in the current layout
    html.Button(id="open-update-counts", style={"display": "none"}),

    # ─── NEW: Delete Confirmation Modal ────────────────────────────────────
    dbc.Modal([
        dbc.ModalHeader([
            dbc.ModalTitle(tr("confirm_deletion_title"), id="delete-confirmation-header"),
            dbc.Button("×", id="close-delete-modal", className="btn-close", style={"background": "none", "border": "none"})
        ]),
        dbc.ModalBody([
            html.Div(id="delete-confirmation-message", children=[
                html.I(className="fas fa-exclamation-triangle text-warning me-2", style={"fontSize": "1.5rem"}),
                html.Span(tr("delete_warning"), id="delete-warning", className="fw-bold")
            ], className="text-center mb-3"),
            html.Div(id="delete-item-details", className="text-center text-muted")
        ]),
        dbc.ModalFooter([
            dbc.Button(tr("cancel"), id="cancel-delete-btn", color="secondary", className="me-2"),
            dbc.Button(tr("yes_delete"), id="confirm-delete-btn", color="danger")
        ])
    ], id="delete-confirmation-modal", is_open=False, centered=True),

    # ─── CONTENT PLACEHOLDER ────────────────────────────────────────────────
    html.Div(
        id="dashboard-content",
        children=render_new_dashboard()
    ),

], className="main-app-container", style={"backgroundColor": "var(--bs-card-bg)"})
from callbacks import register_callbacks

def load_historical_data(timeframe="24h", machine_id=None):
    """Load historical counter data for the requested timeframe and machine.

    Parameters
    ----------
    timeframe : str, optional
        Range of history to retrieve, such as ``"24h"`` for 24 hours.
    machine_id : str, optional
        Identifier for the machine whose metrics should be returned.
    """
    try:
        return get_historical_data(timeframe, machine_id=machine_id)
    except Exception as e:
        print(f"Error loading historical data: {str(e)}")
        return {i: {'times': [], 'values': []} for i in range(1, 13)}







# Callback to open/close the settings modal

def auto_reconnection_thread():
    """Background thread for automatic reconnection attempts"""
    logger.info("Auto-reconnection thread STARTED and running")

    while not app_state.thread_stop_flag:
        if pause_reconnection or current_app_mode == "lab":
            time.sleep(1)
            continue
        try:
            logger.info("Auto-reconnection thread cycle beginning...")
            current_time = datetime.now()
            machines_to_reconnect = []
            
            # Get machines data from the cached version
            if hasattr(app_state, 'machines_data_cache') and app_state.machines_data_cache:
                machines = app_state.machines_data_cache.get("machines", [])
                logger.info(f"Auto-reconnection found {len(machines)} machines in cache")
                
                for machine in machines:
                    machine_id = machine.get("id")
                    machine_ip = machine.get("selected_ip") or machine.get("ip")
                    machine_status = machine.get("status", "Unknown")
                    
                    logger.info(f"Checking machine {machine_id}: IP={machine_ip}, Status={machine_status}, Connected={machine_id in machine_connections}")
                    
                    # Skip if machine doesn't have an IP
                    if not machine_ip:
                        logger.info(f"Skipping machine {machine_id} - no IP address")
                        continue
                    
                    # Skip if machine is already connected
                    if machine_id in machine_connections and machine_connections[machine_id].get('connected', False):
                        logger.info(f"Skipping machine {machine_id} - already connected")
                        # Reset reconnection state for connected machines
                        if machine_id in reconnection_state:
                            del reconnection_state[machine_id]
                        continue
                    
                    # Only reconnect to machines that should be connected but aren't
                    if machine_status in ["Connection Lost", "Connection Error", "Offline", "Disconnected", "UNKNOWN", "WARNING"]:
                        machines_to_reconnect.append((machine_id, machine_ip))
                        logger.info(f"Added machine {machine_id} to reconnection queue")
                    else:
                        logger.info(f"Skipping machine {machine_id} - status '{machine_status}' not in reconnection list")
                
                logger.info(f"Total machines queued for reconnection: {len(machines_to_reconnect)}")
            else:
                logger.warning("No machines cache available for auto-reconnection")
            
            # Process reconnection attempts
            for machine_id, machine_ip in machines_to_reconnect:
                # Initialize reconnection state if needed
                if machine_id not in reconnection_state:
                    reconnection_state[machine_id] = {
                        'last_attempt': None,
                        'attempt_count': 0,
                        'next_attempt_delay': 10  # Start with 10 second delay
                    }
                
                state = reconnection_state[machine_id]
                
                # Check if it's time to attempt reconnection
                should_attempt = False
                if state['last_attempt'] is None:
                    should_attempt = True
                elif (current_time - state['last_attempt']).total_seconds() >= state['next_attempt_delay']:
                    should_attempt = True
                
                if should_attempt:
                    # Attempt reconnection
                    try:
                        logger.info(f"Auto-reconnection attempt #{state['attempt_count'] + 1} for machine {machine_id} at {machine_ip}")
                        
                        # Create a new event loop for this connection attempt
                        loop = asyncio.new_event_loop()
                        asyncio.set_event_loop(loop)
                        
                        try:
                            # Use the existing connect function with timeout
                            connection_success = loop.run_until_complete(
                                connect_and_monitor_machine(machine_ip, machine_id, "Satake.EvoRGB.1")
                            )
                            
                            if connection_success:
                                logger.info(f"✓ Auto-reconnection successful for machine {machine_id}")
                                # Reset reconnection state on success
                                if machine_id in reconnection_state:
                                    del reconnection_state[machine_id]
                                
                                # Start update thread if not running
                                if app_state.update_thread is None or not app_state.update_thread.is_alive():
                                    app_state.thread_stop_flag = False
                                    app_state.update_thread = Thread(target=opc_update_thread)
                                    app_state.update_thread.daemon = True
                                    app_state.update_thread.start()
                                    logger.info("Restarted OPC update thread after auto-reconnection")
                            else:
                                # Update reconnection state for next attempt
                                state['last_attempt'] = current_time
                                state['attempt_count'] += 1
                                
                                # Exponential backoff with max delay of 60 seconds
                                state['next_attempt_delay'] = min(60, 10 * (2 ** min(state['attempt_count'] - 1, 3)))
                                
                                logger.debug(f"✗ Auto-reconnection failed for machine {machine_id}, next attempt in {state['next_attempt_delay']} seconds")
                        
                        finally:
                            loop.close()
                    
                    except Exception as e:
                        logger.debug(f"Auto-reconnection error for machine {machine_id}: {e}")
                        state['last_attempt'] = current_time
                        state['attempt_count'] += 1
                        state['next_attempt_delay'] = min(60, 10 * (2 ** min(state['attempt_count'] - 1, 3)))
        
        except Exception as e:
            logger.error(f"Error in auto-reconnection thread: {e}")
        
        # Sleep for 10 seconds between reconnection cycles
        time.sleep(10)
    
    logger.info("Auto-reconnection thread stopped")

async def connect_and_monitor_machine_with_timeout(ip_address, machine_id, server_name=None, timeout=10):
    """Connect to a specific machine with timeout for auto-reconnection"""
    try:
        server_url = f"opc.tcp://{ip_address}:4840"
        
        # Create client with shorter timeout for auto-reconnection
        client = Client(server_url)
        client.set_session_timeout(timeout * 1000)  # Set timeout in milliseconds
        
        if server_name:
            client.application_uri = f"urn:{server_name}"
        
        # Connect with timeout
        client.connect()
        
        # Quick tag discovery (fewer tags for faster reconnection)
        machine_tags = {}
        
        # Only connect to essential tags for auto-reconnection (faster)
        essential_tags = [t for t in FAST_UPDATE_TAGS if t in KNOWN_TAGS]
        
        for tag_name in essential_tags:
            if tag_name in KNOWN_TAGS:
                node_id = KNOWN_TAGS[tag_name]
                try:
                    node = client.get_node(node_id)
                    value = node.get_value()
                    
                    tag_data = TagData(tag_name)
                    tag_data.add_value(value)
                    machine_tags[tag_name] = {
                        'node': node,
                        'data': tag_data
                    }
                except Exception:
                    continue  # Skip failed tags during auto-reconnection
        
        # If we got at least some tags, consider it a successful connection
        if machine_tags:
            # Do full tag discovery in background after successful connection
            asyncio.create_task(complete_tag_discovery(client, machine_id, machine_tags))
            
            # Store the connection
            machine_connections[machine_id] = {
                'client': client,
                'tags': machine_tags,
                'ip': ip_address,
                'connected': True,
                'last_update': datetime.now(),
                'failure_count': 0
            }
            
            return True
        else:
            client.disconnect()
            return False
            
    except Exception as e:
        logger.debug(f"Auto-reconnection failed for machine {machine_id} at {ip_address}: {e}")
        return False

async def complete_tag_discovery(client, machine_id, existing_tags):
    """Complete tag discovery in background after successful auto-reconnection"""
    try:
        # Discover remaining tags
        for tag_name, node_id in KNOWN_TAGS.items():
            if tag_name not in existing_tags and tag_name in FAST_UPDATE_TAGS:
                try:
                    node = client.get_node(node_id)
                    value = node.get_value()
                    
                    tag_data = TagData(tag_name)
                    tag_data.add_value(value)
                    existing_tags[tag_name] = {
                        'node': node,
                        'data': tag_data
                    }
                except Exception:
                    continue
        
        logger.info(f"Completed tag discovery for auto-reconnected machine {machine_id}: {len(existing_tags)} tags")
        
    except Exception as e:
        logger.debug(f"Error in background tag discovery for machine {machine_id}: {e}")




# FIND this callback (the machine dashboard update):



# Callback to update the saved IP list display








# Callback 2: Save theme when user changes it

















# Global dictionary to store connections to all added machines
machine_connections = {}

async def connect_and_discover_machine_tags(ip_address, machine_id, server_name=None):
    """Connect to a specific machine and discover its tags (one-time setup)"""
    try:
        server_url = f"opc.tcp://{ip_address}:4840"
        logger.info(f"Connecting to machine {machine_id} at {ip_address} for tag discovery...")
        
        # Create client for this machine
        client = Client(server_url)
        
        # Set application name - same as main connection
        if server_name:
            client.application_uri = f"urn:{server_name}"
        
        # Connect to server
        client.connect()
        logger.info(f"Connected successfully to machine {machine_id} at {ip_address}")
        
        # Discover tags using the exact same logic as main connection
        machine_tags = {}
        
        # First, try to connect to all known tags explicitly
        for tag_name, node_id in KNOWN_TAGS.items():
            if tag_name not in FAST_UPDATE_TAGS and tag_name not in REPORT_SETTINGS_TAGS:
                continue
            try:
                node = client.get_node(node_id)
                value = node.get_value()
                
                # Create TagData object for this tag (same as main connection)
                tag_data = TagData(tag_name)
                tag_data.add_value(value)
                machine_tags[tag_name] = {
                    'node': node,
                    'data': tag_data
                }
                logger.info(f"Successfully connected to known tag: {tag_name} = {value}")
            except Exception as e:
                logger.debug(f"Could not connect to known tag {tag_name} on machine {machine_id}: {e}")
        
        # Then do recursive browsing for additional tags (same as main connection)
        root = client.get_root_node()
        objects = client.get_objects_node()
        
        # Function to recursively browse nodes
        async def browse_nodes(node, level=0, max_level=3):
            if level > max_level:
                return
                
            try:
                children = node.get_children()
                for child in children:
                    try:
                        name = child.get_browse_name().Name
                        node_class = child.get_node_class()
                        
                        if node_class == ua.NodeClass.Variable:
                            try:
                                if name in machine_tags or (name not in FAST_UPDATE_TAGS and name not in REPORT_SETTINGS_TAGS):
                                    continue
                                    
                                value = child.get_value()
                                tag_data = TagData(name)
                                tag_data.add_value(value)
                                machine_tags[name] = {
                                    'node': child,
                                    'data': tag_data
                                }
                            except Exception:
                                pass
                        
                        await browse_nodes(child, level + 1, max_level)
                    except Exception:
                        pass
            except Exception:
                pass
        
        await browse_nodes(objects, 0, 2)
        
        logger.info(f"Total tags discovered on machine {machine_id}: {len(machine_tags)}")
        
        # Store the connection info for continuous updates
        machine_connections[machine_id] = {
            'client': client,
            'tags': machine_tags,
            'ip': ip_address,
            'connected': True,
            'last_update': datetime.now()
        }
        
        return True
        
    except Exception as e:
        logger.error(f"Failed to connect to machine {machine_id} at {ip_address}: {e}")
        return False

# Modified helper function to maintain persistent connections for continuous updates
async def connect_and_monitor_machine(ip_address, machine_id, server_name=None):
    """Connect to a specific machine and maintain connection for continuous monitoring"""
    try:
        server_url = f"opc.tcp://{ip_address}:4840"
        logger.info(f"Establishing persistent connection to machine {machine_id} at {ip_address}...")
        
        # Create persistent client for this machine
        client = Client(server_url)
        
        # Set application name - same as main connection
        if server_name:
            client.application_uri = f"urn:{server_name}"
            logger.info(f"Setting application URI to: {client.application_uri}")
        
        # Connect to server
        client.connect()
        logger.info(f"Connected successfully to machine {machine_id} at {ip_address}")
        
        # Discover tags using the exact same logic as main connection
        machine_tags = {}
        
        # First, try to connect to all known tags explicitly
        logger.info(f"Discovering tags on machine {machine_id}...")
        for tag_name, node_id in KNOWN_TAGS.items():
            if tag_name not in FAST_UPDATE_TAGS and tag_name not in REPORT_SETTINGS_TAGS:
                continue
            try:
                node = client.get_node(node_id)
                value = node.get_value()
                
                # Create TagData object for this tag (same as main connection)
                tag_data = TagData(tag_name)
                tag_data.add_value(value)
                machine_tags[tag_name] = {
                    'node': node,
                    'data': tag_data
                }
                logger.info(f"Successfully connected to known tag: {tag_name} = {value}")
            except Exception as e:
                logger.warning(f"Could not connect to known tag {tag_name} on machine {machine_id}: {e}")
        
        # Then do recursive browsing for additional tags
        root = client.get_root_node()
        objects = client.get_objects_node()
        
        # Function to recursively browse nodes - same as main discover_tags()
        async def browse_nodes(node, level=0, max_level=3):
            if level > max_level:
                return
                
            try:
                children = node.get_children()
                for child in children:
                    try:
                        name = child.get_browse_name().Name
                        node_class = child.get_node_class()
                        
                        # If it's a variable, add it to our tags (if not already added)
                        if node_class == ua.NodeClass.Variable:
                            try:
                                # Skip if name already exists from known tags
                                if name in machine_tags or (name not in FAST_UPDATE_TAGS and name not in REPORT_SETTINGS_TAGS):
                                    continue
                                    
                                value = child.get_value()
                                logger.debug(f"Found additional tag: {name} = {value}")
                                
                                tag_data = TagData(name)
                                tag_data.add_value(value)
                                machine_tags[name] = {
                                    'node': child,
                                    'data': tag_data
                                }
                            except Exception:
                                pass
                        
                        # Continue browsing deeper
                        await browse_nodes(child, level + 1, max_level)
                    except Exception:
                        pass
            except Exception:
                pass
        
        # Start browsing from objects node
        await browse_nodes(objects, 0, 2)
        
        logger.info(f"Total tags discovered on machine {machine_id}: {len(machine_tags)}")
        
        # Store the connection and tags for continuous monitoring
        machine_connections[machine_id] = {
            'client': client,
            'tags': machine_tags,
            'ip': ip_address,
            'connected': True,
            'last_update': datetime.now()
        }
        
        return True
        
    except Exception as e:
        logger.error(f"Failed to connect to machine {machine_id} at {ip_address}: {e}")
        return False

# Helper function to find the lowest available machine ID
def get_next_available_machine_id(machines_data):
    """Find the lowest available machine ID"""
    machines = machines_data.get("machines", [])
    existing_ids = {machine["id"] for machine in machines}
    
    # Find the lowest available ID starting from 1
    next_id = 1
    while next_id in existing_ids:
        next_id += 1
    
    return next_id

# Enhanced render function with customizable floor names
def render_floor_machine_layout_with_customizable_names(machines_data, floors_data, ip_addresses_data, additional_image_data, current_dashboard, active_machine_id=None, app_mode_data=None, lang=DEFAULT_LANGUAGE):
    """Render layout with customizable floor names and save functionality"""
    
    # CRITICAL: Only render on machine dashboard. When the new dashboard is not
    # active the container does not exist, so prevent the update entirely to
    # avoid ReferenceError in Dash.
    if current_dashboard != "new":
        raise PreventUpdate
    
    if not floors_data or not machines_data:
        return html.Div("Loading...")
    
    floors = floors_data.get("floors", [])
    selected_floor_id = floors_data.get("selected_floor", "all")
    machines = machines_data.get("machines", [])
    
    # Create IP options
    ip_options = []
    if ip_addresses_data and "addresses" in ip_addresses_data:
        for item in ip_addresses_data["addresses"]:
            if isinstance(item, dict) and "ip" in item and "label" in item:
                ip_options.append({"label": item["label"], "value": item["ip"]})
    
    if not ip_options:
        ip_options = [{"label": "Default (192.168.0.125)", "value": "192.168.0.125"}]
    
    # Filter machines for selected floor
    if selected_floor_id == "all":
        selected_floor_machines = machines
    else:
        selected_floor_machines = [m for m in machines if m["floor_id"] == selected_floor_id]

    # ------------------------------------------------------------------
    # Calculate aggregated production totals for machines in view
    # ------------------------------------------------------------------
    def _to_float(val):
        try:
            return float(str(val).replace(",", ""))
        except Exception:
            return 0.0

    total_capacity = 0.0
    total_accepts = 0.0
    total_rejects = 0.0
    capacity_values = []
    for _m in selected_floor_machines:
        prod = (_m.get("operational_data") or {}).get("production", {})
        if not isinstance(prod, dict):
            capacity = 0.0
            accepts = 0.0
            rejects = 0.0
        else:
            # Use the formatted values that are displayed on the machine cards
            # but fall back to the raw values when the formatted ones are not
            # present (e.g. in unit tests).
            capacity = _to_float(prod.get("capacity_formatted", prod.get("capacity")))
            accepts = _to_float(prod.get("accepts_formatted", prod.get("accepts")))
            rejects = _to_float(prod.get("rejects_formatted", prod.get("rejects")))
        capacity_values.append(capacity)
        total_capacity += capacity
        total_accepts += accepts
        total_rejects += rejects

    mode = "demo"
    if isinstance(app_mode_data, dict) and "mode" in app_mode_data:
        mode = app_mode_data.get("mode", "demo")

    machine_count = len(selected_floor_machines)

    if mode == "historical" and machine_count > 0:
        # When showing historical data, display the average across the
        # machines currently in view rather than the sum.
        total_capacity /= machine_count
        total_accepts /= machine_count
        total_rejects /= machine_count

    weight_pref = load_weight_preference()
    total_capacity_fmt = f"{total_capacity:,.0f}"
    total_accepts_fmt = f"{total_accepts:,.0f}"
    total_rejects_fmt = f"{total_rejects:,.0f}"

    
    # LEFT SIDEBAR BUTTONS (FIXED) - same as before
    is_all_selected = selected_floor_id == "all"
    
    # Style for "Show All Machines" button
    all_button_style = {
        "backgroundColor": "#007bff" if is_all_selected else "#696969",
        "color": "white" if is_all_selected else "black",
        "border": "2px solid #28a745" if is_all_selected else "1px solid #dee2e6",
        "cursor": "pointer",
        "borderRadius": "0.375rem"
    }
    
    # Create left sidebar buttons in the specified order
    left_sidebar_buttons = []
    
    # 1. CORPORATE LOGO (at the top)
    has_additional_image = additional_image_data and 'image' in additional_image_data
    
    if has_additional_image:
        logo_section = html.Div([
            html.Img(
                src=additional_image_data['image'],
                style={
                    'maxWidth': '100%',
                    'maxHeight': '120px',
                    'objectFit': 'contain',
                    'margin': '0 auto',
                    'display': 'block'
                }
            )
        ], className="text-center mb-3", style={'minHeight': '120px', 'height': 'auto', 'display': 'flex', 'alignItems': 'center', 'justifyContent': 'center'})
    else:
        logo_section = html.Div([
            html.Div(
                "No corporate logo loaded",
                className="text-center text-muted small",
                style={'minHeight': '120px', 'height': 'auto', 'display': 'flex', 'alignItems': 'center', 'justifyContent': 'center'}
            )
        ], className="mb-3")
    
    left_sidebar_buttons.append(logo_section)
    
    # 2. Show All Machines button
    left_sidebar_buttons.append(
        dbc.Button(tr("show_all_machines", lang),
                  id={"type": "floor-tile", "index": "all"},
                  n_clicks=0,
                  style=all_button_style,
                  className="mb-3 w-100 floor-tile-btn",
                  size="lg")
    )
    
    # 3. Add individual floor buttons (with delete and edit buttons)
    for floor in floors:
        floor_id = floor["id"]
        floor_name = floor["name"]
        is_editing = floor.get("editing", False)
        is_selected = floor_id == selected_floor_id and selected_floor_id != "all"
        
        floor_style = {
            "backgroundColor": "#007bff" if is_selected else "#696969",
            "color": "white" if is_selected else "black",
            "border": "2px solid #007bff" if is_selected else "1px solid #dee2e6",
            "cursor": "pointer",
            "borderRadius": "0.375rem"
        }
        
        # Create floor button content with edit functionality
        if is_editing:
            floor_button_content = dbc.InputGroup([
                # Delete button (always visible even when editing)
                dbc.Button(
                    "×",
                    id={"type": "delete-floor-btn", "index": floor_id},
                    color="danger",
                    size="sm",
                    className="delete-floor-btn delete-floor-btn-inline",
                    style={
                        "fontSize": "0.8rem"
                    },
                    title=f"Delete {floor_name}"
                ),
                dbc.Input(
                    id={"type": "floor-name-input", "index": floor_id},
                    value=floor_name,
                    size="sm",
                    style={"fontSize": "0.9rem"}
                ),
                dbc.Button("✓", id={"type": "save-floor-name-btn", "index": floor_id}, 
                          color="success", size="sm", style={"padding": "0.25rem 0.5rem"}),
                dbc.Button("✗", id={"type": "cancel-floor-name-btn", "index": floor_id}, 
                          color="secondary", size="sm", style={"padding": "0.25rem 0.5rem"})
            ])
        else:
            floor_button_content = dbc.Row([
                # Delete button column
                dbc.Col([
                    dbc.Button(
                        "×",
                        id={"type": "delete-floor-btn", "index": floor_id},
                        color="danger",
                        size="md",
                        className="delete-floor-btn",
                        style={
                            "fontSize": "1rem"
                        },
                        title=f"Delete {floor_name}"
                    )
                ], width=1, className="pe-1"),
                
                # Floor button column
                dbc.Col([
                    dbc.Button(floor_name, id={"type": "floor-tile", "index": floor_id}, n_clicks=0,
                              style=floor_style, className="w-100 floor-tile-btn", size="lg")
                ], width=9, className="px-1"),
                
                # Edit button column
                dbc.Col([
                    dbc.Button("✏️", id={"type": "edit-floor-name-btn", "index": floor_id},
                              color="light", size="lg", className="w-100 edit-floor-name-btn")
                ], width=2, className="ps-1")
            ], className="g-0 align-items-center")
        
        left_sidebar_buttons.append(
            html.Div(floor_button_content, className="mb-2")
        )
    
    # 4. Add Floor button
    left_sidebar_buttons.append(
        dbc.Button(tr("add_floor", lang),
                  id="add-floor-btn",
                  color="secondary",
                  className="mb-2 w-100",
                  size="lg")
    )
    
    # 5. Total Machines Online Card
    connected_count = sum(1 for m in machines if m["id"] in machine_connections and machine_connections[m["id"]].get('connected', False))
    total_count = len(machines)

    left_sidebar_buttons.append(
        dbc.Card([
            dbc.CardBody([
                html.Div(tr("total_machines_online", lang),
                        style={"fontSize": "1.2rem", "textAlign": "center"},
                        className="text-muted mb-1"),
                html.Div(f"{connected_count} / {total_count}", 
                        style={
                            "fontSize": "4.8rem", 
                            "fontWeight": "bold", 
                            "lineHeight": "1.2", 
                            "textAlign": "center",
                            "fontFamily": NUMERIC_FONT
                        })

            ], className="p-2")
        ], className="mb-2 machine-card-disconnected")
    )

    # 6. Machine Image
    left_sidebar_buttons.append(
        html.Div([
            html.Img(
                src=app.get_asset_url("EnpresorMachine.png"),
                style={
                    'width': '100%',
                    'maxWidth': '100%',
                    'maxHeight': '700px',
                    'objectFit': 'contain',
                    'margin': '0 auto',
                    'display': 'block'
                }
            )
        ], className="text-center mb-2")
    )

    
    
    
    # Add save status to sidebar
    left_sidebar_buttons.append(
        html.Div(id="save-status", className="text-success small text-center mt-3")
    )
    
    # RIGHT SIDE CONTENT (DYNAMIC) - UPDATED to use new card function
    right_content = []
    
    # Add header card showing current selection
    if selected_floor_id == "all":
        header_text = tr("all_machines_label", lang)
    else:
        # Find the floor name
        floor_name = f"Floor {selected_floor_id}"  # Default
        if floors_data and floors_data.get("floors"):
            for floor in floors_data["floors"]:
                if floor["id"] == selected_floor_id:
                    floor_name = floor["name"]
                    break
        header_text = floor_name

    # Add the header card
    right_content.append(
        dbc.Card(
            dbc.CardBody(
                html.Div(
                    header_text,
                    className="text-center mb-0 floor-header-text",
                ),
                className="p-2 d-flex align-items-center justify-content-center",
                style={"height": HEADER_CARD_HEIGHT},
            ),
            className="mb-1 machine-card-disconnected",
        )
    )
    
    # Show machines based on selection
    if selected_floor_id == "all":
        # Show all machines
        if machines:
            right_content.append(
                dbc.Row([
                    dbc.Col([
                        create_enhanced_machine_card_with_selection(
                            machine, ip_options, floors_data,
                            is_all_view=True,
                            is_active=(machine['id'] == active_machine_id),
                            lang=lang
                        )

                    ], xs=6, md=4)
                    for machine in selected_floor_machines
                ])

            )
            right_content.append(
                dbc.Card(
                    dbc.CardBody(
                        html.Div(
                            [

                            html.Span(
                                tr("total_production_label", lang),
                                className="fw-bold",
                                style={"fontSize": "1.2rem"},
                            ),
                            html.Span(
                                f"{total_capacity_fmt} {capacity_unit_label(weight_pref)}",
                                style={"fontFamily": NUMERIC_FONT, "fontSize": "2.5rem"},
                            ),
                            html.Span(
                                tr("accepts_label", lang),
                                className="fw-bold ms-3",
                                style={"fontSize": "1.2rem"},
                            ),
                            html.Span(
                                f"{total_accepts_fmt} {capacity_unit_label(weight_pref, False)}",
                                style={"fontFamily": NUMERIC_FONT, "fontSize": "2.5rem"},
                            ),
                            html.Span(
                                tr("rejects_label", lang),
                                className="fw-bold ms-3",
                                style={"fontSize": "1.2rem"},
                            ),
                            html.Span(
                                f"{total_rejects_fmt} {capacity_unit_label(weight_pref, False)}",
                                style={"fontFamily": NUMERIC_FONT, "fontSize": "2.5rem"},
                            ),
                            ],
                            className="d-flex justify-content-around",

                        )
                    ),
                    className="mt-2 bg-primary text-white",
                )
            )
        else:
            right_content.append(html.Div("No machines added yet", className="text-center text-muted py-4"))
    else:
        # Show machines for selected floor
        if selected_floor_machines:
            right_content.append(
                dbc.Row([
                    dbc.Col([
                        create_enhanced_machine_card_with_selection(
                            machine, ip_options, floors_data,
                            is_active=(machine['id'] == active_machine_id),
                            lang=lang
                        )

                    ], xs=6, md=4)
                    for machine in selected_floor_machines
                ])

            )
            right_content.append(
                dbc.Card(
                    dbc.CardBody(
                        html.Div(
                            [

                                html.Span(
                                    tr("total_production_label", lang),
                                    className="fw-bold",
                                    style={"fontSize": "1.2rem"},
                                ),
                                html.Span(
                                    f"{total_capacity_fmt} {capacity_unit_label(weight_pref)}",
                                    style={"fontFamily": NUMERIC_FONT, "fontSize": "2.5rem"},
                                ),
                                html.Span(
                                    tr("accepts_label", lang),
                                    className="fw-bold ms-3",
                                    style={"fontSize": "1.2rem"},
                                ),
                                html.Span(
                                    f"{total_accepts_fmt} {capacity_unit_label(weight_pref, False)}",
                                    style={"fontFamily": NUMERIC_FONT, "fontSize": "2.5rem"},
                                ),
                                html.Span(
                                    tr("rejects_label", lang),
                                    className="fw-bold ms-3",
                                    style={"fontSize": "1.2rem"},
                                ),
                                html.Span(
                                    f"{total_rejects_fmt} {capacity_unit_label(weight_pref, False)}",
                                    style={"fontFamily": NUMERIC_FONT, "fontSize": "2.5rem"},
                                ),
                            ],
                            className="d-flex justify-content-around",

                        )
                    ),
                    className="mt-2 bg-primary text-white",
                )
            )
            right_content.append(
                dbc.Button(tr("add_machine", lang), id="add-machine-btn", color="success", size="sm", className="mt-2")
            )
        elif selected_floor_id != "all":
            # Selected floor but no machines
            right_content.append(
                html.Div("No machines on this floor", className="text-center text-muted py-4")
            )
            right_content.append(
                dbc.Card(
                    dbc.CardBody(
                        html.Div(
                            [

                                html.Span(
                                    tr("total_production_label", lang),
                                    className="fw-bold",
                                    style={"fontSize": "1.2rem"},
                                ),
                                html.Span(
                                    f"{total_capacity_fmt} {capacity_unit_label(weight_pref)}",
                                    style={"fontFamily": NUMERIC_FONT, "fontSize": "2.5rem"},
                                ),
                                html.Span(
                                    tr("accepts_label", lang),
                                    className="fw-bold ms-3",
                                    style={"fontSize": "1.2rem"},
                                ),
                                html.Span(
                                    f"{total_accepts_fmt} {capacity_unit_label(weight_pref, False)}",
                                    style={"fontFamily": NUMERIC_FONT, "fontSize": "2.5rem"},
                                ),
                                html.Span(
                                    tr("rejects_label", lang),
                                    className="fw-bold ms-3",
                                    style={"fontSize": "1.2rem"},
                                ),
                                html.Span(
                                    f"{total_rejects_fmt} {capacity_unit_label(weight_pref, False)}",
                                    style={"fontFamily": NUMERIC_FONT, "fontSize": "2.5rem"},
                                ),
                            ],
                            className="d-flex justify-content-around",

                        )
                    ),
                    className="mt-2 bg-primary text-white",
                )
            )
            right_content.append(
                dbc.Button(tr("add_machine", lang), id="add-machine-btn", color="success", size="sm", className="mt-1")
            )
    
    # MAIN LAYOUT: Fixed left sidebar + dynamic right content
    return dbc.Row([
        # LEFT SIDEBAR (FIXED)
        dbc.Col([
            html.Div(left_sidebar_buttons)
        ], width=3, style={"alignSelf": "flex-start"}),
        
        # RIGHT CONTENT (DYNAMIC)
        dbc.Col([
            html.Div(right_content)
        ], width=9)
    ])


# Start auto-reconnection thread when app starts
def start_auto_reconnection():
    """Start the auto-reconnection thread"""
    if not hasattr(app_state, 'reconnection_thread') or not app_state.reconnection_thread.is_alive():
        app_state.reconnection_thread = Thread(target=auto_reconnection_thread)
        app_state.reconnection_thread.daemon = True
        app_state.reconnection_thread.start()
        logger.info("Started auto-reconnection thread")






# Replace create_enhanced_machine_card_main_pattern entirely with the new function


def create_enhanced_machine_card_with_selection(machine, ip_options, floors_data=None, is_all_view=False, is_active=False, lang=DEFAULT_LANGUAGE):
    """Create machine card with selection capability and new layout"""
    machine_id = machine['id']

    demo_mode = machine.get("demo_mode", False)
    
    # FIXED: Check connection status - be more inclusive of connected states
    machine_status = machine.get('status', 'Unknown')
    is_actually_connected = (
        machine_id in machine_connections
        and machine_connections[machine_id].get('connected', False)
        and machine_status not in ['Connection Lost', 'Connection Error', 'Offline', 'Unknown', 'Disconnected']
    ) or demo_mode
    
    # DEBUG: Add logging to see what's happening
    #logger.debug(f"Machine {machine_id}: status='{machine_status}', in_connections={machine_id in machine_connections}, is_connected={is_actually_connected}")
    
    # Card styling based on connection status AND selection status - Use CSS classes with !important
    if is_active:
        # Active machine gets a special highlighted style (blue border to show it's selected)
        if is_actually_connected:
            card_class = "mb-2 machine-card-active-connected"
        else:
            card_class = "mb-2 machine-card-active-disconnected"
    elif is_actually_connected:
        # Connected but not active - green background
        card_class = "mb-2 machine-card-connected"
    else:
        # Disconnected - light grey background
        card_class = "mb-2 machine-card-disconnected"

    # Ensure all machine cards grow to the height of the tallest card
    card_class += " h-100"

    # Base style for positioning
    card_style = {
        "position": "relative",
        "cursor": "pointer",
        "transition": "all 0.2s ease-in-out",
        "flexWrap": "wrap",
        "height": "100%"
    }
    
    # Get operational data ONLY if actually connected
    operational_data = machine.get("operational_data") if is_actually_connected else None
    
    # CREATE A CLICKABLE OVERLAY DIV
    clickable_overlay = html.Div(
        "",  # Empty content
        id={"type": "machine-card-click", "index": machine_id},
        n_clicks=0,
        style={
            "position": "absolute",
            "top": "0",
            "left": "0",
            "right": "0",
            "bottom": "0",
            "zIndex": "1",
            "cursor": "pointer",
            "backgroundColor": "transparent"
        },
        title=f"Click to select Machine {machine_id}"
    )

    # Get data for display
    if is_actually_connected and operational_data:
        # Extract operational data
        preset_info = operational_data.get('preset', {})
        preset_num = preset_info.get('number') if isinstance(preset_info, dict) else operational_data.get('preset_number')
        preset_name = preset_info.get('name') if isinstance(preset_info, dict) else operational_data.get('preset_name')
        
        if preset_num is not None and preset_name:
            preset_display = f"{preset_num} {preset_name}"
        elif preset_num is not None:
            preset_display = str(preset_num)
        else:
            preset_display = "N/A"
        
        # Get status info
        status_info = operational_data.get('status', {})
        machine_status_display = status_info.get('text') if isinstance(status_info, dict) else operational_data.get('status_text', 'Unknown')
        
        # Get feeder info
        feeder_info = operational_data.get('feeder', {})
        feeder_display = feeder_info.get('text') if isinstance(feeder_info, dict) else operational_data.get('feeder_status', 'Unknown')
        if feeder_display in ['Running', 'Stopped']:
            feeder_display_translated = tr('running_state', lang) if feeder_display == 'Running' else tr('stopped_state', lang)
        else:
            feeder_display_translated = feeder_display
        
        # Get production info
        production_info = operational_data.get('production', {})
        if isinstance(production_info, dict):
            capacity = production_info.get('capacity_formatted', '0')
            accepts = production_info.get('accepts_formatted', '0')
            rejects = production_info.get('rejects_formatted', '0')
            diagnostic = production_info.get('diagnostic_counter', '0')
            capacity_count = production_info.get('capacity_count')
            accepts_count = production_info.get('accepts_count')
            reject_count = production_info.get('reject_count')
        else:
            capacity = operational_data.get('capacity', '0')
            accepts = operational_data.get('accepts', '0')
            rejects = operational_data.get('rejects', '0')
            diagnostic = operational_data.get('diagnostic_counter', '0')
            capacity_count = accepts_count = reject_count = None
            
        # Connection status for display
        connection_status_display = "Demo" if demo_mode else "Connected"

        pref = load_weight_preference()
        if capacity_count is not None:
            capacity = f"{capacity_count:,.0f} pcs / {capacity} {capacity_unit_label(pref)}"
        else:
            capacity = f"{capacity} {capacity_unit_label(pref)}"

        if accepts_count is not None:
            accepts = f"{accepts_count:,.0f} pcs / {accepts} {capacity_unit_label(pref, False)} "
        else:
            accepts = f"{accepts} {capacity_unit_label(pref, False)} "

        if reject_count is not None:
            rejects = f"{reject_count:,.0f} pcs / {rejects} {capacity_unit_label(pref, False)} "
        else:
            rejects = f"{rejects} {capacity_unit_label(pref, False)} "
        
    else:
        # Not connected - use default values
        preset_display = "N/A"
        machine_status_display = "Unknown"
        feeder_display = "Unknown"
        feeder_display_translated = feeder_display
        capacity = "0"
        accepts = "0"
        rejects = "0"
        diagnostic = "0"
        connection_status_display = "Not Connected"

    # Check for feeder running status and create triangle indicator
    triangle_indicator = None
    if is_actually_connected and operational_data:
        if feeder_display == "Running":
            triangle_indicator = html.Div([
                html.Div(
                    "",  # Empty div styled as triangle
                    style={
                        "width": "0",
                        "height": "0",
                        "borderLeft": "15px solid transparent",
                        "borderRight": "15px solid transparent", 
                        "borderTop": "20px solid #15FF00",  # Green triangle
                        "margin": "5px auto 0 auto"
                    }
                )
            ], className="text-center")

    return dbc.Card([
        # CLICKABLE OVERLAY
        clickable_overlay,
        
        dbc.CardBody([
            # Header row with machine title and delete button
            dbc.Row([
                dbc.Col([
                    html.H6(f"{tr('machine_label', lang)} {machine_id}", className="text-center mb-2")
                ], width=10),
                dbc.Col([
                    dbc.Button(
                        "×",
                        id={"type": "delete-machine-btn", "index": machine_id},
                        color="danger",
                        size="sm",
                        className="p-1",
                        style={
                            "fontSize": "0.8rem",
                            "width": "25px",
                            "height": "25px",
                            "borderRadius": "50%",
                            "lineHeight": "1",
                            "position": "relative",
                            "zIndex": "2"
                        },
                        title=f"Delete Machine {machine_id}"
                    )
                ], width=2, className="text-end")
            ], className="mb-0"),
            
            # Two-column layout (top section)
            dbc.Row([
                # Left column - Machine selection and basic info
                dbc.Col([
                    # Machine Selection Dropdown
                    html.Div([
                        html.Small(tr("select_machine_label", lang), className="mb-1 d-block"),
                        dcc.Dropdown(
                            id={"type": "machine-ip-dropdown", "index": machine_id},
                            options=ip_options,
                            value=machine.get('selected_ip', ip_options[0]['value'] if ip_options else None),
                            placeholder="Select Machine",
                            clearable=False,
                            className="machine-card-dropdown",
                            style={
                                "color": "black",
                                "position": "relative",
                                "zIndex": "2",
                                "width": "100%"
                            }
                        ),
                    ], className="mb-0"),
                    
                    # Connection Status with color
                    html.Div([
                        html.Small(
                            f"({connection_status_display})", 
                            className="d-block mb-1",
                            style={
                                "color": "#007bff" if is_actually_connected else "#dc3545",  # Blue if connected, Red if not
                                "fontSize": "1.2rem",
                                "fontWeight": "bold"
                            }
                        )
                    ]),
                    
                    # Model
                    html.Div([
                        html.Small(tr("model_label", lang), className="fw-bold", style={"fontSize": "1.2rem"}),
                        html.Small(machine.get('model', 'N/A'), style={"fontSize": "1.2rem"})
                    ], className="mb-1"),
                    
                    # Serial
                    html.Div([
                        html.Small(tr("serial_number_label", lang), className="fw-bold", style={"fontSize": "1.2rem"}),
                        html.Small(machine.get('serial', 'N/A'), style={"fontSize": "1.2rem"})
                    ], className="mb-0"),
                    
                ], md=6, sm=12),
                
                # Right column - Preset, Status, Feeder
                dbc.Col([
                    # Preset
                    html.Div([
                        html.Small(tr("preset_label", lang).upper(), className="fw-bold d-block", style={"fontSize": "1.2rem"}),
                        html.Small(preset_display, style={"fontSize": "1.5rem", "color": "#1100FF"})
                    ], className="mb-0"),
                    
                    # Machine Status with color coding
                    html.Div([
                        html.Small(tr("machine_status_label", lang), className="fw-bold d-block", style={"fontSize": "1.2rem"}),
                        html.Small(
                            tr(
                                'good_status' if machine_status_display == 'GOOD' else
                                'warning_status' if machine_status_display == 'WARNING' else
                                'fault_status' if machine_status_display == 'FAULT' else machine_status_display,
                                lang
                            ) if machine_status_display in ['GOOD','WARNING','FAULT'] else machine_status_display,
                            style={
                                "fontSize": "1.5rem",
                                "fontWeight": "bold",
                                "color": (
                                    "#15FF00" if machine_status_display == "GOOD" else  # Dark Green
                                    "#ffc107" if machine_status_display == "WARNING" else  # Orange
                                    "#dc3545" if machine_status_display == "FAULT" else  # Red
                                    "#6c757d"  # Dark Grey for Unknown/other
                                )
                            }
                        )
                    ], className="mb-0"),
                    
                    # Feeder with color coding and blinking indicator
                    html.Div([
                        html.Small(tr("feeder_label", lang), className="fw-bold d-block", style={"fontSize": "1.2rem"}),
                        html.Div([
                            html.Small(
                                feeder_display_translated,
                                style={
                                    "fontSize": "1.5rem",
                                    "fontWeight": "bold",
                                    "color": (
                                        "#15FF00" if feeder_display == "Running" else  # Dark Green
                                        "#6c757d"  # Dark Grey for Stopped/other
                                    )
                                }
                            ),
                            # Blinking neon green indicator when running
                            html.Span(
                                "●", 
                                style={
                                    "fontSize": "25px",
                                    "color": "#00ff00",  # Neon green
                                    "marginLeft": "8px",
                                    "animation": "blink 1s infinite"
                                }
                            ) if feeder_display == "Running" else html.Span()
                        ], style={"display": "flex", "alignItems": "center"})
                    ], className="mb-0"),
                    
                ], md=6, sm=12)
            ], className="mb-0"),
            
            # Production Data Section (center)
            html.Div([


                #html.Div("Production Data:", className="text-center fw-bold mb-0", style={"fontSize": "1.2rem"}),
                html.Div(
                    capacity,
                    className="text-center production-data",
                    style={"fontSize": "2.6rem", "fontWeight": "bold","fontFamily": NUMERIC_FONT}
                )
            ], className="mb-0"),

            
            # Bottom section - Accepts, Rejects, Diag Count
            dbc.Row([
                # Accepts (left)
                dbc.Col([

                    html.Div(tr("accepts_label", lang), className="fw-bold text-center", style={"fontSize": "1.2rem"}),
                    html.Div(accepts, className="text-center", style={"fontSize": "1.9rem", "fontWeight": "bold","fontFamily": NUMERIC_FONT})

                ], md=6, sm=12),
                
                # Rejects and Diag Count (right)
                dbc.Col([

                    html.Div(tr("rejects_label", lang), className="fw-bold text-center", style={"fontSize": "1.2rem"}),
                    html.Div(rejects, className="text-center", style={"fontSize": "1.9rem", "fontWeight": "bold","fontFamily": NUMERIC_FONT}),
                    #html.Div("Diag Count:", className="fw-bold text-center mt-0", style={"fontSize": "0.65rem"}),

                    #html.Div(diagnostic, className="text-center", style={"fontSize": "0.8rem"})
                ], md=6, sm=12)
            ], className="mb-0"),


            
            # Add triangle indicator at the bottom if feeder is running
            triangle_indicator if triangle_indicator else html.Div()
        ], style={"position": "relative"})
    ],
    className=card_class,
    style=card_style
)



# Callback to handle floor deletion with auto-save



def get_machine_operational_data(machine_id):
    """Get operational data for a specific machine with enhanced real-time capability"""
    if machine_id not in machine_connections or not machine_connections[machine_id]['connected']:
        logger.debug("Machine %s not connected or not in connections", machine_id)
        return None
    
    connection_info = machine_connections[machine_id]
    tags = connection_info['tags']
    
    # Add debugging for localhost
    #logger.debug("Getting operational data for machine %s", machine_id)
    #logger.debug("Available tags: %s", len(tags))
    
    # Tag definitions (same as section 2)
    PRESET_NUMBER_TAG = "Status.Info.PresetNumber"
    PRESET_NAME_TAG = "Status.Info.PresetName"
    GLOBAL_FAULT_TAG = "Status.Faults.GlobalFault"
    GLOBAL_WARNING_TAG = "Status.Faults.GlobalWarning"
    FEEDER_TAG_PREFIX = "Status.Feeders."
    FEEDER_TAG_SUFFIX = "IsRunning"
    MODEL_TAG = "Status.Info.Type"
    
    # Production tags
    CAPACITY_TAG = "Status.ColorSort.Sort1.Throughput.KgPerHour.Current"
    REJECTS_TAG = "Status.ColorSort.Sort1.Total.Percentage.Current"
    OPM_TAG = "Status.ColorSort.Sort1.Throughput.ObjectPerMin.Current"
    COUNTER_TAG = "Status.ColorSort.Sort1.DefectCount{}.Rate.Current"
    
    # NEW: Diagnostic counter tag
    DIAGNOSTIC_COUNTER_TAG = "Diagnostic.Counter"
    
    # Get preset information with current values
    preset_number = None
    preset_name = None
    
    if PRESET_NUMBER_TAG in tags:
        raw_value = tags[PRESET_NUMBER_TAG]["data"].latest_value
        if raw_value is not None:
            preset_number = raw_value
            #logger.debug("Preset number: %s", preset_number)
            
    if PRESET_NAME_TAG in tags:
        raw_value = tags[PRESET_NAME_TAG]["data"].latest_value
        if raw_value is not None:
            preset_name = raw_value
            #logger.debug("Preset name: %s", preset_name)
    
    # Get current status information
    has_fault = False
    has_warning = False
    
    if GLOBAL_FAULT_TAG in tags:
        raw_value = tags[GLOBAL_FAULT_TAG]["data"].latest_value
        has_fault = bool(raw_value) if raw_value is not None else False
        #logger.debug("Has fault: %s", has_fault)
        
    if GLOBAL_WARNING_TAG in tags:
        raw_value = tags[GLOBAL_WARNING_TAG]["data"].latest_value
        has_warning = bool(raw_value) if raw_value is not None else False
        #logger.debug("Has warning: %s", has_warning)
    
    # Determine status
    if has_fault:
        status_text = "FAULT"
    elif has_warning:
        status_text = "WARNING"
    else:
        status_text = "GOOD"
    
    #logger.debug("Status: %s", status_text)
    
    # Get feeder status (check model type for number of feeders)
    model_type = None
    if MODEL_TAG in tags:
        model_type = tags[MODEL_TAG]["data"].latest_value
        #logger.debug("Model type: %s", model_type)
    
    show_all_feeders = True if model_type != "RGB400" else False
    max_feeder = 4 if show_all_feeders else 2
    
    feeder_running = False
    for feeder_num in range(1, max_feeder + 1):
        tag_name = f"{FEEDER_TAG_PREFIX}{feeder_num}{FEEDER_TAG_SUFFIX}"
        if tag_name in tags:
            raw_value = tags[tag_name]["data"].latest_value
            if bool(raw_value) if raw_value is not None else False:
                feeder_running = True
                break
    
    feeder_text = "Running" if feeder_running else "Stopped"
    #logger.debug("Feeder status: %s", feeder_text)
    
    # Get current production data
    total_capacity = 0
    reject_percentage = 0
    
    if CAPACITY_TAG in tags:
        capacity_value = tags[CAPACITY_TAG]["data"].latest_value
        if capacity_value is not None:
            pref = load_weight_preference()
            total_capacity = convert_capacity_from_kg(capacity_value, pref)
            #logger.debug("Capacity: %s", total_capacity)
    
    reject_count = 0
    for i in range(1, 13):
        tname = COUNTER_TAG.format(i)
        if tname in tags:
            val = tags[tname]["data"].latest_value
            if val is not None:
                reject_count += val

    opm = 0
    if OPM_TAG in tags:
        opm_val = tags[OPM_TAG]["data"].latest_value
        if opm_val is not None:
            opm = opm_val
    
    # Get current diagnostic counter
    diagnostic_counter = 0
    if DIAGNOSTIC_COUNTER_TAG in tags:
        diagnostic_value = tags[DIAGNOSTIC_COUNTER_TAG]["data"].latest_value
        if diagnostic_value is not None:
            diagnostic_counter = diagnostic_value
            #logger.debug("Diagnostic counter: %s", diagnostic_counter)
    
    # Calculate production values
    reject_pct = (reject_count / opm) if opm else 0
    rejects = total_capacity * reject_pct
    reject_percentage = reject_pct * 100
    accepts = total_capacity - rejects
    if accepts < 0:
        accepts = 0
    
    # Calculate percentages
    total = accepts + rejects
    accepts_percent = (accepts / total * 100) if total > 0 else 0
    rejects_percent = (rejects / total * 100) if total > 0 else 0
    
    # Format values with current timestamp influence
    capacity_formatted = f"{total_capacity:,.0f}"
    accepts_formatted = f"{accepts:,.0f}"
    rejects_formatted = f"{rejects:,.0f}"
    accepts_percent_formatted = f"{accepts_percent:.1f}"
    rejects_percent_formatted = f"{rejects_percent:.1f}"
    diagnostic_counter_formatted = f"{diagnostic_counter:,.0f}"
    
    operational_data = {
        'preset': {
            'number': preset_number,
            'name': preset_name
        },
        'status': {
            'text': status_text
        },
        'feeder': {
            'text': feeder_text
        },
        'production': {
            'capacity_formatted': capacity_formatted,
            'accepts_formatted': accepts_formatted,
            'rejects_formatted': rejects_formatted,
            'accepts_percent': accepts_percent_formatted,
            'rejects_percent': rejects_percent_formatted,
            'diagnostic_counter': diagnostic_counter_formatted
        }
    }
    
    #logger.debug("Returning operational data: %s", operational_data)
    return operational_data

# Enhanced callback for floor name editing

# Enhanced callback for adding floors with auto-save




# Add this callback for manual save button (optional)

# Enhanced callback for adding machines with auto-save






# Callback to handle floor selection



def handle_floor_selection_simple(n1, n2, n3, n4, n5, floors_data):
    """Handle floor tile selection using simple server callback"""
    ctx = callback_context
    if not ctx.triggered:
        return dash.no_update
    
    # Get which floor was clicked
    triggered_id = ctx.triggered[0]["prop_id"]
    
    # Extract floor number from ID like "floor-tile-1.n_clicks"
    if "floor-tile-" in triggered_id:
        floor_id = int(triggered_id.split("floor-tile-")[1].split(".")[0])
        floors_data["selected_floor"] = floor_id
        return floors_data
    
    return dash.no_update


# Enhanced callback for machine IP selection with auto-save
    



# ######### UPDATE COUNTS SECTION ##############
# Callback to populate the Update Counts modal
# First, add the new tags to the KNOWN_TAGS dictionary at the top of your file:

KNOWN_TAGS = {
    # ... existing tags ...
    
    # Test weight settings tags - ADD THESE
    "Settings.ColorSort.TestWeightValue": "ns=2;s=Settings.ColorSort.TestWeightValue",
    "Settings.ColorSort.TestWeightCount": "ns=2;s=Settings.ColorSort.TestWeightCount",
    
    # ... rest of existing tags ...
}

# Updated callback for section-1-1b with OPC UA tag reading and writing
# Option 1: Add a "Refresh from OPC" button and modify the callback logic


# Callback to handle the pause/resume button





# Add a new callback to handle saving to OPC UA tags


# Update the save_user_inputs callback to mark when changes are made in live mode

# First, let's modify the section_1_2 callback to use the counter data




def startup_auto_connect_machines():
    """Automatically connect to all machines on startup"""
    try:
        # Load saved machines data
        floors_data, machines_data = load_floor_machine_data()
        
        if not machines_data or not machines_data.get("machines"):
            logger.info("No machines found for auto-connection")
            return
        
        machines = machines_data.get("machines", [])
        connected_count = 0
        
        logger.info(f"Attempting to auto-connect to {len(machines)} machines on startup...")
        
        for machine in machines:
            machine_id = machine.get("id")
            machine_ip = machine.get("selected_ip") or machine.get("ip")
            
            if not machine_ip:
                logger.info(f"Skipping machine {machine_id} - no IP address configured")
                continue
            
            if machine_id in machine_connections:
                logger.info(f"Machine {machine_id} already connected, skipping")
                continue
            
            try:
                logger.info(f"Auto-connecting to machine {machine_id} at {machine_ip}...")
                
                # Create a new event loop for this thread
                loop = asyncio.new_event_loop()
                asyncio.set_event_loop(loop)
                
                try:
                    # Use the existing connect function with proper async handling
                    connection_success = loop.run_until_complete(
                        connect_and_monitor_machine(machine_ip, machine_id, "Satake.EvoRGB.1")
                    )
                    
                    if connection_success:
                        logger.info(f"✓ Successfully auto-connected to machine {machine_id}")
                        connected_count += 1
                    else:
                        logger.warning(f"✗ Failed to auto-connect to machine {machine_id} - connection returned False")
                        
                except Exception as conn_error:
                    logger.warning(f"✗ Failed to auto-connect to machine {machine_id}: {conn_error}")
                finally:
                    loop.close()
                    
            except Exception as e:
                logger.error(f"Error in connection setup for machine {machine_id}: {e}")
        
        logger.info(f"Startup auto-connection complete: {connected_count}/{len(machines)} machines connected")
        
        # Start the main update thread if any machines connected
        try:
            floors_data, machines_data = load_floor_machine_data()
            if machines_data:
                app_state.machines_data_cache = machines_data
                logger.info(f"Populated machines cache with {len(machines_data.get('machines', []))} machines for auto-reconnection")
        except Exception as e:
            logger.error(f"Error populating machines cache: {e}")

        # Start the main update thread if any machines connected
        if connected_count > 0:
            if app_state.update_thread is None or not app_state.update_thread.is_alive():
                app_state.thread_stop_flag = False
                app_state.update_thread = Thread(target=opc_update_thread)
                app_state.update_thread.daemon = True
                app_state.update_thread.start()
                logger.info("Started OPC update thread for auto-connected machines")
        else:
            logger.info("No machines connected - auto-reconnection thread will handle retry attempts")
            
    except Exception as e:
        logger.error(f"Error in startup auto-connection: {e}")

def delayed_startup_connect():
    """Run startup auto-connection after a delay to avoid blocking app startup"""
    import time
    time.sleep(3)  # Wait 3 seconds for app to fully start
    startup_auto_connect_machines()


def create_matched_height_gauges(app_state_data, app_mode, mode, show_all_gauges=True):
    """Create vertical speed gauges matched to status box height with labels below"""
    import plotly.graph_objects as go
    
    # Define colors for running/stopped status
    green_color = "#28a745"  # Green
    gray_color = "#6c757d"   # Gray
    border_color = "#343a40"  # Dark color for borders
    
    # Determine number of feeders to show based on show_all_gauges parameter
    num_feeders = 4 if show_all_gauges else 2
    
    # Initialize arrays for gauge data
    x_positions = list(range(1, num_feeders + 1))  # Positions for the gauges
    values = []                  # Feed rate values
    colors = []                  # Colors based on running status
    
    # Process data for each feeder (only up to num_feeders)
    for i in range(1, num_feeders + 1):
        # Default values
        is_running = False
        feed_rate = 0
        
        # For demo mode
        if mode == "demo":
            is_running = True
            feed_rate = 90
        # For disconnected mode
        elif not app_state_data.get("connected", False):
            is_running = False
            feed_rate = 0
        # For live mode - FIXED to use proper app_state reference
        else:
            # Get running status
            running_tag = f"Status.Feeders.{i}IsRunning"
            if running_tag in app_state.tags:
                is_running = bool(app_state.tags[running_tag]["data"].latest_value)
            else:
                logger.debug(f"  - {running_tag} not found in app_state.tags")
                
            # Get feed rate
            rate_tag = f"Status.Feeders.{i}Rate"
            if rate_tag in app_state.tags:
                try:
                    raw_value = app_state.tags[rate_tag]["data"].latest_value
                    
                    if raw_value is None:
                        feed_rate = 0
                    elif isinstance(raw_value, (int, float)):
                        feed_rate = raw_value
                    elif isinstance(raw_value, str):
                        feed_rate = float(raw_value)
                    else:
                        feed_rate = 0
                        
                except Exception as e:
                    feed_rate = 0
            else:
                logger.debug(f"  - {rate_tag} not found in app_state.tags")
        
        # Store the feed rate and color
        values.append(feed_rate)
        colors.append(green_color if is_running else gray_color)
    
    # Create figure
    fig = go.Figure()

    # Add background containers with prominent borders
    fig.add_trace(go.Bar(
        x=x_positions,
        y=[100] * num_feeders,  # Full height for all feeders
        width=0.9,  # Width of bars
        marker=dict(
            color="rgba(248, 249, 250, 0.5)",  # Very light gray with transparency
            line=dict(color=border_color, width=2)  # Prominent border
        ),
        showlegend=False,
        hoverinfo='none'
    ))
    
    # Add labels below each gauge with dynamic font color for dark mode
    for i in range(num_feeders):
        # Get the x position for this gauge
        x_pos = x_positions[i]
        
        # Add label below each gauge with class for dark mode styling
        fig.add_annotation(
            x=x_pos,
            y=-15,  # Position below the gauge
            text=f"{tr(f'feeder_{i+1}', lang)} Rate",
            showarrow=False,
            font=dict(size=11, color="black"),  # Default color for light mode
            align="center",
            xanchor="center",
            yanchor="top"
        )

    # Add value bars
    fig.add_trace(go.Bar(
        x=x_positions,
        y=values,
        width=0.87,  # Slightly narrower to show background border
        marker=dict(color=colors),
        text=[f"{v}%" for v in values],
        textposition='inside',
        textfont=dict(color='white', size=11),  # Smaller font for compact layout
        hoverinfo='text',
        hovertext=[f"{tr(f'feeder_{i}', lang)}: {values[i-1]}%" for i in range(1, num_feeders + 1)],
        showlegend=False
    ))
    
    # Adjust the x-axis range based on number of feeders
    x_range = [0.45, num_feeders + 0.55] if num_feeders == 2 else [0.45, 4.5]
    
    # Update layout
    fig.update_layout(
        barmode='overlay',  # Overlay the background and value bars
        xaxis=dict(
            showticklabels=False,
            showgrid=False,
            zeroline=True,
            range=x_range  # Dynamic range based on number of feeders
        ),
        yaxis=dict(
            range=[-30, 110],  # Adjusted range to accommodate labels below
            showticklabels=False,  # Hide the y-axis tick labels
            showgrid=False,  # Hide the grid
            zeroline=True   # Show the zero line
        ),
        margin=dict(l=0, r=0, t=0, b=30),  # Increased bottom margin for labels
        height=95,  # Increased height to accommodate labels
        paper_bgcolor='rgba(0, 0, 0, 0)',
        plot_bgcolor='rgba(0, 0, 0, 0)',
        showlegend=False  # Explicitly hide legend
    )
    
    return fig


def create_feeder_rate_boxes(app_state_data, app_mode, mode, show_all_gauges=True):
    """Return a row of boxes showing feeder rates with running state colors."""
    num_feeders = 4 if show_all_gauges else 2

    boxes = []
    for i in range(1, num_feeders + 1):
        is_running = False
        feed_rate = 0

        if mode == "demo":
            is_running = True
            feed_rate = 90
        elif not app_state_data.get("connected", False):
            is_running = False
            feed_rate = 0
        else:
            running_tag = f"Status.Feeders.{i}IsRunning"
            if running_tag in app_state.tags:
                is_running = bool(app_state.tags[running_tag]["data"].latest_value)

            rate_tag = f"Status.Feeders.{i}Rate"
            if rate_tag in app_state.tags:
                try:
                    raw_value = app_state.tags[rate_tag]["data"].latest_value
                    if raw_value is None:
                        feed_rate = 0
                    elif isinstance(raw_value, (int, float)):
                        feed_rate = raw_value
                    elif isinstance(raw_value, str):
                        feed_rate = float(raw_value)
                except Exception:
                    feed_rate = 0

        bg_color = "#28a745" if is_running else "#6c757d"
        box = html.Div(
            f"Feeder {i}: {feed_rate}%",
            style={
                "backgroundColor": bg_color,
                "color": "white",
                "padding": "0.25rem 0.5rem",
                "borderRadius": "0.25rem",
                "fontSize": "1.3rem",
            },
        )
        boxes.append(box)

    # Allow wrapping so that the boxes don't overflow on narrow screens
    return html.Div(boxes, className="d-flex flex-wrap gap-2")











######BAR CHART###############
import math

# Initialize counter history with zeros so the dashboard starts from a
# predictable baseline instead of random demo data
previous_counter_values = [0] * 12

# Global variables for threshold settings



# Update the section 5-2 callback to include the threshold settings button and modal


############################### Sensitivity Trend Graph########################


# Callback for section 7-2



# Function to create display settings form
def create_display_settings_form(lang=_initial_lang):
    """Create a form for display settings"""
    if lang is None:
        lang = load_language_preference()
    global display_settings
    
    form_items = []
    
    # Define color dictionary (same as used in the graph)
    counter_colors = {
        1: "green",       # Blue
        2: "lightgreen",      # Green
        3: "orange",     # Orange
        4: "blue",      # Black
        5: "#f9d70b",    # Yellow
        6: "magenta",    # Magenta
        7: "cyan",       # Cyan
        8: "red",        # Red
        9: "purple",
        10: "brown",
        11: "gray",
        12: "lightblue"
    }
    
    # Create a styled switch for each counter
    for i in range(1, 13):
        # Get the color for this counter
        color = counter_colors.get(i, "black")
        
        form_items.append(
            dbc.Row([
                # Counter label with matching color
                dbc.Col(
                    html.Div(
                        f"{tr('sensitivity_label', lang)} {i}:",
                        className="fw-bold",
                        style={"color": color}
                    ),
                    width=4
                ),
                # Use a switch instead of a checkbox for better visibility
                dbc.Col(
                    dbc.Switch(
                        id={"type": "display-enabled", "index": i},
                        value=display_settings.get(i, True),  # Default to True if not in settings
                        label=tr("display_button", lang),
                    ),
                    width=8
                ),
            ], className="mb-2")
        )
    
    # Add header
    header = html.Div(
        tr("display_settings_header", lang),
        className="mb-3 fw-bold",
        id="display-modal-description"
    )
    
    # Return the form with header
    return html.Div([header] + form_items)




# Callback to open/close the display settings modal and save settings

# Callback to open/close the production rate units modal

# Callback to process the uploaded image


# Callback to open/close the Update Counts modal



# ---------------------------------------------------------------------------
# Keep a global copy of the current application mode
# ---------------------------------------------------------------------------



# ---------------------------------------------------------------------------
# Metric logging every minute
# ---------------------------------------------------------------------------

register_callbacks(app)

# Main entry point
if __name__ == "__main__":
    try:
        parser = argparse.ArgumentParser(description="Run the OPC dashboard")

        def env_bool(name: str, default: bool) -> bool:
            val = os.getenv(name)
            if val is None:
                return default
            try:
                return bool(strtobool(val))
            except ValueError:
                return default

        open_browser_default = env_bool("OPEN_BROWSER", True)
        debug_default = env_bool("DEBUG", True)

        parser.add_argument(
            "--open-browser",
            dest="open_browser",
            action="store_true",
            default=open_browser_default,
            help="Automatically open the web browser (default: %(default)s)",
        )
        parser.add_argument(
            "--no-open-browser",
            dest="open_browser",
            action="store_false",
            help="Do not open the web browser automatically",
        )
        parser.add_argument(
            "--debug",
            dest="debug",
            action="store_true",
            default=debug_default,
            help="Run the app in debug mode (default: %(default)s)",
        )
        parser.add_argument(
            "--no-debug",
            dest="debug",
            action="store_false",
            help="Disable debug mode",
        )

        args = parser.parse_args()

        if args.debug:
            logging.getLogger().setLevel(logging.DEBUG)
            
            try:
                app.enable_dev_tools(debug=True, dev_tools_hot_reload=True)
                print("Dev tools enabled with hot reload")
            except:
                print("Dev tools not available in this Dash version")

        logger.info("Starting dashboard application...")

        logger.info("Initializing auto-connect logic...")
        autoconnect.initialize_autoconnect()

        saved_image = load_saved_image()
        if saved_image:
            # Set the saved image to the app's initial state
            #app.layout.children[-1].children["additional-image-store"].data = saved_image
            logger.info("Loaded saved custom image")

        # Get local IP address for network access
        import socket
        def get_ip():
            s = socket.socket(socket.AF_INET, socket.SOCK_DGRAM)
            try:
                # Doesn't need to be reachable
                s.connect(('10.255.255.255', 1))
                IP = s.getsockname()[0]
            except Exception:
                IP = '127.0.0.1'
            finally:
                s.close()
            return IP
        
        local_ip = get_ip()
        
        # Print access URLs
        print("\nDashboard Access URLs:")
        print(f"  Local access:    http://127.0.0.1:8050/")
        print(f"  Network access:  http://{local_ip}:8050/")
        print("\nPress Ctrl+C to exit the application\n")
        
        # Optionally open the dashboard in a browser window
        if args.open_browser:
            import webbrowser
            import threading

            def open_browser():
                import time
                time.sleep(1.5)
                webbrowser.open_new("http://127.0.0.1:8050/")

            threading.Thread(target=open_browser).start()
         # ADD THIS DEBUG CODE HERE (before app.run):
        print("=== CALLBACK REGISTRATIONS ===")
        for callback_id, callback_info in app.callback_map.items():
            if "lab-test" in callback_id:
                print(f"Callback: {callback_id}")
                print(f"Function: {callback_info['callback']}")
        print("=== END CALLBACK REGISTRATIONS ===")
        # Start the Dash app
        app.run(debug=args.debug, use_reloader=False, host='0.0.0.0', port=8050)
        
    except KeyboardInterrupt:
        # Disconnect on exit
        print("\nShutting down...")
        if app_state.connected:
            run_async(disconnect_from_server())
        print("Disconnected from server")
        print("Goodbye!")<|MERGE_RESOLUTION|>--- conflicted
+++ resolved
@@ -2605,7 +2605,7 @@
                 ),
             ], width=0, style={"display": "none"}),
         ], className="gx-2 align-items-center"),
-<<<<<<< HEAD
+
     ], className="py-1 px-2", style={"backgroundColor": "var(--bs-card-bg)"}),
     className="mb-2 mt-0",
     style={
@@ -2613,11 +2613,7 @@
         "backgroundColor": "var(--bs-card-bg)",
         "borderColor": "var(--bs-border-color)",
     },
-=======
-    ], className="py-1 px-2"),
-    className="mb-2 mt-0",
-    style={"boxShadow": "none"},
->>>>>>> 39149bde
+
     )
 settings_modal = dbc.Modal([
     dbc.ModalHeader(html.Span(tr("system_settings_title"), id="settings-modal-header")),
