--- conflicted
+++ resolved
@@ -2354,12 +2354,9 @@
                     clearable=False,
                     searchable=False,
                     className="small p-0",
-<<<<<<< HEAD
                     style={"width": "100px", "minWidth": "100px"}
-=======
-
-                    style={"min-width": "60px"}
->>>>>>> 2159e53b
+
+ 
                 ),
             ], width="auto", className="px-1"),
 
@@ -2377,7 +2374,7 @@
                             placeholder=tr("test_lot_name_placeholder", lang),
                             size="sm",
                             className="me-1",
-<<<<<<< HEAD
+ usj1cu-codex/reduce-dropdown-selector-width
                             style={"width": "250px"}
                         ),
                     ],
@@ -2400,26 +2397,7 @@
                 width={"xs":2, "md":2},
                 className="px-1 d-none",
             ),
-=======
-
-                            style={"maxWidth": "200px"}
-                        ),
-                        dbc.RadioItems(
-                            id="lab-start-selector",
-                            options=[
-                                {"label": tr("local_start_option", lang), "value": "local"},
-                                {"label": tr("feeder_start_option", lang), "value": "feeder"},
-                            ],
-                            value="feeder",
-                            inline=True,
-                            className="small d-inline-flex flex-nowrap",
-                            style={"gap": "0.5rem", "whiteSpace": "nowrap"},
-                        ),
-                    ],
-                ),
-            ], width={"xs":3, "md":3}, className="px-1"),
-
->>>>>>> 2159e53b
+
             
             # Historical Time Slider (keep this)
             dbc.Col([
