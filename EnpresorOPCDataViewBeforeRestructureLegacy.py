--- conflicted
+++ resolved
@@ -2013,11 +2013,9 @@
                 --bs-body-bg: #f0f0f0;
                 --bs-body-color: #212529;
                 --bs-card-bg: #ffffff;
-<<<<<<< HEAD
+
                 --bs-card-border-color: var(--bs-primary);
-=======
-                --bs-card-border-color: #0d6efd;
->>>>>>> 668f5e0c
+
                 --chart-bg: rgba(255,255,255,0.9);
             }
             
