--- conflicted
+++ resolved
@@ -2354,11 +2354,9 @@
                     clearable=False,
                     searchable=False,
                     className="small p-0",
-<<<<<<< HEAD
-                    style={"min-width": "30px"}
-=======
+
                     style={"min-width": "60px"}
->>>>>>> db2802f0
+
                 ),
             ], width={"xs":1, "md":1}, className="px-1"),
 
@@ -2376,11 +2374,9 @@
                             placeholder=tr("test_lot_name_placeholder", lang),
                             size="sm",
                             className="me-1",
-<<<<<<< HEAD
-                            style={"maxWidth": "400px"}
-=======
+
                             style={"maxWidth": "200px"}
->>>>>>> db2802f0
+
                         ),
                         dbc.RadioItems(
                             id="lab-start-selector",
