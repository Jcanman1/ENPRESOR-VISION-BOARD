--- conflicted
+++ resolved
@@ -2354,14 +2354,7 @@
                     clearable=False,
                     searchable=False,
                     className="small p-0",
-<<<<<<< HEAD
-                    style={"width": "60px", "minWidth": "60px"}
-=======
-
-
                     style={"min-width": "60px"}
-
->>>>>>> f1c291ca
                 ),
             ], width="auto", className="px-1"),
 
@@ -2379,14 +2372,7 @@
                             placeholder=tr("test_lot_name_placeholder", lang),
                             size="sm",
                             className="me-1",
-<<<<<<< HEAD
-                            style={"width": "100%", "maxWidth": "500px"}
-=======
-
-
                             style={"maxWidth": "200px"}
-
->>>>>>> f1c291ca
                         ),
                         dbc.RadioItems(
                             id="lab-start-selector",
@@ -2401,12 +2387,7 @@
                         ),
                     ],
                 ),
-<<<<<<< HEAD
-            ], width={"xs":4, "md":4}, className="px-1"),
-=======
-
             ], width={"xs":3, "md":3}, className="px-1"),
->>>>>>> f1c291ca
             
             # Historical Time Slider (keep this)
             dbc.Col([
