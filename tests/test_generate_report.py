--- conflicted
+++ resolved
@@ -199,14 +199,10 @@
         df["rejects"], timestamps=df["timestamp"], is_lab_mode=True
     )
 
-<<<<<<< HEAD
-    total_objs = a_stats['total_objects'] + r_stats['total_objects']
-    expected_accepts = max(total_objs - 0, 0) * generate_report.LAB_WEIGHT_MULTIPLIER
-    expected_rejects = 0 * generate_report.LAB_WEIGHT_MULTIPLIER
-=======
+
     expected_accepts = a_stats['total_objects'] * generate_report.LAB_WEIGHT_MULTIPLIER
     expected_rejects = r_stats['total_objects'] * generate_report.LAB_WEIGHT_MULTIPLIER
->>>>>>> cea7f70d
+
 
     assert f"{expected_accepts:.2f} lbs" in canvas.strings
     assert f"{expected_rejects:.2f} lbs" in canvas.strings
@@ -549,17 +545,13 @@
     )
 
     expected_accepts = max(
-<<<<<<< HEAD
-        int(o_stats["total_objects"]) - int(r_stats["total_objects"]), 0
-    ) * generate_report.LAB_WEIGHT_MULTIPLIER
-    expected_rejects = int(r_stats["total_objects"]) * generate_report.LAB_WEIGHT_MULTIPLIER
-=======
+
         o_stats["total_objects"] - r_stats["total_objects"], 0
     ) * generate_report.LAB_WEIGHT_MULTIPLIER
     expected_rejects = (
         r_stats["total_objects"] * generate_report.LAB_WEIGHT_MULTIPLIER
     )
->>>>>>> cea7f70d
+
 
     assert f"{expected_accepts:.2f} lbs" in canvas.strings
     assert f"{expected_rejects:.2f} lbs" in canvas.strings
