
import json
from pathlib import Path

import generate_report


def test_lookup_setting_nested():
    data = {
        "Settings": {
            "Ejectors": {"PrimaryDelay": 10},
            "Calibration": {"FrontProductRed": 5},
        }
    }
    assert generate_report._lookup_setting(data, "Settings.Ejectors.PrimaryDelay") == 10
    assert (
        generate_report._lookup_setting(data, "Settings.Calibration.FrontProductRed")
        == 5
    )
    assert generate_report._lookup_setting(data, "Missing.Key") == "N/A"


def test_lookup_setting_flat_keys():
    flat = {"Settings.Ejectors.PrimaryDelay": 10}
    assert generate_report._lookup_setting(flat, "Settings.Ejectors.PrimaryDelay") == 10
    assert generate_report._lookup_setting(flat, "Missing.Key") == "N/A"


def test_load_machine_settings(tmp_path):
    machine_dir = tmp_path / "1"
    machine_dir.mkdir()
    settings_file = machine_dir / "settings.json"
    json.dump({"value": 1}, open(settings_file, "w"))

    data = generate_report.load_machine_settings(tmp_path, "1")
    assert data == {"value": 1}


def test_bool_from_setting_case_insensitive():
    assert generate_report._bool_from_setting("TRUE") is True
    assert generate_report._bool_from_setting("FALSE") is False


def test_draw_sensitivity_sections_only_active(monkeypatch):
    calls = []

    def fake_grid(c, x0, y0, w, h, settings, primary_num, *, lang="en", **kwargs):
        calls.append(primary_num)

    monkeypatch.setattr(generate_report, "draw_sensitivity_grid", fake_grid)

    settings = {
        "Settings": {
            "ColorSort": {
                "Primary1": {"IsAssigned": "TRUE"},
                "Primary2": {"IsAssigned": "FALSE"},
                "Primary3": {"IsAssigned": "TRUE"},
            }
        }
    }

    end_y = generate_report.draw_sensitivity_sections(
        None, 0, 100, 50, 10, settings
    )

    assert calls == [1, 3]
    assert end_y == 100 - 2 * (10 + 10)


<<<<<<< HEAD
def test_primary_typeid_label_lab_mode():
=======

def test_primary7_typeid_label_lab_mode():
>>>>>>> 6f31c1c8
    class DummyCanvas:
        def __init__(self):
            self.texts = []

        def saveState(self):
            pass

        def restoreState(self):
            pass

        def setStrokeColor(self, *a, **k):
            pass

        def line(self, *a, **k):
            pass

        def rect(self, *a, **k):
            pass

        def setFillColor(self, *a, **k):
            pass

        def setFont(self, *a, **k):
            pass

        def drawString(self, x, y, text):
            self.texts.append(text)

<<<<<<< HEAD
    values = [0, "0", 0.0, "0.0", 1, "1", 1.0, "1.0"]
    mapping = {0: "Ellipsoid", 1: "Grid"}
    for raw in values:
        expected = mapping[int(float(raw))]
        for p in [1, 7]:
            c = DummyCanvas()
            settings = {"Settings": {"ColorSort": {f"Primary{p}": {"TypeId": raw}}}}
            generate_report.draw_sensitivity_grid(
                c, 0, 0, 100, 20, settings, p, is_lab_mode=True
            )
            assert expected in c.texts
=======
    for value, expected in [(0, "Ellipsoid"), (1, "Grid")]:

        c = DummyCanvas()
        settings = {"Settings": {"ColorSort": {"Primary7": {"TypeId": value}}}}
        generate_report.draw_sensitivity_grid(
            c, 0, 0, 100, 20, settings, 7, is_lab_mode=True
        )
        assert expected in c.texts

>>>>>>> 6f31c1c8
<|MERGE_RESOLUTION|>--- conflicted
+++ resolved
@@ -67,12 +67,10 @@
     assert end_y == 100 - 2 * (10 + 10)
 
 
-<<<<<<< HEAD
-def test_primary_typeid_label_lab_mode():
-=======
+
 
 def test_primary7_typeid_label_lab_mode():
->>>>>>> 6f31c1c8
+
     class DummyCanvas:
         def __init__(self):
             self.texts = []
@@ -101,19 +99,7 @@
         def drawString(self, x, y, text):
             self.texts.append(text)
 
-<<<<<<< HEAD
-    values = [0, "0", 0.0, "0.0", 1, "1", 1.0, "1.0"]
-    mapping = {0: "Ellipsoid", 1: "Grid"}
-    for raw in values:
-        expected = mapping[int(float(raw))]
-        for p in [1, 7]:
-            c = DummyCanvas()
-            settings = {"Settings": {"ColorSort": {f"Primary{p}": {"TypeId": raw}}}}
-            generate_report.draw_sensitivity_grid(
-                c, 0, 0, 100, 20, settings, p, is_lab_mode=True
-            )
-            assert expected in c.texts
-=======
+
     for value, expected in [(0, "Ellipsoid"), (1, "Grid")]:
 
         c = DummyCanvas()
@@ -123,4 +109,4 @@
         )
         assert expected in c.texts
 
->>>>>>> 6f31c1c8
+
