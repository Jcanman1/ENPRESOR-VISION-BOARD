
import json
from pathlib import Path
import pytest

import generate_report


def test_lookup_setting_nested():
    data = {
        "Settings": {
            "Ejectors": {"PrimaryDelay": 10},
            "Calibration": {"FrontProductRed": 5},
        }
    }
    assert generate_report._lookup_setting(data, "Settings.Ejectors.PrimaryDelay") == 10
    assert (
        generate_report._lookup_setting(data, "Settings.Calibration.FrontProductRed")
        == 5
    )
    assert generate_report._lookup_setting(data, "Missing.Key") == "N/A"


def test_lookup_setting_flat_keys():
    flat = {"Settings.Ejectors.PrimaryDelay": 10}
    assert generate_report._lookup_setting(flat, "Settings.Ejectors.PrimaryDelay") == 10
    assert generate_report._lookup_setting(flat, "Missing.Key") == "N/A"


def test_load_machine_settings(tmp_path):
    machine_dir = tmp_path / "1"
    machine_dir.mkdir()
    settings_file = machine_dir / "settings.json"
    json.dump({"value": 1}, open(settings_file, "w"))

    data = generate_report.load_machine_settings(tmp_path, "1")
    assert data == {"value": 1}


def test_bool_from_setting_case_insensitive():
    assert generate_report._bool_from_setting("TRUE") is True
    assert generate_report._bool_from_setting("FALSE") is False


def test_draw_sensitivity_sections_only_active(monkeypatch):
    calls = []

    def fake_grid(c, x0, y0, w, h, settings, primary_num, *, lang="en", **kwargs):
        calls.append(primary_num)

    monkeypatch.setattr(generate_report, "draw_sensitivity_grid", fake_grid)

    settings = {
        "Settings": {
            "ColorSort": {
                "Primary1": {"IsAssigned": "TRUE"},
                "Primary2": {"IsAssigned": "FALSE"},
                "Primary3": {"IsAssigned": "TRUE"},
            }
        }
    }

    end_y = generate_report.draw_sensitivity_sections(
        None, 0, 100, 50, 10, settings
    )

    assert calls == [1, 3]
    assert end_y == 100 - 2 * (10 + 10)




def test_primary7_typeid_label_lab_mode():

    class DummyCanvas:
        def __init__(self):
            self.texts = []

        def saveState(self):
            pass

        def restoreState(self):
            pass

        def setStrokeColor(self, *a, **k):
            pass

        def line(self, *a, **k):
            pass

        def rect(self, *a, **k):
            pass

        def setFillColor(self, *a, **k):
            pass

        def setFont(self, *a, **k):
            pass

        def drawString(self, x, y, text):
            self.texts.append(text)


    for value, expected in [(0, "Ellipsoid"), (1, "Grid")]:

        c = DummyCanvas()
        settings = {"Settings": {"ColorSort": {"Primary7": {"TypeId": value}}}}
        generate_report.draw_sensitivity_grid(
            c, 0, 0, 100, 20, settings, 7, is_lab_mode=True
        )
        assert expected in c.texts


def test_position_text_from_axis_wave_lab_mode():
    class DummyCanvas:
        def __init__(self):
            self.texts = []

        def saveState(self):
            pass

        def restoreState(self):
            pass

        def setStrokeColor(self, *a, **k):
            pass

        def line(self, *a, **k):
            pass

        def rect(self, *a, **k):
            pass

        def setFillColor(self, *a, **k):
            pass

        def setFont(self, *a, **k):
            pass

        def drawString(self, x, y, text):
            self.texts.append(text)

    cases = [
        ({"XAxisWave": "9", "YAxisWave": "7", "ZAxisWave": "8"}, "Top Right"),
        ({"XAxisWave": "8", "YAxisWave": "7", "ZAxisWave": "9"}, "Top Left"),
        ({"XAxisWave": "8", "YAxisWave": "9", "ZAxisWave": "7"}, "Bottom"),
    ]

    for waves, expected in cases:
        c = DummyCanvas()
        settings = {"Settings": {"ColorSort": {"Primary1": {"TypeId": 1, **waves}}}}
        generate_report.draw_sensitivity_grid(c, 0, 0, 100, 20, settings, 1, is_lab_mode=True)
        assert expected in c.texts


<<<<<<< HEAD
def test_enhanced_calculate_stats_respects_isassigned(tmp_path):
    machine_dir = tmp_path / "1"
    machine_dir.mkdir()
    csv = machine_dir / "last_24h_metrics.csv"
    csv.write_text(
        "timestamp,counter_1,counter_2\n"
        "2025-01-01T00:00:00,1,2\n"
        "2025-01-01T00:01:00,1,2\n"
    )

    settings = {
        "Settings": {
            "ColorSort": {
                "Primary1": {"IsAssigned": "TRUE"},
                "Primary2": {"IsAssigned": "FALSE"},
            }
        }
    }

    json.dump(settings, open(machine_dir / "settings.json", "w"))

    stats = generate_report.enhanced_calculate_stats_for_machine(
        tmp_path, "1", is_lab_mode=True
    )

    assert stats["removed"] == pytest.approx(generate_report.LAB_OBJECT_SCALE_FACTOR)
=======
def test_header_includes_lab_test_name():
    class DummyCanvas:
        def __init__(self):
            self.texts = []

        def setFont(self, *a, **k):
            pass

        def setFillColor(self, *a, **k):
            pass

        def drawString(self, x, y, text):
            self.texts.append(text)

        def drawCentredString(self, x, y, text):
            self.texts.append(text)

        def stringWidth(self, text, font, size):
            return len(text)

    c = DummyCanvas()
    generate_report.draw_header(c, 600, 800, 1, lang="en", is_lab_mode=True, lab_test_name="TestLot")
    assert "TestLot" in c.texts
>>>>>>> 71474d01



<|MERGE_RESOLUTION|>--- conflicted
+++ resolved
@@ -152,8 +152,6 @@
         generate_report.draw_sensitivity_grid(c, 0, 0, 100, 20, settings, 1, is_lab_mode=True)
         assert expected in c.texts
 
-
-<<<<<<< HEAD
 def test_enhanced_calculate_stats_respects_isassigned(tmp_path):
     machine_dir = tmp_path / "1"
     machine_dir.mkdir()
@@ -180,31 +178,7 @@
     )
 
     assert stats["removed"] == pytest.approx(generate_report.LAB_OBJECT_SCALE_FACTOR)
-=======
-def test_header_includes_lab_test_name():
-    class DummyCanvas:
-        def __init__(self):
-            self.texts = []
-
-        def setFont(self, *a, **k):
-            pass
-
-        def setFillColor(self, *a, **k):
-            pass
-
-        def drawString(self, x, y, text):
-            self.texts.append(text)
-
-        def drawCentredString(self, x, y, text):
-            self.texts.append(text)
-
-        def stringWidth(self, text, font, size):
-            return len(text)
-
-    c = DummyCanvas()
-    generate_report.draw_header(c, 600, 800, 1, lang="en", is_lab_mode=True, lab_test_name="TestLot")
-    assert "TestLot" in c.texts
->>>>>>> 71474d01
 
 
 
+
