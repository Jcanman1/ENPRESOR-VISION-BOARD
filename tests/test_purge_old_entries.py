import os
import csv
import sys
from datetime import datetime

sys.path.insert(0, os.path.dirname(os.path.dirname(__file__)))

from hourly_data_saving import (
    append_metrics,
    purge_old_entries,
    METRICS_FILENAME,
    METRIC_FIELDNAMES,
)


def test_header_rebuild_with_extra_columns(tmp_path):
    machine_id = "1"
    machine_dir = tmp_path / machine_id
    machine_dir.mkdir(parents=True, exist_ok=True)
    file_path = machine_dir / METRICS_FILENAME

    # Create initial CSV without running/stopped columns
    header = ["timestamp", "capacity", "accepts", "rejects", "mode"]
    with file_path.open("w", newline="") as f:
        writer = csv.DictWriter(f, fieldnames=header)
        writer.writeheader()
        writer.writerow({
            "timestamp": "2025-06-28T00:00:00.000000",
            "capacity": "1",
            "accepts": "0",
            "rejects": "0",
            "mode": ""
        })

    metrics = {
        "capacity": 2,
        "accepts": 1,
        "rejects": 0,
        "running": 1,
        "stopped": 0,
    }

    # Append metrics including new columns
    append_metrics(metrics, machine_id, export_dir=str(tmp_path))

    # Ensure cleanup updates header
    purge_old_entries(export_dir=str(tmp_path), machine_id=machine_id,
                      fieldnames_hint=["timestamp"] + list(metrics.keys()) + ["mode"])

    with file_path.open() as f:
        rows = list(csv.reader(f))

    header = rows[0]
    assert "running" in header and "stopped" in header
    data = rows[-1]
    idx_run = header.index("running")
    idx_stop = header.index("stopped")
    assert data[idx_run] == "1"
    assert data[idx_stop] == "0"


def test_append_metrics_rewrites_header_on_mismatch(tmp_path):
    machine_id = "1"
    machine_dir = tmp_path / machine_id
    machine_dir.mkdir(parents=True, exist_ok=True)
    file_path = machine_dir / METRICS_FILENAME

    bad_header = list(METRIC_FIELDNAMES)
    bad_header[10], bad_header[11] = bad_header[11], bad_header[10]

    with file_path.open("w", newline="") as f:
        writer = csv.DictWriter(f, fieldnames=bad_header)
        writer.writeheader()
<<<<<<< HEAD
        sample = {h: i for i, h in enumerate(bad_header)}
        from datetime import datetime
        sample["timestamp"] = datetime.now().isoformat()
        writer.writerow(sample)
=======
        writer.writerow({h: i for i, h in enumerate(bad_header)})
>>>>>>> 51b1b51d

    append_metrics({"capacity": 1, "accepts": 0, "rejects": 0}, machine_id, export_dir=str(tmp_path))

    with file_path.open() as f:
<<<<<<< HEAD
        reader = csv.reader(f)
        header = next(reader)
        rows = list(reader)

    assert header == list(METRIC_FIELDNAMES)
    assert len(rows) == 2
    first, second = rows
    assert first[header.index("counter_5")] == "10"
    assert second[header.index("capacity")] == "1"
=======
        header = next(csv.reader(f))

    assert header == list(METRIC_FIELDNAMES)
>>>>>>> 51b1b51d
<|MERGE_RESOLUTION|>--- conflicted
+++ resolved
@@ -71,30 +71,15 @@
     with file_path.open("w", newline="") as f:
         writer = csv.DictWriter(f, fieldnames=bad_header)
         writer.writeheader()
-<<<<<<< HEAD
-        sample = {h: i for i, h in enumerate(bad_header)}
-        from datetime import datetime
-        sample["timestamp"] = datetime.now().isoformat()
-        writer.writerow(sample)
-=======
+
         writer.writerow({h: i for i, h in enumerate(bad_header)})
->>>>>>> 51b1b51d
+
 
     append_metrics({"capacity": 1, "accepts": 0, "rejects": 0}, machine_id, export_dir=str(tmp_path))
 
     with file_path.open() as f:
-<<<<<<< HEAD
-        reader = csv.reader(f)
-        header = next(reader)
-        rows = list(reader)
 
-    assert header == list(METRIC_FIELDNAMES)
-    assert len(rows) == 2
-    first, second = rows
-    assert first[header.index("counter_5")] == "10"
-    assert second[header.index("capacity")] == "1"
-=======
         header = next(csv.reader(f))
 
     assert header == list(METRIC_FIELDNAMES)
->>>>>>> 51b1b51d
+
