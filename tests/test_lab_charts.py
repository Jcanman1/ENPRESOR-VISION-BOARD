import os
import sys
import csv
import generate_report
import pytest

dash = pytest.importorskip("dash")

sys.path.insert(0, os.path.dirname(os.path.dirname(__file__)))

import callbacks
import autoconnect


def setup_app(monkeypatch, tmp_path):
    monkeypatch.setattr(autoconnect, "initialize_autoconnect", lambda: None)
    monkeypatch.setattr(callbacks.hourly_data_saving, "EXPORT_DIR", str(tmp_path))
    app = dash.Dash(__name__)
    callbacks.register_callbacks(app)
    return app


def create_log(tmp_path):
    machine_dir = tmp_path / "1"
    machine_dir.mkdir(parents=True, exist_ok=True)
    path = machine_dir / "Lab_Test_sample.csv"
    fieldnames = ["timestamp", "objects_per_min"] + [f"counter_{i}" for i in range(1, 13)]
    with path.open("w", newline="") as f:
        writer = csv.DictWriter(f, fieldnames=fieldnames)
        writer.writeheader()
        for i in range(3):
            row = {"timestamp": f"2025-01-01T00:00:0{i}", "objects_per_min": 60}
            for j in range(1, 13):
                row[f"counter_{j}"] = 1 if j == 1 else 0
            writer.writerow(row)
    return path


def create_lab_metrics(tmp_path):
    machine_dir = tmp_path / "1"
    machine_dir.mkdir(parents=True, exist_ok=True)
    path = machine_dir / "Lab_Test_sample.csv"
    fieldnames = [
        "timestamp",
        "capacity",
        "accepts",
        "rejects",
        "objects_per_min",
    ] + [f"counter_{i}" for i in range(1, 13)]

    with path.open("w", newline="") as f:
        writer = csv.DictWriter(f, fieldnames=fieldnames)
        writer.writeheader()
        for i in range(3):
            row = {
                "timestamp": f"2025-01-01T00:00:0{i}",
                "capacity": float(10 * (i + 1)),
                "accepts": float(8 * (i + 1)),
                "rejects": float(2 * (i + 1)),
                "objects_per_min": 60,
            }
            for j in range(1, 13):
                row[f"counter_{j}"] = i + 1 if j == 1 else 0
            writer.writerow(row)
    return path


def test_update_section_5_2_lab_reads_log(monkeypatch, tmp_path):
    app = setup_app(monkeypatch, tmp_path)
    create_log(tmp_path)
    func = app.callback_map["section-5-2.children"]["callback"]

    callbacks.previous_counter_values = [0] * 12
    callbacks.threshold_settings = {}

    res = func.__wrapped__(0, "main", {}, {}, "en", {"connected": False}, {"mode": "lab"}, {"machine_id": 1})

<<<<<<< HEAD
    counter_totals, _, _ = callbacks.load_lab_totals(1)
    expected = counter_totals[0]

=======
    expected = generate_report.LAB_OBJECT_SCALE_FACTOR * 2 / 60
>>>>>>> 205166c0
    assert callbacks.previous_counter_values[0] == pytest.approx(expected)
    bar = res.children[1]
    assert bar.figure.data[0].y[0] == pytest.approx(expected)


def test_update_section_5_1_lab_reads_log(monkeypatch, tmp_path):
    app = setup_app(monkeypatch, tmp_path)
    create_log(tmp_path)
    func = app.callback_map["section-5-1.children"]["callback"]

    result = func.__wrapped__(0, "main", {}, {}, "en", {"connected": False}, {"mode": "lab"}, {"machine_id": 1}, {"unit": "lb"}, "objects")

    graph = result.children[1]
    expected = [
        0.0,
        1 * generate_report.LAB_OBJECT_SCALE_FACTOR,
        2 * generate_report.LAB_OBJECT_SCALE_FACTOR,
    ]
    assert list(graph.figure.data[0].y) == pytest.approx(expected)


def test_update_section_1_1_lab_uses_log(monkeypatch, tmp_path):
    app = setup_app(monkeypatch, tmp_path)
    csv_path = create_lab_metrics(tmp_path)
    key = next(k for k in app.callback_map if k.startswith("..section-1-1.children"))
    func = app.callback_map[key]["callback"]

    callbacks.active_machine_id = 1

    callbacks.previous_counter_values = [0] * 12

    content, prod = func.__wrapped__(
        0,
        "main",
        {},
        {},
        "en",
        {"connected": False},
        {"mode": "lab"},
        {},
        {"unit": "lb"},
    )

    metrics = callbacks.load_lab_totals_metrics(1)
    total_lbs, acc_lbs, rej_lbs, _ = metrics
    expected = {
        "capacity": callbacks.convert_capacity_from_lbs(total_lbs, {"unit": "lb"}),
        "accepts": callbacks.convert_capacity_from_lbs(acc_lbs, {"unit": "lb"}),
        "rejects": callbacks.convert_capacity_from_lbs(rej_lbs, {"unit": "lb"}),
    }

    counter_totals, _, object_totals = callbacks.load_lab_totals(1)
    reject_count = sum(counter_totals)
    capacity_count = object_totals[-1]
    accepts_count = max(0, capacity_count - reject_count)

    unit_label = callbacks.capacity_unit_label({"unit": "lb"})
    unit_label_plain = callbacks.capacity_unit_label({"unit": "lb"}, False)

    assert prod == expected

    cap_text = content.children[1].children[2].children
    acc_text = content.children[2].children[2].children
    rej_text = content.children[3].children[2].children

    assert cap_text == f"{capacity_count:,.0f} pcs / {expected['capacity']:,.0f} {unit_label}"
    assert acc_text == f"{accepts_count:,.0f} pcs / {expected['accepts']:,.2f} {unit_label_plain} "
    assert rej_text == f"{reject_count:,.0f} pcs / {expected['rejects']:,.2f} {unit_label_plain} "<|MERGE_RESOLUTION|>--- conflicted
+++ resolved
@@ -75,13 +75,9 @@
 
     res = func.__wrapped__(0, "main", {}, {}, "en", {"connected": False}, {"mode": "lab"}, {"machine_id": 1})
 
-<<<<<<< HEAD
-    counter_totals, _, _ = callbacks.load_lab_totals(1)
-    expected = counter_totals[0]
 
-=======
     expected = generate_report.LAB_OBJECT_SCALE_FACTOR * 2 / 60
->>>>>>> 205166c0
+
     assert callbacks.previous_counter_values[0] == pytest.approx(expected)
     bar = res.children[1]
     assert bar.figure.data[0].y[0] == pytest.approx(expected)
