import os
import sys
import pytest

dash = pytest.importorskip("dash")

sys.path.insert(0, os.path.dirname(os.path.dirname(__file__)))

import callbacks
import autoconnect


def test_floor_machine_callback_registered():
    app = dash.Dash(__name__)
    callbacks.register_callbacks(app)
    assert "floor-machine-container.children" in app.callback_map


def test_register_callbacks_starts_autoconnect(monkeypatch):
    started = []

    class DummyThread:
        def __init__(self, *args, **kwargs):
            self.started = False
            started.append(self)

        def start(self):
            self.started = True

    monkeypatch.setattr(autoconnect, "Thread", DummyThread)

    app = dash.Dash(__name__)
    callbacks.register_callbacks(app)

    assert any(t.started for t in started)


def test_register_callbacks_uses_existing_module(monkeypatch):
    """Existing module instance should be reused without reimporting."""
    from types import ModuleType

    existing = ModuleType("EnpresorOPCDataViewBeforeRestructureLegacy")
    existing.sentinel = 123

    monkeypatch.setitem(sys.modules,
                        "EnpresorOPCDataViewBeforeRestructureLegacy", existing)

    called = False
    orig_import = callbacks.importlib.import_module

    def fake_import(name, package=None):
        nonlocal called
        if name == "EnpresorOPCDataViewBeforeRestructureLegacy":
            called = True
            return existing
        return orig_import(name, package)

    monkeypatch.setattr(callbacks.importlib, "import_module", fake_import)
    def stop():
        raise RuntimeError("stop")

    monkeypatch.setattr(autoconnect, "initialize_autoconnect", stop)

    app = dash.Dash(__name__)
    with pytest.raises(RuntimeError):
        callbacks.register_callbacks(app)

    assert not called
    assert callbacks.sentinel == 123


def test_register_callbacks_uses_main_module(monkeypatch):
    """When executed as a script, __main__ should supply globals."""
    from types import ModuleType

    main_mod = ModuleType("__main__")
    main_mod.__file__ = "EnpresorOPCDataViewBeforeRestructureLegacy.py"
    main_mod.sentinel = 1

    monkeypatch.setitem(sys.modules, "__main__", main_mod)
    monkeypatch.delitem(sys.modules, "EnpresorOPCDataViewBeforeRestructureLegacy", raising=False)

    called = False
    orig_import = callbacks.importlib.import_module

    def fake_import(name, package=None):
        nonlocal called
        if name == "EnpresorOPCDataViewBeforeRestructureLegacy":
            called = True
            return main_mod
        return orig_import(name, package)

    monkeypatch.setattr(callbacks.importlib, "import_module", fake_import)
    def stop():
        raise RuntimeError("stop")

    monkeypatch.setattr(autoconnect, "initialize_autoconnect", stop)

    app = dash.Dash(__name__)
    with pytest.raises(RuntimeError):
        callbacks.register_callbacks(app)

    # modify state and call again
    main_mod.sentinel = 2
    with pytest.raises(RuntimeError):
        callbacks.register_callbacks(app)

    assert not called
    assert callbacks.sentinel == 2


def test_register_callbacks_no_recursion(monkeypatch):
    """Importing legacy module should not re-run initialization."""
    init_calls = []

    def dummy_init():
        init_calls.append(1)

    monkeypatch.setattr(autoconnect, "initialize_autoconnect", dummy_init)
    monkeypatch.delitem(sys.modules, "EnpresorOPCDataViewBeforeRestructureLegacy", raising=False)

    callbacks._REGISTERING = False

    app = dash.Dash(__name__)
    callbacks.register_callbacks(app)

    assert init_calls == [1]


def test_lab_buttons_callback(monkeypatch):
    """Start/stop button callback should be registered and return proper state."""
    monkeypatch.setattr(autoconnect, "initialize_autoconnect", lambda: None)
    app = dash.Dash(__name__)
    callbacks.register_callbacks(app)

    key = next(k for k in app.callback_map if "start-test-btn.disabled" in k)
    func = app.callback_map[key]["callback"]

    # Not running yet
    res = func.__wrapped__(False, "lab", 0, None)
    assert res == (False, "success", True, "secondary")

    # Running
    res = func.__wrapped__(True, "lab", 0, None)
    assert res == (True, "secondary", False, "danger")

    # Grace period after stopping
    monkeypatch.setattr(callbacks.time, "time", lambda: 100.0)
    res = func.__wrapped__(True, "lab", 0, 90.0)
    assert res == (True, "secondary", True, "secondary")

    # Other mode
    res = func.__wrapped__(False, "live", 0, None)
    assert res == (True, "secondary", True, "secondary")


def test_refresh_text_includes_lab_controls(monkeypatch):
    monkeypatch.setattr(autoconnect, "initialize_autoconnect", lambda: None)
    app = dash.Dash(__name__)
    callbacks.register_callbacks(app)

    key = next(k for k in app.callback_map if "threshold-modal-header.children" in k)
    outputs = [out.component_id + "." + out.component_property for out in app.callback_map[key]["output"]]

    assert "start-test-btn.children" in outputs
    assert "lab-test-name.placeholder" in outputs
    assert "display-tab.label" in outputs


def test_memory_management_callback(monkeypatch):
    monkeypatch.setattr(autoconnect, "initialize_autoconnect", lambda: None)
    app = dash.Dash(__name__)
    callbacks.register_callbacks(app)

    # Find memory management callback
    key = next(k for k in app.callback_map if "memory-metrics-store.data" in k)
    func = app.callback_map[key]["callback"]

    # Populate history with more than max_points entries
    callbacks.app_state.counter_history = {
        i: {"times": list(range(150)), "values": list(range(150))} for i in range(1, 13)
    }

    result = func.__wrapped__(0)

    max_points = result["max_points"]
    assert all(len(callbacks.app_state.counter_history[i]["times"]) <= max_points for i in range(1, 13))
    assert "rss_mb" in result


def test_generate_report_disable_callback(monkeypatch):
    monkeypatch.setattr(autoconnect, "initialize_autoconnect", lambda: None)
    app = dash.Dash(__name__)
    callbacks.register_callbacks(app)

    key = next(k for k in app.callback_map if "generate-report-btn.disabled" in k)
    func = app.callback_map[key]["callback"]

    monkeypatch.setattr(callbacks.time, "time", lambda: 100.0)
    assert func.__wrapped__(0, True, 90) is True

    monkeypatch.setattr(callbacks.time, "time", lambda: 100.0)
    assert func.__wrapped__(0, False, 95) is True

    monkeypatch.setattr(callbacks.time, "time", lambda: 100.0)
    assert func.__wrapped__(0, False, 50) is False


def test_lab_auto_start(monkeypatch):
    """Lab mode should start automatically when any feeder is running."""
    monkeypatch.setattr(autoconnect, "initialize_autoconnect", lambda: None)
    app = dash.Dash(__name__)
    callbacks.register_callbacks(app)

    func = app.callback_map["lab-test-running.data"]["callback"]

    tag = callbacks.TagData("Status.Feeders.1IsRunning")
    tag.latest_value = True
    callbacks.machine_connections = {
        1: {"tags": {"Status.Feeders.1IsRunning": {"data": tag}}, "connected": True}
    }
    callbacks.active_machine_id = 1

    class DummyCtx:
        def __init__(self, prop_id):
            self.triggered = [{"prop_id": prop_id}]
<<<<<<< HEAD
            self.states = {"lab-test-name.value": "Auto"}

    monkeypatch.setattr(callbacks, "callback_context", DummyCtx("status-update-interval.n_intervals"))
    res = func.__wrapped__(None, None, "lab", 1, False, None)
    assert res is True
    assert callbacks.current_lab_filename and callbacks.current_lab_filename.endswith(".csv")
=======

    monkeypatch.setattr(callbacks, "callback_context", DummyCtx("status-update-interval.n_intervals"))

    res = func.__wrapped__(None, None, "lab", 1, False, None)
    assert res is True

>>>>>>> 47edb9a7


def test_lab_auto_stop_sets_time(monkeypatch):
    """Stop time should be recorded when all feeders stop running."""
    monkeypatch.setattr(autoconnect, "initialize_autoconnect", lambda: None)
    app = dash.Dash(__name__)
    callbacks.register_callbacks(app)

    func = app.callback_map["lab-test-stop-time.data"]["callback"]

    tag = callbacks.TagData("Status.Feeders.1IsRunning")
    tag.latest_value = False
    callbacks.machine_connections = {
        1: {"tags": {"Status.Feeders.1IsRunning": {"data": tag}}, "connected": True}
    }
    callbacks.active_machine_id = 1

    class DummyCtx:
        def __init__(self, prop_id):
            self.triggered = [{"prop_id": prop_id}]

    monkeypatch.setattr(callbacks, "callback_context", DummyCtx("status-update-interval.n_intervals"))
    monkeypatch.setattr(callbacks.time, "time", lambda: 123.0)
    res = func.__wrapped__(None, None, 1, True, None, {"mode": "lab"}, {"machine_id": 1})
    assert res == 123.0<|MERGE_RESOLUTION|>--- conflicted
+++ resolved
@@ -224,22 +224,10 @@
     class DummyCtx:
         def __init__(self, prop_id):
             self.triggered = [{"prop_id": prop_id}]
-<<<<<<< HEAD
-            self.states = {"lab-test-name.value": "Auto"}
-
     monkeypatch.setattr(callbacks, "callback_context", DummyCtx("status-update-interval.n_intervals"))
+
     res = func.__wrapped__(None, None, "lab", 1, False, None)
     assert res is True
-    assert callbacks.current_lab_filename and callbacks.current_lab_filename.endswith(".csv")
-=======
-
-    monkeypatch.setattr(callbacks, "callback_context", DummyCtx("status-update-interval.n_intervals"))
-
-    res = func.__wrapped__(None, None, "lab", 1, False, None)
-    assert res is True
-
->>>>>>> 47edb9a7
-
 
 def test_lab_auto_stop_sets_time(monkeypatch):
     """Stop time should be recorded when all feeders stop running."""
