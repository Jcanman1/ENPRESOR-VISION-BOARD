--- conflicted
+++ resolved
@@ -108,44 +108,6 @@
     assert callbacks.sentinel == 2
 
 
-<<<<<<< HEAD
-def test_register_callbacks_caches_main_module(monkeypatch):
-    """The __main__ module should be stored for reuse under the canonical name."""
-    from types import ModuleType
-
-    main_mod = ModuleType("__main__")
-    main_mod.__file__ = "EnpresorOPCDataViewBeforeRestructureLegacy.py"
-    main_mod.sentinel = 10
-
-    monkeypatch.setitem(sys.modules, "__main__", main_mod)
-    monkeypatch.delitem(sys.modules, "EnpresorOPCDataViewBeforeRestructureLegacy", raising=False)
-
-    orig_import = callbacks.importlib.import_module
-
-    def forbid_import(name, package=None):
-        if name == "EnpresorOPCDataViewBeforeRestructureLegacy":
-            raise RuntimeError("should not import")
-        return orig_import(name, package)
-
-    monkeypatch.setattr(callbacks.importlib, "import_module", forbid_import)
-
-    def stop():
-        raise RuntimeError("stop")
-
-    monkeypatch.setattr(autoconnect, "initialize_autoconnect", stop)
-
-    app = dash.Dash(__name__)
-    with pytest.raises(RuntimeError):
-        callbacks.register_callbacks(app)
-
-    assert sys.modules["EnpresorOPCDataViewBeforeRestructureLegacy"] is main_mod
-
-    main_mod.sentinel = 20
-    with pytest.raises(RuntimeError):
-        callbacks.register_callbacks(app)
-
-    assert callbacks.sentinel == 20
-=======
 def test_register_callbacks_no_recursion(monkeypatch):
     """Importing legacy module should not re-run initialization."""
     init_calls = []
@@ -162,4 +124,3 @@
     callbacks.register_callbacks(app)
 
     assert init_calls == [1]
->>>>>>> b0ee2d70
