--- conflicted
+++ resolved
@@ -137,50 +137,36 @@
     func = app.callback_map[key]["callback"]
 
     # Not running yet
-<<<<<<< HEAD
+
     callbacks._lab_running_state = False
     callbacks._lab_stop_time_state = None
     res = func.__wrapped__(False, None, "lab")
-=======
-
-    callbacks._lab_running_state = False
-    callbacks._lab_stop_time_state = None
-    res = func.__wrapped__(0, False, None, "lab")
->>>>>>> 456b7610
+
     assert res == (False, "success", True, "secondary")
 
     # Running
     callbacks._lab_running_state = True
     callbacks._lab_stop_time_state = None
-<<<<<<< HEAD
+
     res = func.__wrapped__(True, None, "lab")
-=======
-    res = func.__wrapped__(0, True, None, "lab")
-
->>>>>>> 456b7610
+
     assert res == (True, "secondary", False, "danger")
 
     # Grace period after stopping
     callbacks._lab_running_state = True
     callbacks._lab_stop_time_state = -90.0
     monkeypatch.setattr(callbacks.time, "time", lambda: 100.0)
-<<<<<<< HEAD
+
     res = func.__wrapped__(True, -90.0, "lab")
-=======
-
-    res = func.__wrapped__(0, True, -90.0, "lab")
->>>>>>> 456b7610
+
     assert res == (True, "secondary", True, "secondary")
 
     # Other mode
     callbacks._lab_running_state = False
     callbacks._lab_stop_time_state = None
-<<<<<<< HEAD
+
     res = func.__wrapped__(False, None, "live")
-=======
-    res = func.__wrapped__(0, False, None, "live")
-
->>>>>>> 456b7610
+
     assert res == (True, "secondary", True, "secondary")
 
 
@@ -227,11 +213,9 @@
     func = app.callback_map[key]["callback"]
 
     callbacks._lab_running_state = True
-<<<<<<< HEAD
+
     callbacks._lab_stop_time_state = 90
-=======
-    callbacks._lab_stop_time_state = None
->>>>>>> 456b7610
+
     monkeypatch.setattr(callbacks.time, "time", lambda: 100.0)
     assert func.__wrapped__(0, True, 90) is True
 
