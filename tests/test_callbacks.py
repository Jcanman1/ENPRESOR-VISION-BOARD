--- conflicted
+++ resolved
@@ -224,19 +224,12 @@
     class DummyCtx:
         def __init__(self, prop_id):
             self.triggered = [{"prop_id": prop_id}]
-<<<<<<< HEAD
-
-    monkeypatch.setattr(callbacks, "callback_context", DummyCtx("status-update-interval.n_intervals"))
-    res = func.__wrapped__(None, None, "lab", 1, "Auto", False, None)
-    assert res is True
-    assert callbacks.current_lab_filename and callbacks.current_lab_filename.endswith(".csv")
-
-=======
+
     monkeypatch.setattr(callbacks, "callback_context", DummyCtx("status-update-interval.n_intervals"))
 
     res = func.__wrapped__(None, None, "lab", 1, False, None)
     assert res is True
->>>>>>> 2feef193
+
 
 def test_lab_auto_stop_sets_time(monkeypatch):
     """Stop time should be recorded when all feeders stop running."""
