--- conflicted
+++ resolved
@@ -137,7 +137,7 @@
     func = app.callback_map[key]["callback"]
 
     # Not running yet
-<<<<<<< HEAD
+
     callbacks._lab_running_state = False
     callbacks._lab_stop_time_state = None
     res = func.__wrapped__(0, False, None, "lab")
@@ -147,20 +147,14 @@
     callbacks._lab_running_state = True
     callbacks._lab_stop_time_state = None
     res = func.__wrapped__(0, True, None, "lab")
-=======
-    res = func.__wrapped__(False, None, "lab")
-    assert res == (False, "success", True, "secondary")
-
-    # Running
-    res = func.__wrapped__(True, None, "lab")
->>>>>>> 41b728e8
+
     assert res == (True, "secondary", False, "danger")
 
     # Grace period after stopping
     callbacks._lab_running_state = True
     callbacks._lab_stop_time_state = -90.0
     monkeypatch.setattr(callbacks.time, "time", lambda: 100.0)
-<<<<<<< HEAD
+
     res = func.__wrapped__(0, True, -90.0, "lab")
     assert res == (True, "secondary", True, "secondary")
 
@@ -168,13 +162,7 @@
     callbacks._lab_running_state = False
     callbacks._lab_stop_time_state = None
     res = func.__wrapped__(0, False, None, "live")
-=======
-    res = func.__wrapped__(True, -90.0, "lab")
-    assert res == (True, "secondary", True, "secondary")
-
-    # Other mode
-    res = func.__wrapped__(False, None, "live")
->>>>>>> 41b728e8
+
     assert res == (True, "secondary", True, "secondary")
 
 
@@ -382,11 +370,9 @@
     monkeypatch.setattr(callbacks.time, "time", lambda: 100.0)
 
     # Toggle buttons should treat test as stopped
-<<<<<<< HEAD
+
     assert toggle_func.__wrapped__(0, True, -50.0, "lab") == (
-=======
-    assert toggle_func.__wrapped__(True, -50.0, "lab") == (
->>>>>>> 41b728e8
+
         False,
         "success",
         True,
