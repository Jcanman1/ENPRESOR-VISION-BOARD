import os
import sys
import pytest

dash = pytest.importorskip("dash")

sys.path.insert(0, os.path.dirname(os.path.dirname(__file__)))

import callbacks
import autoconnect


def test_floor_machine_callback_registered():
    app = dash.Dash(__name__)
    callbacks.register_callbacks(app)
    assert "floor-machine-container.children" in app.callback_map


def test_register_callbacks_starts_autoconnect(monkeypatch):
    started = []

    class DummyThread:
        def __init__(self, *args, **kwargs):
            self.started = False
            started.append(self)

        def start(self):
            self.started = True

    monkeypatch.setattr(autoconnect, "Thread", DummyThread)

    app = dash.Dash(__name__)
    callbacks.register_callbacks(app)

    assert any(t.started for t in started)


def test_register_callbacks_uses_existing_module(monkeypatch):
    """Existing module instance should be reused without reimporting."""
    from types import ModuleType

    existing = ModuleType("EnpresorOPCDataViewBeforeRestructureLegacy")
    existing.sentinel = 123

    monkeypatch.setitem(sys.modules,
                        "EnpresorOPCDataViewBeforeRestructureLegacy", existing)

    called = False
    orig_import = callbacks.importlib.import_module

    def fake_import(name, package=None):
        nonlocal called
        if name == "EnpresorOPCDataViewBeforeRestructureLegacy":
            called = True
            return existing
        return orig_import(name, package)

    monkeypatch.setattr(callbacks.importlib, "import_module", fake_import)
    def stop():
        raise RuntimeError("stop")

    monkeypatch.setattr(autoconnect, "initialize_autoconnect", stop)

    app = dash.Dash(__name__)
    with pytest.raises(RuntimeError):
        callbacks.register_callbacks(app)

    assert not called
    assert callbacks.sentinel == 123


def test_register_callbacks_uses_main_module(monkeypatch):
    """When executed as a script, __main__ should supply globals."""
    from types import ModuleType

    main_mod = ModuleType("__main__")
    main_mod.__file__ = "EnpresorOPCDataViewBeforeRestructureLegacy.py"
    main_mod.sentinel = 1

    monkeypatch.setitem(sys.modules, "__main__", main_mod)
    monkeypatch.delitem(sys.modules, "EnpresorOPCDataViewBeforeRestructureLegacy", raising=False)

    called = False
    orig_import = callbacks.importlib.import_module

    def fake_import(name, package=None):
        nonlocal called
        if name == "EnpresorOPCDataViewBeforeRestructureLegacy":
            called = True
            return main_mod
        return orig_import(name, package)

    monkeypatch.setattr(callbacks.importlib, "import_module", fake_import)
    def stop():
        raise RuntimeError("stop")

    monkeypatch.setattr(autoconnect, "initialize_autoconnect", stop)

    app = dash.Dash(__name__)
    with pytest.raises(RuntimeError):
        callbacks.register_callbacks(app)

    # modify state and call again
    main_mod.sentinel = 2
    with pytest.raises(RuntimeError):
        callbacks.register_callbacks(app)

    assert not called
    assert callbacks.sentinel == 2


def test_register_callbacks_no_recursion(monkeypatch):
    """Importing legacy module should not re-run initialization."""
    init_calls = []

    def dummy_init():
        init_calls.append(1)

    monkeypatch.setattr(autoconnect, "initialize_autoconnect", dummy_init)
    monkeypatch.delitem(sys.modules, "EnpresorOPCDataViewBeforeRestructureLegacy", raising=False)

    callbacks._REGISTERING = False

    app = dash.Dash(__name__)
    callbacks.register_callbacks(app)

    assert init_calls == [1]


def test_lab_buttons_callback(monkeypatch):
    """Start/stop button callback should be registered and return proper state."""
    monkeypatch.setattr(autoconnect, "initialize_autoconnect", lambda: None)
    app = dash.Dash(__name__)
    callbacks.register_callbacks(app)

    key = next(k for k in app.callback_map if "start-test-btn.disabled" in k)
    func = app.callback_map[key]["callback"]

    # Not running yet
    res = func.__wrapped__(False, "lab", 0, None)
    assert res == (False, "success", True, "secondary")

    # Running
    res = func.__wrapped__(True, "lab", 0, None)
    assert res == (True, "secondary", False, "danger")

    # Grace period after stopping
    monkeypatch.setattr(callbacks.time, "time", lambda: 100.0)
    res = func.__wrapped__(True, "lab", 0, 90.0)
    assert res == (True, "secondary", True, "secondary")

    # Other mode
    res = func.__wrapped__(False, "live", 0, None)
    assert res == (True, "secondary", True, "secondary")


def test_refresh_text_includes_lab_controls(monkeypatch):
    monkeypatch.setattr(autoconnect, "initialize_autoconnect", lambda: None)
    app = dash.Dash(__name__)
    callbacks.register_callbacks(app)

    key = next(k for k in app.callback_map if "threshold-modal-header.children" in k)
    outputs = [out.component_id + "." + out.component_property for out in app.callback_map[key]["output"]]

    assert "start-test-btn.children" in outputs
    assert "lab-test-name.placeholder" in outputs
    assert "display-tab.label" in outputs


def test_memory_management_callback(monkeypatch):
    monkeypatch.setattr(autoconnect, "initialize_autoconnect", lambda: None)
    app = dash.Dash(__name__)
    callbacks.register_callbacks(app)

    # Find memory management callback
    key = next(k for k in app.callback_map if "memory-metrics-store.data" in k)
    func = app.callback_map[key]["callback"]

    # Populate history with more than max_points entries
    callbacks.app_state.counter_history = {
        i: {"times": list(range(150)), "values": list(range(150))} for i in range(1, 13)
    }

    result = func.__wrapped__(0)

    max_points = result["max_points"]
    assert all(len(callbacks.app_state.counter_history[i]["times"]) <= max_points for i in range(1, 13))
    assert "rss_mb" in result


def test_generate_report_disable_callback(monkeypatch):
    monkeypatch.setattr(autoconnect, "initialize_autoconnect", lambda: None)
    app = dash.Dash(__name__)
    callbacks.register_callbacks(app)

    key = next(k for k in app.callback_map if "generate-report-btn.disabled" in k)
    func = app.callback_map[key]["callback"]

    monkeypatch.setattr(callbacks.time, "time", lambda: 100.0)
    assert func.__wrapped__(0, True, 90) is True

    monkeypatch.setattr(callbacks.time, "time", lambda: 100.0)
    assert func.__wrapped__(0, False, 95) is True

    monkeypatch.setattr(callbacks.time, "time", lambda: 100.0)
    assert func.__wrapped__(0, False, 50) is False


def test_lab_auto_start(monkeypatch):
    """Lab mode should start automatically when any feeder is running."""
    monkeypatch.setattr(autoconnect, "initialize_autoconnect", lambda: None)
    app = dash.Dash(__name__)
    callbacks.register_callbacks(app)

    func = app.callback_map["lab-test-running.data"]["callback"]

    tag = callbacks.TagData("Status.Feeders.1IsRunning")
    tag.latest_value = True
    callbacks.machine_connections = {
        1: {"tags": {"Status.Feeders.1IsRunning": {"data": tag}}, "connected": True}
    }
    callbacks.active_machine_id = 1

    class DummyCtx:
        def __init__(self, prop_id):
            self.triggered = [{"prop_id": prop_id}]

    monkeypatch.setattr(callbacks, "callback_context", DummyCtx("status-update-interval.n_intervals"))
<<<<<<< HEAD
    res = func.__wrapped__(None, None, "lab", 1, False, None, "Auto")
    assert res is True
    assert callbacks.current_lab_filename and callbacks.current_lab_filename.endswith(".csv")
=======
    res = func.__wrapped__(None, None, "lab", 1, False, None)
    assert res is True
>>>>>>> 37ce7a46


def test_lab_auto_stop_sets_time(monkeypatch):
    """Stop time should be recorded when all feeders stop running."""
    monkeypatch.setattr(autoconnect, "initialize_autoconnect", lambda: None)
    app = dash.Dash(__name__)
    callbacks.register_callbacks(app)

    func = app.callback_map["lab-test-stop-time.data"]["callback"]

    tag = callbacks.TagData("Status.Feeders.1IsRunning")
    tag.latest_value = False
    callbacks.machine_connections = {
        1: {"tags": {"Status.Feeders.1IsRunning": {"data": tag}}, "connected": True}
    }
    callbacks.active_machine_id = 1

    class DummyCtx:
        def __init__(self, prop_id):
            self.triggered = [{"prop_id": prop_id}]

    monkeypatch.setattr(callbacks, "callback_context", DummyCtx("status-update-interval.n_intervals"))
    monkeypatch.setattr(callbacks.time, "time", lambda: 123.0)
    res = func.__wrapped__(None, None, 1, True, None, {"mode": "lab"}, {"machine_id": 1})
    assert res == 123.0<|MERGE_RESOLUTION|>--- conflicted
+++ resolved
@@ -226,14 +226,10 @@
             self.triggered = [{"prop_id": prop_id}]
 
     monkeypatch.setattr(callbacks, "callback_context", DummyCtx("status-update-interval.n_intervals"))
-<<<<<<< HEAD
-    res = func.__wrapped__(None, None, "lab", 1, False, None, "Auto")
-    assert res is True
-    assert callbacks.current_lab_filename and callbacks.current_lab_filename.endswith(".csv")
-=======
+
     res = func.__wrapped__(None, None, "lab", 1, False, None)
     assert res is True
->>>>>>> 37ce7a46
+
 
 
 def test_lab_auto_stop_sets_time(monkeypatch):
