--- conflicted
+++ resolved
@@ -126,11 +126,9 @@
     assert prod == {"capacity": 100.0, "accepts": 94.0, "rejects": 6.0}
 
 
-<<<<<<< HEAD
+
 def test_update_section_1_1_lab_weight_from_metrics(monkeypatch, tmp_path):
-=======
-def test_update_section_1_1_lab_weight_from_settings(monkeypatch, tmp_path):
->>>>>>> 94620660
+
     monkeypatch.setattr(autoconnect, "initialize_autoconnect", lambda: None)
     app = dash.Dash(__name__)
     callbacks.register_callbacks(app)
@@ -141,30 +139,13 @@
     machine_dir = tmp_path / "1"
     machine_dir.mkdir()
 
-<<<<<<< HEAD
+
     csv_path = machine_dir / "Lab_Test_sample.csv"
     csv_path.write_text(
         "timestamp,accepts,rejects,objects_60M,counter_1\n"
         "2025-01-01T00:00:00,54,6,1800,180\n"
         "2025-01-01T00:01:00,54,6,1800,180\n"
-=======
-    settings = {
-        "Settings": {
-            "ColorSort": {
-                "TestWeightCount": 1800,
-                "TestWeightValue": 1,
-                "TestWeightUnit": "lb",
-            }
-        }
-    }
-    (machine_dir / "settings.json").write_text(json.dumps(settings))
 
-    csv_path = machine_dir / "Lab_Test_sample.csv"
-    csv_path.write_text(
-        "timestamp,objects_60M,counter_1\n"
-        "2025-01-01T00:00:00,1800,180\n"
-        "2025-01-01T00:01:00,1800,180\n"
->>>>>>> 94620660
     )
 
     callbacks._lab_production_cache.clear()
@@ -186,9 +167,7 @@
 
     accept_row = section.children[2]
     reject_row = section.children[3]
-<<<<<<< HEAD
+
     assert "0.90 lb" in accept_row.children[2].children
-=======
-    assert "0.94 lb" in accept_row.children[2].children
->>>>>>> 94620660
+
     assert "0.10 lb" in reject_row.children[2].children