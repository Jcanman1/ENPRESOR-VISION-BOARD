--- conflicted
+++ resolved
@@ -2960,46 +2960,11 @@
                 reject_count = cache_entry.get("reject_count", 0)
             else:
                 active_flags = get_active_counter_flags(mid)
-<<<<<<< HEAD
                 if path:
                     counts, _, objects = load_lab_totals(mid, active_counters=active_flags)
                 else:
                     counts, objects = [0] * 12, []
-=======
-
-                metrics = (
-                    load_lab_totals_metrics(mid, active_counters=active_flags)
-                    if path
-                    else None
-                )
-
-                if path:
-                    counts, _, objects = load_lab_totals(mid, active_counters=active_flags)
-                else:
-                    counts, objects = [0] * 12, []
-
-
-                reject_count = sum(
-                    c for c, active in zip(counts, active_flags) if active
-                )
-                capacity_count = objects[-1] if objects else 0
-                accepts_count = max(0, capacity_count - reject_count)
-
-                if metrics:
-                    tot_cap_lbs, acc_lbs, rej_lbs, _ = metrics
-                    total_capacity = convert_capacity_from_lbs(tot_cap_lbs, weight_pref)
-                    accepts = convert_capacity_from_lbs(acc_lbs, weight_pref)
-                    rejects = convert_capacity_from_lbs(rej_lbs, weight_pref)
-                else:
-                    total_capacity = accepts = rejects = 0
-
-
-                production_data = {
-                    "capacity": total_capacity,
-                    "accepts": accepts,
-                    "rejects": rejects,
-                }
->>>>>>> 67c14f73
+
 
                 reject_count = sum(
                     c for c, active in zip(counts, active_flags) if active
