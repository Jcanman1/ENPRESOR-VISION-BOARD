import importlib
import sys
import autoconnect

# Flag to prevent re-entrancy when the legacy module imports this module and
# executes ``register_callbacks`` during import.
_REGISTERING = False


def register_callbacks(app):
    """Public entry point that guards against re-entrant registration."""
    global _REGISTERING
    if _REGISTERING:
        return
    _REGISTERING = True
    try:
        _register_callbacks_impl(app)
    finally:
        _REGISTERING = False

def _register_callbacks_impl(app):
    main = sys.modules.get("EnpresorOPCDataViewBeforeRestructureLegacy")
    if main is None:
        candidate = sys.modules.get("__main__")
        if candidate and getattr(candidate, "__file__", "").endswith("EnpresorOPCDataViewBeforeRestructureLegacy.py"):
            main = candidate
        else:
            main = importlib.import_module("EnpresorOPCDataViewBeforeRestructureLegacy")

    sys.modules.setdefault("EnpresorOPCDataViewBeforeRestructureLegacy", main)
    globals().update({k: v for k, v in vars(main).items() if not k.startswith("_")})
    for name in [
        "app_state",
        "machine_connections",
        "connect_and_monitor_machine",
        "load_floor_machine_data",
        "opc_update_thread",
        "auto_reconnection_thread",
        "resume_update_thread",
        "logger",
    ]:
        if name in globals():
            setattr(autoconnect, name, globals()[name])
    autoconnect.initialize_autoconnect()
    LIVE_LIKE_MODES = {"live", "lab"}

    def format_enpresor(text: str):
        parts = text.split("Enpresor")
        if len(parts) == 2:
            return [
                parts[0],
                html.Span("Enpresor", className="enpresor-font", style={"color": "red"}),
                parts[1],
            ]
        return text

    # Create a client-side callback to handle theme switching
    app.clientside_callback(
        """
        function(theme) {
            console.log('Theme callback triggered with:', theme);

            // Get root document element
            const root = document.documentElement;

            // Define theme colors
            const themeColors = {
                light: {
                    backgroundColor: "#f0f0f0",
                    cardBackgroundColor: "#ffffff",
                    textColor: "#212529",
                    borderColor: "rgba(0,0,0,0.125)",
                    chartBackgroundColor: "rgba(255,255,255,0.9)"
                },
                dark: {
                    backgroundColor: "#202124",
                    cardBackgroundColor: "#2d2d30",
                    textColor: "#e8eaed",
                    borderColor: "rgba(255,255,255,0.125)",
                    chartBackgroundColor: "rgba(45,45,48,0.9)"
                }
            };

            // Apply selected theme
            if (theme === "dark") {
                // Dark mode
                root.style.setProperty("--bs-body-bg", themeColors.dark.backgroundColor);
                root.style.setProperty("--bs-body-color", themeColors.dark.textColor);
                root.style.setProperty("--bs-card-bg", themeColors.dark.cardBackgroundColor);
                root.style.setProperty("--bs-card-border-color", themeColors.dark.borderColor);
                root.style.setProperty("--chart-bg", themeColors.dark.chartBackgroundColor);

                // Add dark-mode class to body for additional CSS targeting
                document.body.classList.add("dark-mode");
                document.body.classList.remove("light-mode");

                // Store theme preference in localStorage
                localStorage.setItem("satake-theme", "dark");
            } else {
                // Light mode (default)
                root.style.setProperty("--bs-body-bg", themeColors.light.backgroundColor);
                root.style.setProperty("--bs-body-color", themeColors.light.textColor);
                root.style.setProperty("--bs-card-bg", themeColors.light.cardBackgroundColor);
                root.style.setProperty("--bs-card-border-color", themeColors.light.borderColor);
                root.style.setProperty("--chart-bg", themeColors.light.chartBackgroundColor);

                // Add light-mode class to body for additional CSS targeting
                document.body.classList.add("light-mode");
                document.body.classList.remove("dark-mode");

                // Store theme preference in localStorage
                localStorage.setItem("satake-theme", "light");
            }

            // Update all Plotly charts with new theme
            if (window.Plotly) {
                const plots = document.querySelectorAll('.js-plotly-plot');
                plots.forEach(plot => {
                    try {
                        const bgColor = theme === "dark" ? themeColors.dark.chartBackgroundColor : themeColors.light.chartBackgroundColor;
                        const textColor = theme === "dark" ? themeColors.dark.textColor : themeColors.light.textColor;

                        Plotly.relayout(plot, {
                            'paper_bgcolor': bgColor,
                            'plot_bgcolor': bgColor,
                            'font.color': textColor
                        });
                    } catch (e) {
                        console.error('Error updating Plotly chart:', e);
                    }
                });

                // Special handling for feeder gauges - update annotation colors specifically
                const feederGauge = document.getElementById('feeder-gauges-graph');
                if (feederGauge && feederGauge.layout && feederGauge.layout.annotations) {
                    try {
                        const labelColor = theme === "dark" ? themeColors.dark.textColor : themeColors.light.textColor;

                        // Update annotation colors (feed rate labels)
                        const updatedAnnotations = feederGauge.layout.annotations.map(annotation => ({
                            ...annotation,
                            font: {
                                ...annotation.font,
                                color: labelColor
                            }
                        }));

                        // Apply the updated annotations
                        Plotly.relayout(feederGauge, {
                            'annotations': updatedAnnotations
                        });

                        console.log('Updated feeder gauge label colors for', theme, 'mode');
                    } catch (e) {
                        console.error('Error updating feeder gauge labels:', e);
                    }
                }
            }

            return theme;
        }
        """,
        Output("theme-selector", "value", allow_duplicate=True),
        Input("theme-selector", "value"),
        prevent_initial_call=True
    )

    @app.callback(
        Output("dashboard-content", "children"),
        [Input("current-dashboard", "data"),
         Input("language-preference-store", "data")]
    )
    def render_dashboard(which, lang):
        if which == "new":
            return render_new_dashboard(lang)
        else:
            return render_main_dashboard(lang)

    @app.callback(
        Output("current-dashboard", "data"),
        Input("new-dashboard-btn", "n_clicks"),
        State("current-dashboard", "data"),
        State("active-machine-store", "data"),  # ADD THIS STATE
        prevent_initial_call=False
    )
    def manage_dashboard(n_clicks, current, active_machine_data):
        """Improved dashboard management that preserves active machine context"""
        # On first load n_clicks is None → show the new dashboard
        if n_clicks is None:
            return "new"
        
        # CRITICAL FIX: Don't allow switching away from main dashboard if machine is active
        if current == "main" and active_machine_data and active_machine_data.get("machine_id"):
            logger.info(f"Preventing dashboard switch away from active machine {active_machine_data.get('machine_id')}")
            return "main"  # Stay on main dashboard
        
        # On every actual click, flip between "main" and "new"
        new_dashboard = "new" if current == "main" else "main"
        logger.info(f"DEBUG: manage_dashboard toggled to {new_dashboard}")
        return new_dashboard

    @app.callback(
        Output("export-data-button", "disabled"),
        [Input("status-update-interval", "n_intervals")],
        [State("active-machine-store", "data")]
    )
    def update_export_button(n_intervals, active_machine_data):
        """Enable or disable the export button based on connection state."""
    
        active_machine_id = active_machine_data.get("machine_id") if active_machine_data else None
        is_connected = (
            active_machine_id
            and active_machine_id in machine_connections
            and machine_connections[active_machine_id].get("connected", False)
        )
    
        return not is_connected

    @app.callback(
        Output("export-download", "data"),
        [Input("export-data-button", "n_clicks")],
        [State("active-machine-store", "data")],
        prevent_initial_call=True,
    )
    def export_all_tags(n_clicks, active_machine_data):
        """Perform full tag discovery and export when the button is clicked."""
        if not n_clicks:
            raise PreventUpdate
    
        active_machine_id = active_machine_data.get("machine_id") if active_machine_data else None
        if (
            not active_machine_id
            or active_machine_id not in machine_connections
            or not machine_connections[active_machine_id].get("connected", False)
        ):
            raise PreventUpdate
    
        pause_update_thread()
        client = machine_connections[active_machine_id]["client"]
        all_tags = run_async(discover_all_tags(client))
        csv_string = generate_csv_string(all_tags)
        resume_update_thread()
    
        timestamp_str = datetime.now().strftime("%Y%m%d_%H%M%S")
        return {
            "content": csv_string,
            "filename": f"satake_data_export_{timestamp_str}.csv",
        }

    @app.callback(
        Output("report-download", "data"),
        Input("generate-report-btn", "n_clicks"),
        prevent_initial_call=True,
    )
    def generate_report_callback(n_clicks):
        """Generate a PDF report when the button is clicked.
    
        ``generate_report.fetch_last_24h_metrics`` now returns a dictionary of
        machine ids mapped to their historical data.  The callback simply passes
        this structure to ``build_report``.
        """
        if not n_clicks:
            raise PreventUpdate
    
        data = generate_report.fetch_last_24h_metrics()
        with tempfile.NamedTemporaryFile(suffix=".pdf", delete=False) as tmp:
            generate_report.build_report(data, tmp.name)
            with open(tmp.name, "rb") as f:
                pdf_bytes = f.read()
    
        pdf_b64 = base64.b64encode(pdf_bytes).decode()
        timestamp_str = datetime.now().strftime("%Y%m%d_%H%M%S")
        return {
            "content": pdf_b64,
            "filename": f"production_report_{timestamp_str}.pdf",
            "type": "application/pdf",
            "base64": True,
        }

    @app.callback(
        [Output("delete-confirmation-modal", "is_open"),
         Output("delete-pending-store", "data"),
         Output("delete-item-details", "children")],
        [Input({"type": "delete-floor-btn", "index": ALL}, "n_clicks"),
         Input({"type": "delete-machine-btn", "index": ALL}, "n_clicks"),
         Input("cancel-delete-btn", "n_clicks"),
         Input("close-delete-modal", "n_clicks")],
        [State("delete-confirmation-modal", "is_open"),
         State({"type": "delete-floor-btn", "index": ALL}, "id"),
         State({"type": "delete-machine-btn", "index": ALL}, "id"),
         State("floors-data", "data"),
         State("machines-data", "data")],
        prevent_initial_call=True
    )
    def handle_delete_confirmation_modal(floor_delete_clicks, machine_delete_clicks, cancel_clicks, close_clicks,
                                       is_open, floor_ids, machine_ids, floors_data, machines_data):
        """Handle opening and closing the delete confirmation modal"""
        ctx = callback_context
        if not ctx.triggered:
            return dash.no_update, dash.no_update, dash.no_update
        
        triggered_prop = ctx.triggered[0]["prop_id"]
        
        # Handle cancel or close buttons
        if "cancel-delete-btn" in triggered_prop or "close-delete-modal" in triggered_prop:
            if cancel_clicks or close_clicks:
                return False, {"type": None, "id": None, "name": None}, ""
        
        # Handle floor delete button clicks
        elif '"type":"delete-floor-btn"' in triggered_prop:
            for i, clicks in enumerate(floor_delete_clicks):
                if clicks and i < len(floor_ids):
                    floor_id = floor_ids[i]["index"]
                    
                    # Find floor name
                    floor_name = f"Floor {floor_id}"
                    if floors_data and floors_data.get("floors"):
                        for floor in floors_data["floors"]:
                            if floor["id"] == floor_id:
                                floor_name = floor["name"]
                                break
                    
                    # Count machines on this floor
                    machine_count = 0
                    if machines_data and machines_data.get("machines"):
                        machine_count = len([m for m in machines_data["machines"] if m.get("floor_id") == floor_id])
                    
                    # Create confirmation message
                    if machine_count > 0:
                        details = html.Div([
                            html.P(f'Floor: "{floor_name}"', className="fw-bold mb-1"),
                            html.P(f"This will also delete {machine_count} machine(s) on this floor.", 
                                  className="text-warning small"),
                            html.P("This action cannot be undone.", className="text-danger small")
                        ])
                    else:
                        details = html.Div([
                            html.P(f'Floor: "{floor_name}"', className="fw-bold mb-1"),
                            html.P("This action cannot be undone.", className="text-danger small")
                        ])
                    
                    return True, {"type": "floor", "id": floor_id, "name": floor_name}, details
        
        # Handle machine delete button clicks  
        elif '"type":"delete-machine-btn"' in triggered_prop:
            for i, clicks in enumerate(machine_delete_clicks):
                if clicks and i < len(machine_ids):
                    machine_id = machine_ids[i]["index"]
                    
                    # Find machine name/details
                    current_lang = load_language_preference()
                    machine_name = f"{tr('machine_label', current_lang)} {machine_id}"
                    machine_details = ""
                    if machines_data and machines_data.get("machines"):
                        for machine in machines_data["machines"]:
                            if machine["id"] == machine_id:
                                serial = machine.get("serial", "Unknown")
                                ip = machine.get("ip", "Unknown")
                                if serial != "Unknown":
                                    machine_details = f"Serial: {serial}"
                                if ip != "Unknown":
                                    if machine_details:
                                        machine_details += f" | IP: {ip}"
                                    else:
                                        machine_details = f"IP: {ip}"
                                break
                    
                    # Create confirmation message
                    details = html.Div([
                        html.P(f"{tr('machine_label', current_lang)}: \"{machine_name}\"", className="fw-bold mb-1"),
                        html.P(machine_details, className="small mb-1") if machine_details else html.Div(),
                        html.P("This action cannot be undone.", className="text-danger small")
                    ])
                    
                    return True, {"type": "machine", "id": machine_id, "name": machine_name}, details
        
        return dash.no_update, dash.no_update, dash.no_update

    @app.callback(
        [Output("system-settings-save-status", "children", allow_duplicate=True),
         Output("weight-preference-store", "data", allow_duplicate=True)],
        [Input("save-system-settings", "n_clicks")],
        [State("auto-connect-switch", "value"),
         State("ip-addresses-store", "data"),
         State("capacity-units-selector", "value"),
         State("custom-unit-name", "value"),
         State("custom-unit-weight", "value")],
        prevent_initial_call=True
    )
    def save_system_settings(n_clicks, auto_connect, ip_addresses,
                             unit_value, custom_name, custom_weight):
        """Save system settings including IP addresses"""
        if not n_clicks:
            return dash.no_update, dash.no_update
        
        # Save system settings
        system_settings = {
            "auto_connect": auto_connect
        }
        
        # Save system settings to file
        try:
            with open('system_settings.json', 'w') as f:
                json.dump(system_settings, f, indent=4)
        except Exception as e:
            logger.error(f"Error saving system settings: {e}")
            return "Error saving system settings", dash.no_update
        
        # Save IP addresses to file - make sure we're getting the full data structure
        try:
            with open('ip_addresses.json', 'w') as f:
                json.dump(ip_addresses, f, indent=4)
            logger.info(f"Saved IP addresses: {ip_addresses}")
        except Exception as e:
            logger.error(f"Error saving IP addresses: {e}")
            return "Error saving IP addresses", dash.no_update
    
        # Save weight preference
        pref_data = dash.no_update
        if unit_value != "custom":
            save_weight_preference(unit_value, "", 1.0)
            pref_data = {"unit": unit_value, "label": "", "value": 1.0}
        elif custom_name and custom_weight:
            save_weight_preference("custom", custom_name, float(custom_weight))
            pref_data = {"unit": "custom", "label": custom_name,
                         "value": float(custom_weight)}
    
        return "Settings saved successfully", pref_data

    @app.callback(
        [Output("email-settings-save-status", "children"),
         Output("email-settings-store", "data", allow_duplicate=True)],
        Input("save-email-settings", "n_clicks"),
        [State("smtp-server-input", "value"),
         State("smtp-port-input", "value"),
         State("smtp-username-input", "value"),
         State("smtp-password-input", "value"),
         State("smtp-sender-input", "value")],
        prevent_initial_call=True
    )
    def save_email_settings_callback(n_clicks, server, port, username, password, sender):
        """Save SMTP email credentials from the settings modal."""
        if not n_clicks:
            return dash.no_update, dash.no_update
    
        settings = {
            "smtp_server": server or DEFAULT_EMAIL_SETTINGS["smtp_server"],
            "smtp_port": int(port) if port else DEFAULT_EMAIL_SETTINGS["smtp_port"],
            "smtp_username": username or "",
            "smtp_password": password or "",
            "from_address": sender or DEFAULT_EMAIL_SETTINGS["from_address"],
        }
    
        success = save_email_settings(settings)
        if success:
            global email_settings
            email_settings = settings
            return "Email settings saved", settings
        return "Error saving email settings", dash.no_update

    @app.callback(
        Output("settings-modal", "is_open"),
        [
            Input("settings-button", "n_clicks"),
            Input("close-settings", "n_clicks"),
        ],
        [State("settings-modal", "is_open")],
        prevent_initial_call=True
    )
    def toggle_settings_modal(settings_clicks, close_clicks, is_open):
        """Toggle the settings modal"""
        ctx = dash.callback_context
        if not ctx.triggered:
            return dash.no_update
            
        trigger_id = ctx.triggered[0]["prop_id"].split(".")[0]
        
        if trigger_id == "settings-button" and settings_clicks:
            return not is_open
        elif trigger_id == "close-settings" and close_clicks:
            return False

        return is_open

    @app.callback(
        [Output("ip-addresses-store", "data"),
         Output("new-ip-input", "value"),
         Output("new-ip-label", "value"),
         Output("system-settings-save-status", "children")],
        [Input("add-ip-button", "n_clicks")],
        [State("new-ip-input", "value"),
         State("new-ip-label", "value"),
         State("ip-addresses-store", "data")],
        prevent_initial_call=True
    )
    
    def add_ip_address(n_clicks, new_ip, new_label, current_data):
        """Add a new IP address to the stored list"""
        if not n_clicks or not new_ip or not new_ip.strip():
            return dash.no_update, dash.no_update, dash.no_update, dash.no_update
        
        # Use a default label if none provided
        if not new_label or not new_label.strip():
            current_lang = load_language_preference()
            new_label = f"{tr('machine_label', current_lang)} {len(current_data.get('addresses', [])) + 1}"
        
        # Enhanced IP validation to allow localhost formats
        new_ip = new_ip.strip().lower()
        
        # Check for valid localhost formats
        localhost_formats = [
            "localhost",
            "127.0.0.1",
            "::1"  # IPv6 localhost
        ]
        
        is_valid_ip = False
        
        # Check if it's a localhost format
        if new_ip in localhost_formats:
            is_valid_ip = True
            # Normalize localhost to 127.0.0.1 for consistency
            if new_ip == "localhost":
                new_ip = "127.0.0.1"
        else:
            # Check for regular IPv4 format
            ip_parts = new_ip.split('.')
            if len(ip_parts) == 4:
                try:
                    # Validate each part is a number between 0-255
                    if all(part.isdigit() and 0 <= int(part) <= 255 for part in ip_parts):
                        is_valid_ip = True
                except ValueError:
                    pass
            
            # Check for hostname format (letters, numbers, dots, hyphens)
            import re
            hostname_pattern = r'^[a-zA-Z0-9.-]+$'
            if re.match(hostname_pattern, new_ip) and len(new_ip) > 0:
                is_valid_ip = True
        
        if not is_valid_ip:
            return dash.no_update, "", dash.no_update, "Invalid IP address, hostname, or localhost format"
        
        # Get current addresses or initialize empty list
        addresses = current_data.get("addresses", []) if current_data else []
        
        # Check if IP already exists
        ip_already_exists = any(item["ip"] == new_ip for item in addresses)
        if ip_already_exists:
            return dash.no_update, "", dash.no_update, "IP address already exists"
        
        # Add the new IP with label
        addresses.append({"ip": new_ip, "label": new_label})
        
        # Return updated data and clear the inputs
        return {"addresses": addresses}, "", "", "IP address added successfully"

    @app.callback(
        [
            Output("connection-status", "children"),
            Output("connection-status", "className"),
            Output("active-machine-display", "children"),
            Output("active-machine-label", "children"),
            Output("status-label", "children"),
        ],
        [
            Input("status-update-interval", "n_intervals"),
            Input("active-machine-store", "data"),
            Input("language-preference-store", "data"),
        ],
        [
            State("machines-data", "data"),
            State("app-state", "data"),
        ],
        prevent_initial_call=False  # Allow initial call to set default state
    )
    def update_connection_status_display(n_intervals, active_machine_data, lang, machines_data, app_state_data):
        """Update the connection status and active machine display"""
        
        # Get active machine ID
        active_machine_id = active_machine_data.get("machine_id") if active_machine_data else None
        
        if not active_machine_id:
            # No machine selected
            return tr("no_machine_selected", lang), "text-warning small", "None", tr("active_machine_label", lang), tr("status_label", lang)
        
        # Find the active machine details
        machine_info = None
        if machines_data and machines_data.get("machines"):
            for machine in machines_data["machines"]:
                if machine["id"] == active_machine_id:
                    machine_info = machine
                    break
        
        if not machine_info:
            return "Machine not found", "text-danger small", f"{tr('machine_label', lang)} {active_machine_id} (not found)", tr("active_machine_label", lang), tr("status_label", lang)
        
        # Check if this machine is actually connected
        is_connected = (active_machine_id in machine_connections and 
                       machine_connections[active_machine_id].get('connected', False))
        
        # Create machine display text
        serial = machine_info.get('serial', 'Unknown')
        if serial != 'Unknown':
            machine_display = f"{tr('machine_label', lang)} {active_machine_id} (S/N: {serial})"
        else:
            machine_display = f"{tr('machine_label', lang)} {active_machine_id}"
        
        # Determine status
        if is_connected:
            status_text = tr("connected_status", lang)
            status_class = "text-success small"
        else:
            status_text = tr("disconnected_status", lang)
            status_class = "text-warning small"
        return status_text, status_class, machine_display, tr("active_machine_label", lang), tr("status_label", lang)

    @app.callback(
        Output("machines-data", "data", allow_duplicate=True),
        [Input("status-update-interval", "n_intervals"),
         Input("historical-time-index", "data"),
         Input("app-mode", "data")],
        [State("machines-data", "data"),
         State("production-data-store", "data"),
         State("weight-preference-store", "data")],
        prevent_initial_call=True,
    )
    def update_machine_dashboard_data(n_intervals, time_state, app_mode, machines_data, production_data, weight_pref):
        """Update machine data on every interval.
    
        In live mode this checks connection status and pulls fresh values from the
        OPC server.  When running in demo mode we synthesize values matching the
        main dashboard so that all machine cards show changing production data.
        """
        
        if not machines_data or not machines_data.get("machines"):
            return dash.no_update
    
        machines = machines_data.get("machines", [])
        updated = False
    
        mode = "demo"
        if app_mode and isinstance(app_mode, dict) and "mode" in app_mode:
            mode = app_mode["mode"]
    
        if mode == "historical":
            hours = time_state.get("hours", 24) if isinstance(time_state, dict) else 24
            for machine in machines:
                machine_id = machine.get("id")
                hist = get_historical_data(timeframe=f"{hours}h", machine_id=machine_id)
                cap_vals = hist.get("capacity", {}).get("values", [])
                acc_vals = hist.get("accepts", {}).get("values", [])
                rej_vals = hist.get("rejects", {}).get("values", [])
                cap_avg_lbs = sum(cap_vals)/len(cap_vals) if cap_vals else 0
                acc_avg_lbs = sum(acc_vals)/len(acc_vals) if acc_vals else 0
                rej_avg_lbs = sum(rej_vals)/len(rej_vals) if rej_vals else 0
                cap_avg = convert_capacity_from_lbs(cap_avg_lbs, weight_pref)
                acc_avg = convert_capacity_from_lbs(acc_avg_lbs, weight_pref)
                rej_avg = convert_capacity_from_lbs(rej_avg_lbs, weight_pref)
                prod = {
                    "capacity_formatted": f"{cap_avg:,.0f}",
                    "accepts_formatted": f"{acc_avg:,.0f}",
                    "rejects_formatted": f"{rej_avg:,.0f}",
                    "diagnostic_counter": (machine.get("operational_data") or {}).get("production", {}).get("diagnostic_counter", "0"),
                }
                if not machine.get("operational_data"):
                    machine["operational_data"] = {"preset": {}, "status": {}, "feeder": {}, "production": prod}
                else:
                    machine["operational_data"].setdefault("production", {})
                    machine["operational_data"]["production"].update(prod)
            machines_data["machines"] = machines
            return machines_data
        
    
        if mode == "demo":
            now_str = datetime.now().strftime("%H:%M:%S")
            new_machines = []
    
            pref = load_weight_preference()
    
            for machine in machines:
                m = machine.copy()
                demo_lbs = random.uniform(47000, 53000)
                cap = convert_capacity_from_kg(demo_lbs / 2.205, pref)
                rej_pct = random.uniform(4.0, 6.0)
                rej = cap * (rej_pct / 100.0)
                acc = cap - rej
    
                counters = [random.randint(10, 180) for _ in range(12)]
    
                m["serial"] = m.get("serial", f"DEMO_{m.get('id')}")
                m["status"] = "DEMO"
                m["model"] = m.get("model", "Enpresor")
                m["last_update"] = now_str
                m["operational_data"] = {
                    "preset": {"number": 1, "name": "Demo"},
                    "status": {"text": "DEMO"},
                    "feeder": {"text": "Running"},
                    "production": {
                        "capacity_formatted": f"{cap:,.0f}",
                        "accepts_formatted": f"{acc:,.0f}",
                        "rejects_formatted": f"{rej:,.0f}",
                        "diagnostic_counter": "0",
                        "capacity": cap,
                        "accepts": acc,
                        "rejects": rej,
                    },
                }
                m["demo_counters"] = counters
                m["demo_mode"] = True
                new_machines.append(m)
    
            machines_data = machines_data.copy()
            machines_data["machines"] = new_machines
            return machines_data
    
    
        # Update ALL machines that should be connected
        for machine in machines:
            machine_id = machine.get("id")
            machine.pop("demo_mode", None)
    
            if machine_id not in machine_connections or not machine_connections.get(machine_id, {}).get('connected', False):
                if machine.get("status") != "Offline":
                    machine["status"] = "Offline"
                    machine["last_update"] = "Never"
                    machine["operational_data"] = None
                    updated = True
                continue
    
            if machine_id in machine_connections:
                try:
                    connection_info = machine_connections[machine_id]
                    
                    # Check if connection is still alive by trying to read a simple tag
                    is_still_connected = False
                    if connection_info.get('connected', False):
                        try:
                            # Try to read the Alive tag or any reliable tag to test connection
                            alive_tag = "Alive"
                            test_successful = False
    
                            if alive_tag in connection_info['tags']:
                                # Try to read the value - if this fails, connection is dead
                                test_value = connection_info['tags'][alive_tag]['node'].get_value()
                                test_successful = True
                            else:
                                # If no Alive tag, try the first available tag
                                for tag_name, tag_info in connection_info['tags'].items():
                                    try:
                                        test_value = tag_info['node'].get_value()
                                        test_successful = True
                                        break  # Success, stop trying other tags
                                    except:
                                        continue  # Try next tag
    
                            if test_successful:
                                is_still_connected = True
                                # Reset failure counter on success
                                connection_info['failure_count'] = 0
                            else:
                                raise Exception("No tags could be read")
    
                        except Exception as e:
                            logger.warning(f"Machine {machine_id} connection test failed: {e}")
                            failure_count = connection_info.get('failure_count', 0) + 1
                            connection_info['failure_count'] = failure_count
                            if failure_count >= FAILURE_THRESHOLD:
                                is_still_connected = False
                                # Mark the connection as dead after repeated failures
                                connection_info['connected'] = False
                            else:
                                # Keep connection alive until threshold reached
                                is_still_connected = True
                    
                    # Update machine status based on actual connection test
                    if is_still_connected:
                        # Connection is good - update with fresh data
                        basic_data = get_machine_current_data(machine_id)
                        operational_data = get_machine_operational_data(machine_id)
                        
                        machine["serial"] = basic_data["serial"]
                        machine["status"] = basic_data["status"]  # This should be "GOOD" for connected machines
                        machine["model"] = basic_data["model"]
                        machine["last_update"] = basic_data["last_update"]
                        machine["operational_data"] = operational_data
                        
                        # IMPORTANT: Ensure status is set to something that indicates connection
                        if machine["status"] in ["Unknown", "Offline", "Connection Lost", "Connection Error"]:
                            machine["status"] = "GOOD"  # Force good status for connected machines
                        
                        updated = True
                        
                    else:
                        # Connection is dead - update status to reflect this
                        machine["status"] = "Connection Lost"
                        machine["last_update"] = "Connection Lost"
                        machine["operational_data"] = None
                        updated = True
                        
                        # Clean up the dead connection
                        try:
                            if connection_info.get('client'):
                                connection_info['client'].disconnect()
                        except:
                            pass  # Ignore errors when disconnecting dead connection
                        
                        # Remove from connections
                        del machine_connections[machine_id]
                        logger.info(f"Removed dead connection for machine {machine_id}")
                        
                except Exception as e:
                    logger.error(f"Error monitoring machine {machine_id}: {e}")
                    # Mark machine as having connection error
                    machine["status"] = "Connection Error"
                    machine["last_update"] = "Error"
                    machine["operational_data"] = None
                    updated = True
                    
                    # Clean up the problematic connection
                    if machine_id in machine_connections:
                        try:
                            if machine_connections[machine_id].get('client'):
                                machine_connections[machine_id]['client'].disconnect()
                        except:
                            pass
                        del machine_connections[machine_id]
        
        if updated:
            machines_data["machines"] = machines
            return machines_data
        
        return dash.no_update

    @app.callback(
        Output("saved-ip-list", "children"),
        [Input("ip-addresses-store", "data")]
    )
    def update_saved_ip_list(ip_data):
        """Update the list of saved IPs displayed in settings"""
        if not ip_data or "addresses" not in ip_data or not ip_data["addresses"]:
            return html.Div("No IP addresses saved", className="text-muted fst-italic")
        
        # Create a list item for each saved IP
        ip_items = []
        for item in ip_data["addresses"]:
            ip = item["ip"]
            label = item["label"]
            # Display format for the list: "Label: IP"
            display_text = f"{label}: {ip}"
            
            ip_items.append(
                dbc.Row([
                    dbc.Col(display_text, width=9),
                    dbc.Col(
                        dbc.Button(
                            "×", 
                            id={"type": "delete-ip-button", "index": ip},  # Still use IP as index for deletion
                            color="danger",
                            size="sm",
                            className="py-0 px-2"
                        ),
                        width=3,
                        className="text-end"
                    )
                ], className="mb-2 border-bottom pb-2")
            )
        
        return html.Div(ip_items)

    @app.callback(
        [Output("current-dashboard", "data", allow_duplicate=True),
        Output("active-machine-store", "data"),
        Output("app-state", "data", allow_duplicate=True)],
        [Input({"type": "machine-card-click", "index": ALL}, "n_clicks")],
        [State("machines-data", "data"),
        State("active-machine-store", "data"),
        State("app-state", "data"),
        State({"type": "machine-card-click", "index": ALL}, "id")],
        prevent_initial_call=True
    )
    def handle_machine_selection(card_clicks, machines_data, active_machine_data, app_state_data, card_ids):
        """Handle machine card clicks and switch to main dashboard - FIXED VERSION"""
        global active_machine_id, machine_connections, app_state
        
        ctx = callback_context
        if not ctx.triggered:
            return dash.no_update, dash.no_update, dash.no_update
        
        # Find which card was clicked
        triggered_prop = ctx.triggered[0]["prop_id"]
<<<<<<< HEAD
        machine_id = _extract_clicked_machine_id(triggered_prop,
                                                card_clicks, card_ids)

=======
        machine_id = None
        
        if '"type":"machine-card-click"' in triggered_prop:
            for i, clicks in enumerate(card_clicks):
                if clicks and i < len(card_ids):
                    machine_id = card_ids[i]["index"]
                    break
        
>>>>>>> e438c4d7
        if machine_id is None:
            logger.warning("Machine card clicked but no machine ID found")
            return dash.no_update, dash.no_update, dash.no_update
        
        # CRITICAL FIX: Set global active_machine_id FIRST
        active_machine_id = machine_id
        logger.info(f"=== MACHINE SELECTION: Selected machine {machine_id} as active machine ===")
        
        # CRITICAL FIX: Stop existing thread before starting new one
        if app_state.update_thread is not None and app_state.update_thread.is_alive():
            logger.info("Stopping existing OPC update thread...")
            app_state.thread_stop_flag = True
            app_state.update_thread.join(timeout=3)
            if app_state.update_thread.is_alive():
                logger.warning("Thread did not stop gracefully")
            else:
                logger.info("Successfully stopped existing OPC update thread")
        
        # Check if the machine is connected
        if machine_id in machine_connections and machine_connections[machine_id].get('connected', False):
            # Machine is connected - set up app_state to point to this machine's data
            connection_info = machine_connections[machine_id]
            
            app_state.client = connection_info['client']
            app_state.tags = connection_info['tags']
            app_state.connected = True
            app_state.last_update_time = connection_info.get('last_update', datetime.now())
            
            # Start fresh thread for the selected machine
            app_state.thread_stop_flag = False
            app_state.update_thread = Thread(target=opc_update_thread)
            app_state.update_thread.daemon = True
            app_state.update_thread.start()
            logger.info(f"Started new OPC update thread for machine {machine_id}")
            
            logger.info(f"Switched to connected machine {machine_id} - {len(app_state.tags)} tags available")
            app_state_data["connected"] = True
            
        else:
            # Machine not connected
            app_state.client = None
            app_state.tags = {}
            app_state.connected = False
            app_state.last_update_time = None
            
            logger.info(f"Switched to disconnected machine {machine_id}")
            app_state_data["connected"] = False
        
        # Return to main dashboard with selected machine
        logger.info(f"=== SWITCHING TO MAIN DASHBOARD with machine {machine_id} ===")
        return "main", {"machine_id": machine_id}, app_state_data

    @app.callback(
        Output("machines-data", "data", allow_duplicate=True),
        [Input({"type": "machine-connect-btn", "index": ALL}, "n_clicks")],
        [State("machines-data", "data"),
        State({"type": "machine-ip-dropdown", "index": ALL}, "value"),
        State({"type": "machine-connect-btn", "index": ALL}, "id"),
        State("server-name-input", "value")],
        prevent_initial_call=True
    )
    def handle_machine_connect_disconnect(n_clicks_list, machines_data, ip_values, button_ids, server_name):
        """Handle connect/disconnect - IMPROVED VERSION with better thread management"""
        
        if not any(n_clicks_list) or not button_ids:
            return dash.no_update
        
        # Find which button was clicked
        triggered_idx = None
        for i, clicks in enumerate(n_clicks_list):
            if clicks is not None and clicks > 0:
                triggered_idx = i
                break
        
        if triggered_idx is None:
            return dash.no_update
        
        machine_id = button_ids[triggered_idx]["index"]
        selected_ip = ip_values[triggered_idx] if triggered_idx < len(ip_values) else None
        
        if not selected_ip:
            return dash.no_update
        
        machines = machines_data.get("machines", [])
        is_connected = machine_id in machine_connections and machine_connections[machine_id]['connected']
        
        if is_connected:
            # DISCONNECT
            try:
                if machine_id in machine_connections:
                    machine_connections[machine_id]['client'].disconnect()
                    del machine_connections[machine_id]
                    logger.info(f"Disconnected machine {machine_id}")
                
                for machine in machines:
                    if machine["id"] == machine_id:
                        machine["status"] = "Offline"
                        machine["last_update"] = "Disconnected"
                        machine["operational_data"] = None
                        break
                        
            except Exception as e:
                logger.error(f"Error disconnecting machine {machine_id}: {e}")
        
        else:
            # CONNECT
            try:
                connection_success = run_async(connect_and_monitor_machine(selected_ip, machine_id, server_name))
                
                if connection_success:
                    machine_data = get_machine_current_data(machine_id)
                    operational_data = get_machine_operational_data(machine_id)
                    
                    for machine in machines:
                        if machine["id"] == machine_id:
                            machine["ip"] = selected_ip
                            machine["selected_ip"] = selected_ip
                            machine["serial"] = machine_data["serial"]
                            machine["status"] = machine_data["status"]
                            machine["model"] = machine_data["model"]
                            machine["last_update"] = machine_data["last_update"]
                            machine["operational_data"] = operational_data
                            break
                            
                    logger.info(f"Successfully connected machine {machine_id}")
                    
                    # IMPROVED: Only start thread if no machines are currently active
                    # If this is the first connection or the current active machine
                    if active_machine_id == machine_id or active_machine_id is None:
                        if app_state.update_thread is None or not app_state.update_thread.is_alive():
                            app_state.thread_stop_flag = False
                            app_state.update_thread = Thread(target=opc_update_thread)
                            app_state.update_thread.daemon = True
                            app_state.update_thread.start()
                            logger.info("Started OPC update thread for connected machine")
                    
                else:
                    logger.error(f"Failed to connect machine {machine_id}")
                    
            except Exception as e:
                logger.error(f"Error connecting machine {machine_id}: {e}")
        
        machines_data["machines"] = machines
        return machines_data

    @app.callback(
        Output("delete-ip-trigger", "data"),
        [Input({"type": "delete-ip-button", "index": ALL}, "n_clicks")],
        [State({"type": "delete-ip-button", "index": ALL}, "id")],
        prevent_initial_call=True
    )
    def handle_delete_button(n_clicks_list, button_ids):
        """Capture which delete button was clicked"""
        ctx = dash.callback_context
        if not ctx.triggered:
            return dash.no_update
        
        # Get which button was clicked by finding the button with a non-None click value
        triggered_idx = None
        for i, clicks in enumerate(n_clicks_list):
            if clicks is not None:
                triggered_idx = i
                break
        
        if triggered_idx is None:
            return dash.no_update
        
        # Get the corresponding button id
        button_id = button_ids[triggered_idx]
        ip_to_delete = button_id["index"]  # This is already a dictionary, no need for json.loads
        
        # Return the IP to delete
        return {"ip": ip_to_delete, "timestamp": time.time()}

    @app.callback(
        [Output("ip-addresses-store", "data", allow_duplicate=True),
         Output("delete-result", "children")],
        [Input("delete-ip-trigger", "data")],
        [State("ip-addresses-store", "data")],
        prevent_initial_call=True
    )
    def delete_ip_address(trigger_data, current_data):
        """Delete an IP address from the stored list"""
        if not trigger_data or "ip" not in trigger_data:
            return dash.no_update, dash.no_update
        
        ip_to_delete = trigger_data["ip"]
        
        # Get current addresses
        addresses = current_data.get("addresses", []) if current_data else []
        
        # Find the item to delete by IP
        found = False
        for i, item in enumerate(addresses):
            if item["ip"] == ip_to_delete:
                # Get the label for the message
                label = item["label"]
                # Remove the item
                addresses.pop(i)
                message = f"Deleted {label} ({ip_to_delete})"
                found = True
                break
        
        if not found:
            message = "IP address not found"
        
        # Return updated data
        return {"addresses": addresses}, message

    @app.callback(
        Output("theme-selector", "value"),
        [Input("auto-connect-trigger", "data")],
        prevent_initial_call=False
    )
    def load_initial_theme(trigger):
        """Load theme preference from file on startup"""
        theme = load_theme_preference()
        logger.info(f"Loading initial theme: {theme}")
        return theme


    @app.callback(
        [Output("capacity-units-selector", "value"),
         Output("custom-unit-name", "value"),
         Output("custom-unit-weight", "value")],
        [Input("auto-connect-trigger", "data")],
        prevent_initial_call=False,
    )
    def load_initial_capacity_units(trigger):
        pref = load_weight_preference()
        return pref.get("unit", "lb"), pref.get("label", ""), pref.get("value", 1.0)

    @app.callback(
        [Output("custom-unit-name", "style"),
         Output("custom-unit-weight", "style")],
        [Input("capacity-units-selector", "value")],
        prevent_initial_call=False,
    )
    def toggle_custom_unit_fields(unit_value):
        if unit_value == "custom":
            return {"display": "block"}, {"display": "block"}
        return {"display": "none"}, {"display": "none"}

    @app.callback(
        Output("weight-preference-store", "data"),
        [Input("capacity-units-selector", "value"),
         Input("custom-unit-name", "value"),
         Input("custom-unit-weight", "value")],
        prevent_initial_call=True,
    )
    def save_capacity_units(unit_value, custom_name, custom_weight):
        if unit_value != "custom":
            save_weight_preference(unit_value, "", 1.0)
            return {"unit": unit_value, "label": "", "value": 1.0}
        if custom_name and custom_weight:
            save_weight_preference("custom", custom_name, float(custom_weight))
            return {"unit": "custom", "label": custom_name, "value": float(custom_weight)}
        # If custom selected but fields incomplete, don't update
        return dash.no_update

    @app.callback(
        Output("language-selector", "value"),
        [Input("auto-connect-trigger", "data")],
        prevent_initial_call=False,
    )
    def load_initial_language(trigger):
        return load_language_preference()

    @app.callback(
        Output("language-preference-store", "data"),
        [Input("language-selector", "value")],
        prevent_initial_call=True,
    )
    def save_language(value):
        if value:
            save_language_preference(value)
            return value
        return dash.no_update

    @app.callback(
        Output("dashboard-title", "children"),
        [Input("active-machine-store", "data"),
         Input("current-dashboard", "data"),
         Input("language-preference-store", "data")],
        [State("machines-data", "data")],
        prevent_initial_call=True
    )
    def update_dashboard_title(active_machine_data, current_dashboard, lang, machines_data):
        """Update dashboard title to show active machine"""
        base_title = format_enpresor(tr("dashboard_title", lang))
        base_list = base_title if isinstance(base_title, list) else [base_title]

        if current_dashboard == "main" and active_machine_data and active_machine_data.get("machine_id"):
            machine_id = active_machine_data["machine_id"]
            
            # Find machine details
            machine_name = f"{tr('machine_label', lang)} {machine_id}"
            if machines_data and machines_data.get("machines"):
                for machine in machines_data["machines"]:
                    if machine["id"] == machine_id:
                        serial = machine.get("serial", "Unknown")
                        if serial != "Unknown":
                            machine_name = f"{tr('machine_label', lang)} {machine_id} (S/N: {serial})"
                        break
            
            return base_list + [f" - {machine_name}"]

        return base_title

    @app.callback(
        [Output("threshold-modal-header", "children"),
         Output("display-modal-header", "children"),
         Output("display-modal-description", "children"),
         Output("close-threshold-settings", "children"),
         Output("save-threshold-settings", "children"),
         Output("close-display-settings", "children"),
         Output("save-display-settings", "children"),
         Output("production-rate-units-header", "children"),
         Output("close-production-rate-units", "children"),
         Output("save-production-rate-units", "children"),
         Output("settings-modal-header", "children"),
         Output("update-counts-header", "children"),
         Output("close-update-counts", "children"),
         Output("upload-modal-header", "children"),
         Output("close-upload-modal", "children"),
         Output("delete-confirmation-header", "children"),
         Output("delete-warning", "children"),
         Output("cancel-delete-btn", "children"),
         Output("confirm-delete-btn", "children"),
         Output("close-settings", "children"),
        Output("add-floor-btn", "children"),
        Output("export-data-button", "children"),
        Output("new-dashboard-btn", "children"),
        Output("generate-report-btn", "children"),
        Output("color-theme-label", "children"),
        Output("theme-selector", "options"),
        Output("capacity-units-label", "children"),
        Output("language-label", "children"),
        Output("language-selector", "options"),
        Output("mode-selector", "options"),
        Output("system-configuration-title", "children"),
         Output("auto-connect-label", "children"),
         Output("add-machine-ip-label", "children"),
         Output("smtp-email-configuration-title", "children"),
         Output("smtp-server-label", "children"),
         Output("smtp-port-label", "children"),
         Output("smtp-username-label", "children"),
         Output("smtp-password-label", "children"),
         Output("smtp-from-label", "children"),
         Output("save-email-settings", "children"),
         Output("production-rate-unit-selector", "options")],
        [Input("language-preference-store", "data")]
    )
    def refresh_text(lang):
        return (
            tr("threshold_settings_title", lang),
            tr("display_settings_title", lang),
            tr("display_settings_header", lang),
            tr("close", lang),
            tr("save_changes", lang),
            tr("close", lang),
            tr("save_changes", lang),
            tr("production_rate_units_title", lang),
            tr("close", lang),
            tr("save", lang),
            tr("system_settings_title", lang),
            tr("update_counts_title", lang),
            tr("close", lang),
            tr("upload_image_title", lang),
            tr("close", lang),
            tr("confirm_deletion_title", lang),
            tr("delete_warning", lang),
            tr("cancel", lang),
            tr("yes_delete", lang),
            tr("close", lang),
            tr("add_floor", lang),
            tr("export_data", lang),
            tr("switch_dashboards", lang),
            tr("generate_report", lang),
            tr("color_theme_label", lang),
            [
                {"label": tr("light_mode_option", lang), "value": "light"},
                {"label": tr("dark_mode_option", lang), "value": "dark"},
            ],
            tr("capacity_units_label", lang),
            tr("language_label", lang),
            [
                {"label": tr("english_option", lang), "value": "en"},
                {"label": tr("spanish_option", lang), "value": "es"},
                {"label": tr("japanese_option", lang), "value": "ja"},
            ],
            [
                {"label": tr("live_mode_option", lang), "value": "live"},
                {"label": tr("demo_mode_option", lang), "value": "demo"},
                {"label": tr("historical_mode_option", lang), "value": "historical"},
                {"label": tr("lab_test_mode_option", lang), "value": "lab"},
            ],
            tr("system_configuration_title", lang),
            tr("auto_connect_label", lang),
            tr("add_machine_ip_label", lang),
            tr("smtp_email_configuration_title", lang),
            tr("smtp_server_label", lang),
            tr("port_label", lang),
            tr("username_label", lang),
            tr("password_label", lang),
            tr("from_address_label", lang),
            tr("save_email_settings", lang),
            [
                {"label": tr("objects_per_min", lang), "value": "objects"},
                {"label": tr("capacity", lang), "value": "capacity"},
            ],
        )

    @app.callback(
        Output("hidden-machines-cache", "data"),
        [Input("machines-data", "data")],
        prevent_initial_call=True
    )
    def cache_machines_data(machines_data):
        """Cache machines data for auto-reconnection thread"""
        if machines_data:
            app_state.machines_data_cache = machines_data
            logger.debug(f"Cached machines data: {len(machines_data.get('machines', []))} machines")
        return machines_data

    @app.callback(
        Output("floor-machine-container", "children"),
        [Input("machines-data", "data"),
         Input("floors-data", "data"),
         Input("ip-addresses-store", "data"),
         Input("additional-image-store", "data"),
         Input("current-dashboard", "data"),
         Input("active-machine-store", "data"),
         Input("app-mode", "data"),
         Input("language-preference-store", "data")],
        prevent_initial_call=False
    )
    def render_floor_machine_layout_enhanced_with_selection(machines_data, floors_data, ip_addresses_data, additional_image_data, current_dashboard, active_machine_data, app_mode_data, lang):
        """Enhanced render with machine selection capability"""
        
        # CRITICAL: Only render on machine dashboard
        if current_dashboard != "new":
            raise PreventUpdate
        
        # ADD THIS CHECK: Prevent re-render if only machine status/operational data changed
        ctx = callback_context
        if ctx.triggered:
            trigger_id = ctx.triggered[0]["prop_id"]
            if "machines-data" in trigger_id:
                # Check if any floor is currently being edited
                if floors_data and floors_data.get("floors"):
                    for floor in floors_data["floors"]:
                        if floor.get("editing", False):
                            # A floor is being edited, don't re-render
                            return dash.no_update
        
        # Rest of the function continues as normal...
        active_machine_id = active_machine_data.get("machine_id") if active_machine_data else None
        
        return render_floor_machine_layout_with_customizable_names(
            machines_data,
            floors_data,
            ip_addresses_data,
            additional_image_data,
            current_dashboard,
            active_machine_id,
            app_mode_data,
            lang,
        )

    @app.callback(
        [Output("floors-data", "data", allow_duplicate=True),
         Output("machines-data", "data", allow_duplicate=True),
         Output("delete-confirmation-modal", "is_open", allow_duplicate=True)],
        [Input("confirm-delete-btn", "n_clicks")],
        [State("delete-pending-store", "data"),
         State("floors-data", "data"),
         State("machines-data", "data")],
        prevent_initial_call=True
    )
    def execute_confirmed_deletion(confirm_clicks, pending_delete, floors_data, machines_data):
        """Execute the deletion after user confirms"""
        global machine_connections
        
        if not confirm_clicks or not pending_delete or pending_delete.get("type") is None:
            return dash.no_update, dash.no_update, dash.no_update
        
        delete_type = pending_delete.get("type")
        delete_id = pending_delete.get("id")
        
        if delete_type == "floor":
            # Execute floor deletion (your existing floor deletion logic)
            floors = floors_data.get("floors", [])
            machines = machines_data.get("machines", [])
            
            # Find the floor to delete
            floor_found = False
            floor_name = None
            updated_floors = []
            
            for floor in floors:
                if floor["id"] == delete_id:
                    floor_found = True
                    floor_name = floor.get("name", f"Floor {delete_id}")
                    logger.info(f"Deleting floor: {floor_name}")
                else:
                    updated_floors.append(floor)
            
            if not floor_found:
                logger.warning(f"Floor {delete_id} not found for deletion")
                return dash.no_update, dash.no_update, False
            
            # Find machines on this floor and disconnect them
            machines_on_floor = [m for m in machines if m.get("floor_id") == delete_id]
            machines_to_keep = [m for m in machines if m.get("floor_id") != delete_id]
            
            # Disconnect machines on this floor
            for machine in machines_on_floor:
                machine_id = machine["id"]
                try:
                    if machine_id in machine_connections:
                        if machine_connections[machine_id].get('connected', False):
                            client = machine_connections[machine_id].get('client')
                            if client:
                                client.disconnect()
                            logger.info(f"Disconnected machine {machine_id} before floor deletion")
                        del machine_connections[machine_id]
                        logger.info(f"Removed machine {machine_id} from connections")
                except Exception as e:
                    logger.error(f"Error disconnecting machine {machine_id} during floor deletion: {e}")
            
            # Update data structures
            floors_data["floors"] = updated_floors
            machines_data["machines"] = machines_to_keep
            
            # Update selected floor if needed
            if floors_data.get("selected_floor") == delete_id:
                floors_data["selected_floor"] = "all" if updated_floors else 1
                logger.info(f"Changed selected floor to {floors_data['selected_floor']} after deletion")
            
            # Auto-save
            try:
                save_success = save_floor_machine_data(floors_data, machines_data)
                if save_success:
                    logger.info(f"Successfully deleted floor '{floor_name}' with {len(machines_on_floor)} machines and saved layout")
                else:
                    logger.warning(f"Floor '{floor_name}' deleted but layout save failed")
            except Exception as e:
                logger.error(f"Error saving layout after deleting floor '{floor_name}': {e}")
            
            return floors_data, machines_data, False
            
        elif delete_type == "machine":
            # Execute machine deletion (your existing machine deletion logic)
            machines = machines_data.get("machines", [])
            
            # Find and remove the machine
            machine_found = False
            updated_machines = []
            
            for machine in machines:
                if machine["id"] == delete_id:
                    machine_found = True
                    
                    # Disconnect the machine if connected
                    try:
                        if delete_id in machine_connections:
                            if machine_connections[delete_id].get('connected', False):
                                client = machine_connections[delete_id].get('client')
                                if client:
                                    client.disconnect()
                                logger.info(f"Disconnected machine {delete_id} before deletion")
                            del machine_connections[delete_id]
                            logger.info(f"Removed machine {delete_id} from connections")
                    except Exception as e:
                        logger.error(f"Error disconnecting machine {delete_id}: {e}")
                    
                    logger.info(f"Deleted machine {delete_id}: {machine.get('name', 'Unknown')}")
                else:
                    updated_machines.append(machine)
            
            if not machine_found:
                logger.warning(f"Machine {delete_id} not found for deletion")
                return dash.no_update, dash.no_update, False
            
            # Update machines data
            machines_data["machines"] = updated_machines
            
            # Auto-save
            try:
                save_success = save_floor_machine_data(floors_data, machines_data)
                if save_success:
                    logger.info(f"Successfully deleted machine {delete_id} and saved layout")
                else:
                    logger.warning(f"Machine {delete_id} deleted but layout save failed")
            except Exception as e:
                logger.error(f"Error saving layout after deleting machine {delete_id}: {e}")
            
            return dash.no_update, machines_data, False
        
        return dash.no_update, dash.no_update, False

    @app.callback(
        Output("floors-data", "data", allow_duplicate=True),
        [Input({"type": "edit-floor-name-btn", "index": ALL}, "n_clicks"),
         Input({"type": "save-floor-name-btn", "index": ALL}, "n_clicks"),
         Input({"type": "cancel-floor-name-btn", "index": ALL}, "n_clicks")],
        [State({"type": "floor-name-input", "index": ALL}, "value"),
         State({"type": "edit-floor-name-btn", "index": ALL}, "id"),
         State({"type": "save-floor-name-btn", "index": ALL}, "id"),
         State({"type": "cancel-floor-name-btn", "index": ALL}, "id"),
         State("floors-data", "data")],
        prevent_initial_call=True
    )
    def handle_floor_name_editing(edit_clicks, save_clicks, cancel_clicks, input_values, 
                                 edit_ids, save_ids, cancel_ids, floors_data):  
        """Handle floor name editing with auto-save"""
        ctx = callback_context
        if not ctx.triggered:
            return dash.no_update
    
        trigger_prop = ctx.triggered[0]["prop_id"]
        
        # Parse which button was clicked and which floor
        if '"type":"save-floor-name-btn"' in trigger_prop:
            # Find which save button was clicked
            for i, clicks in enumerate(save_clicks or []):
                if clicks and i < len(save_ids):
                    floor_id = save_ids[i]["index"]
                    new_name = input_values[i] if i < len(input_values or []) else None
                    
                    if new_name and new_name.strip():
                        # Update the floor name
                        floors = floors_data.get("floors", [])
                        for floor in floors:
                            if floor["id"] == floor_id:
                                floor["name"] = new_name.strip()
                                floor["editing"] = False
                                break
                        
                        floors_data["floors"] = floors
                        
                        # Auto-save the layout (get machines_data fresh)
                        _, machines_data = load_floor_machine_data()
                        if machines_data is None:
                            machines_data = {"machines": [], "next_machine_id": 1}
                        save_floor_machine_data(floors_data, machines_data)
                        logger.info(f"Floor {floor_id} renamed to '{new_name.strip()}' and saved")
                        
                        return floors_data
                    break
        
        elif '"type":"edit-floor-name-btn"' in trigger_prop:
            # Find which edit button was clicked
            for i, clicks in enumerate(edit_clicks or []):
                if clicks and i < len(edit_ids):
                    floor_id = edit_ids[i]["index"]
                    
                    # Set editing mode for this floor
                    floors = floors_data.get("floors", [])
                    for floor in floors:
                        if floor["id"] == floor_id:
                            floor["editing"] = True
                            break
                    
                    floors_data["floors"] = floors
                    return floors_data
                    break
        
        elif '"type":"cancel-floor-name-btn"' in trigger_prop:
            # Find which cancel button was clicked
            for i, clicks in enumerate(cancel_clicks or []):
                if clicks and i < len(cancel_ids):
                    floor_id = cancel_ids[i]["index"]
                    
                    # Cancel editing mode for this floor
                    floors = floors_data.get("floors", [])
                    for floor in floors:
                        if floor["id"] == floor_id:
                            floor["editing"] = False
                            break
                    
                    floors_data["floors"] = floors
                    return floors_data
                    break
        
        return dash.no_update

    @app.callback(
        Output("floors-data", "data", allow_duplicate=True),
        [Input("add-floor-btn", "n_clicks")],
        [State("floors-data", "data"),
         State("machines-data", "data")],
        prevent_initial_call=True
    )
    def add_new_floor_with_save(n_clicks, floors_data, machines_data):
        """Add a new floor with auto-save"""
        if not n_clicks:
            return dash.no_update
        
        floors = floors_data.get("floors", [])
        next_floor_number = len(floors) + 1
        
        # Ordinal suffixes
        def get_ordinal_suffix(n):
            if 10 <= n % 100 <= 20:
                suffix = 'th'
            else:
                suffix = {1: 'st', 2: 'nd', 3: 'rd'}.get(n % 10, 'th')
            return f"{n}{suffix}"
        
        new_floor = {
            "id": next_floor_number,
            "name": f"{get_ordinal_suffix(next_floor_number)} Floor",
            "editing": False
        }
        
        floors.append(new_floor)
        floors_data["floors"] = floors
        
        # Auto-save the layout
        save_floor_machine_data(floors_data, machines_data)
        logger.info(f"Added new floor: {new_floor['name']} and saved layout")
        
        return floors_data  

    @app.callback(
        Output("save-status", "children"),
        [Input("add-floor-btn", "n_clicks"),
         Input({"type": "save-floor-name-btn", "index": ALL}, "n_clicks"),
         Input({"type": "delete-floor-btn", "index": ALL}, "n_clicks")],
        prevent_initial_call=True
    )
    def show_floor_save_status(add_clicks, save_clicks, delete_clicks):
        """Show save status only when floors are actually modified"""
        if add_clicks or any(save_clicks or []) or any(delete_clicks or []):
            current_time = datetime.now().strftime("%H:%M:%S")
            return f"✓ Saved at {current_time}"
        return ""

    @app.callback(
        Output("save-status", "children", allow_duplicate=True),
        [Input("add-machine-btn", "n_clicks"),
         Input({"type": "machine-ip-dropdown", "index": ALL}, "value")],
        prevent_initial_call=True
    )
    def show_machine_save_status(add_single, ip_values):  # Removed add_multiple parameter
        """Show save status only when machines are added or IP changed"""
        ctx = callback_context
        if not ctx.triggered:
            return ""
        
        trigger_id = ctx.triggered[0]["prop_id"]
        
        # Only show save status for actual button clicks or IP changes
        if "add-machine-btn" in trigger_id or "machine-ip-dropdown" in trigger_id:
            current_time = datetime.now().strftime("%H:%M:%S")
            return f"✓ Saved at {current_time}"
        return ""

    @app.callback(
        Output("save-status", "children", allow_duplicate=True),
        [Input("confirm-delete-btn", "n_clicks")],
        prevent_initial_call=True
    )
    def show_delete_save_status(confirm_clicks):
        """Show save status only when items are actually deleted"""
        if confirm_clicks:
            current_time = datetime.now().strftime("%H:%M:%S")
            return f"✓ Saved at {current_time}"
        return ""


    @app.callback(
        Output("machines-data", "data", allow_duplicate=True),
        [Input("add-machine-btn", "n_clicks")],
        [State("machines-data", "data"),
         State("floors-data", "data")],
        prevent_initial_call=True
    )
    def add_new_machine_with_save(n_clicks, machines_data, floors_data):
        """Add a new blank machine to the selected floor with auto-save"""
        if not n_clicks:
            return dash.no_update
        
        machines = machines_data.get("machines", [])
        next_machine_id = get_next_available_machine_id(machines_data)  # Use helper function
        selected_floor_id = floors_data.get("selected_floor", "all")
        if selected_floor_id == "all":
            floors = floors_data.get("floors", [])
            selected_floor_id = floors[0]["id"] if floors else 1
        
        new_machine = {
            "id": next_machine_id,
            "floor_id": selected_floor_id,
            "name": f"{tr('machine_label', load_language_preference())} {next_machine_id}",
            "ip": None,
            "serial": "Unknown",
            "status": "Offline",
            "model": "Unknown",
            "last_update": "Never"
        }
        
        machines.append(new_machine)
        machines_data["machines"] = machines
        # Remove the next_machine_id update since we're using the helper function
        
        # Auto-save the layout
        save_floor_machine_data(floors_data, machines_data)
        logger.info(f"Added new machine {next_machine_id} to floor {selected_floor_id} and saved layout")
        
        return machines_data

    @app.callback(
        Output("floors-data", "data", allow_duplicate=True),
        [Input({"type": "floor-tile", "index": ALL}, "n_clicks")],
        [State("floors-data", "data")],
        prevent_initial_call=True
    )
    def handle_floor_selection_dynamic(n_clicks_list, floors_data):
        """Handle floor tile selection dynamically"""
        ctx = callback_context
        if not ctx.triggered or not any(n_clicks_list):
            return dash.no_update
        
        # Find which floor was clicked
        triggered_prop = ctx.triggered[0]["prop_id"]
        
        # Extract floor ID from the triggered property
        if "floor-tile" in triggered_prop:
            import json
            import re
            
            # Extract the JSON part before .n_clicks
            json_match = re.search(r'\{[^}]+\}', triggered_prop)
            if json_match:
                try:
                    button_id = json.loads(json_match.group())
                    selected_floor_id = button_id["index"]
                    
                    # Update the selected floor
                    floors_data["selected_floor"] = selected_floor_id
                    return floors_data
                except (json.JSONDecodeError, KeyError):
                    pass
        
        return dash.no_update

    @app.callback(
        Output("machines-data", "data", allow_duplicate=True),
        [Input({"type": "machine-ip-dropdown", "index": ALL}, "value")],
        [State("machines-data", "data"),
         State("floors-data", "data"),
         State({"type": "machine-ip-dropdown", "index": ALL}, "id")],
        prevent_initial_call=True
    )
    def update_machine_selected_ip_with_save(ip_values, machines_data, floors_data, dropdown_ids):
        """Update the selected IP for each machine when dropdown changes with auto-save"""
        if not ip_values or not dropdown_ids:
            return dash.no_update
        
        machines = machines_data.get("machines", [])
        changes_made = False
        
        # Update selected IP for each machine
        for i, ip_value in enumerate(ip_values):
            if i < len(dropdown_ids) and ip_value:
                machine_id = dropdown_ids[i]["index"]
                
                # Find and update the machine
                for machine in machines:
                    if machine["id"] == machine_id:
                        if machine.get("selected_ip") != ip_value:
                            machine["selected_ip"] = ip_value
                            changes_made = True
                            logger.info(f"Updated machine {machine_id} IP selection to {ip_value}")
                        break
        
        if changes_made:
            machines_data["machines"] = machines
            
            # Auto-save the layout
            save_floor_machine_data(floors_data, machines_data)
            logger.info("Machine IP selections saved")
            
            return machines_data
        
        return dash.no_update

    @app.callback(
        [
            Output("section-1-1", "children"),
            Output("production-data-store", "data"),
        ],
    
    
        [
            Input("status-update-interval", "n_intervals"),
            Input("current-dashboard", "data"),
            Input("historical-time-index", "data"),
            Input("historical-data-cache", "data"),
            Input("language-preference-store", "data"),
        ],
        [
            State("app-state", "data"),
            State("app-mode", "data"),
            State("production-data-store", "data"),
            State("weight-preference-store", "data"),
        ],
    
    
        prevent_initial_call=True
    )
    
    
    
    def update_section_1_1(n, which, state_data, historical_data, lang, app_state_data, app_mode, production_data, weight_pref):
    
        """Update section 1-1 with capacity information and update shared production data"""
    
        # only run when we’re in the “main” dashboard
        if which != "main":
            #print("DEBUG: Preventing update for section-1-1")
            raise PreventUpdate
        
    
        global previous_counter_values
        
    
        # Tag definitions - Easy to update when actual tag names are available
        CAPACITY_TAG = "Status.ColorSort.Sort1.Throughput.KgPerHour.Current"
        ACCEPTS_TAG = "Status.Production.Accepts"  # Not used in live mode calculation
        REJECTS_TAG = "Status.ColorSort.Sort1.Total.Percentage.Current"
    
        # Determine if we're in Live or Demo mode
        mode = "demo"  # Default to demo mode
        if app_mode and isinstance(app_mode, dict) and "mode" in app_mode:
            mode = app_mode["mode"]
    
        # Only update values if:
        # 1. We're in demo mode (always update with new random values)
        # 2. We're in live mode and connected (update from tags)
        if mode in LIVE_LIKE_MODES and app_state_data.get("connected", False):
            # Live mode: get values from OPC UA tags
            total_capacity = 0
    
            # Get total capacity first
            if CAPACITY_TAG in app_state.tags:
                capacity_value = app_state.tags[CAPACITY_TAG]["data"].latest_value
                if capacity_value is not None:
                    total_capacity = convert_capacity_from_kg(capacity_value, weight_pref)
                else:
                    total_capacity = 0
    
            # Rejects come from section 5-2 counter totals
            reject_count = sum(previous_counter_values) if previous_counter_values else 0
            rejects = convert_capacity_from_kg(reject_count * 46, weight_pref)
    
            # Calculate accepts as total_capacity minus rejects
            accepts = total_capacity - rejects
            
            # Ensure accepts doesn't go negative (safety check)
            if accepts < 0:
                accepts = 0
            
            # Update the shared data store
            production_data = {
                "capacity": total_capacity,
                "accepts": accepts,
                "rejects": rejects
            }
            
    
    
        elif mode == "historical":
            hours = state_data.get("hours", 24) if isinstance(state_data, dict) else 24
            hist = (
                historical_data if isinstance(historical_data, dict) and "capacity" in historical_data
                else get_historical_data(timeframe=f"{hours}h")
            )
            cap_vals = hist.get("capacity", {}).get("values", [])
            acc_vals = hist.get("accepts", {}).get("values", [])
            rej_vals = hist.get("rejects", {}).get("values", [])
    
            total_capacity_lbs = sum(cap_vals) / len(cap_vals) if cap_vals else 0
            total_capacity = convert_capacity_from_lbs(total_capacity_lbs, weight_pref)
    
            reject_count = sum(previous_counter_values) if previous_counter_values else 0
            rejects = convert_capacity_from_kg(reject_count * 46, weight_pref)
    
            accepts = total_capacity - rejects
            if accepts < 0:
                accepts = 0
    
            production_data = {
                "capacity": total_capacity,
                "accepts": accepts,
                "rejects": rejects,
            }
    
        elif mode == "demo":
    
            # Demo mode: generate realistic random capacity value
            demo_lbs = random.uniform(47000, 53000)
            total_capacity = convert_capacity_from_kg(demo_lbs / 2.205, weight_pref)
    
            # Rejects come from section 5-2 counter totals
            reject_count = sum(previous_counter_values) if previous_counter_values else 0
            rejects = convert_capacity_from_kg(reject_count * 46, weight_pref)
    
            # Calculate accepts as the difference
            accepts = total_capacity - rejects
    
            # Update the shared data store
            production_data = {
                "capacity": total_capacity,
                "accepts": accepts,
                "rejects": rejects
            }
        else:
            # If not live+connected or demo, use existing values from the store
            total_capacity = production_data.get("capacity", 50000)
            accepts = production_data.get("accepts", 47500)
            rejects = production_data.get("rejects", 2500)
        
        # Calculate percentages
        total = accepts + rejects
        accepts_percent = (accepts / total * 100) if total > 0 else 0
        rejects_percent = (rejects / total * 100) if total > 0 else 0
        
        # Format values with commas for thousands separator and limited decimal places
        total_capacity_formatted = f"{total_capacity:,.0f}"
        accepts_formatted = f"{accepts:,.0f}"
        rejects_formatted = f"{rejects:,.0f}"
        accepts_percent_formatted = f"{accepts_percent:.1f}"
        rejects_percent_formatted = f"{rejects_percent:.1f}"
        
        # Define styles for text
    
        base_style = {"fontSize": "1.6rem", "lineHeight": "1.6rem", "fontFamily": NUMERIC_FONT}
        label_style = {"fontWeight": "bold", "fontSize": "1.6rem"}
        incoming_style = {"color": "blue", "fontSize": "2.4rem", "fontFamily": NUMERIC_FONT}
        accepts_style = {"color": "green", "fontSize": "1.8rem", "fontFamily": NUMERIC_FONT}
        rejects_style = {"color": "red", "fontSize": "1.8rem", "fontFamily": NUMERIC_FONT}
    
        
        # Create the section content
        section_content = html.Div([
            # Title with mode indicator
            dbc.Row([
                dbc.Col(html.H6(tr("production_capacity_title", lang), className="text-left mb-2"), width=8),
                dbc.Col(
                    dbc.Button(
                        tr("update_counts_title", lang),
                        id="open-update-counts",
                        color="primary",
                        size="sm",
                        className="float-end"
                    ),
                    width=4
                )
            ]),
            
            # Capacity data
            html.Div([
                html.Span(tr("capacity", lang) + ": ", style=label_style),
                html.Br(),
                html.Span(
                    f"{total_capacity_formatted} {capacity_unit_label(weight_pref)}",
                    style={**incoming_style, "marginLeft": "20px"},
                ),
            ], className="mb-2", style=base_style),
            
            html.Div([
                html.Span(tr("accepts", lang) + ": ", style=label_style),
                html.Br(),
                html.Span(
                    f"{accepts_formatted} {capacity_unit_label(weight_pref, False)} ",
                    style={**accepts_style,"marginLeft":"20px"},
                ),
                html.Span(f"({accepts_percent_formatted}%)", style=accepts_style),
            ], className="mb-2", style=base_style),
            
            html.Div([
                html.Span(tr("rejects", lang) + ": ", style=label_style),
                html.Br(),
                html.Span(
                    f"{rejects_formatted} {capacity_unit_label(weight_pref, False)} ",
                    style={**rejects_style,"marginLeft":"20px"},
                ),
                html.Span(f"({rejects_percent_formatted}%)", style=rejects_style),
            ], className="mb-2", style=base_style),
        ], className="p-1")
        
        return section_content, production_data

    @app.callback(
        Output("update-counts-modal-body", "children"),
        [Input("status-update-interval", "n_intervals"),
         Input("current-dashboard",       "data"),
         Input("opc-pause-state", "data"),
         Input("language-preference-store", "data")],
        [State("app-state", "data"),
         State("app-mode", "data"),
         State("user-inputs", "data")],
        prevent_initial_call=True
    )
    def update_section_1_1b_with_manual_pause(n, which, pause_state, lang, app_state_data, app_mode, user_inputs):
        """Update section 1-1b with manual pause/resume system"""
        # only run when we’re in the “main” dashboard
        if which != "main":
            raise PreventUpdate
        
        # Tag definitions for live mode
        WEIGHT_TAG = "Settings.ColorSort.TestWeightValue"
        COUNT_TAG = "Settings.ColorSort.TestWeightCount"
        UNITS_TAG = "Status.Production.Units"
        
        # Default values
        default_weight = 500.0
        default_count = 1000
        default_unit = "lb"
        
        # Determine if we're in Live or Demo mode
        mode = "demo"
        if app_mode and isinstance(app_mode, dict) and "mode" in app_mode:
            mode = app_mode["mode"]
        
        # Check if OPC reading is paused
        is_paused = pause_state.get("paused", False)
        
        # Initialize values
        weight_value = default_weight
        count_value = default_count
        unit_value = default_unit
        opc_weight = None
        opc_count = None
        reading_status = "N/A"
        
        if mode in LIVE_LIKE_MODES and app_state_data.get("connected", False):
            # Always read the current OPC values for display in the status line
            if WEIGHT_TAG in app_state.tags:
                tag_value = app_state.tags[WEIGHT_TAG]["data"].latest_value
                if tag_value is not None:
                    opc_weight = float(tag_value)
                    
            if COUNT_TAG in app_state.tags:
                tag_value = app_state.tags[COUNT_TAG]["data"].latest_value
                if tag_value is not None:
                    opc_count = int(tag_value)
                    
            if UNITS_TAG in app_state.tags:
                tag_value = app_state.tags[UNITS_TAG]["data"].latest_value
                if tag_value is not None:
                    unit_value = tag_value
            
            # Decide what values to use based on pause state
            if is_paused:
                # OPC reading is paused - use user inputs if available, otherwise use last known OPC values
                if user_inputs:
                    weight_value = user_inputs.get("weight", opc_weight or default_weight)
                    count_value = user_inputs.get("count", opc_count or default_count)
                    unit_value = user_inputs.get("units", unit_value)
                else:
                    # No user inputs yet, use current OPC values as starting point
                    weight_value = opc_weight if opc_weight is not None else default_weight
                    count_value = opc_count if opc_count is not None else default_count
                reading_status = "⏸ Paused (Manual)"
            else:
                # OPC reading is active - always use current OPC values
                weight_value = opc_weight if opc_weight is not None else default_weight
                count_value = opc_count if opc_count is not None else default_count
                reading_status = "▶ Reading from OPC"
                
            logger.info(f"Live mode: Paused={is_paused} | OPC W={opc_weight}, C={opc_count} | Using W={weight_value}, C={count_value}")
        else:
            # Demo mode or not connected - use user inputs or defaults
            if user_inputs:
                weight_value = user_inputs.get("weight", default_weight)
                count_value = user_inputs.get("count", default_count)
                unit_value = user_inputs.get("units", default_unit)
            reading_status = "Demo mode" if mode == "demo" else "Not connected"
        
        return html.Div([
            # Title
            html.H6(tr("update_counts_title", lang), className="mb-0 text-center small"),
            
            # Show current OPC values and reading status in live mode
            html.Div([
                #html.Small(
                #    f"OPC: W={opc_weight if opc_weight is not None else 'N/A'}, "
                #    f"C={opc_count if opc_count is not None else 'N/A'} | "
                #    f"Status: {reading_status}", 
                #    className="text-info"
                #)
            ], className="mb-1 text-center") if mode in LIVE_LIKE_MODES and app_state_data.get("connected", False) else html.Div(),
            
            # Controls container 
            html.Div([
                # Units row
                dbc.Row([
                    dbc.Col(
                        html.Label(tr("units_label", lang), className="fw-bold pt-0 text-end small"),
                        width=3,
                    ),
                    dbc.Col(
                        dcc.Dropdown(
                            id="unit-selector",
                            options=[
                                {"label": "oz", "value": "oz"},
                                {"label": "lb", "value": "lb"},
                                {"label": "g", "value": "g"},
                                {"label": "kg", "value": "kg"}
                            ],
                            value=unit_value,
                            clearable=False,
                            style={"width": "100%", "fontSize": "0.8rem"}
                        ),
                        width=9,
                    ),
                ], className="mb-1"),
                
                # Weight row
                dbc.Row([
                    dbc.Col(
                        html.Label(tr("weight_label", lang), className="fw-bold pt-0 text-end small"),
                        width=3,
                    ),
                    dbc.Col(
                        dbc.Input(
                            id="weight-input",
                            type="number",
                            min=0,
                            step=1,
                            value=weight_value,
                            style={"width": "100%", "height": "1.4rem"}
                        ),
                        width=9,
                    ),
                ]),
    
                # Count row
                dbc.Row([
                    dbc.Col(
                        html.Label(tr("count_label", lang), className="fw-bold pt-0 text-end small"),
                        width=3,
                    ),
                    dbc.Col(
                        dbc.Input(
                            id="count-input",
                            type="number",
                            min=0,
                            step=1,
                            value=count_value,
                            style={"width": "100%", "height": "1.4rem"}
                        ),
                        width=9,
                    ),
                ], className="mb-1"),
                
                # Two button row - same width, half each
                dbc.Row([
                    dbc.Col(width=3),  # Empty space to align with inputs
                    dbc.Col([
                        dbc.ButtonGroup([
                            dbc.Button(
                                tr("pause_opc_read_button", lang) if not is_paused else tr("resume_opc_read_button", lang),
                                id="toggle-opc-pause",
                                color="warning" if not is_paused else "success",
                                size="sm",
                                style={"fontSize": "0.65rem", "padding": "0.2rem 0.3rem"}
                            ),
                            dbc.Button(
                                tr("save_to_opc_button", lang),
                                id="save-count-settings",
                                color="primary",
                                size="sm",
                                style={"fontSize": "0.65rem", "padding": "0.2rem 0.3rem"}
                            )
                        ], className="w-100")
                    ], width=9)
                ]),
                
                # Notification area
                dbc.Row([
                    dbc.Col(width=3),
                    dbc.Col(
                        html.Div(id="save-counts-notification", className="small text-success mt-1"),
                        width=9
                    )
                ])
            ]),
        ], className="p-1 ps-2")

    @app.callback(
        Output("opc-pause-state", "data"),
        [Input("toggle-opc-pause", "n_clicks")],
        [State("opc-pause-state", "data"),
         State("app-mode", "data")],
        prevent_initial_call=True
    )
    def toggle_opc_pause(n_clicks, current_pause_state, app_mode):
        """Toggle OPC reading pause state"""
        if not n_clicks:
            return dash.no_update
        
        # Only allow pausing in live mode
        mode = "demo"
        if app_mode and isinstance(app_mode, dict) and "mode" in app_mode:
            mode = app_mode["mode"]
        
        if mode not in LIVE_LIKE_MODES:
            return dash.no_update
        
        # Toggle the pause state
        current_paused = current_pause_state.get("paused", False)
        new_paused = not current_paused
        
        logger.info(f"OPC reading {'paused' if new_paused else 'resumed'} by user")
        
        return {"paused": new_paused}

    @app.callback(
        Output("user-inputs", "data", allow_duplicate=True),
        [Input("mode-selector", "value")],
        [State("user-inputs", "data")],
        prevent_initial_call=True
    )
    def clear_inputs_on_mode_switch(mode, current_inputs):
        """Clear user inputs when switching to live mode"""
        if mode in LIVE_LIKE_MODES:
            logger.info("Switched to live mode - clearing user inputs")
            return {}  # Clear all user inputs
        return dash.no_update

    @app.callback(
        [Output("save-counts-notification", "children"),
         Output("opc-pause-state", "data", allow_duplicate=True)],
        [Input("save-count-settings", "n_clicks")],
        [State("weight-input", "value"),
         State("count-input", "value"),
         State("unit-selector", "value"),
         State("app-state", "data"),
         State("app-mode", "data"),
         State("opc-pause-state", "data")],
        prevent_initial_call=True
    )
    def save_and_resume_opc_reading(n_clicks, weight_value, count_value, unit_value, 
                                   app_state_data, app_mode, pause_state):
        """Save the count settings to OPC UA tags and resume OPC reading"""
        if not n_clicks:
            return dash.no_update, dash.no_update
        
        # Tag definitions for writing
        WEIGHT_TAG = "Settings.ColorSort.TestWeightValue"
        COUNT_TAG = "Settings.ColorSort.TestWeightCount"
        
        # Determine if we're in Live mode
        mode = "demo"
        if app_mode and isinstance(app_mode, dict) and "mode" in app_mode:
            mode = app_mode["mode"]
        
        # Only write to tags in live mode when connected
        if mode in LIVE_LIKE_MODES and app_state_data.get("connected", False):
            try:
                success_messages = []
                error_messages = []
                
                # Write weight value to OPC UA tag
                if WEIGHT_TAG in app_state.tags and weight_value is not None:
                    try:
                        app_state.tags[WEIGHT_TAG]["node"].set_value(float(weight_value))
                        success_messages.append(f"Weight: {weight_value}")
                        logger.info(f"Successfully wrote weight value {weight_value} to {WEIGHT_TAG}")
                    except Exception as e:
                        error_messages.append(f"Weight write error: {str(e)}")
                        logger.error(f"Error writing weight value to {WEIGHT_TAG}: {e}")
                
                # Write count value to OPC UA tag
                if COUNT_TAG in app_state.tags and count_value is not None:
                    try:
                        app_state.tags[COUNT_TAG]["node"].set_value(int(count_value))
                        success_messages.append(f"Count: {count_value}")
                        logger.info(f"Successfully wrote count value {count_value} to {COUNT_TAG}")
                    except Exception as e:
                        error_messages.append(f"Count write error: {str(e)}")
                        logger.error(f"Error writing count value to {COUNT_TAG}: {e}")
                
                # Prepare notification message and resume reading if successful
                if success_messages and not error_messages:
                    notification = f"✓ Saved: {', '.join(success_messages)} - OPC reading resumed"
                    # Resume OPC reading after successful save
                    resumed_state = {"paused": False}
                    logger.info("OPC reading resumed after successful save")
                    return notification, resumed_state
                elif success_messages and error_messages:
                    notification = f"⚠ Partial: {', '.join(success_messages)}. Errors: {', '.join(error_messages)}"
                    return notification, dash.no_update
                elif error_messages:
                    notification = f"✗ Errors: {', '.join(error_messages)}"
                    return notification, dash.no_update
                else:
                    notification = "⚠ No OPC UA tags found for writing"
                    return notification, dash.no_update
                
            except Exception as e:
                error_msg = f"✗ Save failed: {str(e)}"
                logger.error(f"Unexpected error saving count settings: {e}")
                return error_msg, dash.no_update
        
        else:
            # Not in live mode or not connected
            if mode == "demo":
                return "✓ Saved locally (Demo mode)", dash.no_update
            else:
                return "⚠ Not connected to OPC server", dash.no_update

    @app.callback(
        Output("user-inputs", "data"),
        [
            Input("unit-selector", "value"),
            Input("weight-input", "value"),
            Input("count-input", "value")
        ],
        [State("user-inputs", "data"),
         State("app-mode", "data")],
        prevent_initial_call=True
    )
    def save_user_inputs_with_mode_tracking(units, weight, count, current_data, app_mode):
        """Save user input values when they change (with mode tracking)"""
        ctx = callback_context
        if not ctx.triggered:
            return current_data or {"units": "lb", "weight": 500.0, "count": 1000}
        
        # Get which input triggered the callback
        trigger_id = ctx.triggered[0]["prop_id"].split(".")[0]
        
        # Determine current mode
        mode = "demo"
        if app_mode and isinstance(app_mode, dict) and "mode" in app_mode:
            mode = app_mode["mode"]
        
        # Create a new data object with defaults if current_data is None
        new_data = current_data.copy() if current_data else {"units": "lb", "weight": 500.0, "count": 1000}
        
        # Mark if user made changes in live mode
        if mode in LIVE_LIKE_MODES:
            new_data["live_mode_user_changed"] = True
            logger.info(f"User changed {trigger_id} in live mode")
        
        # Update the value that changed
        if trigger_id == "unit-selector" and units is not None:
            new_data["units"] = units
        elif trigger_id == "weight-input" and weight is not None:
            new_data["weight"] = weight
        elif trigger_id == "count-input" and count is not None:
            new_data["count"] = count
        
        return new_data

    @app.callback(
        Output("section-1-2", "children"),
        [Input("production-data-store", "data"),
         Input("status-update-interval", "n_intervals"),
         Input("current-dashboard", "data"),
         Input("historical-time-index", "data"),
         Input("historical-data-cache", "data")],
        [State("app-state", "data"),
         State("app-mode", "data")],
        prevent_initial_call=True
    )
    def update_section_1_2(production_data, n_intervals, which, state_data, historical_data, app_state_data, app_mode):
    
        """Update section 1-2 with side-by-side pie charts for accepts/rejects and reject breakdown
        using production data from section 1-1 and counter data from section 5-2"""
        
        # Only run when we're in the "main" dashboard
        if which != "main":
            raise PreventUpdate
            
        global previous_counter_values
        
        counter_colors = {
            1: "green",       # Blue
            2: "lightgreen",      # Green
            3: "orange",     # Orange
            4: "blue",      # Black
            5: "#f9d70b",    # Yellow (using hex to ensure visibility)
            6: "magenta",    # Magenta
            7: "cyan",       # Cyan
            8: "red",        # Red
            9: "purple",
            10: "brown",
            11: "gray",
            12: "lightblue"
        }
    
        # Extract data from the shared production data store
        total_capacity = production_data.get("capacity", 50000)
        accepts = production_data.get("accepts", 47500)
        rejects = production_data.get("rejects", 2500)
        
        # Calculate percentages for the first pie chart - exact same calculation as section 1-1
        total = accepts + rejects
        accepts_percent = (accepts / total * 100) if total > 0 else 0
        rejects_percent = (rejects / total * 100) if total > 0 else 0
        
        # Second chart data - Use the counter values for the reject breakdown
        # Ensure previous_counter_values has a predictable baseline
        if 'previous_counter_values' not in globals() or not previous_counter_values:
            # Start counters at zero instead of random demo values
            previous_counter_values = [0] * 12
        
        # Calculate the total of all counter values
        total_counter_value = sum(previous_counter_values)
        
        if total_counter_value > 0:
            # Create percentage breakdown for each counter relative to total rejects
            # Filter out counters with zero values and track their original counter numbers
            reject_counters = {}
            counter_indices = {}  # Track which counter number each entry corresponds to
            for i, value in enumerate(previous_counter_values):
                if value > 0:  # Only include counters with values greater than 0
                    counter_name = f"Counter {i+1}"
                    counter_number = i + 1  # Store the actual counter number
                    # This counter's percentage of the total rejects
                    counter_percent_of_rejects = (value / total_counter_value) * 100
                    reject_counters[counter_name] = counter_percent_of_rejects
                    counter_indices[counter_name] = counter_number
        else:
            # Fallback if counter values sum to zero - create empty dict
            reject_counters = {}
        
        # Create first pie chart - Accepts/Rejects ratio
        fig1 = go.Figure(data=[go.Pie(
            labels=['Accepts', 'Rejects'],
            values=[accepts_percent, rejects_percent],  # Use the exact percentages from section 1-1
            hole=.4,
            marker_colors=['green', 'red'],
            textinfo='percent',
            insidetextorientation='radial',
            rotation = 90
        )])
    
        # Update layout for first chart with centered title
        fig1.update_layout(
            title={
                'text': "Accept/Reject Ratio",
                'y': 0.99,
                'x': 0.5,
                'xanchor': 'center',
                'yanchor': 'top'
            },
            margin=dict(l=10, r=10, t=25, b=10),
            height=210,
            showlegend=False,  # Set showlegend to False to remove the legend
            plot_bgcolor='var(--chart-bg)',
            paper_bgcolor='var(--chart-bg)'
        )
    
        # Create second pie chart - Reject breakdown (only if we have non-zero data)
        if reject_counters:  # Only create chart if we have data
            # Extract data for the second pie chart
            labels = list(reject_counters.keys())
            values = list(reject_counters.values())
            # Use the correct counter numbers for colors instead of sequential indices
            colors = [counter_colors.get(counter_indices[label], "gray") for label in labels]
    
            # Create second pie chart - Reject breakdown
            fig2 = go.Figure(data=[go.Pie(
                labels=labels,
                values=values,
                hole=.4,
                marker_colors=colors,
                textinfo='percent',
                insidetextorientation='radial'
            )])
    
            # Update layout for second chart with centered title
            fig2.update_layout(
                title={
                    'text': "Reject Percentages",
                    'y': 0.99,
                    'x': 0.5,
                    'xanchor': 'center',
                    'yanchor': 'top'
                },
                margin=dict(l=10, r=10, t=25, b=10),
                height=210,
                showlegend=False,  # Set showlegend to False to remove the legend
                plot_bgcolor='var(--chart-bg)',
                paper_bgcolor='var(--chart-bg)'
            )
            
            # Second chart content
            second_chart_content = dcc.Graph(
                figure=fig2,
                config={'displayModeBar': False, 'responsive': True},
                style={'width': '100%', 'height': '100%'}
            )
        else:
            # No data available - show placeholder
            second_chart_content = html.Div([
                html.Div("No Reject Data", className="text-center text-muted d-flex align-items-center justify-content-center h-100"),
            ], style={'minHeight': '200px', 'height': 'auto', 'border': '1px solid #dee2e6', 'borderRadius': '0.25rem'})
        
        # Return the layout with both charts side by side
        return html.Div([
            dbc.Row([
                # First chart
                dbc.Col(
                    dcc.Graph(
                        figure=fig1,
                        config={'displayModeBar': False, 'responsive': True},
                        style={'width': '100%', 'height': '100%'}
                    ),
                    width=6
                ),
                
                # Second chart or placeholder
                dbc.Col(
                    second_chart_content,
                    width=6
                ),
            ]),
        ])

    @app.callback(
        Output("user-inputs", "data", allow_duplicate=True),
        [Input("auto-connect-trigger", "data")],
        [State("user-inputs", "data")],
        prevent_initial_call=True
    )
    def initialize_user_inputs(trigger, current_data):
        """Initialize user inputs on page load if not already set"""
        if current_data:
            return dash.no_update
        return {"units": "lb", "weight": 500.0, "count": 1000}

    @app.callback(
        Output("section-2", "children"),
        [Input("status-update-interval", "n_intervals"),
         Input("current-dashboard",       "data"),
         Input("language-preference-store", "data")],
        [State("app-state", "data"),
         State("app-mode", "data")],
        prevent_initial_call=True
    )
    def update_section_2(n_intervals, which, lang, app_state_data, app_mode):
        """Update section 2 with three status boxes and feeder gauges"""
        
          # only run when we’re in the “main” dashboard
        if which != "main":
            raise PreventUpdate
        # CRITICAL: Check if we actually have a connected machine and valid app_state
        if not app_state_data.get("connected", False):
            logger.debug("No connected machine - preventing section update")
            raise PreventUpdate
        
        if not app_state.client or not app_state.tags:
            logger.debug("No valid client or tags - preventing section update")
            raise PreventUpdate
            # or return [no_update, no_update]
        # Tag definitions
        PRESET_NUMBER_TAG = "Status.Info.PresetNumber"
        PRESET_NAME_TAG = "Status.Info.PresetName"
        GLOBAL_FAULT_TAG = "Status.Faults.GlobalFault"
        GLOBAL_WARNING_TAG = "Status.Faults.GlobalWarning"
        FEEDER_TAG_PREFIX = "Status.Feeders."
        FEEDER_TAG_SUFFIX = "IsRunning"
        MODEL_TAG = "Status.Info.Type"  # Added this tag to check model type
        
        # Determine if we're in Live or Demo mode
        mode = "demo"  # Default to demo mode
        if app_mode and isinstance(app_mode, dict) and "mode" in app_mode:
            mode = app_mode["mode"]
        
        # Define color styles for different states
        success_style = {"backgroundColor": "#28a745", "color": "white"}  # Green
        danger_style = {"backgroundColor": "#dc3545", "color": "white"}   # Red
        warning_style = {"backgroundColor": "#ffc107", "color": "black"}  # Yellow
        secondary_style = {"backgroundColor": "#6c757d", "color": "white"}  # Gray
        
        # Check model type to determine number of gauges to show
        show_all_gauges = True  # Default to showing all 4 gauges
        model_type = None
        
        # Define box styles based on mode
        if mode == "demo":
            # Demo mode - force green for all boxes
            preset_text = "1 Yellow CORN"
            preset_style = success_style
            
            status_text = "GOOD"
            status_style = success_style
            
            feeder_text = "Running"
            feeder_style = success_style
            
            # In demo mode, show all gauges
            show_all_gauges = True
            
        elif not app_state_data.get("connected", False):
            # Not connected - all gray
            preset_text = "Unknown"
            preset_style = secondary_style
            
            status_text = "Unknown"
            status_style = secondary_style
            
            feeder_text = "Unknown"
            feeder_style = secondary_style
            
            # When not connected, show all gauges
            show_all_gauges = True
            
        else:
            # Live mode - FIXED to properly access the global app_state
            preset_number = "N/A"
            preset_name = "N/A"
            
            # Check model type first to determine gauge visibility
            if MODEL_TAG in app_state.tags:
                model_type = app_state.tags[MODEL_TAG]["data"].latest_value
                if model_type == "RGB400":
                    show_all_gauges = False  # Hide gauges 3 and 4
                    #logger.info("Model type is RGB400 - hiding gauges 3 and 4")
                else:
                    show_all_gauges = True
                    #logger.info(f"Model type is {model_type} - showing all gauges")
            
            # Try to get preset information - FIXED to use proper app_state reference
            if PRESET_NUMBER_TAG in app_state.tags:
                preset_number = app_state.tags[PRESET_NUMBER_TAG]["data"].latest_value
                if preset_number is None:
                    preset_number = "N/A"
                #logger.info(f"Retrieved preset number: {preset_number}")
                    
            if PRESET_NAME_TAG in app_state.tags:
                preset_name = app_state.tags[PRESET_NAME_TAG]["data"].latest_value
                if preset_name is None:
                    preset_name = "N/A"
                #logger.info(f"Retrieved preset name: {preset_name}")
                    
            preset_text = f"{preset_number} {preset_name}"
            preset_style = success_style  # Default to green
            
            # Check fault and warning status - FIXED to use proper app_state reference
            has_fault = False
            has_warning = False
            
            if GLOBAL_FAULT_TAG in app_state.tags:
                has_fault = bool(app_state.tags[GLOBAL_FAULT_TAG]["data"].latest_value)
                
            if GLOBAL_WARNING_TAG in app_state.tags:
                has_warning = bool(app_state.tags[GLOBAL_WARNING_TAG]["data"].latest_value)
                
            # Set status text and style based on fault/warning
            if has_fault:
                status_text = "FAULT"
                status_style = danger_style
            elif has_warning:
                status_text = "WARNING"
                status_style = warning_style
            else:
                status_text = "GOOD"
                status_style = success_style
    
            if status_text in ("FAULT", "WARNING", "GOOD"):
                status_text = tr(f"{status_text.lower()}_status", lang)
                
            # Check feeder status - FIXED to use proper app_state reference
            feeder_running = False
            
            # Check only the appropriate number of feeders based on model
            max_feeder = 2 if not show_all_gauges else 4
            for feeder_num in range(1, max_feeder + 1):
                tag_name = f"{FEEDER_TAG_PREFIX}{feeder_num}{FEEDER_TAG_SUFFIX}"
                if tag_name in app_state.tags:
                    if bool(app_state.tags[tag_name]["data"].latest_value):
                        feeder_running = True
                        break
                        
            if feeder_running:
                feeder_text = tr("running_state", lang)
                feeder_style = success_style
            else:
                feeder_text = tr("stopped_state", lang)
                feeder_style = secondary_style
            
            # Add debug logging for live mode
            logger.info(f"Live mode - Preset: {preset_text}, Status: {status_text}, Feeder: {feeder_text}")
        
        # Create the feeder rate boxes with conditional display
        feeder_boxes = create_feeder_rate_boxes(app_state_data, app_mode, mode, show_all_gauges)
        
        # Create the three boxes with explicit styling and add feeder gauges
        return html.Div([
            html.H5(tr("machine_status_title", lang), className="mb-2 text-left"),
            
            # Box 1 - Preset - Using inline styling instead of Bootstrap classes
            html.Div([
                html.Div([
                    html.Div([
                        html.Span(tr("preset_label", lang) + " ", className="fw-bold"),
                        html.Span(preset_text),
                    ], className="h7"),
                ], className="p-3"),
            ], className="mb-2", style={"borderRadius": "0.25rem", **preset_style}),
            
            # Box 2 - Status - Using inline styling
            html.Div([
                html.Div([
                    html.Div([
                        html.Span(tr("status_label", lang) + " ", className="fw-bold"),
                        html.Span(status_text),
                    ], className="h7"),
                ], className="p-3"),
            ], className="mb-2", style={"borderRadius": "0.25rem", **status_style}),
            
            # Box 3 - Feeders - Using inline styling
            html.Div([
                html.Div([
                    html.Div([
                        html.Span(tr("feeders_label", lang) + " ", className="fw-bold"),
                        html.Span(feeder_text),
                    ], className="h7"),
                ], className="p-3"),
            ], className="mb-2", style={"borderRadius": "0.25rem", **feeder_style}),
    
            # Row of feeder rate boxes
            feeder_boxes,
        ])

    @app.callback(
        Output("section-3-1", "children"),
        [Input("status-update-interval", "n_intervals"),
         Input("current-dashboard",       "data"),
         Input("language-preference-store", "data")],
        [State("additional-image-store", "data")],
        prevent_initial_call=True
    )
    
    def update_section_3_1(n_intervals, which, lang, additional_image_data):
        """Update section 3-1 with the Load Image button and additional image if loaded"""
        # Debug logging
        #logger.info(f"Image data in section-3-1: {'' if not additional_image_data else 'Data present'}")
        
        # only run when we’re in the “main” dashboard
        if which != "main":
            raise PreventUpdate
            # or return [no_update, no_update]
        # Check if additional image is loaded
        has_additional_image = additional_image_data and 'image' in additional_image_data
        
        # More debug logging
        #if has_additional_image:
        #    logger.info("Section 3-1: Image found in data store")
        #else:
        #    logger.info("Section 3-1: No image in data store")
        
        # Create the additional image section with auto-scaling
        if has_additional_image:
            additional_image_section = html.Div([
                html.Img(
                    src=additional_image_data['image'],
                    style={
                        'width': '100%',
                        'maxWidth': '100%',
                        'maxHeight': '130px',
                        'objectFit': 'contain',
                        'margin': '0 auto',
                        'display': 'block'
                    }
                )
            ], className="text-center", style={'minHeight': '130px', 'height': 'auto', 'display': 'flex', 'alignItems': 'center', 'justifyContent': 'center'})
        else:
            additional_image_section = html.Div(
                "No custom image loaded",
                className="text-center text-muted",
                style={'minHeight': '130px', 'height': 'auto', 'display': 'flex', 'alignItems': 'center', 'justifyContent': 'center'}
            )
        
        return html.Div([
            # Title and Load button row
            dbc.Row([
                # Title
                dbc.Col(html.H5(tr("corporate_logo_title", lang), className="mb-0"), width=8),
                # Load button
                dbc.Col(
                    dbc.Button(
                        tr("load_image_button", lang),
                        id="load-additional-image",
                        color="primary", 
                        size="sm",
                        className="float-end"
                    ), 
                    width=4
                ),
            ], className="mb-2 align-items-center"),
            
            # Additional image section with fixed height
            additional_image_section,
        ], style={'minHeight': '175px', 'height': 'auto'})  # Flexible height for section 3-1

    @app.callback(
        Output("upload-modal", "is_open"),
        [Input("load-additional-image", "n_clicks"),
         Input("close-upload-modal", "n_clicks")],
        [State("upload-modal", "is_open")],
        prevent_initial_call=True
    )
    def toggle_upload_modal(load_clicks, close_clicks, is_open):
        """Toggle the upload modal when the Load Image button is clicked"""
        ctx = callback_context
        
        # If callback wasn't triggered, don't change the state
        if not ctx.triggered:
            return dash.no_update
            
        # Get the ID of the component that triggered the callback
        trigger_id = ctx.triggered[0]["prop_id"].split(".")[0]
        
        # If the Load Image button was clicked and modal is not already open, open it
        if trigger_id == "load-additional-image" and load_clicks and not is_open:
            return True
        
        # If the Close button was clicked and modal is open, close it
        elif trigger_id == "close-upload-modal" and close_clicks and is_open:
            return False
        
        # Otherwise, don't change the state
        return is_open

    @app.callback(
        Output("section-3-2", "children"),
        [Input("status-update-interval", "n_intervals"),
         Input("current-dashboard",       "data"),
         Input("language-preference-store", "data")],
        [State("app-state", "data"),
         State("app-mode", "data")],
        prevent_initial_call=True
    
    )
    def update_section_3_2(n_intervals, which, lang, app_state_data, app_mode):
        """Update section 3-2 with machine information and Satake logo"""
    
        # only run when we’re in the “main” dashboard
        if which != "main":
            raise PreventUpdate
            # or return [no_update, no_update]
    
        # Tag definitions for easy updating
        SERIAL_TAG = "Status.Info.Serial"
        MODEL_TAG = "Status.Info.Type"  # Added tag for model information
        
        # Determine if we're in Live or Demo mode
        mode = "demo"  # Default to demo mode
        if app_mode and isinstance(app_mode, dict) and "mode" in app_mode:
            mode = app_mode["mode"]
        
        if mode == "demo":
            # Demo mode values
            serial_number = "2025_1_4CH"
            status_text = "DEMO"
            model_text = "Enpresor RGB"
            last_update = "NOW"
            status_class = "text-success"
        else:
            # Live mode - use original code with model tag
            serial_number = "Unknown"
            if app_state_data.get("connected", False) and SERIAL_TAG in app_state.tags:
                serial_number = app_state.tags[SERIAL_TAG]["data"].latest_value or "Unknown"
            
            # Get the model from the Type tag when in Live mode
            model_text = "ENPRESOR RGB"  # Default model
            if app_state_data.get("connected", False) and MODEL_TAG in app_state.tags:
                model_from_tag = app_state.tags[MODEL_TAG]["data"].latest_value
                if model_from_tag:
                    model_text = model_from_tag  # Use the model from the tag if available
            
            status_text = "Online" if app_state_data.get("connected", False) else "Offline"
            status_class = "text-success" if app_state_data.get("connected", False) else "text-secondary"
            last_update = app_state.last_update_time.strftime("%H:%M:%S") if app_state.last_update_time else "Never"
        
        return html.Div([
            # Title
            html.H5(tr("machine_info_title", lang), className="mb-2 text-center"),
            
            # Custom container with fixed height and auto-scaling image
            html.Div([
                # Logo container (left side)
                html.Div([
                    html.Img(
                        src=f'data:image/png;base64,{SATAKE_LOGO}',
                        style={
                            'width': '100%',
                            'maxWidth': '100%',
    
                            'maxHeight': '200px',  # Increased maximum height
    
                            'objectFit': 'contain',
                            'margin': '0 auto',
                            'display': 'block'
                        }
                    )
                ], className="machine-info-logo", style={
                    'flex': '0 0 auto',
    
                    'width': '45%',
                    'maxWidth': '180px',
                    'minHeight': '180px',  # Increased minimum height for logo container
    
                    'display': 'flex',
                    'alignItems': 'center',
                    'justifyContent': 'center',
                    'paddingRight': '15px'
                }),
                
                # Information container (right side)
                html.Div([
                    html.Div([
                        html.Span(tr("serial_number_label", lang) + " ", className="fw-bold"),
                        html.Span(serial_number),
                    ], className="mb-1"),
                    
                    html.Div([
                        html.Span(tr("status_label", lang) + " ", className="fw-bold"),
                        html.Span(status_text, className=status_class),
                    ], className="mb-1"),
                    
                    html.Div([
                        html.Span(tr("model_label", lang) + " ", className="fw-bold"),
                        html.Span(model_text),
                    ], className="mb-1"),
                    
                    html.Div([
                        html.Span(tr("last_update_label", lang) + " ", className="fw-bold"),
                        html.Span(last_update),
                    ], className="mb-1"),
                ], style={
                    'flex': '1',
                    'paddingLeft': '30px',  # Increased left padding to shift text right more
                    'borderLeft': '1px solid #eee',
                    'marginLeft': '15px',
                    'minHeight': '150px',  # Reduced minimum height for text container
                    'display': 'flex',
                    'flexDirection': 'column',
                    'justifyContent': 'center'
                }),
            ], className="machine-info-container", style={
                'display': 'flex',
                'flexDirection': 'row',
                'alignItems': 'center',
                'flexWrap': 'wrap',
                'width': '100%',
                'minHeight': '150px'  # Reduced minimum height for the whole container
            }),
        ], style={'height': 'auto'})  # Allow section 3-2 height to adjust

    @app.callback(
        Output("section-4", "children"),
        [Input("status-update-interval", "n_intervals"),
         Input("current-dashboard",       "data"),
         Input("language-preference-store", "data")],
        [State("app-state", "data"),
         State("app-mode", "data")],
        prevent_initial_call=True
    )
    def update_section_4(n_intervals, which, lang, app_state_data, app_mode):
        """Update section 4 with the color sort primary list.
    
        Each sensitivity's number and name are displayed above its image.
        """
        # only run when we’re in the “main” dashboard
        if which != "main":
            raise PreventUpdate
            # or return [no_update, no_update]
        # Tag definitions for easy updating
        PRIMARY_ACTIVE_TAG_PREFIX = "Settings.ColorSort.Primary"
        PRIMARY_ACTIVE_TAG_SUFFIX = ".IsAssigned"
        PRIMARY_NAME_TAG_PREFIX = "Settings.ColorSort.Primary"
        PRIMARY_NAME_TAG_SUFFIX = ".Name"
        PRIMARY_IMAGE_TAG_PREFIX = "Settings.ColorSort.Primary"
        PRIMARY_IMAGE_TAG_SUFFIX = ".SampleImage"
        
        # Define colors for each primary number
        primary_colors = {
            1: "green",       # Blue
            2: "lightgreen",      # Green
            3: "orange",     # Orange
            4: "blue",      # Black
            5: "#f9d70b",    # Yellow (using hex to ensure visibility)
            6: "magenta",    # Magenta
            7: "cyan",       # Cyan
            8: "red",        # Red
            9: "purple",
            10: "brown",
            11: "gray", 
            12: "lightblue"
        }
        
        # Define base64 image strings for demo mode fallback
        base64_image_strings = {
            1: base64_image_string1,
            2: base64_image_string2,
            3: base64_image_string3,
            4: base64_image_string4,
            5: base64_image_string5,
            6: base64_image_string6,
            7: base64_image_string7,
            8: base64_image_string8
        }
        
        # Determine if we're in Live or Demo mode
        mode = "demo"  # Default to demo mode
        if app_mode and isinstance(app_mode, dict) and "mode" in app_mode:
            mode = app_mode["mode"]
        
        # Define demo mode primary names and active status
        demo_primary_names = {
            1: "CORN",
            2: "SPOT",
            3: "GREEN",
            4: "SOY",
            5: "SPLIT",
            6: "DARKS",
            7: "BROKEN",
            8: "MOLD",
            9: "",
            10: "",
            11: "",
            12: ""
        }
        
        # For demo mode, all primaries are active except #5 (to show the inactive state)
        demo_primary_active = {i: (i != 5) for i in range(1, 13)}
        
        # Initialize lists for left and right columns
        left_column_items = []
        right_column_items = []
        
        # Define the image container style with WHITE background for both modes
        # Base style for the image containers.  Border color is set later based on
        # whether a sensitivity is assigned.
        image_container_style = {
            "height": "50px",
            "width": "50px",
            "marginRight": "0px",
            "border": "2px solid #ccc",  # Increased default border thickness
            "borderRadius": "3px",
            "display": "flex",
            "alignItems": "center",
            "justifyContent": "center",
            "overflow": "hidden",
            "padding": "0px",
            "backgroundColor": "#ffffff"  # Force white background for both light and dark mode
        }
        
        # Image style to fill the container
        image_style = {
            "height": "100%",
            "width": "100%",
            "objectFit": "contain",
        }
        
        if mode == "demo":
            # Demo mode - use predefined values and demo images
            for i in range(1, 13):
                name = demo_primary_names[i]
                is_active = demo_primary_active[i]
                    
                # Set styling based on active status
                if is_active:
                    text_color = primary_colors[i]
                    text_class = ""
                else:
                    text_color = "#aaaaaa"  # Gray for inactive
                    text_class = "text-muted"
                
                # Create text style with added bold font weight
                text_style = {
                    "color": text_color,
                    "display": "inline-block",
                    "verticalAlign": "middle",
                    "fontWeight": "bold",
                    "whiteSpace": "nowrap",
                }
                border_color = "green" if is_active else "red"
                if not is_active:
                    text_style["fontStyle"] = "italic"
                image_style_current = image_container_style.copy()
                image_style_current["border"] = f"2px solid {border_color}"
                
                # Create item with appropriate image or empty container
                if i <= 8 and i in base64_image_strings:  # First 8 items with images in demo mode
                    base64_str = base64_image_strings[i]
                    img_src = f"data:image/png;base64,{base64_str}" if not base64_str.startswith("data:") else base64_str
    
                    # Create item with image in bordered container
                    item = html.Div([
                        html.Span(
                            f"{i}. {name}",
                            style=text_style
                        ),
                        html.Div([
                            html.Img(
                                src=img_src,
                                style=image_style
                            )
                        ], style=image_style_current),
                    ],
                    className=f"mb-1 {text_class}",
                    style={"display": "flex", "flexDirection": "column", "alignItems": "center"})
                else:  # Items 9-12 or fallbacks - empty white container instead of image
                    item = html.Div([
                        html.Span(
                            f"{i}. {name}",
                            style=text_style
                        ),
                        html.Div([
                            # Nothing inside, just the white background
                        ], style=image_style_current),
                    ],
                    className=f"mb-1 {text_class}",
                    style={"display": "flex", "flexDirection": "column", "alignItems": "center"})
                
                # Add to appropriate column based on odd/even
                if i % 2 == 1:  # Odds on the left
                    left_column_items.append(item)
                else:          # Evens on the right
                    right_column_items.append(item)
        
        elif not app_state_data.get("connected", False):
            # When not connected, show placeholder list with empty white containers
            for i in range(1, 13):
                # Bold text style for not connected state
                not_connected_style = {
                    "display": "inline-block",
                    "verticalAlign": "middle",
                    "fontWeight": "bold",
                    "whiteSpace": "nowrap",
                }
                
                item = html.Div([
                    html.Span(
                        f"{i}) Not connected",
                        className="text-muted",
                        style=not_connected_style
                    ),
                    html.Div([], style=image_container_style),  # Empty white container
                ],
                className="mb-1",
                style={"display": "flex", "flexDirection": "column", "alignItems": "center"})
                
                # Add to appropriate column based on odd/even
                if i % 2 == 1:  # Odds on the left
                    left_column_items.append(item)
                else:          # Evens on the right
                    right_column_items.append(item)
        
        else:
            # Live mode - load images from OPC UA tags
            for i in range(1, 13):
                # Check if the primary is active
                is_active = True  # Default to active
                active_tag_name = f"{PRIMARY_ACTIVE_TAG_PREFIX}{i}{PRIMARY_ACTIVE_TAG_SUFFIX}"
                
                if active_tag_name in app_state.tags:
                    is_active = bool(app_state.tags[active_tag_name]["data"].latest_value)
                
                # Get primary name
                name = f"Primary {i}"  # Default name
                name_tag = f"{PRIMARY_NAME_TAG_PREFIX}{i}{PRIMARY_NAME_TAG_SUFFIX}"
                
                if name_tag in app_state.tags:
                    tag_value = app_state.tags[name_tag]["data"].latest_value
                    if tag_value is not None:
                        name = tag_value
                
                # Get sample image from OPC UA tag
                image_tag = f"{PRIMARY_IMAGE_TAG_PREFIX}{i}{PRIMARY_IMAGE_TAG_SUFFIX}"
                has_image = False
                image_src = None
                
                if image_tag in app_state.tags:
                    try:
                        image_data = app_state.tags[image_tag]["data"].latest_value
                        if image_data is not None:
                            # Check if the image data is already in the correct format
                            if isinstance(image_data, str):
                                if image_data.startswith("data:image"):
                                    # Already in data URL format
                                    image_src = image_data
                                    has_image = True
                                elif len(image_data) > 100:  # Assume it's base64 if it's a long string
                                    # Try to determine image type and create data URL
                                    # For now, assume PNG - you might need to detect the actual format
                                    image_src = f"data:image/png;base64,{image_data}"
                                    has_image = True
                            elif isinstance(image_data, bytes):
                                # Convert bytes to base64
                                base64_str = base64.b64encode(image_data).decode('utf-8')
                                image_src = f"data:image/png;base64,{base64_str}"
                                has_image = True
                    except Exception as e:
                        logger.error(f"Error processing image data for Primary {i}: {e}")
                        has_image = False
                else:
                    logger.debug(f"Image tag {image_tag} not found in app_state.tags")
                
                # Set styling based on active status
                if is_active:
                    text_color = primary_colors[i]
                    text_class = ""
                else:
                    text_color = "#aaaaaa"  # Gray for inactive
                    text_class = "text-muted"
                
                # Create text style with added bold font weight
                text_style = {
                    "color": text_color,
                    "display": "inline-block",
                    "verticalAlign": "middle",
                    "fontWeight": "bold",
                    "whiteSpace": "nowrap",
                }
                border_color = "green" if is_active else "red"
                if not is_active:
                    text_style["fontStyle"] = "italic"
                image_style_current = image_container_style.copy()
                image_style_current["border"] = f"2px solid {border_color}"
    
                # Create item with image from OPC UA tag or empty white container
                if has_image and image_src:
                    item = html.Div([
                        html.Span(
                            f"{i}) {name}",
                            style=text_style
                        ),
                        html.Div([  # Wrapper div for the image with white background
                            html.Img(
                                src=image_src,
                                style=image_style,
                                title=f"Sample image for {name}"  # Add tooltip
                            )
                        ], style=image_style_current),
                    ],
                    className=f"mb-1 {text_class}",
                    style={"display": "flex", "flexDirection": "column", "alignItems": "center"})
                else:
                    # No image available - show empty white container
                    item = html.Div([
                        html.Span(
                            f"{i}) {name}",
                            style=text_style
                        ),
                        html.Div([  # Empty white container
                            # Nothing inside, just the white background
                        ], style=image_style_current),
                    ],
                    className=f"mb-1 {text_class}",
                    style={"display": "flex", "flexDirection": "column", "alignItems": "center"})
                
                # Add to appropriate column based on odd/even
                if i % 2 == 1:  # Odds on the left
                    left_column_items.append(item)
                else:          # Evens on the right
                    right_column_items.append(item)
        
        # Allow this panel to flex so it shares space with other sections
        container_style = {"flex": "1"}
        
        # Return two-column layout
        return html.Div([
            html.H5(tr("sensitivities_title", lang), className="mb-2 text-left"),
            
            # Create a row with two columns
            dbc.Row([
                # Left column - odd items
                dbc.Col(
                    html.Div(left_column_items),
                    width=6
                ),
    
                # Right column - even items
                dbc.Col(
                    html.Div(right_column_items),
                    width=6
                ),
            ]),
        ], style=container_style)

    @app.callback(
        Output("section-5-1", "children"),
        [Input("status-update-interval", "n_intervals"),
         Input("current-dashboard",       "data"),
         Input("historical-time-index",   "data"),
         Input("historical-data-cache",   "data"),
         Input("language-preference-store", "data")],
        [State("app-state", "data"),
         State("app-mode", "data"),
         State("active-machine-store", "data"),
         State("weight-preference-store", "data"),
         State("production-rate-unit", "data")],
        prevent_initial_call=True
    )
    def update_section_5_1(n_intervals, which, state_data, historical_data, lang, app_state_data, app_mode, active_machine_data, weight_pref, pr_unit):
    
        """Update section 5-1 with trend graph for objects per minute"""
         # only run when we’re in the “main” dashboard
        if which != "main":
            raise PreventUpdate
            # or return [no_update, no_update]
    
        # Tag definitions - Easy to update when actual tag names are available
        OBJECTS_PER_MIN_TAG = "Status.ColorSort.Sort1.Throughput.ObjectPerMin.Current"
        CAPACITY_TAG = "Status.ColorSort.Sort1.Throughput.KgPerHour.Current"
    
        # Determine which units to display
        units = pr_unit or "objects"
        if units == "capacity":
            section_title = tr("production_rate_capacity_title", lang)
            data_tag = CAPACITY_TAG
        else:
            section_title = tr("production_rate_objects_title", lang)
            data_tag = OBJECTS_PER_MIN_TAG
        
        # Fixed time range for X-axis (last 2 minutes with 1-second intervals)
        max_points = 120  # 2 minutes × 60 seconds
        
        # Determine if we're in Live or Demo mode
        mode = "demo"  # Default to demo mode
        if app_mode and isinstance(app_mode, dict) and "mode" in app_mode:
            mode = app_mode["mode"]
    
    
        if mode == "historical":
            hours = state_data.get("hours", 24) if isinstance(state_data, dict) else 24
            active_id = active_machine_data.get("machine_id") if active_machine_data else None
            hist_data = (
                historical_data if isinstance(historical_data, dict) and "capacity" in historical_data
                else get_historical_data(timeframe=f"{hours}h", machine_id=active_id)
            )
            times = hist_data["capacity"]["times"]
            values_lbs = hist_data["capacity"]["values"]
    
            x_data = [t.strftime("%H:%M:%S") if isinstance(t, datetime) else t for t in times]
            y_data = [convert_capacity_from_lbs(v, weight_pref) for v in values_lbs]
            if y_data:
                min_val = max(0, min(y_data) * 0.9)
                max_val = max(y_data) * 1.1
            else:
                min_val = 0
                max_val = 10000
    
        elif mode in LIVE_LIKE_MODES and app_state_data.get("connected", False):
            # Live mode and connected - get real data
            tag_found = False
            current_value = 0
    
    
            
            # Check if the tag exists
            if data_tag in app_state.tags:
                tag_found = True
                tag_data = app_state.tags[data_tag]['data']
                
                # Get current value
                current_value = tag_data.latest_value if tag_data.latest_value is not None else 0
                if units == "capacity":
                    current_value = convert_capacity_from_kg(current_value, weight_pref)
                
                # Get historical data
                timestamps = tag_data.timestamps
                values = tag_data.values
                if units == "capacity":
                    values = [convert_capacity_from_kg(v, weight_pref) for v in values]
                
                # If we have data, create the time series
                if timestamps and values:
                    # Ensure we only use the most recent data points (up to max_points)
                    if len(timestamps) > max_points:
                        timestamps = timestamps[-max_points:]
                        values = values[-max_points:]
                    
                    # Format times for display
                    x_data = [ts.strftime("%H:%M:%S") for ts in timestamps]
                    y_data = values
                    
                    # Determine min and max values for y-axis with some padding
                    if len(y_data) > 0:
                        min_val = max(0, min(y_data) * 0.9) if min(y_data) > 0 else 0
                        max_val = max(y_data) * 1.1 if max(y_data) > 0 else 10000
                    else:
                        min_val = 0
                        max_val = 100000
                else:
                    # No historical data yet, create empty chart
                    current_time = datetime.now()
                    x_data = [(current_time - timedelta(seconds=i)).strftime("%H:%M:%S") for i in range(max_points)]
                    x_data.reverse()  # Put in chronological order
                    y_data = [None] * max_points
                    min_val = 0
                    max_val = 10000
            else:
                # Tag not found - create dummy data
                current_time = datetime.now()
                x_data = [(current_time - timedelta(seconds=i)).strftime("%H:%M:%S") for i in range(max_points)]
                x_data.reverse()  # Put in chronological order
                y_data = [None] * max_points
                min_val = 0
                max_val = 10000
        else:
            # Demo mode or not connected - use the original code
            # Generate dummy data for demonstration
            current_time = datetime.now()
            x_data = [(current_time - timedelta(seconds=i)).strftime("%H:%M:%S") for i in range(max_points)]
            x_data.reverse()  # Put in chronological order
            
            # Demo mode - create realistic looking data
            if mode == "demo":
                if units == "capacity":
                    # Base around 50,000 lbs/hr converted from kg
                    base_value = convert_capacity_from_kg(50000 / 2.205, weight_pref)
                else:
                    # Start with base value of 5000 objects per minute
                    base_value = 5000
                
                # Create random variations around the base value
                np.random.seed(int(current_time.timestamp()) % 1000)  # Seed with current time for variety
                var_scale = 2000 if units == "capacity" else 1000
                variations = np.random.normal(0, var_scale, max_points)
                
                # Create a slightly rising trend
                trend = np.linspace(0, 15, max_points)  # Rising trend from 0 to 15
                
                # Add some cyclical pattern
                cycles = 10 * np.sin(np.linspace(0, 4*np.pi, max_points))  # Sine wave with amplitude 10
                
                # Combine base value, variations, trend, and cycles
                y_data = [max(0, base_value + variations[i] + trend[i] + cycles[i]) for i in range(max_points)]
                
                min_val = base_value * 0.8 if units == "capacity" else 3000
                max_val = max(y_data) * 1.1  # 10% headroom
            else:
                # Not connected - empty chart
                y_data = [None] * max_points
                min_val = 3000 if units != "capacity" else 0
                max_val = 10000
        
        # Create figure
        fig = go.Figure()
        
        # Add trace
        fig.add_trace(go.Scatter(
            x=x_data,
            y=y_data,
            mode='lines',
            name='Capacity' if units == "capacity" else 'Objects/Min',
            line=dict(color='#1f77b4', width=2)
        ))
    
        step = max(1, len(x_data) // 5)
        
        # Update layout
        fig.update_layout(
            title=None,
            xaxis=dict(
                showgrid=True,
                gridcolor='rgba(211,211,211,0.3)',
                tickmode='array',
                tickvals=list(range(0, len(x_data), step)),
                ticktext=[x_data[i] for i in range(0, len(x_data), step) if i < len(x_data)],
            ),
            yaxis=dict(
                title=None,
                showgrid=True,
                gridcolor='rgba(211,211,211,0.3)',
                range=[min_val, max_val]
            ),
            margin=dict(l=5, r=5, t=5, b=5),
            height=200,
            plot_bgcolor='var(--chart-bg)',
            paper_bgcolor='var(--chart-bg)',
            hovermode='closest',
            showlegend=False
        )
        
        # Include the historical indicator directly in the header so the
        # graph height remains unchanged when toggling modes.
        header = f"{section_title} (Historical View)" if mode == "historical" else section_title
    
        children = [
            dbc.Row([
                dbc.Col(html.H5(header, className="mb-0"), width=9),
                dbc.Col(
                    dbc.Button(
                        tr("units_button", lang),
                        id={"type": "open-production-rate-units", "index": 0},
                        color="primary",
                        size="sm",
                        className="float-end",
                    ),
                    width=3,
                ),
            ], className="mb-2 align-items-center")
        ]
    
    
    
        children.append(
            dcc.Graph(
                id='trend-graph',
                figure=fig,
                config={'displayModeBar': False, 'responsive': True},
                style={'width': '100%', 'height': '100%'}
            )
        )
    
        return html.Div(children)

    @app.callback(
        Output("alarm-data", "data"),
        [Input("status-update-interval", "n_intervals")],
        [State("app-state", "data")]
    )
    def update_alarms_store(n_intervals, app_state_data):
        """Update the alarms data store from the counter values and check for threshold violations"""
        global previous_counter_values, threshold_settings, threshold_violation_state
        
        # Get current time
        current_time = datetime.now()
        
        # Check for alarms
        alarms = []
        for i, value in enumerate(previous_counter_values):
            counter_num = i + 1
            
            # Safely check if counter_num exists in threshold_settings and is a dictionary
            if counter_num in threshold_settings and isinstance(threshold_settings[counter_num], dict):
                settings = threshold_settings[counter_num]
                violation = False
                is_high = False  # Track which threshold is violated (high or low)
                
                # Check for threshold violations
                if 'min_enabled' in settings and settings['min_enabled'] and value < settings['min_value']:
                    violation = True
                    alarms.append(f"Sens. {counter_num} below min threshold")
                elif 'max_enabled' in settings and settings['max_enabled'] and value > settings['max_value']:
                    violation = True
                    is_high = True
                    alarms.append(f"Sens. {counter_num} above max threshold")
                
                # Get violation state for this counter
                violation_state = threshold_violation_state[counter_num]
                
                # If email notifications are enabled
                if threshold_settings.get('email_enabled', False):
                    email_minutes = threshold_settings.get('email_minutes', 2)
                    
                    # If now violating but wasn't before
                    if violation and not violation_state['is_violating']:
                        # Start tracking this violation
                        violation_state['is_violating'] = True
                        violation_state['violation_start_time'] = current_time
                        violation_state['email_sent'] = False
                        logger.info(f"Started tracking threshold violation for Sensitivity {counter_num}")
                    
                    # If still violating
                    elif violation and violation_state['is_violating']:
                        # Check if it's been violating long enough to send an email
                        if not violation_state['email_sent']:
                            time_diff = (current_time - violation_state['violation_start_time']).total_seconds()
                            if time_diff >= (email_minutes * 60):
                                # Send the email
                                email_sent = send_threshold_email(counter_num, is_high)
                                if email_sent:
                                    violation_state['email_sent'] = True
                                    logger.info(f"Sent threshold violation email for Sensitivity {counter_num}")
                    
                    # If no longer violating
                    elif not violation and violation_state['is_violating']:
                        # Reset the violation state
                        violation_state['is_violating'] = False
                        violation_state['violation_start_time'] = None
                        violation_state['email_sent'] = False
                        logger.info(f"Reset threshold violation for Sensitivity {counter_num}")
        
        return {"alarms": alarms}

    @app.callback(
        Output("section-5-2", "children"),
        [Input("status-update-interval", "n_intervals"),
         Input("current-dashboard",       "data"),
         Input("historical-time-index",   "data"),
         Input("historical-data-cache",   "data"),
         Input("language-preference-store", "data")],
        [State("app-state", "data"),
         State("app-mode", "data"),
         State("active-machine-store", "data")],
        prevent_initial_call=True
    )
    def update_section_5_2(n_intervals, which, state_data, historical_data, lang, app_state_data, app_mode, active_machine_data):
        """Update section 5-2 with bar chart for counter values and update alarm data"""
        
        # only run when we’re in the “main” dashboard
        if which != "main":
            raise PreventUpdate
            # or return [no_update, no_update]
        global previous_counter_values, threshold_settings
    
        # Ensure we have a full set of values to work with
        if not previous_counter_values or len(previous_counter_values) < 12:
            previous_counter_values = [0] * 12
        
        # Define title for the section
        section_title = tr("sensitivity_rates_title", lang)
        
        # Define pattern for tag names in live mode
        TAG_PATTERN = "Status.ColorSort.Sort1.DefectCount{}.Rate.Current"
        
        # Define colors for each primary/counter number
        counter_colors = {
            1: "green",       # Blue
            2: "lightgreen",      # Green
            3: "orange",     # Orange
            4: "blue",      # Black
            5: "#f9d70b",    # Yellow (using hex to ensure visibility)
            6: "magenta",    # Magenta
            7: "cyan",       # Cyan
            8: "red",        # Red
            9: "purple",
            10: "brown",
            11: "gray",
            12: "lightblue"
        }
        
        # Get mode (live, demo, or historical)
        mode = "demo"  # Default to demo mode
        if app_mode and isinstance(app_mode, dict) and "mode" in app_mode:
            mode = app_mode["mode"]
        
        # Generate values based on mode
        if mode == "historical":
            hours = state_data.get("hours", 24) if isinstance(state_data, dict) else 24
            active_id = active_machine_data.get("machine_id") if active_machine_data else None
            historical_data = (
                historical_data
                if isinstance(historical_data, dict) and 1 in historical_data
                else get_historical_data(timeframe=f"{hours}h", machine_id=active_id)
            )
            
            # Use the average value for each counter over the timeframe
            new_counter_values = []
            for i in range(1, 13):
                vals = historical_data[i]["values"]
                if vals:
                    avg_val = sum(vals) / len(vals)
                    new_counter_values.append(avg_val)
                else:
                    new_counter_values.append(50)
    
            # Store the new values for the next update
            previous_counter_values = new_counter_values.copy()
            logger.info(f"Section 5-2 values (historical mode): {new_counter_values}")
        elif mode in LIVE_LIKE_MODES and app_state_data.get("connected", False):
            # Live mode: get values from OPC UA
            # Use the tag pattern provided for each counter
            new_counter_values = []
            for i in range(1, 13):
                # Construct the tag name using the provided pattern
                tag_name = TAG_PATTERN.format(i)
    
                # Check if the tag exists
                if tag_name in app_state.tags:
                    value = app_state.tags[tag_name]["data"].latest_value
                    if value is None:
                        # If tag exists but value is None, keep previous value
                        value = previous_counter_values[i-1]
                    new_counter_values.append(value)
                else:
                    # Tag not found - keep previous value
                    new_counter_values.append(previous_counter_values[i-1])
    
            # Store the new values for the next update
            previous_counter_values = new_counter_values.copy()
            logger.info(f"Section 5-2 values (live mode): {new_counter_values}")
        elif mode == "demo":
            # Demo mode: generate synthetic values
            new_counter_values = []
            for i, prev_value in enumerate(previous_counter_values):
                # Determine maximum change (up to ±20)
                max_change = min(20, prev_value - 10)  # Ensure we don't go below 10
    
                # Fix: Convert max_change to an integer
                max_change_int = int(max_change)
    
                # Use the integer version in randint
                change = random.randint(-max_change_int, 20)
    
                # Calculate new value with bounds
                new_value = max(10, min(180, prev_value + change))
    
                # Add to the list
                new_counter_values.append(new_value)
    
            # Store the new values for the next update
            previous_counter_values = new_counter_values.copy()
            logger.info(f"Section 5-2 values (demo mode): {new_counter_values}")
        else:
            # Live mode but not connected - keep the last values
            new_counter_values = previous_counter_values.copy()
            logger.info("Section 5-2 values (disconnected): using previous values")
        
        # Create counter names
        counter_names = [f"{i}" for i in range(1, 13)]
        
        # Create figure with our data
        fig = go.Figure()
        
        # Use a single bar trace with all data
        fig.add_trace(go.Bar(
            x=counter_names,  # Use all counter names as x values
            y=new_counter_values,  # Use all counter values as y values
            marker_color=[counter_colors.get(i, 'gray') for i in range(1, 13)],  # Set colors per bar
            hoverinfo='text',  # Keep hover info
        hovertext=[f"Sensitivity {i}: {new_counter_values[i-1]:.2f}" for i in range(1, 13)]  # Custom hover text with 2 decimal places
    
        ))
        
        # Add horizontal min threshold lines for each counter if enabled
        for i, counter in enumerate(counter_names):
            counter_num = i + 1
            # Check if counter_num exists in threshold_settings and is a dictionary
            if counter_num in threshold_settings and isinstance(threshold_settings[counter_num], dict):
                settings = threshold_settings[counter_num]
                
                if 'min_enabled' in settings and settings['min_enabled']:
                    fig.add_shape(
                        type="line",
                        x0=i - 0.4,  # Start slightly before the bar
                        x1=i + 0.4,  # End slightly after the bar
                        y0=settings['min_value'],
                        y1=settings['min_value'],
                        line=dict(
                            color="black",
                            width=2,
                            dash="solid",
                        ),
                    )
        
        # Add horizontal max threshold lines for each counter if enabled
        for i, counter in enumerate(counter_names):
            counter_num = i + 1
            # Check if counter_num exists in threshold_settings and is a dictionary
            if counter_num in threshold_settings and isinstance(threshold_settings[counter_num], dict):
                settings = threshold_settings[counter_num]
                
                if 'max_enabled' in settings and settings['max_enabled']:
                    fig.add_shape(
                        type="line",
                        x0=i - 0.4,  # Start slightly before the bar
                        x1=i + 0.4,  # End slightly after the bar
                        y0=settings['max_value'],
                        y1=settings['max_value'],
                        line=dict(
                            color="red",
                            width=2,
                            dash="solid",
                        ),
                    )
        
        # Calculate max value for y-axis scaling (with 10% headroom)
        # Include enabled thresholds in calculation
        all_values = new_counter_values.copy()
        for counter_num, settings in threshold_settings.items():
            # Only process if counter_num is an integer and settings is a dictionary
            if isinstance(counter_num, int) and isinstance(settings, dict):
                if 'max_enabled' in settings and settings['max_enabled']:
                    all_values.append(settings['max_value'])
        
        max_value = max(all_values) if all_values else 100
        y_max = max(100, max_value * 1.1)  # At least 100, or 10% higher than max value
        
        # Update layout
        fig.update_layout(
            title=None,
            xaxis=dict(
                title=None,
                showgrid=False,
                tickangle=0,
            ),
            yaxis=dict(
                title=None,
                showgrid=True,
                gridcolor='rgba(211,211,211,0.3)',
                range=[0, y_max]  # Dynamic range based on data and thresholds
            ),
            margin=dict(l=5, r=5, t=0, b=20),  # Increased bottom margin for rotated labels
            height=198,  # Increased height since we have more space now
            plot_bgcolor='var(--chart-bg)',
            paper_bgcolor='var(--chart-bg)',
            showlegend=False,
        )
        
        # Create the section content
        section_content = html.Div([
            # Header row with title and settings button
            dbc.Row([
                dbc.Col(html.H5(section_title + (" (Historical)" if mode == "historical" else ""), className="mb-0"), width=9),
                dbc.Col(
                    dbc.Button(tr("thresholds_button", lang),
                            id={"type": "open-threshold", "index": 0},
                            color="primary",
                            size="sm",
                            className="float-end"),
                    width=3
                )
            ], className="mb-2 align-items-center"),
            
            # Bar chart
            dcc.Graph(
                id='counter-bar-chart',
                figure=fig,
                config={'displayModeBar': False, 'responsive': True},
                style={'width': '100%', 'height': '100%'}
            )
        ])
        
        # Return the section content
        return section_content

    @app.callback(
    
        Output("section-6-1", "children"),
        [Input("status-update-interval", "n_intervals"),
         Input("current-dashboard",       "data"),
         Input("historical-time-index",   "data"),
         Input("language-preference-store", "data")],
        [State("app-state", "data"),
         State("app-mode", "data"),
         State("active-machine-store", "data")],
        prevent_initial_call=True
    )
    def update_section_6_1(n_intervals, which, state_data, lang, app_state_data, app_mode, active_machine_data):
    
        """Update section 6-1 with trend graph for the 12 counters, supporting historical data"""
        # only run when we’re in the “main” dashboard
        if which != "main":
            raise PreventUpdate
            # or return [no_update, no_update]
        global previous_counter_values, display_settings
    
        # Ensure baseline values exist for the trend graph
        if not previous_counter_values or len(previous_counter_values) < 12:
            previous_counter_values = [0] * 12
        
        # Define title for the section
        section_title = tr("counter_values_trend_title", lang)
        
        # Define colors for each counter - matching section 5-2
        counter_colors = {
            1: "green",       # Blue
            2: "lightgreen",      # Green
            3: "orange",     # Orange
            4: "blue",      # Black
            5: "#f9d70b",    # Yellow (using hex to ensure visibility)
            6: "magenta",    # Magenta
            7: "cyan",       # Cyan
            8: "red",        # Red
            9: "purple",
            10: "brown",
            11: "gray",
            12: "lightblue"
        }
        
        # Determine if we're in Live, Demo, or Historical mode
        mode = "demo"  # Default to demo mode
        if app_mode and isinstance(app_mode, dict) and "mode" in app_mode:
            mode = app_mode["mode"]
        
        # If in historical mode, load data from file instead of using app_state
    
        if mode == "historical":
            # Load historical data for the selected timeframe
            hours = state_data.get("hours", 24) if isinstance(state_data, dict) else 24
            active_id = active_machine_data.get("machine_id") if active_machine_data else None
            historical_data = get_historical_data(timeframe=f"{hours}h", machine_id=active_id)
    
            
            # Create figure
            fig = go.Figure()
            
            # Add a trace for each counter based on display settings
            for i in range(1, 13):
                # Only add trace if this counter is set to be displayed
                if display_settings.get(i, True):  # Default to True if not in settings
                    counter_name = f"Counter {i}"
                    color = counter_colors.get(i, "gray")
                    
                    # Get historical data for this counter
                    times = historical_data[i]['times']
                    values = historical_data[i]['values']
                    
                    # Format times for display
                    time_labels = [t.strftime("%H:%M:%S") if isinstance(t, datetime) else t for t in times]
                    
                    # Add trace if we have data
                    if times and values:
                        fig.add_trace(go.Scatter(
                            x=time_labels,
                            y=values,
                            mode='lines',
                            name=counter_name,
                            line=dict(color=color, width=2),
                            hoverinfo='text',
                            hovertext=[f"{counter_name}: {value}" for value in values]
                        ))
            
            # Determine tick labels similar to live mode
            ref_times = historical_data[1]['times'] if historical_data[1]['times'] else []
            label_list = [t.strftime('%H:%M:%S') if isinstance(t, datetime) else t for t in ref_times]
            step = max(1, len(label_list) // 5) if label_list else 1
    
            hist_values = [historical_data[i]['values'][-1] if historical_data[i]['values'] else None for i in range(1, 13)]
            logger.info(f"Section 6-1 latest values (historical mode): {hist_values}")
    
            # Update layout with timeline slider for historical data
            fig.update_layout(
                title=None,
                xaxis=dict(
                    showgrid=False,
                    gridcolor='rgba(211,211,211,0.3)',
                    rangeslider=dict(visible=False),  # Add range slider for historical data
                    tickmode='array',
                    tickvals=list(range(0, len(label_list), step)) if label_list else [],
                    ticktext=[label_list[i] for i in range(0, len(label_list), step) if i < len(label_list)] if label_list else [],
                ),
                yaxis=dict(
                    title=None,
                    showgrid=False,
                    gridcolor='rgba(211,211,211,0.3)',
                ),
                margin=dict(l=5, r=5, t=5, b=5),
                # Match the live mode graph height so the component fits
                # within the fixed card dimensions when viewing
                # historical data.
                height=200,
                plot_bgcolor='var(--chart-bg)',
                paper_bgcolor='var(--chart-bg)',
                hovermode='closest',
                showlegend=False
            )
            
            # Return the section content.  The header indicates historical
            # mode so no extra indicator is needed.
            return html.Div([
                # Header row with title and display settings button
                dbc.Row([
                    dbc.Col(html.H5(f"{section_title} (Historical View)", className="mb-0"), width=9),
                    dbc.Col(
                        dbc.Button(tr("display_button", lang),
                                id={"type": "open-display", "index": 0},
                                color="primary",
                                size="sm",
                                className="float-end"),
                        width=3
                    )
                ], className="mb-2 align-items-center"),
                # Trend graph with range slider
                dcc.Graph(
                    id='counter-trend-graph',
                    figure=fig,
                    config={'displayModeBar': False, 'responsive': True},
                    style={'width': '100%', 'height': '100%'}
                )
            ])
        
        else:
            # Initialize trend data if it doesn't exist in app state
            if not hasattr(app_state, 'counter_history'):
                app_state.counter_history = {i: {'times': [], 'values': []} for i in range(1, 13)}
            
            # Get current time
            current_time = datetime.now()
            
            # Update the trend data with current values
            if mode in LIVE_LIKE_MODES and app_state_data.get("connected", False):
                # Use the latest values from section 5-2 for consistency
                for i, value in enumerate(previous_counter_values):
                    counter_num = i + 1
    
                    # Add current value to history
                    app_state.counter_history[counter_num]['times'].append(current_time)
                    app_state.counter_history[counter_num]['values'].append(value)
            elif mode == "demo":
                # Demo mode - use previous_counter_values
                for i, value in enumerate(previous_counter_values):
                    counter_num = i + 1
    
                    # Add current value to history
                    app_state.counter_history[counter_num]['times'].append(current_time)
                    app_state.counter_history[counter_num]['values'].append(value)
            else:
                # Live mode but not connected - keep previous values
                for i in range(1, 13):
                    prev_vals = app_state.counter_history[i]['values']
                    prev_value = prev_vals[-1] if prev_vals else 0
                    app_state.counter_history[i]['times'].append(current_time)
                    app_state.counter_history[i]['values'].append(prev_value)
    
            # Limit history size for all counters
            for i in range(1, 13):
                # Limit history size to prevent memory issues (keep last 120 points)
                max_points = 120
                if len(app_state.counter_history[i]['times']) > max_points:
                    app_state.counter_history[i]['times'] = app_state.counter_history[i]['times'][-max_points:]
                    app_state.counter_history[i]['values'] = app_state.counter_history[i]['values'][-max_points:]
    
            latest_values = [app_state.counter_history[i]['values'][-1] if app_state.counter_history[i]['values'] else None for i in range(1, 13)]
            logger.info(f"Section 6-1 latest values ({mode} mode): {latest_values}")
            
            # Create figure
            fig = go.Figure()
            
            # Add a trace for each counter based on display settings
            for i in range(1, 13):
                # Only add trace if this counter is set to be displayed
                if display_settings.get(i, True):  # Default to True if not in settings
                    counter_name = f"Counter {i}"
                    color = counter_colors.get(i, "gray")
                    
                    # Get time and value data
                    times = app_state.counter_history[i]['times']
                    values = app_state.counter_history[i]['values']
                    
                    # Format times for display
                    time_labels = [t.strftime("%H:%M:%S") for t in times]
                    
                    # Add trace if we have data
                    if times and values:
                        fig.add_trace(go.Scatter(
                            x=time_labels,
                            y=values,
                            mode='lines',
                            name=counter_name,
                            line=dict(color=color, width=2),
                            hoverinfo='text',
                            hovertext=[f"{counter_name}: {value}" for value in values]
                        ))
            
            # Update layout
            fig.update_layout(
                title=None,
                xaxis=dict(
                    showgrid=False,
                    gridcolor='rgba(211,211,211,0.3)',
                    tickmode='array',
                    tickvals=list(range(0, len(time_labels), max(1, len(time_labels) // 5))) if time_labels else [],
                    ticktext=[time_labels[i] for i in range(0, len(time_labels), 
                                                                max(1, len(time_labels) // 5))
                            if i < len(time_labels)] if time_labels else [],
                ),
                yaxis=dict(
                    title=None,
                    showgrid=False,
                    gridcolor='rgba(211,211,211,0.3)',
                ),
                margin=dict(l=5, r=5, t=5, b=5),
                height=200,
                plot_bgcolor='var(--chart-bg)',
                paper_bgcolor='var(--chart-bg)',
                hovermode='closest',
                showlegend=False
            )
            
            # Return the section content
            return html.Div([
                # Header row with title and display settings button
                dbc.Row([
                    dbc.Col(html.H5(section_title, className="mb-0"), width=9),
                    dbc.Col(
                        dbc.Button(tr("display_button", lang),
                                id={"type": "open-display", "index": 0},
                                color="primary",
                                size="sm",
                                className="float-end"),
                        width=3
                    )
                ], className="mb-2 align-items-center"),
                
                # Trend graph
                dcc.Graph(
                    id='counter-trend-graph',
                    figure=fig,
                    config={'displayModeBar': False, 'responsive': True},
                    style={'width': '100%', 'height': '100%'}
                )
            ])

    @app.callback(
        Output("section-6-2", "children"),
        [Input("alarm-data", "data"),
         Input("current-dashboard",       "data"),
         Input("status-update-interval", "n_intervals"),
         Input("language-preference-store", "data")],
        prevent_initial_call=True
    )
    def update_section_6_2(alarm_data,which, n_intervals, lang):
        """Update section 6-2 with alarms display in two columns"""
         # only run when we’re in the “main” dashboard
        if which != "main":
            raise PreventUpdate
            # or return [no_update, no_update]
        # Set title for the section
        section_title = tr("sensitivity_threshold_alarms_title", lang)
        
        # Get alarms from the data store
        alarms = alarm_data.get("alarms", []) if alarm_data else []
    
        def _translate_alarm(alarm):
            if alarm.startswith("Sens."):
                parts = alarm.split()
                if len(parts) >= 3:
                    num = parts[1]
                    if "below" in alarm:
                        return tr("sensitivity_below_min", lang).format(num=num)
                    elif "above" in alarm:
                        return tr("sensitivity_above_max", lang).format(num=num)
            return alarm
    
        translated_alarms = [_translate_alarm(a) for a in alarms]
        
        # Create alarm display with two columns
        if alarms:
            # Split alarms into two columns
            mid_point = len(alarms) // 2 + len(alarms) % 2  # Ceiling division to balance columns
            left_alarms = translated_alarms[:mid_point]
            right_alarms = translated_alarms[mid_point:]
            
            # Create left column items
            left_items = [html.Li(alarm, className="text-danger mb-1") for alarm in left_alarms]
            
            # Create right column items
            right_items = [html.Li(alarm, className="text-danger mb-1") for alarm in right_alarms]
            
            # Create two-column layout
            alarm_display = html.Div([
                html.Div(tr("active_alarms_title", lang), className="fw-bold text-danger mb-2"),
                dbc.Row([
                    # Left column
                    dbc.Col(
                        html.Ul(left_items, className="ps-3 mb-0"),
                        width=6
                    ),
                    # Right column
                    dbc.Col(
                        html.Ul(right_items, className="ps-3 mb-0"),
                        width=6
                    ),
                ]),
            ])
        else:
            # No alarms display
            alarm_display = html.Div([
                html.Div("No active alarms", className="text-success")
            ])
        
        # Return the section content with fixed height
        return html.Div([
            html.H5(section_title, className="text-center mb-2"),
            
            # Alarms display with fixed height
            dbc.Card(
                dbc.CardBody(
                    alarm_display, 
                    className="p-2 overflow-auto",  # Add overflow-auto for scrolling if needed
                    # Scale alarm display height with viewport
                    style={"height": "205px"}
                ),
                className="h-100"
            ),
            
            # Timestamp
            
        ])

    @app.callback(
        Output("section-7-1", "children"),
        [Input("status-update-interval", "n_intervals"),
         Input("current-dashboard",       "data"),
         Input("language-preference-store", "data")],
        [State("app-state", "data"),
         State("app-mode", "data")],
        prevent_initial_call=True
    )
    def update_section_7_1(n_intervals, which, lang, app_state_data, app_mode):
        """Update section 7-1 with air pressure gauge"""
        # only run when we’re in the “main” dashboard
        if which != "main":
            raise PreventUpdate
            # or return [no_update, no_update]
    
        # Tag definition for air pressure - Easy to update when actual tag name is available
        AIR_PRESSURE_TAG = "Status.Environmental.AirPressurePsi"
        
        # Define gauge configuration
        min_pressure = 0
        max_pressure = 100
        
        # Define color ranges for gauge based on requirements
        red_range_low = [0, 30]       # Critical low range
        yellow_range = [31, 50]       # Warning range
        green_range = [51, 75]        # Normal range
        red_range_high = [76, 100]    # Critical high range
        
        # Determine if we're in Live or Demo mode
        mode = "demo"  # Default to demo mode
        if app_mode and isinstance(app_mode, dict) and "mode" in app_mode:
            mode = app_mode["mode"]
        
        # Get air pressure value based on mode
        if mode in LIVE_LIKE_MODES and app_state_data.get("connected", False):
            # Live mode: get value from OPC UA tag
            if AIR_PRESSURE_TAG in app_state.tags:
                # Read the actual value from the tag
                air_pressure = (app_state.tags[AIR_PRESSURE_TAG]["data"].latest_value)/100
                if air_pressure is None:
                    air_pressure = 0  # Default to 0 if tag exists but value is None
            else:
                # Tag not found, use 0 as per requirement
                air_pressure = 0
        else:
            # Demo mode: generate a realistic air pressure value with limited variation
            # Use timestamp for some variation in the demo
            timestamp = int(datetime.now().timestamp())
            
            # Generate value that stays very close to 65 PSI (±3 PSI maximum variation)
            base_value = 65  # Base in middle of green range
            # Use a small sine wave variation (±3 PSI max)
            variation = 3 * math.sin(timestamp / 10)  # Limited to ±3 PSI
            air_pressure = base_value + variation
        
        # Determine indicator color based on pressure value
        if 0 <= air_pressure <= 30:
            indicator_color = "red"
            status_text = "Critical Low"
            status_color = "danger"
        elif 31 <= air_pressure <= 50:
            indicator_color = "yellow"
            status_text = "Warning Low"
            status_color = "warning"
        elif 51 <= air_pressure <= 75:
            indicator_color = "green"
            status_text = "Normal"
            status_color = "success"
        else:  # 76-100
            indicator_color = "red"
            status_text = "Critical High"
            status_color = "danger"
        
        # Create the gauge figure
        fig = go.Figure(go.Indicator(
            mode="gauge+number",
            value=air_pressure,
            domain={'x': [0, 1], 'y': [0, 1]},
            #title={'text': "Air Pressure", 'font': {'size': 14}},
            gauge={
                'axis': {'range': [min_pressure, max_pressure], 'tickwidth': 1, 'tickcolor': "darkblue"},
                'bar': {'color': indicator_color},  # Use dynamic color based on value
                'bgcolor': "#d3d3d3",  # Light grey background
                'borderwidth': 2,
                'bordercolor': "gray",
                'threshold': {
                    'line': {'color': "darkgray", 'width': 4},
                    'thickness': 0.75,
                    'value': air_pressure
                }
            }
        ))
        
        # Update layout for the gauge
        fig.update_layout(
            height=200,
            margin=dict(l=10, r=10, t=30, b=10),
            paper_bgcolor='var(--chart-bg)',  # Use grey paper background
            plot_bgcolor='var(--chart-bg)',   # Use grey plot background
            font={'color': "darkblue", 'family': "Arial"}
        )
        
        return html.Div([
            html.H5(tr("air_pressure_title", lang), className="text-left mb-1"),
            # Gauge chart
            dcc.Graph(
                figure=fig,
                config={'displayModeBar': False, 'responsive': True},
                style={'width': '100%', 'height': '100%'}
            ),
            
            # Status text below the gauge
            #html.Div([
            #    html.Span("Status: ", className="fw-bold me-1"),
            #    html.Span(status_text, className=f"text-{status_color}")
            #], className="text-center mt-2")
        ])

    @app.callback(
        Output("section-7-2", "children"),
        [Input("status-update-interval", "n_intervals"),
         Input("current-dashboard",       "data"),
         Input("historical-time-index",   "data"),
         Input("language-preference-store", "data")],
        [State("app-state", "data"),
         State("app-mode", "data"),
         State("active-machine-store", "data")],
        prevent_initial_call=True
    )
    def update_section_7_2(n_intervals, which, time_state, lang, app_state_data, app_mode, active_machine_data):
        """Update section 7-2 with Machine Control Log"""
        # only run when we’re in the “main” dashboard
        if which != "main":
            raise PreventUpdate
            # or return [no_update, no_update]
        global prev_values, prev_active_states, machine_control_log
    
        machine_id = active_machine_data.get("machine_id") if active_machine_data else None
    
        # Determine current mode (live or demo)
        mode = "demo"
        if app_mode and isinstance(app_mode, dict) and "mode" in app_mode:
            mode = app_mode["mode"]
    
        # Live monitoring of feeder rate tags
        if mode in LIVE_LIKE_MODES and app_state_data.get("connected", False):
            machine_prev = prev_values[machine_id]
            for opc_tag, friendly_name in MONITORED_RATE_TAGS.items():
                if opc_tag in app_state.tags:
                    new_val = app_state.tags[opc_tag]["data"].latest_value
                    prev_val = machine_prev.get(opc_tag)
                    if prev_val is not None and new_val is not None and new_val != prev_val:
                        add_control_log_entry(friendly_name, prev_val, new_val, machine_id=machine_id)
                    machine_prev[opc_tag] = new_val
    
            machine_prev_active = prev_active_states[machine_id]
            for opc_tag, sens_num in SENSITIVITY_ACTIVE_TAGS.items():
                if opc_tag in app_state.tags:
                    new_val = app_state.tags[opc_tag]["data"].latest_value
                    prev_val = machine_prev_active.get(opc_tag)
                    if prev_val is not None and new_val is not None and bool(new_val) != bool(prev_val):
                        add_activation_log_entry(sens_num, bool(new_val), machine_id=machine_id)
                    machine_prev_active[opc_tag] = new_val
        
        # Create the log entries display - with even more compact styling
        log_entries = []
    
        # Determine which log to display based on mode
        display_log = machine_control_log
        if mode == "historical":
            hours = time_state.get("hours", 24) if isinstance(time_state, dict) else 24
    
            machine_id = active_machine_data.get("machine_id") if active_machine_data else None
            display_log = get_historical_control_log(timeframe=hours, machine_id=machine_id)
            display_log = sorted(display_log, key=lambda e: e.get("timestamp"), reverse=True)
        elif mode in LIVE_LIKE_MODES:
            display_log = [
                e for e in machine_control_log
                if not e.get("demo") and e.get("machine_id") == machine_id
            ]
    
        # newest entries first
        display_log = display_log[:20]
    
        for idx, entry in enumerate(display_log, start=1):
            timestamp = entry.get("display_timestamp")
            if not timestamp:
                ts = entry.get("timestamp")
                if isinstance(ts, datetime):
                    timestamp = ts.strftime("%Y-%m-%d %H:%M:%S")
                elif ts:
                    timestamp = str(ts)
                else:
                    t = entry.get("time")
                    if isinstance(t, datetime):
                        timestamp = t.strftime("%Y-%m-%d %H:%M:%S")
                    elif t:
                        timestamp = str(t)
                    else:
                        timestamp = ""
    
            def _translate_tag(tag):
                if tag.startswith("Sens "):
                    parts = tag.split()
                    if len(parts) >= 2:
                        return f"{tr('sensitivity_label', lang)} {parts[1]}"
                if tag.startswith("Feeder") or tag.startswith("Feed"):
                    parts = tag.split()
                    if len(parts) >= 2 and parts[1].isdigit():
                        return tr(f"feeder_{parts[1]}", lang)
                    return tr('feeder_label', lang).rstrip(':')
                return tag
    
            tag_translated = _translate_tag(entry.get('tag', ''))
    
            if entry.get("icon"):
                color_class = "text-success" if entry.get("action") == "Enabled" else "text-danger"
                icon = html.Span(entry.get("icon"), className=color_class)
                log_entries.append(
                    html.Div(
                        [f"{idx}. {tag_translated} {entry.get('action')} ", icon, f" {timestamp}"],
                        className="mb-1 small",
                        style={"whiteSpace": "nowrap"},
                    )
                )
            else:
                description = f"{tag_translated} {entry.get('action', '')}".strip()
                value_change = f"{entry.get('old_value', '')} -> {entry.get('new_value', '')}"
                log_entries.append(
                    html.Div(
                        f"{idx}. {description} {value_change} {timestamp}",
                        className="mb-1 small",
                        style={"whiteSpace": "nowrap"}
                    )
                )
    
        # If no entries, show placeholder
        if not log_entries:
            log_entries.append(
                html.Div(tr("no_changes_yet", lang), className="text-center text-muted py-1")
            )
    
        # Return the section content with title
        return html.Div(
            [html.H5(tr("machine_control_log_title", lang), className="text-left mb-1"), *log_entries],
            className="overflow-auto px-0",
            # Use flexbox so this log grows with available space
            style={"flex": "1"}
        )

    @app.callback(
        [Output("historical-time-index", "data"),
         Output("historical-time-display", "children"),
         Output("historical-data-cache", "data")],
        [Input("historical-time-slider", "value"),
         Input("mode-selector", "value")],
        [State("active-machine-store", "data")],
        prevent_initial_call=True
    )
    def update_historical_time_and_display(slider_value, mode, active_machine_data):
        """Return the chosen historical range, display text, and cached data."""
        if mode != "historical":
            return dash.no_update, "", dash.no_update
    
        # Load filtered historical data for the selected timeframe so the graphs
        # update immediately when the slider changes
        machine_id = active_machine_data.get("machine_id") if active_machine_data else None
        historical_data = load_historical_data(f"{slider_value}h", machine_id=machine_id)
    
        # Use counter 1 as the reference for the time axis.  If data exists, format
        # the first timestamp for display to indicate the starting point.
        ref_counter = 1
        timestamp_str = ""
        if (ref_counter in historical_data and
                historical_data[ref_counter]['times']):
            first_ts = historical_data[ref_counter]['times'][0]
            if isinstance(first_ts, datetime):
                timestamp_str = first_ts.strftime("%H:%M")
            else:
                timestamp_str = str(first_ts)
    
        display_text = f"Showing last {slider_value} hours"
        if timestamp_str:
            display_text += f" starting {timestamp_str}"
    
    
        # Return the selected timeframe, display text, and cached data
        return {"hours": slider_value}, display_text, historical_data

    @app.callback(
        Output("historical-time-controls", "className"),
        [Input("mode-selector", "value")],
        prevent_initial_call=True
    )
    def toggle_historical_controls_visibility(mode):
        """Show/hide historical controls based on selected mode"""
        if mode == "historical":
            return "d-block"  # Show controls
        else:
            return "d-none"  # Hide controls

    @app.callback(
        Output("lab-test-controls", "className"),
        [Input("mode-selector", "value")],
        prevent_initial_call=True,
    )
    def toggle_lab_controls_visibility(mode):
        return "d-flex" if mode == "lab" else "d-none"

    @app.callback(
        Output("lab-test-running", "data"),
        [Input("start-test-btn", "n_clicks"), Input("stop-test-btn", "n_clicks"), Input("mode-selector", "value")],
        [State("lab-test-running", "data")],
        prevent_initial_call=True,
    )
    def update_lab_running(start_click, stop_click, mode, running):
        ctx = callback_context
        if mode != "lab":
            return False
        if not ctx.triggered:
            return running
        trigger = ctx.triggered[0]["prop_id"].split(".")[0]
        if trigger == "start-test-btn":
            return True
        if trigger == "stop-test-btn":
            return False
        return running

    @app.callback(
        [Output("metric-logging-interval", "interval"), Output("metric-logging-interval", "disabled")],
        [Input("lab-test-running", "data"), Input("mode-selector", "value")],
    )
    def adjust_logging_interval(running, mode):
        if mode == "lab":
            return 1000, not running
        return 60000, False

    @app.callback(
        Output("clear-data-btn", "n_clicks"),
        [Input("clear-data-btn", "n_clicks")],
        [State("machines-data", "data")],
        prevent_initial_call=True,
    )
    def clear_saved_data(n_clicks, machines_data):
        if not n_clicks:
            raise PreventUpdate
        if not machines_data or not machines_data.get("machines"):
            return dash.no_update
        for m in machines_data["machines"]:
            clear_machine_data(str(m.get("id")))
        return 0

    @app.callback(
        [Output("display-modal", "is_open"),
         Output("display-form-container", "children")],
        [Input({"type": "open-display", "index": ALL}, "n_clicks"),
         Input("close-display-settings", "n_clicks"),
         Input("save-display-settings", "n_clicks"),
         Input("language-preference-store", "data")],
        [State("display-modal", "is_open"),
         State({"type": "display-enabled", "index": ALL}, "value")],
        prevent_initial_call=True
    )
    def toggle_display_modal(open_clicks, close_clicks, save_clicks, lang, is_open, display_enabled_values):
        """Handle opening/closing the display settings modal and saving settings"""
        global display_settings
        
        ctx = callback_context
        
        # Check if callback was triggered
        if not ctx.triggered:
            return no_update, no_update
        
        # Get the property that triggered the callback
        trigger_prop_id = ctx.triggered[0]["prop_id"]
        
        # Check for open button clicks (with pattern matching)
        if '"type":"open-display"' in trigger_prop_id:
            # Check if any button was actually clicked (not initial state)
            if any(click is not None for click in open_clicks):
                return True, create_display_settings_form(lang)
        
        # Check for close button click
        elif trigger_prop_id == "close-display-settings.n_clicks":
            # Check if button was actually clicked (not initial state)
            if close_clicks is not None:
                return False, no_update
        
        # Check for save button click
        elif trigger_prop_id == "save-display-settings.n_clicks":
            # Check if button was actually clicked (not initial state)
            if save_clicks is not None and display_enabled_values:
                # Safety check: make sure we have the right number of values
                if len(display_enabled_values) == 12:  # We expect 12 counters
                    # Update the display settings
                    for i in range(len(display_enabled_values)):
                        counter_num = i + 1
                        display_settings[counter_num] = display_enabled_values[i]
                    
                    # Save settings to file
                    save_success = save_display_settings(display_settings)
                    if save_success:
                        logger.info("Display settings saved successfully")
                    else:
                        logger.warning("Failed to save display settings")
                else:
                    logger.warning(f"Unexpected number of display values: {len(display_enabled_values)}")
                
                # Close modal
                return False, create_display_settings_form(lang)
        
        # Default case - don't update anything
        return no_update, no_update

    @app.callback(
        [Output("production-rate-units-modal", "is_open"),
         Output("production-rate-unit", "data")],
        [Input({"type": "open-production-rate-units", "index": ALL}, "n_clicks"),
         Input("close-production-rate-units", "n_clicks"),
         Input("save-production-rate-units", "n_clicks")],
        [State("production-rate-units-modal", "is_open"),
         State("production-rate-unit-selector", "value")],
        prevent_initial_call=True,
    )
    def toggle_production_rate_units_modal(open_clicks, close_clicks, save_clicks, is_open, selected):
        """Show or hide the units selection modal and save the chosen unit."""
        ctx = callback_context
        if not ctx.triggered:
            return no_update, no_update
    
        trigger = ctx.triggered[0]["prop_id"]
        if '"type":"open-production-rate-units"' in trigger:
            if any(click is not None for click in open_clicks):
                return True, dash.no_update
        elif trigger == "close-production-rate-units.n_clicks":
            if close_clicks is not None:
                return False, dash.no_update
        elif trigger == "save-production-rate-units.n_clicks":
            if save_clicks is not None:
                return False, selected
    
        return no_update, no_update

    @app.callback(
        [Output("additional-image-store", "data"),
         Output("upload-status", "children")],
        [Input("upload-image", "contents")],
        [State("upload-image", "filename")]
    )
    def process_uploaded_image(contents, filename):
        """Process the uploaded image and store it"""
        if contents is None:
            return dash.no_update, dash.no_update
        
        try:
            # Log the content for debugging
            logger.info(f"Processing image upload: {filename}")
            
            # Store the image content in the data store
            new_data = {"image": contents}
            
            # Save the image for persistence
            save_success = save_uploaded_image(contents)
            
            # Log the result for debugging
            logger.info(f"Image save result: {save_success}")
            
            return new_data, html.Div(f"Uploaded: {filename}", className="text-success")
        except Exception as e:
            logger.error(f"Error uploading image: {str(e)}")
            return dash.no_update, html.Div(f"Error uploading image: {str(e)}", className="text-danger")

    @app.callback(
        Output("update-counts-modal", "is_open"),
        [Input("open-update-counts", "n_clicks"),
         Input("close-update-counts", "n_clicks"),
         Input("save-count-settings", "n_clicks")],
        [State("update-counts-modal", "is_open")],
        prevent_initial_call=True,
    )
    def toggle_update_counts_modal(open_click, close_click, save_click, is_open):
        ctx = callback_context
        if not ctx.triggered:
            return dash.no_update
    
        trigger = ctx.triggered[0]["prop_id"]
        if trigger == "open-update-counts.n_clicks" and open_click:
            return True
        elif trigger == "close-update-counts.n_clicks" and close_click:
            return False
        elif trigger == "save-count-settings.n_clicks" and save_click:
            return False
    
        return is_open

    @app.callback(
        [Output("app-mode", "data"),
         Output("historical-time-slider", "value")],
        [Input("mode-selector", "value")],
        prevent_initial_call=False
    )
    def update_app_mode(mode):
        """Update the application mode (live, demo, or historical)"""
        # Reset historical slider to most recent when switching to historical mode
        slider_value = 24 if mode == "historical" else dash.no_update
    
        # Log the new mode for debugging unexpected switches
        logger.info(f"App mode updated to '{mode}'")
    
        return {"mode": mode}, slider_value

    @app.callback(Output("app-mode-tracker", "data"), Input("app-mode", "data"))
    def _track_app_mode(data):
        """Synchronize ``current_app_mode`` with the ``app-mode`` store."""
        global current_app_mode
        if isinstance(data, dict) and "mode" in data:
            current_app_mode = data["mode"]
        return dash.no_update

    @app.callback(
        [Output("threshold-modal", "is_open")],  # Changed this to remove the second output
        [Input({"type": "open-threshold", "index": ALL}, "n_clicks"),
         Input("close-threshold-settings", "n_clicks"),
         Input("save-threshold-settings", "n_clicks")],
        [State("threshold-modal", "is_open"),
         State({"type": "threshold-min-enabled", "index": ALL}, "value"),
         State({"type": "threshold-max-enabled", "index": ALL}, "value"),
         State({"type": "threshold-min-value", "index": ALL}, "value"),
         State({"type": "threshold-max-value", "index": ALL}, "value"),
         State("threshold-email-address", "value"),
         State("threshold-email-minutes", "value"),
         State("threshold-email-enabled", "value")],
        prevent_initial_call=True
    )
    def toggle_threshold_modal(open_clicks, close_clicks, save_clicks, is_open,
                              min_enabled_values, max_enabled_values, min_values, max_values,
                              email_address, email_minutes, email_enabled):
        """Handle opening/closing the threshold settings modal and saving settings"""
        global threshold_settings
        
        ctx = callback_context
        
        # Check if callback was triggered
        if not ctx.triggered:
            return [no_update]  # Return as a list with one element
        
        # Get the property that triggered the callback
        trigger_prop_id = ctx.triggered[0]["prop_id"]
        
        # Check for open button clicks (with pattern matching)
        if '"type":"open-threshold"' in trigger_prop_id:
            # Check if any button was actually clicked (not initial state)
            if any(click is not None for click in open_clicks):
                return [True]  # Return as a list with one element
        
        # Check for close button click
        elif trigger_prop_id == "close-threshold-settings.n_clicks":
            # Check if button was actually clicked (not initial state)
            if close_clicks is not None:
                return [False]  # Return as a list with one element
        
        # Check for save button click
        elif trigger_prop_id == "save-threshold-settings.n_clicks":
            # Check if button was actually clicked (not initial state)
            if save_clicks is not None and min_enabled_values:
                # Update the threshold settings
                for i in range(len(min_enabled_values)):
                    counter_num = i + 1
                    threshold_settings[counter_num] = {
                        'min_enabled': min_enabled_values[i],
                        'max_enabled': max_enabled_values[i],
                        'min_value': float(min_values[i]),
                        'max_value': float(max_values[i])
                    }
                
                # Save the email settings
                threshold_settings['email_enabled'] = email_enabled
                threshold_settings['email_address'] = email_address
                threshold_settings['email_minutes'] = int(email_minutes) if email_minutes is not None else 2
                
                # Save settings to file
                save_success = save_threshold_settings(threshold_settings)
                if save_success:
                    logger.info("Threshold settings saved successfully")
                else:
                    logger.warning("Failed to save threshold settings")
                
                # Close modal - no need to update the settings display anymore
                return [False]  # Return as a list with one element
        
        # Default case - don't update anything
        return [no_update]  # Return as a list with one element

    @app.callback(
        Output("metric-logging-store", "data"),
        [Input("metric-logging-interval", "n_intervals")],
    
        [State("app-state", "data"),
         State("app-mode", "data"),
         State("machines-data", "data"),
         State("production-data-store", "data"),
         State("weight-preference-store", "data"),
         State("lab-test-running", "data")],
        prevent_initial_call=True,
    )
    def log_current_metrics(n_intervals, app_state_data, app_mode, machines_data, production_data, weight_pref, lab_running):
    
        """Collect metrics for each connected machine and append to its file."""
        global machine_connections
    
        CAPACITY_TAG = "Status.ColorSort.Sort1.Throughput.KgPerHour.Current"
        REJECTS_TAG = "Status.ColorSort.Sort1.Total.Percentage.Current"
        OPM_TAG = "Status.ColorSort.Sort1.Throughput.ObjectPerMin.Current"
        COUNTER_TAG = "Status.ColorSort.Sort1.DefectCount{}.Rate.Current"
        mode = "demo"
        if app_mode and isinstance(app_mode, dict) and "mode" in app_mode:
            mode = app_mode["mode"]
    
        if not weight_pref:
            weight_pref = load_weight_preference()
    
        if mode == "demo":
            if machines_data and machines_data.get("machines"):
                for m in machines_data["machines"]:
                    prod = (m.get("operational_data") or {}).get("production", {})
                    capacity = prod.get("capacity", 0)
                    accepts = prod.get("accepts", 0)
                    rejects = prod.get("rejects", 0)
    
                    metrics = {
                        "capacity": convert_capacity_to_lbs(capacity, weight_pref),
                        "accepts": convert_capacity_to_lbs(accepts, weight_pref),
                        "rejects": convert_capacity_to_lbs(rejects, weight_pref),
                        "objects_per_min": 0,
                        "running": 1,
                        "stopped": 0,
                    }
    
                    counters = m.get("demo_counters", [0] * 12)
                    for i in range(1, 13):
                        metrics[f"counter_{i}"] = counters[i-1] if i-1 < len(counters) else 0
    
                    append_metrics(metrics, machine_id=str(m.get("id")), mode="Demo")
    
            return dash.no_update

        if mode == "lab" and not lab_running:
            return dash.no_update

        for machine_id, info in machine_connections.items():
            if not info.get("connected", False):
                continue
            tags = info["tags"]
            capacity_value = tags.get(CAPACITY_TAG, {}).get("data").latest_value if CAPACITY_TAG in tags else None
            reject_pct = tags.get(REJECTS_TAG, {}).get("data").latest_value if REJECTS_TAG in tags else None
    
            capacity_lbs = capacity_value * 2.205 if capacity_value is not None else 0
            reject_pct = reject_pct if reject_pct is not None else 0
            rejects_lbs = (reject_pct / 100.0) * capacity_lbs
            accepts_lbs = capacity_lbs - rejects_lbs
    
            opm = tags.get(OPM_TAG, {}).get("data").latest_value if OPM_TAG in tags else 0
            if opm is None:
                opm = 0
    
            # Determine feeder running state
            feeder_running = False
            for i in range(1, 5):
                run_tag = f"Status.Feeders.{i}IsRunning"
                if run_tag in tags:
                    val = tags[run_tag]["data"].latest_value
                    if bool(val):
                        feeder_running = True
                        break

            metrics = {
                "capacity": capacity_lbs,
                "accepts": accepts_lbs,
                "rejects": rejects_lbs,
                "objects_per_min": opm,
                "running": 1 if feeder_running else 0,
                "stopped": 0 if feeder_running else 1,
            }
    
            for i in range(1, 13):
                tname = COUNTER_TAG.format(i)
                val = tags.get(tname, {}).get("data").latest_value if tname in tags else 0
                if val is None:
                    val = 0
                metrics[f"counter_{i}"] = val
    
            log_mode = "Lab" if mode == "lab" else "Live"
            append_metrics(metrics, machine_id=str(machine_id), mode=log_mode)
    
        return dash.no_update<|MERGE_RESOLUTION|>--- conflicted
+++ resolved
@@ -890,11 +890,7 @@
         
         # Find which card was clicked
         triggered_prop = ctx.triggered[0]["prop_id"]
-<<<<<<< HEAD
-        machine_id = _extract_clicked_machine_id(triggered_prop,
-                                                card_clicks, card_ids)
-
-=======
+
         machine_id = None
         
         if '"type":"machine-card-click"' in triggered_prop:
@@ -903,7 +899,7 @@
                     machine_id = card_ids[i]["index"]
                     break
         
->>>>>>> e438c4d7
+
         if machine_id is None:
             logger.warning("Machine card clicked but no machine ID found")
             return dash.no_update, dash.no_update, dash.no_update
