"""Dash callback definitions for the modernized OPC dashboard.

This module mirrors much of the behavior from the original monolithic
``EnpresorOPCDataViewBeforeRestructureLegacy`` script.  The callbacks
are registered at runtime via :func:`register_callbacks` so that they
can be imported by both the legacy script and the refactored app.
"""

import importlib
import sys
from datetime import datetime
from collections import defaultdict
import os
import glob
import shutil
import tempfile
import time
import csv
import hourly_data_saving
import autoconnect
import image_manager as img_utils
import generate_report
try:
    import resource
except ImportError:  # pragma: no cover - resource not available on Windows
    resource = None

import memory_monitor as mem_utils

# ``counter_manager`` is imported dynamically from the legacy module, so use
# an alias for the helper functions defined in ``counter_manager.py`` to avoid
# name clashes.
import counter_manager as counter_utils



# Tags for monitoring feeder rate changes - add this near the top of callbacks.py
MONITORED_RATE_TAGS = {
    "Status.Feeders.1Rate": "Feeder 1 Rate",
    "Status.Feeders.2Rate": "Feeder 2 Rate", 
    "Status.Feeders.3Rate": "Feeder 3 Rate",
    "Status.Feeders.4Rate": "Feeder 4 Rate",
}

SENSITIVITY_ACTIVE_TAGS = {
    "Settings.ColorSort.Primary1.IsAssigned": 1,
    "Settings.ColorSort.Primary2.IsAssigned": 2,
    "Settings.ColorSort.Primary3.IsAssigned": 3,
    "Settings.ColorSort.Primary4.IsAssigned": 4,
    "Settings.ColorSort.Primary5.IsAssigned": 5,
    "Settings.ColorSort.Primary6.IsAssigned": 6,
    "Settings.ColorSort.Primary7.IsAssigned": 7,
    "Settings.ColorSort.Primary8.IsAssigned": 8,
    "Settings.ColorSort.Primary9.IsAssigned": 9,
    "Settings.ColorSort.Primary10.IsAssigned": 10,
    "Settings.ColorSort.Primary11.IsAssigned": 11,
    "Settings.ColorSort.Primary12.IsAssigned": 12,
}


def get_active_counter_flags(machine_id):
    """Return a list of booleans indicating which counters are active."""
    flags = [True] * 12
    try:
        states = prev_active_states.get(machine_id, {})
    except Exception:
        states = {}
    for tag, num in SENSITIVITY_ACTIVE_TAGS.items():
        if num <= len(flags):
            val = states.get(tag)
            if val is not None:
                flags[num - 1] = bool(val)
    return flags

# OPC tag for the preset name
PRESET_NAME_TAG = "Status.Info.PresetName"

# Track last logged capacity per machine and filename
last_logged_capacity = defaultdict(lambda: None)

# Filename used for the active lab test session
current_lab_filename = None

# Any metric whose absolute value is below this threshold will be logged as 0.
SMALL_VALUE_THRESHOLD = 1e-3

# Flag to prevent re-entrancy when the legacy module imports this module and
# executes ``register_callbacks`` during import.
_REGISTERING = False

# Cache of lab log totals keyed by ``(machine_id, file_path)``. Each entry
# stores cumulative counter totals, timestamps, object totals and bookkeeping
# information so that subsequent calls only process new rows appended to the
# log file.
_lab_totals_cache = {}


# Cache of live metrics totals keyed by ``(machine_id, file_path)``. Each entry
# stores cumulative counter totals and bookkeeping information so that
# subsequent calls only process new rows appended to the 24h metrics file.
_live_totals_cache = {}

# Cache of lab production metrics keyed by machine id. Stores total capacity,
# accepts, rejects and associated object counts so repeated updates only parse
# new log data.
_lab_production_cache = {}


def _clear_lab_caches(machine_id):
    """Remove cached lab data for the given machine."""
    for key in list(_lab_totals_cache):
        if key[0] == machine_id:
            _lab_totals_cache.pop(key, None)
    _lab_production_cache.pop(machine_id, None)


def _reset_lab_session(machine_id):
    """Reset counters and history for a new lab test."""
    _clear_lab_caches(machine_id)
    global previous_counter_values
    previous_counter_values = [0] * 12
    if "app_state" in globals() and hasattr(app_state, "counter_history"):
        app_state.counter_history = {
            i: {"times": [], "values": []} for i in range(1, 13)
        }


def _create_empty_lab_log(machine_id, filename):
    """Ensure a new lab log file exists so cached data does not reuse old logs."""
    machine_dir = os.path.join(hourly_data_saving.EXPORT_DIR, str(machine_id))
    os.makedirs(machine_dir, exist_ok=True)
    path = os.path.join(machine_dir, filename)
    try:
        with open(path, "w", encoding="utf-8"):
            pass
    except OSError:
        # Ignore failures if file cannot be created
        pass





def load_lab_totals(machine_id, filename=None, active_counters=None):
    """Return cumulative counter totals and object totals from a lab log.

    Parameters
    ----------
    machine_id : int
        Identifier for the machine directory under ``EXPORT_DIR``.
    filename : str, optional
        Specific CSV log filename.  If omitted the newest ``Lab_Test_*.csv`` is
        used.
    active_counters : list[bool], optional
        Boolean flags for each counter index ``1-12``.  When provided, only
        counters whose flag is ``True`` contribute to the returned totals.

    The results are cached per file so subsequent calls only process rows that
    were appended since the last invocation. This significantly reduces I/O when
    lab logs grow large.
    """
    machine_dir = os.path.join(hourly_data_saving.EXPORT_DIR, str(machine_id))
    if filename:
        path = os.path.join(machine_dir, filename)
    else:
        files = glob.glob(os.path.join(machine_dir, "Lab_Test_*.csv"))
        if not files:
            return [0] * 12, [], []
        path = max(files, key=os.path.getmtime)

    if not os.path.exists(path):
        return [0] * 12, [], []

    key = (machine_id, os.path.abspath(path))
    stat = os.stat(path)
    mtime = stat.st_mtime
    size = stat.st_size

    cache = _lab_totals_cache.get(key)
    if cache is not None:
        # Reset if file was truncated or replaced with an older version
        if size < cache.get("size", 0) or mtime < cache.get("mtime", 0):
            cache = None

    if active_counters is None:
        active_counters = [True] * 12

    if cache is None:
        counter_totals = [0] * 12
        timestamps = []
        object_totals = []
        obj_sum = 0.0
        prev_ts = None
        prev_rate = None
        prev_counters = None

        last_index = -1
    else:
        counter_totals = cache["counter_totals"]
        timestamps = cache["timestamps"]
        object_totals = cache["object_totals"]
        obj_sum = object_totals[-1] if object_totals else 0.0
        prev_ts = cache.get("prev_ts")
        prev_rate = cache.get("prev_rate")
        prev_counters = cache.get("prev_counters")
        last_index = cache.get("last_index", -1)

    with open(path, newline="", encoding="utf-8") as f:
        reader = csv.DictReader(f)
        for idx, row in enumerate(reader):
            if idx <= last_index:
                continue

            ts = row.get("timestamp")
            ts_val = None
            if ts:
                try:
                    ts_val = datetime.fromisoformat(ts)
                except Exception:
                    ts_val = ts
            timestamps.append(ts_val)


            current_counters = []
            for i in range(1, 13):
                val = row.get(f"counter_{i}")
                try:
                    current_counters.append(float(val) if val else 0.0)
                except ValueError:
                    current_counters.append(0.0)

            if prev_counters is not None:
                if (
                    isinstance(prev_ts, datetime)
                    and isinstance(ts_val, datetime)
                ):
                    delta_minutes = (
                        ts_val - prev_ts
                    ).total_seconds() / 60.0
                else:
                    delta_minutes = 1 / 60.0

                scale = generate_report.LAB_OBJECT_SCALE_FACTOR
                for idx_c, prev_val in enumerate(prev_counters):
                    if idx_c < len(active_counters) and active_counters[idx_c]:
                        counter_totals[idx_c] += prev_val * delta_minutes * scale


            opm = row.get("objects_per_min")
            try:
                rate_val = float(opm) if opm else None
            except ValueError:
                rate_val = None

            if (
                prev_ts is not None
                and isinstance(prev_ts, datetime)
                and isinstance(ts_val, datetime)
                and prev_rate is not None
            ):
                stats = generate_report.calculate_total_objects_from_csv_rates(
                    [prev_rate, prev_rate],
                    timestamps=[prev_ts, ts_val],
                    is_lab_mode=True,
                )
                obj_sum += stats.get("total_objects", 0)

            object_totals.append(obj_sum)
            prev_ts = ts_val
            prev_rate = rate_val
            prev_counters = current_counters

            last_index = idx

    _lab_totals_cache[key] = {
        "counter_totals": counter_totals,
        "timestamps": timestamps,
        "object_totals": object_totals,
        "last_index": last_index,
        "prev_ts": prev_ts,
        "prev_rate": prev_rate,
        "prev_counters": prev_counters,
        "mtime": mtime,
        "size": size,
    }

    return counter_totals, timestamps, object_totals



def load_live_counter_totals(machine_id, filename=hourly_data_saving.METRICS_FILENAME):
    """Return cumulative counter totals from the live metrics file.

    The results are cached per file so subsequent calls only process rows that
    were appended since the last invocation. This mirrors the caching logic
    used by :func:`load_lab_totals` but only tracks counter totals.
    """
    machine_dir = os.path.join(hourly_data_saving.EXPORT_DIR, str(machine_id))
    path = os.path.join(machine_dir, filename)


    if not os.path.exists(path):
        return [0] * 12

    key = (machine_id, os.path.abspath(path))
    stat = os.stat(path)
    mtime = stat.st_mtime
    size = stat.st_size

    cache = _live_totals_cache.get(key)
    if cache is not None:

        # Reset if file was truncated or replaced with an older version

        if size < cache.get("size", 0) or mtime < cache.get("mtime", 0):
            cache = None

    if cache is None:

        totals = [0] * 12
        last_index = -1
    else:
        totals = cache["totals"]

        last_index = cache.get("last_index", -1)

    with open(path, newline="", encoding="utf-8") as f:
        reader = csv.DictReader(f)
        for idx, row in enumerate(reader):
            if idx <= last_index:
                continue
            for i in range(1, 13):
                val = row.get(f"counter_{i}")
                try:

                    totals[i - 1] += float(val) if val else 0.0

                except ValueError:
                    pass
            last_index = idx

    _live_totals_cache[key] = {

        "totals": totals,

        "last_index": last_index,
        "mtime": mtime,
        "size": size,
    }


    return totals



def load_last_lab_metrics(machine_id):
    """Return the last capacity/accepts/rejects values from a lab log."""
    machine_dir = os.path.join(hourly_data_saving.EXPORT_DIR, str(machine_id))
    files = glob.glob(os.path.join(machine_dir, "Lab_Test_*.csv"))
    if not files:
        return None

    path = max(files, key=os.path.getmtime)
    if not os.path.exists(path):
        return None

    last_row = None
    with open(path, newline="", encoding="utf-8") as f:
        reader = csv.DictReader(f)
        for row in reader:
            last_row = row

    if not last_row:
        return None

    def _get_float(key):
        try:
            return float(last_row.get(key, 0)) if last_row.get(key) else 0.0
        except ValueError:
            return 0.0

    capacity = _get_float("capacity")
    accepts = _get_float("accepts")
    rejects = _get_float("rejects")

    return capacity, accepts, rejects


def load_lab_average_capacity_and_accepts(machine_id):
    """Return the average capacity rate (lbs/hr), total accepts in lbs,
    and elapsed seconds from the latest lab log."""
    machine_dir = os.path.join(hourly_data_saving.EXPORT_DIR, str(machine_id))
    files = glob.glob(os.path.join(machine_dir, "Lab_Test_*.csv"))
    if not files:
        return None

    path = max(files, key=os.path.getmtime)
    if not os.path.exists(path):
        return None

    capacities = []
    accepts = []
    timestamps = []

    with open(path, newline="", encoding="utf-8") as f:
        reader = csv.DictReader(f)
        for row in reader:
            cap = row.get("capacity")
            acc = row.get("accepts")
            ts = row.get("timestamp")
            try:
                if cap:
                    capacities.append(float(cap))
            except ValueError:
                pass
            try:
                accepts.append(float(acc)) if acc else accepts.append(0.0)
            except ValueError:
                accepts.append(0.0)
            if ts:
                timestamps.append(ts)

    stats = generate_report.calculate_total_capacity_from_csv_rates(
        capacities, timestamps=timestamps, is_lab_mode=True
    )
    cap_avg = stats.get("average_rate_lbs_per_hr", 0)
    acc_total = sum(accepts)

    elapsed_seconds = 0
    if timestamps:
        try:
            start = datetime.fromisoformat(str(timestamps[0]))
            end = datetime.fromisoformat(str(timestamps[-1]))
            elapsed_seconds = int((end - start).total_seconds())
        except Exception:
            elapsed_seconds = 0

    return cap_avg, acc_total, elapsed_seconds


def load_lab_totals_metrics(machine_id, active_counters=None):
    """Return total capacity, accepts, rejects and elapsed seconds from the latest lab log.

    ``active_counters`` is accepted for API symmetry with :func:`load_lab_totals`
    but is currently unused.
    """
    machine_dir = os.path.join(hourly_data_saving.EXPORT_DIR, str(machine_id))
    files = glob.glob(os.path.join(machine_dir, "Lab_Test_*.csv"))
    if not files:
        return None

    path = max(files, key=os.path.getmtime)
    if not os.path.exists(path):
        return None

    accepts = []
    rejects = []
    timestamps = []

    with open(path, newline="", encoding="utf-8") as f:
        reader = csv.DictReader(f)
        for row in reader:
            a = row.get("accepts")
            r = row.get("rejects")
            ts = row.get("timestamp")
            try:
                accepts.append(float(a)) if a else accepts.append(0.0)
            except ValueError:
                accepts.append(0.0)
            try:
                rejects.append(float(r)) if r else rejects.append(0.0)
            except ValueError:
                rejects.append(0.0)
            if ts:
                timestamps.append(ts)

    a_stats = generate_report.calculate_total_capacity_from_csv_rates(
        accepts, timestamps=timestamps, is_lab_mode=True
    )
    r_stats = generate_report.calculate_total_capacity_from_csv_rates(
        rejects, timestamps=timestamps, is_lab_mode=True
    )

    accepts_total = a_stats.get("total_capacity_lbs", 0)
    rejects_total = r_stats.get("total_capacity_lbs", 0)
    total_capacity = accepts_total + rejects_total

    elapsed_seconds = 0
    if timestamps:
        try:
            start = datetime.fromisoformat(str(timestamps[0]))
            end = datetime.fromisoformat(str(timestamps[-1]))
            elapsed_seconds = int((end - start).total_seconds())
        except Exception:
            elapsed_seconds = 0

    return total_capacity, accepts_total, rejects_total, elapsed_seconds


def load_live_counter_totals(machine_id):
    """Return total objects removed for each counter from live metrics CSV."""
    file_path = os.path.join(
        hourly_data_saving.EXPORT_DIR,
        str(machine_id),
        hourly_data_saving.METRICS_FILENAME,
    )

    if not os.path.exists(file_path):
        return [0] * 12

    key = (machine_id, os.path.abspath(file_path))
    stat = os.stat(file_path)
    mtime = stat.st_mtime
    size = stat.st_size

    cache = _live_totals_cache.get(key)
    if cache is not None:
        if size < cache.get("size", 0) or mtime < cache.get("mtime", 0):
            cache = None

    if cache is None:
        totals = [0.0] * 12
        last_index = -1
    else:
        totals = cache["totals"]
        last_index = cache["last_index"]

    with open(file_path, newline="", encoding="utf-8") as f:
        reader = csv.DictReader(f)
        for idx, row in enumerate(reader):
            if idx <= last_index:
                continue
            for i in range(1, 13):
                val = row.get(f"counter_{i}")
                try:
                    rate = float(val) if val else 0.0
                except ValueError:
                    rate = 0.0
                totals[i - 1] += rate
            last_index = idx

    _live_totals_cache[key] = {
        "totals": totals,
        "last_index": last_index,
        "mtime": mtime,
        "size": size,
    }

    return totals


def refresh_lab_cache(machine_id):
    """Update cached lab totals after a test completes."""
    weight_pref = load_weight_preference()
    machine_dir = os.path.join(hourly_data_saving.EXPORT_DIR, str(machine_id))
    files = glob.glob(os.path.join(machine_dir, "Lab_Test_*.csv"))
    if not files:
        return

    path = max(files, key=os.path.getmtime)
    if not os.path.exists(path):
        return

    stat = os.stat(path)
    mtime = stat.st_mtime
    size = stat.st_size

    metrics = load_lab_totals_metrics(machine_id, active_counters=get_active_counter_flags(machine_id))
    if not metrics:
        return

    tot_cap_lbs, acc_lbs, rej_lbs, _ = metrics
    counter_totals, _, object_totals = load_lab_totals(
        machine_id, active_counters=get_active_counter_flags(machine_id)
    )

    reject_count = sum(counter_totals)
    capacity_count = object_totals[-1] if object_totals else 0
    accepts_count = max(0, capacity_count - reject_count)

    total_capacity = convert_capacity_from_lbs(tot_cap_lbs, weight_pref)
    accepts = convert_capacity_from_lbs(acc_lbs, weight_pref)
    rejects = convert_capacity_from_lbs(rej_lbs, weight_pref)

    production_data = {
        "capacity": total_capacity,
        "accepts": accepts,
        "rejects": rejects,
    }

    _lab_production_cache[machine_id] = {
        "mtime": mtime,
        "size": size,
        "production_data": production_data,
        "capacity_count": capacity_count,
        "accepts_count": accepts_count,
        "reject_count": reject_count,
    }


def register_callbacks(app):
    """Public entry point that guards against re-entrant registration."""
    global _REGISTERING
    if _REGISTERING:
        return
    _REGISTERING = True
    try:
        _register_callbacks_impl(app)
    finally:
        _REGISTERING = False

def _register_callbacks_impl(app):
    main = sys.modules.get("EnpresorOPCDataViewBeforeRestructureLegacy")
    if main is None:
        candidate = sys.modules.get("__main__")
        if candidate and getattr(candidate, "__file__", "").endswith("EnpresorOPCDataViewBeforeRestructureLegacy.py"):
            main = candidate
        else:
            main = importlib.import_module("EnpresorOPCDataViewBeforeRestructureLegacy")

    sys.modules.setdefault("EnpresorOPCDataViewBeforeRestructureLegacy", main)
    globals().update({k: v for k, v in vars(main).items() if not k.startswith("_")})
    for name in [
        "app_state",
        "machine_connections",
        "connect_and_monitor_machine",
        "load_floor_machine_data",
        "opc_update_thread",
        "auto_reconnection_thread",
        "resume_update_thread",
        "pause_background_processes",
        "resume_background_processes",
        "logger",
    ]:
        if name in globals():
            setattr(autoconnect, name, globals()[name])
    autoconnect.initialize_autoconnect()
    LIVE_LIKE_MODES = {"live", "lab"}

    def format_enpresor(text: str):
        parts = text.split("Enpresor")
        if len(parts) == 2:
            return [
                parts[0],
                html.Span("Enpresor", className="enpresor-font", style={"color": "red"}),
                parts[1],
            ]
        return text

    # Create a client-side callback to handle theme switching
    app.clientside_callback(
        """
        function(theme) {
            console.log('Theme callback triggered with:', theme);

            // Get root document element
            const root = document.documentElement;

            // Define theme colors
            const themeColors = {
                light: {
                    backgroundColor: "#f0f0f0",
                    cardBackgroundColor: "#ffffff",
                    textColor: "#212529",
                    borderColor: "rgba(0,0,0,0.125)",
                    chartBackgroundColor: "rgba(255,255,255,0.9)"
                },
                dark: {
                    backgroundColor: "#202124",
                    cardBackgroundColor: "#2d2d30",
                    textColor: "#e8eaed",
                    borderColor: "rgba(255,255,255,0.125)",
                    chartBackgroundColor: "rgba(45,45,48,0.9)"
                }
            };

            // Apply selected theme
            if (theme === "dark") {
                // Dark mode
                root.style.setProperty("--bs-body-bg", themeColors.dark.backgroundColor);
                root.style.setProperty("--bs-body-color", themeColors.dark.textColor);
                root.style.setProperty("--bs-card-bg", themeColors.dark.cardBackgroundColor);
                root.style.setProperty("--bs-card-border-color", themeColors.dark.borderColor);
                root.style.setProperty("--chart-bg", themeColors.dark.chartBackgroundColor);

                // Add dark-mode class to body for additional CSS targeting
                document.body.classList.add("dark-mode");
                document.body.classList.remove("light-mode");

                // Store theme preference in localStorage
                localStorage.setItem("satake-theme", "dark");
            } else {
                // Light mode (default)
                root.style.setProperty("--bs-body-bg", themeColors.light.backgroundColor);
                root.style.setProperty("--bs-body-color", themeColors.light.textColor);
                root.style.setProperty("--bs-card-bg", themeColors.light.cardBackgroundColor);
                root.style.setProperty("--bs-card-border-color", themeColors.light.borderColor);
                root.style.setProperty("--chart-bg", themeColors.light.chartBackgroundColor);

                // Add light-mode class to body for additional CSS targeting
                document.body.classList.add("light-mode");
                document.body.classList.remove("dark-mode");

                // Store theme preference in localStorage
                localStorage.setItem("satake-theme", "light");
            }

            // Update all Plotly charts with new theme
            if (window.Plotly) {
                const plots = document.querySelectorAll('.js-plotly-plot');
                plots.forEach(plot => {
                    try {
                        const bgColor = theme === "dark" ? themeColors.dark.chartBackgroundColor : themeColors.light.chartBackgroundColor;
                        const textColor = theme === "dark" ? themeColors.dark.textColor : themeColors.light.textColor;

                        Plotly.relayout(plot, {
                            'paper_bgcolor': bgColor,
                            'plot_bgcolor': bgColor,
                            'font.color': textColor
                        });
                    } catch (e) {
                        console.error('Error updating Plotly chart:', e);
                    }
                });

                // Special handling for feeder gauges - update annotation colors specifically
                const feederGauge = document.getElementById('feeder-gauges-graph');
                if (feederGauge && feederGauge.layout && feederGauge.layout.annotations) {
                    try {
                        const labelColor = theme === "dark" ? themeColors.dark.textColor : themeColors.light.textColor;

                        // Update annotation colors (feed rate labels)
                        const updatedAnnotations = feederGauge.layout.annotations.map(annotation => ({
                            ...annotation,
                            font: {
                                ...annotation.font,
                                color: labelColor
                            }
                        }));

                        // Apply the updated annotations
                        Plotly.relayout(feederGauge, {
                            'annotations': updatedAnnotations
                        });

                        console.log('Updated feeder gauge label colors for', theme, 'mode');
                    } catch (e) {
                        console.error('Error updating feeder gauge labels:', e);
                    }
                }
            }

            return theme;
        }
        """,
        Output("theme-selector", "value", allow_duplicate=True),
        Input("theme-selector", "value"),
        prevent_initial_call=True
    )

    @app.callback(
        Output("dashboard-content", "children"),
        [Input("current-dashboard", "data"),
         Input("language-preference-store", "data")]
    )
    def render_dashboard(which, lang):
        if which == "new":
            return render_new_dashboard(lang)
        else:
            return render_main_dashboard(lang)

    @app.callback(
        Output("current-dashboard", "data"),
        Input("new-dashboard-btn", "n_clicks"),
        State("current-dashboard", "data"),
        State("active-machine-store", "data"),  # ADD THIS STATE
        prevent_initial_call=False
    )
    def manage_dashboard(n_clicks, current, active_machine_data):
        """Improved dashboard management that preserves active machine context"""
        # On first load n_clicks is None → show the new dashboard
        if n_clicks is None:
            return "new"
        
        # Allow toggling back to the floor/machine dashboard even when a machine
        # is active.  The previous logic prevented leaving the main dashboard if
        # a machine was selected which made the "Switch Dashboards" button appear
        # unresponsive once a machine was chosen.
        
        # On every actual click, flip between "main" and "new"
        new_dashboard = "new" if current == "main" else "main"
        logger.info(f"DEBUG: manage_dashboard toggled to {new_dashboard}")
        return new_dashboard

    @app.callback(
        Output("export-data-button", "disabled"),
        [Input("status-update-interval", "n_intervals")],
        [State("active-machine-store", "data")]
    )
    def update_export_button(n_intervals, active_machine_data):
        """Enable or disable the export button based on connection state."""
    
        active_machine_id = active_machine_data.get("machine_id") if active_machine_data else None
        is_connected = (
            active_machine_id
            and active_machine_id in machine_connections
            and machine_connections[active_machine_id].get("connected", False)
        )
    
        return not is_connected

    @app.callback(
        Output("export-download", "data"),
        [Input("export-data-button", "n_clicks")],
        [State("active-machine-store", "data")],
        prevent_initial_call=True,
    )
    def export_all_tags(n_clicks, active_machine_data):
        """Perform full tag discovery and export when the button is clicked."""
        if not n_clicks:
            raise PreventUpdate
    
        active_machine_id = active_machine_data.get("machine_id") if active_machine_data else None
        if (
            not active_machine_id
            or active_machine_id not in machine_connections
            or not machine_connections[active_machine_id].get("connected", False)
        ):
            raise PreventUpdate
    
        pause_update_thread()
        client = machine_connections[active_machine_id]["client"]
        all_tags = run_async(discover_all_tags(client))
        csv_string = generate_csv_string(all_tags)
        resume_update_thread()
    
        timestamp_str = datetime.now().strftime("%Y%m%d_%H%M%S")
        return {
            "content": csv_string,
            "filename": f"satake_data_export_{timestamp_str}.csv",
        }

    @app.callback(
        Output("report-download", "data"),
        Input("generate-report-btn", "n_clicks"),
        [State("app-mode", "data"), State("active-machine-store", "data"), State("language-preference-store", "data")],
        prevent_initial_call=True,
    )
    def generate_report_callback(n_clicks, app_mode, active_machine_data, lang_store):
        """Generate a PDF report when the button is clicked.
        
        FIXED VERSION: The original had a truncated line "if temp" that should be "if temp_dir:"
        Also fixes the hardcoded is_lab_mode=True parameter.
        """
        if not n_clicks:
            raise PreventUpdate

        export_dir = generate_report.METRIC_EXPORT_DIR
        lang = lang_store or load_language_preference()
        machines = None
        include_global = True
        temp_dir = None

        if app_mode and isinstance(app_mode, dict) and app_mode.get("mode") == "lab":
            mid = active_machine_data.get("machine_id") if active_machine_data else None
            if not mid:
                raise PreventUpdate
            machines = [str(mid)]
            include_global = False

            machine_dir = os.path.join(export_dir, str(mid))
            lab_files = glob.glob(os.path.join(machine_dir, "Lab_Test_*.csv"))
            if not lab_files:
                raise PreventUpdate
            latest_file = max(lab_files, key=os.path.getmtime)

            temp_dir = tempfile.mkdtemp()
            temp_machine_dir = os.path.join(temp_dir, str(mid))
            os.makedirs(temp_machine_dir, exist_ok=True)
            shutil.copy(latest_file, os.path.join(temp_machine_dir, "last_24h_metrics.csv"))
            export_dir = temp_dir
            data = {}
            is_lab_mode = True  # Set to True only for lab mode
        else:
            data = generate_report.fetch_last_24h_metrics()
            is_lab_mode = False  # Set to False for regular mode

        with tempfile.NamedTemporaryFile(suffix=".pdf", delete=False) as tmp:
            generate_report.build_report(
                data,
                tmp.name,
                export_dir=export_dir,
                machines=machines,
                include_global=include_global,
                is_lab_mode=is_lab_mode,
                lang=lang,  # pass language
            )
            with open(tmp.name, "rb") as f:
                pdf_bytes = f.read()

        # FIXED: Complete the truncated temp directory cleanup
        if temp_dir:  # This was the truncated line: "if temp"
            shutil.rmtree(temp_dir, ignore_errors=True)

        pdf_b64 = base64.b64encode(pdf_bytes).decode()
        timestamp_str = datetime.now().strftime("%Y%m%d_%H%M%S")
        return {
            "content": pdf_b64,
            "filename": f"production_report_{timestamp_str}.pdf",
            "type": "application/pdf",
            "base64": True,
        }

    @app.callback(
        Output("generate-report-btn", "disabled"),
        [Input("status-update-interval", "n_intervals"), Input("lab-test-running", "data")],
        [State("lab-test-stop-time", "data")]
    )
    def disable_report_button(n_intervals, running, stop_time):
        if running:
            return True
        if stop_time is None:
            return False
        return (time.time() - stop_time) < 30

    @app.callback(
        [Output("delete-confirmation-modal", "is_open"),
         Output("delete-pending-store", "data"),
         Output("delete-item-details", "children")],
        [Input({"type": "delete-floor-btn", "index": ALL}, "n_clicks"),
         Input({"type": "delete-machine-btn", "index": ALL}, "n_clicks"),
         Input("cancel-delete-btn", "n_clicks"),
         Input("close-delete-modal", "n_clicks")],
        [State("delete-confirmation-modal", "is_open"),
         State({"type": "delete-floor-btn", "index": ALL}, "id"),
         State({"type": "delete-machine-btn", "index": ALL}, "id"),
         State("floors-data", "data"),
         State("machines-data", "data")],
        prevent_initial_call=True
    )
    def handle_delete_confirmation_modal(floor_delete_clicks, machine_delete_clicks, cancel_clicks, close_clicks,
                                       is_open, floor_ids, machine_ids, floors_data, machines_data):
        """Handle opening and closing the delete confirmation modal"""
        ctx = callback_context
        if not ctx.triggered:
            return dash.no_update, dash.no_update, dash.no_update
        
        triggered_prop = ctx.triggered[0]["prop_id"]
        
        # Handle cancel or close buttons
        if "cancel-delete-btn" in triggered_prop or "close-delete-modal" in triggered_prop:
            if cancel_clicks or close_clicks:
                return False, {"type": None, "id": None, "name": None}, ""
        
        # Handle floor delete button clicks
        elif '"type":"delete-floor-btn"' in triggered_prop:
            for i, clicks in enumerate(floor_delete_clicks):
                if clicks and i < len(floor_ids):
                    floor_id = floor_ids[i]["index"]
                    
                    # Find floor name
                    floor_name = f"Floor {floor_id}"
                    if floors_data and floors_data.get("floors"):
                        for floor in floors_data["floors"]:
                            if floor["id"] == floor_id:
                                floor_name = floor["name"]
                                break
                    
                    # Count machines on this floor
                    machine_count = 0
                    if machines_data and machines_data.get("machines"):
                        machine_count = len([m for m in machines_data["machines"] if m.get("floor_id") == floor_id])
                    
                    # Create confirmation message
                    if machine_count > 0:
                        details = html.Div([
                            html.P(f'Floor: "{floor_name}"', className="fw-bold mb-1"),
                            html.P(f"This will also delete {machine_count} machine(s) on this floor.", 
                                  className="text-warning small"),
                            html.P("This action cannot be undone.", className="text-danger small")
                        ])
                    else:
                        details = html.Div([
                            html.P(f'Floor: "{floor_name}"', className="fw-bold mb-1"),
                            html.P("This action cannot be undone.", className="text-danger small")
                        ])
                    
                    return True, {"type": "floor", "id": floor_id, "name": floor_name}, details
        
        # Handle machine delete button clicks  
        elif '"type":"delete-machine-btn"' in triggered_prop:
            for i, clicks in enumerate(machine_delete_clicks):
                if clicks and i < len(machine_ids):
                    machine_id = machine_ids[i]["index"]
                    
                    # Find machine name/details
                    current_lang = load_language_preference()
                    machine_name = f"{tr('machine_label', current_lang)} {machine_id}"
                    machine_details = ""
                    if machines_data and machines_data.get("machines"):
                        for machine in machines_data["machines"]:
                            if machine["id"] == machine_id:
                                serial = machine.get("serial", "Unknown")
                                ip = machine.get("ip", "Unknown")
                                if serial != "Unknown":
                                    machine_details = f"Serial: {serial}"
                                if ip != "Unknown":
                                    if machine_details:
                                        machine_details += f" | IP: {ip}"
                                    else:
                                        machine_details = f"IP: {ip}"
                                break
                    
                    # Create confirmation message
                    details = html.Div([
                        html.P(f"{tr('machine_label', current_lang)}: \"{machine_name}\"", className="fw-bold mb-1"),
                        html.P(machine_details, className="small mb-1") if machine_details else html.Div(),
                        html.P("This action cannot be undone.", className="text-danger small")
                    ])
                    
                    return True, {"type": "machine", "id": machine_id, "name": machine_name}, details
        
        return dash.no_update, dash.no_update, dash.no_update

    @app.callback(
        [Output("system-settings-save-status", "children", allow_duplicate=True),
         Output("weight-preference-store", "data", allow_duplicate=True)],
        [Input("save-system-settings", "n_clicks")],
        [State("auto-connect-switch", "value"),
         State("ip-addresses-store", "data"),
         State("capacity-units-selector", "value"),
         State("custom-unit-name", "value"),
         State("custom-unit-weight", "value")],
        prevent_initial_call=True
    )
    def save_system_settings(n_clicks, auto_connect, ip_addresses,
                             unit_value, custom_name, custom_weight):
        """Save system settings including IP addresses"""
        if not n_clicks:
            return dash.no_update, dash.no_update
        
        # Save system settings
        system_settings = {
            "auto_connect": auto_connect
        }
        
        # Save system settings to file
        try:
            with open('system_settings.json', 'w') as f:
                json.dump(system_settings, f, indent=4)
        except Exception as e:
            logger.error(f"Error saving system settings: {e}")
            return "Error saving system settings", dash.no_update
        
        # Save IP addresses to file - make sure we're getting the full data structure
        try:
            with open('ip_addresses.json', 'w') as f:
                json.dump(ip_addresses, f, indent=4)
            logger.info(f"Saved IP addresses: {ip_addresses}")
        except Exception as e:
            logger.error(f"Error saving IP addresses: {e}")
            return "Error saving IP addresses", dash.no_update
    
        # Save weight preference
        pref_data = dash.no_update
        if unit_value != "custom":
            save_weight_preference(unit_value, "", 1.0)
            pref_data = {"unit": unit_value, "label": "", "value": 1.0}
        elif custom_name and custom_weight:
            save_weight_preference("custom", custom_name, float(custom_weight))
            pref_data = {"unit": "custom", "label": custom_name,
                         "value": float(custom_weight)}
    
        return "Settings saved successfully", pref_data

    @app.callback(
        [Output("email-settings-save-status", "children"),
         Output("email-settings-store", "data", allow_duplicate=True)],
        Input("save-email-settings", "n_clicks"),
        [State("smtp-server-input", "value"),
         State("smtp-port-input", "value"),
         State("smtp-username-input", "value"),
         State("smtp-password-input", "value"),
         State("smtp-sender-input", "value")],
        prevent_initial_call=True
    )
    def save_email_settings_callback(n_clicks, server, port, username, password, sender):
        """Save SMTP email credentials from the settings modal."""
        if not n_clicks:
            return dash.no_update, dash.no_update
    
        settings = {
            "smtp_server": server or DEFAULT_EMAIL_SETTINGS["smtp_server"],
            "smtp_port": int(port) if port else DEFAULT_EMAIL_SETTINGS["smtp_port"],
            "smtp_username": username or "",
            "smtp_password": password or "",
            "from_address": sender or DEFAULT_EMAIL_SETTINGS["from_address"],
        }
    
        success = save_email_settings(settings)
        if success:
            global email_settings
            email_settings = settings
            return "Email settings saved", settings
        return "Error saving email settings", dash.no_update

    @app.callback(
        Output("settings-modal", "is_open"),
        [
            Input("settings-button", "n_clicks"),
            Input("close-settings", "n_clicks"),
        ],
        [State("settings-modal", "is_open")],
        prevent_initial_call=True
    )
    def toggle_settings_modal(settings_clicks, close_clicks, is_open):
        """Toggle the settings modal"""
        ctx = dash.callback_context
        if not ctx.triggered:
            return dash.no_update
            
        trigger_id = ctx.triggered[0]["prop_id"].split(".")[0]
        
        if trigger_id == "settings-button" and settings_clicks:
            return not is_open
        elif trigger_id == "close-settings" and close_clicks:
            return False

        return is_open

    @app.callback(
        [Output("ip-addresses-store", "data"),
         Output("new-ip-input", "value"),
         Output("new-ip-label", "value"),
         Output("system-settings-save-status", "children")],
        [Input("add-ip-button", "n_clicks")],
        [State("new-ip-input", "value"),
         State("new-ip-label", "value"),
         State("ip-addresses-store", "data")],
        prevent_initial_call=True
    )
    
    def add_ip_address(n_clicks, new_ip, new_label, current_data):
        """Add a new IP address to the stored list"""
        if not n_clicks or not new_ip or not new_ip.strip():
            return dash.no_update, dash.no_update, dash.no_update, dash.no_update
        
        # Use a default label if none provided
        if not new_label or not new_label.strip():
            current_lang = load_language_preference()
            new_label = f"{tr('machine_label', current_lang)} {len(current_data.get('addresses', [])) + 1}"
        
        # Enhanced IP validation to allow localhost formats
        new_ip = new_ip.strip().lower()
        
        # Check for valid localhost formats
        localhost_formats = [
            "localhost",
            "127.0.0.1",
            "::1"  # IPv6 localhost
        ]
        
        is_valid_ip = False
        
        # Check if it's a localhost format
        if new_ip in localhost_formats:
            is_valid_ip = True
            # Normalize localhost to 127.0.0.1 for consistency
            if new_ip == "localhost":
                new_ip = "127.0.0.1"
        else:
            # Check for regular IPv4 format
            ip_parts = new_ip.split('.')
            if len(ip_parts) == 4:
                try:
                    # Validate each part is a number between 0-255
                    if all(part.isdigit() and 0 <= int(part) <= 255 for part in ip_parts):
                        is_valid_ip = True
                except ValueError:
                    pass
            
            # Check for hostname format (letters, numbers, dots, hyphens)
            import re
            hostname_pattern = r'^[a-zA-Z0-9.-]+$'
            if re.match(hostname_pattern, new_ip) and len(new_ip) > 0:
                is_valid_ip = True
        
        if not is_valid_ip:
            return dash.no_update, "", dash.no_update, "Invalid IP address, hostname, or localhost format"
        
        # Get current addresses or initialize empty list
        addresses = current_data.get("addresses", []) if current_data else []
        
        # Check if IP already exists
        ip_already_exists = any(item["ip"] == new_ip for item in addresses)
        if ip_already_exists:
            return dash.no_update, "", dash.no_update, "IP address already exists"
        
        # Add the new IP with label
        addresses.append({"ip": new_ip, "label": new_label})
        
        # Return updated data and clear the inputs
        return {"addresses": addresses}, "", "", "IP address added successfully"

    @app.callback(
        [
            Output("connection-status", "children"),
            Output("connection-status", "className"),
            Output("active-machine-display", "children"),
            Output("active-machine-label", "children"),
            Output("status-label", "children"),
        ],
        [
            Input("status-update-interval", "n_intervals"),
            Input("active-machine-store", "data"),
            Input("language-preference-store", "data"),
        ],
        [
            State("machines-data", "data"),
            State("app-state", "data"),
        ],
        prevent_initial_call=False  # Allow initial call to set default state
    )
    def update_connection_status_display(n_intervals, active_machine_data, lang, machines_data, app_state_data):
        """Update the connection status and active machine display"""
        
        # Get active machine ID
        active_machine_id = active_machine_data.get("machine_id") if active_machine_data else None
        
        if not active_machine_id:
            # No machine selected
            return tr("no_machine_selected", lang), "text-warning small", "None", tr("active_machine_label", lang), tr("status_label", lang)
        
        # Find the active machine details
        machine_info = None
        if machines_data and machines_data.get("machines"):
            for machine in machines_data["machines"]:
                if machine["id"] == active_machine_id:
                    machine_info = machine
                    break
        
        if not machine_info:
            return "Machine not found", "text-danger small", f"{tr('machine_label', lang)} {active_machine_id} (not found)", tr("active_machine_label", lang), tr("status_label", lang)
        
        # Check if this machine is actually connected
        is_connected = (active_machine_id in machine_connections and 
                       machine_connections[active_machine_id].get('connected', False))
        
        # Create machine display text
        serial = machine_info.get('serial', 'Unknown')
        if serial != 'Unknown':
            machine_display = f"{tr('machine_label', lang)} {active_machine_id} (S/N: {serial})"
        else:
            machine_display = f"{tr('machine_label', lang)} {active_machine_id}"
        
        # Determine status
        if is_connected:
            status_text = tr("connected_status", lang)
            status_class = "text-success small"
        else:
            status_text = tr("disconnected_status", lang)
            status_class = "text-warning small"
        return status_text, status_class, machine_display, tr("active_machine_label", lang), tr("status_label", lang)

    @app.callback(
        Output("machines-data", "data", allow_duplicate=True),
        [Input("status-update-interval", "n_intervals"),
         Input("historical-time-index", "data"),
         Input("app-mode", "data")],
        [State("machines-data", "data"),
         State("production-data-store", "data"),
         State("weight-preference-store", "data")],
        prevent_initial_call=True,
    )
    def update_machine_dashboard_data(n_intervals, time_state, app_mode, machines_data, production_data, weight_pref):
        """Update machine data on every interval.
    
        In live mode this checks connection status and pulls fresh values from the
        OPC server.  When running in demo mode we synthesize values matching the
        main dashboard so that all machine cards show changing production data.
        """
        
        if not machines_data or not machines_data.get("machines"):
            return dash.no_update
    
        machines = machines_data.get("machines", [])
        updated = False
    
        mode = "demo"
        if app_mode and isinstance(app_mode, dict) and "mode" in app_mode:
            mode = app_mode["mode"]
    
        if mode == "historical":
            hours = time_state.get("hours", 24) if isinstance(time_state, dict) else 24
            for machine in machines:
                machine_id = machine.get("id")
                hist = get_historical_data(timeframe=f"{hours}h", machine_id=machine_id)
                cap_vals = hist.get("capacity", {}).get("values", [])
                acc_vals = hist.get("accepts", {}).get("values", [])
                rej_vals = hist.get("rejects", {}).get("values", [])
                cap_avg_lbs = sum(cap_vals)/len(cap_vals) if cap_vals else 0
                acc_avg_lbs = sum(acc_vals)/len(acc_vals) if acc_vals else 0
                rej_avg_lbs = sum(rej_vals)/len(rej_vals) if rej_vals else 0
                cap_avg = convert_capacity_from_lbs(cap_avg_lbs, weight_pref)
                acc_avg = convert_capacity_from_lbs(acc_avg_lbs, weight_pref)
                rej_avg = convert_capacity_from_lbs(rej_avg_lbs, weight_pref)
                prod = {
                    "capacity_formatted": f"{cap_avg:,.0f}",
                    "accepts_formatted": f"{acc_avg:,.0f}",
                    "rejects_formatted": f"{rej_avg:,.0f}",
                    "diagnostic_counter": (machine.get("operational_data") or {}).get("production", {}).get("diagnostic_counter", "0"),
                }
                if not machine.get("operational_data"):
                    machine["operational_data"] = {"preset": {}, "status": {}, "feeder": {}, "production": prod}
                else:
                    machine["operational_data"].setdefault("production", {})
                    machine["operational_data"]["production"].update(prod)
            machines_data["machines"] = machines
            return machines_data
        
    
        elif mode == "lab":
            # Display metrics from lab logs for each machine
            for machine in machines:
                machine_id = machine.get("id")
                metrics = load_lab_totals_metrics(
                    machine_id, active_counters=get_active_counter_flags(machine_id)
                )
                if metrics:
                    tot_cap_lbs, acc_lbs, rej_lbs, _ = metrics
                    counter_totals, _, object_totals = load_lab_totals(
                        machine_id, active_counters=get_active_counter_flags(machine_id)
                    )
                    reject_count = sum(counter_totals)
                    capacity_count = object_totals[-1] if object_totals else 0
                    accepts_count = max(0, capacity_count - reject_count)

                    cap = convert_capacity_from_lbs(tot_cap_lbs, weight_pref)
                    acc = convert_capacity_from_lbs(acc_lbs, weight_pref)
                    rej = convert_capacity_from_lbs(rej_lbs, weight_pref)
                else:
                    cap = acc = rej = 0
                    capacity_count = accepts_count = reject_count = 0

                prod = {
                    "capacity_formatted": f"{cap:,.0f}",
                    "accepts_formatted": f"{acc:,.0f}",
                    "rejects_formatted": f"{rej:,.0f}",
                    "capacity": cap,
                    "accepts": acc,
                    "rejects": rej,
                    "capacity_count": capacity_count,
                    "accepts_count": accepts_count,
                    "reject_count": reject_count,
                    "diagnostic_counter": (machine.get("operational_data") or {}).get("production", {}).get("diagnostic_counter", "0"),
                }

                if not machine.get("operational_data"):
                    machine["operational_data"] = {"preset": {}, "status": {}, "feeder": {}, "production": prod}
                else:
                    machine["operational_data"].setdefault("production", {})
                    machine["operational_data"]["production"].update(prod)

            machines_data["machines"] = machines
            return machines_data

        elif mode == "demo":
            now_str = datetime.now().strftime("%H:%M:%S")
            new_machines = []
    
            pref = load_weight_preference()
    
            for machine in machines:
                m = machine.copy()
                demo_lbs = random.uniform(47000, 53000)
                cap = convert_capacity_from_kg(demo_lbs / 2.205, pref)
                rej_pct = random.uniform(4.0, 6.0)
                rej = cap * (rej_pct / 100.0)
                acc = cap - rej
    
                counters = [random.randint(10, 180) for _ in range(12)]
    
                m["serial"] = m.get("serial", f"DEMO_{m.get('id')}")
                m["status"] = "DEMO"
                m["model"] = m.get("model", "Enpresor")
                m["last_update"] = now_str
                m["operational_data"] = {
                    "preset": {"number": 1, "name": "Demo"},
                    "status": {"text": "DEMO"},
                    "feeder": {"text": "Running"},
                    "production": {
                        "capacity_formatted": f"{cap:,.0f}",
                        "accepts_formatted": f"{acc:,.0f}",
                        "rejects_formatted": f"{rej:,.0f}",
                        "diagnostic_counter": "0",
                        "capacity": cap,
                        "accepts": acc,
                        "rejects": rej,
                    },
                }
                m["demo_counters"] = counters
                m["demo_mode"] = True
                new_machines.append(m)
    
            machines_data = machines_data.copy()
            machines_data["machines"] = new_machines
            return machines_data
    
    
        # Update ALL machines that should be connected
        for machine in machines:
            machine_id = machine.get("id")
            machine.pop("demo_mode", None)
    
            if machine_id not in machine_connections or not machine_connections.get(machine_id, {}).get('connected', False):
                if machine.get("status") != "Offline":
                    machine["status"] = "Offline"
                    machine["last_update"] = "Never"
                    machine["operational_data"] = None
                    updated = True
                continue
    
            if machine_id in machine_connections:
                try:
                    connection_info = machine_connections[machine_id]
                    
                    # Check if connection is still alive by trying to read a simple tag
                    is_still_connected = False
                    if connection_info.get('connected', False):
                        try:
                            # Try to read the Alive tag or any reliable tag to test connection
                            alive_tag = "Alive"
                            test_successful = False
    
                            if alive_tag in connection_info['tags']:
                                # Try to read the value - if this fails, connection is dead
                                test_value = connection_info['tags'][alive_tag]['node'].get_value()
                                test_successful = True
                            else:
                                # If no Alive tag, try the first available tag
                                for tag_name, tag_info in connection_info['tags'].items():
                                    try:
                                        test_value = tag_info['node'].get_value()
                                        test_successful = True
                                        break  # Success, stop trying other tags
                                    except:
                                        continue  # Try next tag
    
                            if test_successful:
                                is_still_connected = True
                                # Reset failure counter on success
                                connection_info['failure_count'] = 0
                            else:
                                raise Exception("No tags could be read")
    
                        except Exception as e:
                            logger.warning(f"Machine {machine_id} connection test failed: {e}")
                            failure_count = connection_info.get('failure_count', 0) + 1
                            connection_info['failure_count'] = failure_count
                            if failure_count >= FAILURE_THRESHOLD:
                                is_still_connected = False
                                # Mark the connection as dead after repeated failures
                                connection_info['connected'] = False
                            else:
                                # Keep connection alive until threshold reached
                                is_still_connected = True
                    
                    # Update machine status based on actual connection test
                    if is_still_connected:
                        # Connection is good - update with fresh data
                        basic_data = get_machine_current_data(machine_id)
                        operational_data = get_machine_operational_data(machine_id)
                        
                        machine["serial"] = basic_data["serial"]
                        machine["status"] = basic_data["status"]  # This should be "GOOD" for connected machines
                        machine["model"] = basic_data["model"]
                        machine["last_update"] = basic_data["last_update"]
                        machine["operational_data"] = operational_data
                        
                        # IMPORTANT: Ensure status is set to something that indicates connection
                        if machine["status"] in ["Unknown", "Offline", "Connection Lost", "Connection Error"]:
                            machine["status"] = "GOOD"  # Force good status for connected machines
                        
                        updated = True
                        
                    else:
                        # Connection is dead - update status to reflect this
                        machine["status"] = "Connection Lost"
                        machine["last_update"] = "Connection Lost"
                        machine["operational_data"] = None
                        updated = True
                        
                        # Clean up the dead connection
                        try:
                            if connection_info.get('client'):
                                connection_info['client'].disconnect()
                        except:
                            pass  # Ignore errors when disconnecting dead connection
                        
                        # Remove from connections
                        del machine_connections[machine_id]
                        logger.info(f"Removed dead connection for machine {machine_id}")
                        
                except Exception as e:
                    logger.error(f"Error monitoring machine {machine_id}: {e}")
                    # Mark machine as having connection error
                    machine["status"] = "Connection Error"
                    machine["last_update"] = "Error"
                    machine["operational_data"] = None
                    updated = True
                    
                    # Clean up the problematic connection
                    if machine_id in machine_connections:
                        try:
                            if machine_connections[machine_id].get('client'):
                                machine_connections[machine_id]['client'].disconnect()
                        except:
                            pass
                        del machine_connections[machine_id]
        
        if updated:
            machines_data["machines"] = machines
            return machines_data
        
        return dash.no_update

    @app.callback(
        Output("memory-metrics-store", "data"),
        Input("metric-logging-interval", "n_intervals"),
        prevent_initial_call=True,
    )
    def test_memory_management(_):
        """Return memory usage metrics for tests and enforce history limits."""
        max_points = 120
        if hasattr(app_state, "counter_history"):
            for i in range(1, 13):
                history = app_state.counter_history[i]
                if len(history["times"]) > max_points:
                    history["times"] = history["times"][-max_points:]
                    history["values"] = history["values"][-max_points:]
            lengths = {
                i: len(app_state.counter_history[i]["times"]) for i in range(1, 13)
            }
        else:
            lengths = {}

        rss_mb = mem_utils._get_process_memory_mb()
        if rss_mb == 0.0:
            rss_mb = 0.0
        return {"rss_mb": rss_mb, "max_points": max_points, "history_lengths": lengths}

    @app.callback(
        Output("saved-ip-list", "children"),
        [Input("ip-addresses-store", "data")]
    )
    def update_saved_ip_list(ip_data):
        """Update the list of saved IPs displayed in settings"""
        if not ip_data or "addresses" not in ip_data or not ip_data["addresses"]:
            return html.Div("No IP addresses saved", className="text-muted fst-italic")
        
        # Create a list item for each saved IP
        ip_items = []
        for item in ip_data["addresses"]:
            ip = item["ip"]
            label = item["label"]
            # Display format for the list: "Label: IP"
            display_text = f"{label}: {ip}"
            
            ip_items.append(
                dbc.Row([
                    dbc.Col(display_text, width=9),
                    dbc.Col(
                        dbc.Button(
                            "×", 
                            id={"type": "delete-ip-button", "index": ip},  # Still use IP as index for deletion
                            color="danger",
                            size="sm",
                            className="py-0 px-2"
                        ),
                        width=3,
                        className="text-end"
                    )
                ], className="mb-2 border-bottom pb-2")
            )
        
        return html.Div(ip_items)

    @app.callback(
        [Output("current-dashboard", "data", allow_duplicate=True),
        Output("active-machine-store", "data"),
        Output("app-state", "data", allow_duplicate=True)],
        [Input({"type": "machine-card-click", "index": ALL}, "n_clicks")],
        [State("machines-data", "data"),
        State("active-machine-store", "data"),
        State("app-state", "data"),
        State({"type": "machine-card-click", "index": ALL}, "id")],
        prevent_initial_call=True
    )
    def handle_machine_selection(card_clicks, machines_data, active_machine_data, app_state_data, card_ids):
        """Handle machine card clicks and switch to main dashboard - FIXED VERSION"""
        global active_machine_id, machine_connections, app_state
        
        ctx = callback_context
        if not ctx.triggered:
            return dash.no_update, dash.no_update, dash.no_update

        # Ignore spurious triggers when the layout re-renders
        if not any(card_clicks):
            raise PreventUpdate

        triggered_id = ctx.triggered_id
        machine_id = None
        if isinstance(triggered_id, dict) and triggered_id.get("type") == "machine-card-click":
            machine_id = triggered_id.get("index")

        if machine_id is None:
            logger.warning("Machine card clicked but no machine ID found")
            return dash.no_update, dash.no_update, dash.no_update
        
        # CRITICAL FIX: Set global active_machine_id FIRST
        active_machine_id = machine_id
        logger.info(f"=== MACHINE SELECTION: Selected machine {machine_id} as active machine ===")
        
        # CRITICAL FIX: Stop existing thread before starting new one
        if app_state.update_thread is not None and app_state.update_thread.is_alive():
            logger.info("Stopping existing OPC update thread...")
            app_state.thread_stop_flag = True
            app_state.update_thread.join(timeout=3)
            if app_state.update_thread.is_alive():
                logger.warning("Thread did not stop gracefully")
            else:
                logger.info("Successfully stopped existing OPC update thread")
        
        # Check if the machine is connected
        if machine_id in machine_connections and machine_connections[machine_id].get('connected', False):
            # Machine is connected - set up app_state to point to this machine's data
            connection_info = machine_connections[machine_id]
            
            app_state.client = connection_info['client']
            app_state.tags = connection_info['tags']
            app_state.connected = True
            app_state.last_update_time = connection_info.get('last_update', datetime.now())
            
            # Start fresh thread for the selected machine
            app_state.thread_stop_flag = False
            app_state.update_thread = Thread(target=opc_update_thread)
            app_state.update_thread.daemon = True
            app_state.update_thread.start()
            logger.info(f"Started new OPC update thread for machine {machine_id}")
            logger.debug(
                "Thread status after selection: mode=%s, active_machine=%s, alive=%s",
                current_app_mode,
                active_machine_id,
                app_state.update_thread.is_alive(),
            )
            
            logger.info(f"Switched to connected machine {machine_id} - {len(app_state.tags)} tags available")
            app_state_data["connected"] = True
            
        else:
            # Machine not connected
            app_state.client = None
            app_state.tags = {}
            app_state.connected = False
            app_state.last_update_time = None
            
            logger.info(f"Switched to disconnected machine {machine_id}")
            app_state_data["connected"] = False
        
        # Return to main dashboard with selected machine
        logger.info(f"=== SWITCHING TO MAIN DASHBOARD with machine {machine_id} ===")
        return "main", {"machine_id": machine_id}, app_state_data

    @app.callback(
        Output("machines-data", "data", allow_duplicate=True),
        [Input({"type": "machine-connect-btn", "index": ALL}, "n_clicks")],
        [State("machines-data", "data"),
        State({"type": "machine-ip-dropdown", "index": ALL}, "value"),
        State({"type": "machine-connect-btn", "index": ALL}, "id"),
        State("server-name-input", "value")],
        prevent_initial_call=True
    )
    def handle_machine_connect_disconnect(n_clicks_list, machines_data, ip_values, button_ids, server_name):
        """Handle connect/disconnect - IMPROVED VERSION with better thread management"""
        
        if not any(n_clicks_list) or not button_ids:
            return dash.no_update
        
        # Find which button was clicked
        triggered_idx = None
        for i, clicks in enumerate(n_clicks_list):
            if clicks is not None and clicks > 0:
                triggered_idx = i
                break
        
        if triggered_idx is None:
            return dash.no_update
        
        machine_id = button_ids[triggered_idx]["index"]
        selected_ip = ip_values[triggered_idx] if triggered_idx < len(ip_values) else None
        
        if not selected_ip:
            return dash.no_update
        
        machines = machines_data.get("machines", [])
        is_connected = machine_id in machine_connections and machine_connections[machine_id]['connected']
        
        if is_connected:
            # DISCONNECT
            try:
                if machine_id in machine_connections:
                    machine_connections[machine_id]['client'].disconnect()
                    del machine_connections[machine_id]
                    logger.info(f"Disconnected machine {machine_id}")
                
                for machine in machines:
                    if machine["id"] == machine_id:
                        machine["status"] = "Offline"
                        machine["last_update"] = "Disconnected"
                        machine["operational_data"] = None
                        break
                        
            except Exception as e:
                logger.error(f"Error disconnecting machine {machine_id}: {e}")
        
        else:
            # CONNECT
            try:
                connection_success = run_async(connect_and_monitor_machine(selected_ip, machine_id, server_name))
                
                if connection_success:
                    machine_data = get_machine_current_data(machine_id)
                    operational_data = get_machine_operational_data(machine_id)
                    
                    for machine in machines:
                        if machine["id"] == machine_id:
                            machine["ip"] = selected_ip
                            machine["selected_ip"] = selected_ip
                            machine["serial"] = machine_data["serial"]
                            machine["status"] = machine_data["status"]
                            machine["model"] = machine_data["model"]
                            machine["last_update"] = machine_data["last_update"]
                            machine["operational_data"] = operational_data
                            break
                            
                    logger.info(f"Successfully connected machine {machine_id}")

                    # Initialize previous values so the next change will be logged
                    if machine_id not in prev_values:
                        prev_values[machine_id] = {}
                    if machine_id not in prev_active_states:
                        prev_active_states[machine_id] = {}
                    if machine_id not in prev_preset_names:
                        prev_preset_names[machine_id] = None

                    tags = machine_connections[machine_id]["tags"]
                    for opc_tag in MONITORED_RATE_TAGS:
                        if opc_tag in tags:
                            prev_values[machine_id][opc_tag] = tags[opc_tag]["data"].latest_value
                    for opc_tag in SENSITIVITY_ACTIVE_TAGS:
                        if opc_tag in tags:
                            prev_active_states[machine_id][opc_tag] = tags[opc_tag]["data"].latest_value
                    if PRESET_NAME_TAG in tags:
                        prev_preset_names[machine_id] = tags[PRESET_NAME_TAG]["data"].latest_value
                    
                    # IMPROVED: Only start thread if no machines are currently active
                    # If this is the first connection or the current active machine
                    if active_machine_id == machine_id or active_machine_id is None:
                        if app_state.update_thread is None or not app_state.update_thread.is_alive():
                            app_state.thread_stop_flag = False
                            app_state.update_thread = Thread(target=opc_update_thread)
                            app_state.update_thread.daemon = True
                            app_state.update_thread.start()
                            logger.info("Started OPC update thread for connected machine")
                    
                else:
                    logger.error(f"Failed to connect machine {machine_id}")
                    
            except Exception as e:
                logger.error(f"Error connecting machine {machine_id}: {e}")
        
        machines_data["machines"] = machines
        return machines_data

    @app.callback(
        Output("delete-ip-trigger", "data"),
        [Input({"type": "delete-ip-button", "index": ALL}, "n_clicks")],
        [State({"type": "delete-ip-button", "index": ALL}, "id")],
        prevent_initial_call=True
    )
    def handle_delete_button(n_clicks_list, button_ids):
        """Capture which delete button was clicked"""
        ctx = dash.callback_context
        if not ctx.triggered:
            return dash.no_update
        
        # Get which button was clicked by finding the button with a non-None click value
        triggered_idx = None
        for i, clicks in enumerate(n_clicks_list):
            if clicks is not None:
                triggered_idx = i
                break
        
        if triggered_idx is None:
            return dash.no_update
        
        # Get the corresponding button id
        button_id = button_ids[triggered_idx]
        ip_to_delete = button_id["index"]  # This is already a dictionary, no need for json.loads
        
        # Return the IP to delete
        return {"ip": ip_to_delete, "timestamp": time.time()}

    @app.callback(
        [Output("ip-addresses-store", "data", allow_duplicate=True),
         Output("delete-result", "children")],
        [Input("delete-ip-trigger", "data")],
        [State("ip-addresses-store", "data")],
        prevent_initial_call=True
    )
    def delete_ip_address(trigger_data, current_data):
        """Delete an IP address from the stored list"""
        if not trigger_data or "ip" not in trigger_data:
            return dash.no_update, dash.no_update
        
        ip_to_delete = trigger_data["ip"]
        
        # Get current addresses
        addresses = current_data.get("addresses", []) if current_data else []
        
        # Find the item to delete by IP
        found = False
        for i, item in enumerate(addresses):
            if item["ip"] == ip_to_delete:
                # Get the label for the message
                label = item["label"]
                # Remove the item
                addresses.pop(i)
                message = f"Deleted {label} ({ip_to_delete})"
                found = True
                break
        
        if not found:
            message = "IP address not found"
        
        # Return updated data
        return {"addresses": addresses}, message

    @app.callback(
        Output("theme-selector", "value"),
        [Input("auto-connect-trigger", "data")],
        prevent_initial_call=False
    )
    def load_initial_theme(trigger):
        """Load theme preference from file on startup"""
        theme = load_theme_preference()
        logger.info(f"Loading initial theme: {theme}")
        return theme


    @app.callback(
        [Output("capacity-units-selector", "value"),
         Output("custom-unit-name", "value"),
         Output("custom-unit-weight", "value")],
        [Input("auto-connect-trigger", "data")],
        prevent_initial_call=False,
    )
    def load_initial_capacity_units(trigger):
        pref = load_weight_preference()
        return pref.get("unit", "lb"), pref.get("label", ""), pref.get("value", 1.0)

    @app.callback(
        [Output("custom-unit-name", "style"),
         Output("custom-unit-weight", "style")],
        [Input("capacity-units-selector", "value")],
        prevent_initial_call=False,
    )
    def toggle_custom_unit_fields(unit_value):
        if unit_value == "custom":
            return {"display": "block"}, {"display": "block"}
        return {"display": "none"}, {"display": "none"}

    @app.callback(
        Output("weight-preference-store", "data"),
        [Input("capacity-units-selector", "value"),
         Input("custom-unit-name", "value"),
         Input("custom-unit-weight", "value")],
        prevent_initial_call=True,
    )
    def save_capacity_units(unit_value, custom_name, custom_weight):
        if unit_value != "custom":
            save_weight_preference(unit_value, "", 1.0)
            return {"unit": unit_value, "label": "", "value": 1.0}
        if custom_name and custom_weight:
            save_weight_preference("custom", custom_name, float(custom_weight))
            return {"unit": "custom", "label": custom_name, "value": float(custom_weight)}
        # If custom selected but fields incomplete, don't update
        return dash.no_update

    @app.callback(
        Output("language-selector", "value"),
        [Input("auto-connect-trigger", "data")],
        prevent_initial_call=False,
    )
    def load_initial_language(trigger):
        return load_language_preference()

    @app.callback(
        Output("language-preference-store", "data"),
        [Input("language-selector", "value")],
        prevent_initial_call=True,
    )
    def save_language(value):
        if value:
            save_language_preference(value)
            return value
        return dash.no_update

    @app.callback(
        Output("dashboard-title", "children"),
        [Input("active-machine-store", "data"),
         Input("current-dashboard", "data"),
         Input("language-preference-store", "data")],
        [State("machines-data", "data")],
        prevent_initial_call=True
    )
    def update_dashboard_title(active_machine_data, current_dashboard, lang, machines_data):
        """Update dashboard title to show active machine"""
        base_title = format_enpresor(tr("dashboard_title", lang))
        base_list = base_title if isinstance(base_title, list) else [base_title]

        if current_dashboard == "main" and active_machine_data and active_machine_data.get("machine_id"):
            machine_id = active_machine_data["machine_id"]
            
            # Find machine details
            machine_name = f"{tr('machine_label', lang)} {machine_id}"
            if machines_data and machines_data.get("machines"):
                for machine in machines_data["machines"]:
                    if machine["id"] == machine_id:
                        serial = machine.get("serial", "Unknown")
                        if serial != "Unknown":
                            machine_name = f"{tr('machine_label', lang)} {machine_id} (S/N: {serial})"
                        break
            
            return base_list + [f" - {machine_name}"]

        return base_title

    @app.callback(
        [Output("threshold-modal-header", "children"),
         Output("display-modal-header", "children"),
         Output("display-modal-description", "children"),
         Output("close-threshold-settings", "children"),
         Output("save-threshold-settings", "children"),
         Output("close-display-settings", "children"),
         Output("save-display-settings", "children"),
         Output("production-rate-units-header", "children"),
         Output("close-production-rate-units", "children"),
         Output("save-production-rate-units", "children"),
         Output("settings-modal-header", "children"),
         Output("update-counts-header", "children"),
         Output("close-update-counts", "children"),
         Output("upload-modal-header", "children"),
         Output("close-upload-modal", "children"),
         Output("delete-confirmation-header", "children"),
         Output("delete-warning", "children"),
         Output("cancel-delete-btn", "children"),
         Output("confirm-delete-btn", "children"),
         Output("close-settings", "children"),
        Output("add-floor-btn", "children"),
        Output("export-data-button", "children"),
        Output("new-dashboard-btn", "children"),
        Output("generate-report-btn", "children"),
        Output("color-theme-label", "children"),
        Output("theme-selector", "options"),
        Output("capacity-units-label", "children"),
        Output("language-label", "children"),
        Output("language-selector", "options"),
        Output("mode-selector", "options"),
        Output("system-configuration-title", "children"),
         Output("auto-connect-label", "children"),
         Output("add-machine-ip-label", "children"),
         Output("smtp-email-configuration-title", "children"),
         Output("smtp-server-label", "children"),
         Output("smtp-port-label", "children"),
         Output("smtp-username-label", "children"),
         Output("smtp-password-label", "children"),
         Output("smtp-from-label", "children"),
        Output("save-email-settings", "children"),
        Output("production-rate-unit-selector", "options"),
        Output("display-tab", "label"),
        Output("system-tab", "label"),
        Output("email-tab", "label"),
        Output("about-tab", "label"),
        Output("start-test-btn", "children"),
        Output("stop-test-btn", "children"),
        Output("lab-test-name", "placeholder"),
        Output("clear-data-btn", "children"),
        Output("upload-image", "children"),
        Output("add-ip-button", "children"),
        Output("save-system-settings", "children")],
        [Input("language-preference-store", "data")]
    )
    def refresh_text(lang):
        return (
            tr("threshold_settings_title", lang),
            tr("display_settings_title", lang),
            tr("display_settings_header", lang),
            tr("close", lang),
            tr("save_changes", lang),
            tr("close", lang),
            tr("save_changes", lang),
            tr("production_rate_units_title", lang),
            tr("close", lang),
            tr("save", lang),
            tr("system_settings_title", lang),
            tr("update_counts_title", lang),
            tr("close", lang),
            tr("upload_image_title", lang),
            tr("close", lang),
            tr("confirm_deletion_title", lang),
            tr("delete_warning", lang),
            tr("cancel", lang),
            tr("yes_delete", lang),
            tr("close", lang),
            tr("add_floor", lang),
            tr("export_data", lang),
            tr("switch_dashboards", lang),
            tr("generate_report", lang),
            tr("color_theme_label", lang),
            [
                {"label": tr("light_mode_option", lang), "value": "light"},
                {"label": tr("dark_mode_option", lang), "value": "dark"},
            ],
            tr("capacity_units_label", lang),
            tr("language_label", lang),
            [
                {"label": tr("english_option", lang), "value": "en"},
                {"label": tr("spanish_option", lang), "value": "es"},
                {"label": tr("japanese_option", lang), "value": "ja"},
            ],
            [
                {"label": tr("live_mode_option", lang), "value": "live"},
                {"label": tr("demo_mode_option", lang), "value": "demo"},
                {"label": tr("historical_mode_option", lang), "value": "historical"},
                {"label": tr("lab_test_mode_option", lang), "value": "lab"},
            ],
            tr("system_configuration_title", lang),
            tr("auto_connect_label", lang),
            tr("add_machine_ip_label", lang),
            tr("smtp_email_configuration_title", lang),
            tr("smtp_server_label", lang),
            tr("port_label", lang),
            tr("username_label", lang),
            tr("password_label", lang),
            tr("from_address_label", lang),
            tr("save_email_settings", lang),
            [
                {"label": tr("objects_per_min", lang), "value": "objects"},
                {"label": tr("capacity", lang), "value": "capacity"},
            ],
            tr("display_tab_label", lang),
            tr("system_tab_label", lang),
            tr("email_tab_label", lang),
            tr("about_tab_label", lang),
            tr("start_test", lang),
            tr("stop_test", lang),
            tr("test_lot_name_placeholder", lang),
            tr("clear_data", lang),
            html.Div([
                tr("drag_and_drop", lang),
                html.A(tr("select_image", lang))
            ]),
            tr("add_button", lang),
            tr("save_system_settings", lang),
        )

    @app.callback(
        Output("hidden-machines-cache", "data"),
        [Input("machines-data", "data")],
        prevent_initial_call=True
    )
    def cache_machines_data(machines_data):
        """Cache machines data for auto-reconnection thread"""
        if machines_data:
            app_state.machines_data_cache = machines_data
            logger.debug(f"Cached machines data: {len(machines_data.get('machines', []))} machines")
        return machines_data

    @app.callback(
        Output("floor-machine-container", "children"),
        [Input("machines-data", "data"),
         Input("floors-data", "data"),
         Input("ip-addresses-store", "data"),
         Input("additional-image-store", "data"),
         Input("current-dashboard", "data"),
         Input("active-machine-store", "data"),
         Input("app-mode", "data"),
         Input("language-preference-store", "data")],
        prevent_initial_call=False
    )
    def render_floor_machine_layout_enhanced_with_selection(machines_data, floors_data, ip_addresses_data, additional_image_data, current_dashboard, active_machine_data, app_mode_data, lang):
        """Enhanced render with machine selection capability"""
        
        # CRITICAL: Only render on machine dashboard
        if current_dashboard != "new":
            raise PreventUpdate
        
        # ADD THIS CHECK: Prevent re-render if only machine status/operational data changed
        ctx = callback_context
        if ctx.triggered:
            trigger_id = ctx.triggered[0]["prop_id"]
            if "machines-data" in trigger_id:
                # Check if any floor is currently being edited
                if floors_data and floors_data.get("floors"):
                    for floor in floors_data["floors"]:
                        if floor.get("editing", False):
                            # A floor is being edited, don't re-render
                            return dash.no_update
        
        # Rest of the function continues as normal...
        active_machine_id = active_machine_data.get("machine_id") if active_machine_data else None
        
        return render_floor_machine_layout_with_customizable_names(
            machines_data,
            floors_data,
            ip_addresses_data,
            additional_image_data,
            current_dashboard,
            active_machine_id,
            app_mode_data,
            lang,
        )

    @app.callback(
        [Output("floors-data", "data", allow_duplicate=True),
         Output("machines-data", "data", allow_duplicate=True),
         Output("delete-confirmation-modal", "is_open", allow_duplicate=True)],
        [Input("confirm-delete-btn", "n_clicks")],
        [State("delete-pending-store", "data"),
         State("floors-data", "data"),
         State("machines-data", "data")],
        prevent_initial_call=True
    )
    def execute_confirmed_deletion(confirm_clicks, pending_delete, floors_data, machines_data):
        """Execute the deletion after user confirms"""
        global machine_connections, current_lab_filename
        
        if not confirm_clicks or not pending_delete or pending_delete.get("type") is None:
            return dash.no_update, dash.no_update, dash.no_update
        
        delete_type = pending_delete.get("type")
        delete_id = pending_delete.get("id")
        
        if delete_type == "floor":
            # Execute floor deletion (your existing floor deletion logic)
            floors = floors_data.get("floors", [])
            machines = machines_data.get("machines", [])
            
            # Find the floor to delete
            floor_found = False
            floor_name = None
            updated_floors = []
            
            for floor in floors:
                if floor["id"] == delete_id:
                    floor_found = True
                    floor_name = floor.get("name", f"Floor {delete_id}")
                    logger.info(f"Deleting floor: {floor_name}")
                else:
                    updated_floors.append(floor)
            
            if not floor_found:
                logger.warning(f"Floor {delete_id} not found for deletion")
                return dash.no_update, dash.no_update, False
            
            # Find machines on this floor and disconnect them
            machines_on_floor = [m for m in machines if m.get("floor_id") == delete_id]
            machines_to_keep = [m for m in machines if m.get("floor_id") != delete_id]
            
            # Disconnect machines on this floor
            for machine in machines_on_floor:
                machine_id = machine["id"]
                try:
                    if machine_id in machine_connections:
                        if machine_connections[machine_id].get('connected', False):
                            client = machine_connections[machine_id].get('client')
                            if client:
                                client.disconnect()
                            logger.info(f"Disconnected machine {machine_id} before floor deletion")
                        del machine_connections[machine_id]
                        logger.info(f"Removed machine {machine_id} from connections")
                except Exception as e:
                    logger.error(f"Error disconnecting machine {machine_id} during floor deletion: {e}")
            
            # Update data structures
            floors_data["floors"] = updated_floors
            machines_data["machines"] = machines_to_keep
            
            # Update selected floor if needed
            if floors_data.get("selected_floor") == delete_id:
                floors_data["selected_floor"] = "all" if updated_floors else 1
                logger.info(f"Changed selected floor to {floors_data['selected_floor']} after deletion")
            
            # Auto-save
            try:
                save_success = save_floor_machine_data(floors_data, machines_data)
                if save_success:
                    logger.info(f"Successfully deleted floor '{floor_name}' with {len(machines_on_floor)} machines and saved layout")
                else:
                    logger.warning(f"Floor '{floor_name}' deleted but layout save failed")
            except Exception as e:
                logger.error(f"Error saving layout after deleting floor '{floor_name}': {e}")
            
            return floors_data, machines_data, False
            
        elif delete_type == "machine":
            # Execute machine deletion (your existing machine deletion logic)
            machines = machines_data.get("machines", [])
            
            # Find and remove the machine
            machine_found = False
            updated_machines = []
            
            for machine in machines:
                if machine["id"] == delete_id:
                    machine_found = True
                    
                    # Disconnect the machine if connected
                    try:
                        if delete_id in machine_connections:
                            if machine_connections[delete_id].get('connected', False):
                                client = machine_connections[delete_id].get('client')
                                if client:
                                    client.disconnect()
                                logger.info(f"Disconnected machine {delete_id} before deletion")
                            del machine_connections[delete_id]
                            logger.info(f"Removed machine {delete_id} from connections")
                    except Exception as e:
                        logger.error(f"Error disconnecting machine {delete_id}: {e}")
                    
                    logger.info(f"Deleted machine {delete_id}: {machine.get('name', 'Unknown')}")
                else:
                    updated_machines.append(machine)
            
            if not machine_found:
                logger.warning(f"Machine {delete_id} not found for deletion")
                return dash.no_update, dash.no_update, False
            
            # Update machines data
            machines_data["machines"] = updated_machines
            
            # Auto-save
            try:
                save_success = save_floor_machine_data(floors_data, machines_data)
                if save_success:
                    logger.info(f"Successfully deleted machine {delete_id} and saved layout")
                else:
                    logger.warning(f"Machine {delete_id} deleted but layout save failed")
            except Exception as e:
                logger.error(f"Error saving layout after deleting machine {delete_id}: {e}")
            
            return dash.no_update, machines_data, False
        
        return dash.no_update, dash.no_update, False

    @app.callback(
        Output("floors-data", "data", allow_duplicate=True),
        [Input({"type": "edit-floor-name-btn", "index": ALL}, "n_clicks"),
         Input({"type": "save-floor-name-btn", "index": ALL}, "n_clicks"),
         Input({"type": "cancel-floor-name-btn", "index": ALL}, "n_clicks")],
        [State({"type": "floor-name-input", "index": ALL}, "value"),
         State({"type": "edit-floor-name-btn", "index": ALL}, "id"),
         State({"type": "save-floor-name-btn", "index": ALL}, "id"),
         State({"type": "cancel-floor-name-btn", "index": ALL}, "id"),
         State("floors-data", "data")],
        prevent_initial_call=True
    )
    def handle_floor_name_editing(edit_clicks, save_clicks, cancel_clicks, input_values, 
                                 edit_ids, save_ids, cancel_ids, floors_data):  
        """Handle floor name editing with auto-save"""
        ctx = callback_context
        if not ctx.triggered:
            return dash.no_update
    
        trigger_prop = ctx.triggered[0]["prop_id"]
        
        # Parse which button was clicked and which floor
        if '"type":"save-floor-name-btn"' in trigger_prop:
            # Find which save button was clicked
            for i, clicks in enumerate(save_clicks or []):
                if clicks and i < len(save_ids):
                    floor_id = save_ids[i]["index"]
                    new_name = input_values[i] if i < len(input_values or []) else None
                    
                    if new_name and new_name.strip():
                        # Update the floor name
                        floors = floors_data.get("floors", [])
                        for floor in floors:
                            if floor["id"] == floor_id:
                                floor["name"] = new_name.strip()
                                floor["editing"] = False
                                break
                        
                        floors_data["floors"] = floors
                        
                        # Auto-save the layout (get machines_data fresh)
                        _, machines_data = load_floor_machine_data()
                        if machines_data is None:
                            machines_data = {"machines": [], "next_machine_id": 1}
                        save_floor_machine_data(floors_data, machines_data)
                        logger.info(f"Floor {floor_id} renamed to '{new_name.strip()}' and saved")
                        
                        return floors_data
                    break
        
        elif '"type":"edit-floor-name-btn"' in trigger_prop:
            # Find which edit button was clicked
            for i, clicks in enumerate(edit_clicks or []):
                if clicks and i < len(edit_ids):
                    floor_id = edit_ids[i]["index"]
                    
                    # Set editing mode for this floor
                    floors = floors_data.get("floors", [])
                    for floor in floors:
                        if floor["id"] == floor_id:
                            floor["editing"] = True
                            break
                    
                    floors_data["floors"] = floors
                    return floors_data
                    break
        
        elif '"type":"cancel-floor-name-btn"' in trigger_prop:
            # Find which cancel button was clicked
            for i, clicks in enumerate(cancel_clicks or []):
                if clicks and i < len(cancel_ids):
                    floor_id = cancel_ids[i]["index"]
                    
                    # Cancel editing mode for this floor
                    floors = floors_data.get("floors", [])
                    for floor in floors:
                        if floor["id"] == floor_id:
                            floor["editing"] = False
                            break
                    
                    floors_data["floors"] = floors
                    return floors_data
                    break
        
        return dash.no_update

    @app.callback(
        Output("floors-data", "data", allow_duplicate=True),
        [Input("add-floor-btn", "n_clicks")],
        [State("floors-data", "data"),
         State("machines-data", "data")],
        prevent_initial_call=True
    )
    def add_new_floor_with_save(n_clicks, floors_data, machines_data):
        """Add a new floor with auto-save"""
        if not n_clicks:
            return dash.no_update
        
        floors = floors_data.get("floors", [])
        next_floor_number = len(floors) + 1
        
        # Ordinal suffixes
        def get_ordinal_suffix(n):
            if 10 <= n % 100 <= 20:
                suffix = 'th'
            else:
                suffix = {1: 'st', 2: 'nd', 3: 'rd'}.get(n % 10, 'th')
            return f"{n}{suffix}"
        
        new_floor = {
            "id": next_floor_number,
            "name": f"{get_ordinal_suffix(next_floor_number)} Floor",
            "editing": False
        }
        
        floors.append(new_floor)
        floors_data["floors"] = floors
        
        # Auto-save the layout
        save_floor_machine_data(floors_data, machines_data)
        logger.info(f"Added new floor: {new_floor['name']} and saved layout")
        
        return floors_data  

    @app.callback(
        Output("save-status", "children"),
        [Input("add-floor-btn", "n_clicks"),
         Input({"type": "save-floor-name-btn", "index": ALL}, "n_clicks"),
         Input({"type": "delete-floor-btn", "index": ALL}, "n_clicks")],
        prevent_initial_call=True
    )
    def show_floor_save_status(add_clicks, save_clicks, delete_clicks):
        """Show save status only when floors are actually modified"""
        if add_clicks or any(save_clicks or []) or any(delete_clicks or []):
            current_time = datetime.now().strftime("%H:%M:%S")
            return f"✓ Saved at {current_time}"
        return ""

    @app.callback(
        Output("save-status", "children", allow_duplicate=True),
        [Input("add-machine-btn", "n_clicks"),
         Input({"type": "machine-ip-dropdown", "index": ALL}, "value")],
        prevent_initial_call=True
    )
    def show_machine_save_status(add_single, ip_values):  # Removed add_multiple parameter
        """Show save status only when machines are added or IP changed"""
        ctx = callback_context
        if not ctx.triggered:
            return ""
        
        trigger_id = ctx.triggered[0]["prop_id"]
        
        # Only show save status for actual button clicks or IP changes
        if "add-machine-btn" in trigger_id or "machine-ip-dropdown" in trigger_id:
            current_time = datetime.now().strftime("%H:%M:%S")
            return f"✓ Saved at {current_time}"
        return ""

    @app.callback(
        Output("save-status", "children", allow_duplicate=True),
        [Input("confirm-delete-btn", "n_clicks")],
        prevent_initial_call=True
    )
    def show_delete_save_status(confirm_clicks):
        """Show save status only when items are actually deleted"""
        if confirm_clicks:
            current_time = datetime.now().strftime("%H:%M:%S")
            return f"✓ Saved at {current_time}"
        return ""


    @app.callback(
        Output("machines-data", "data", allow_duplicate=True),
        [Input("add-machine-btn", "n_clicks")],
        [State("machines-data", "data"),
         State("floors-data", "data")],
        prevent_initial_call=True
    )
    def add_new_machine_with_save(n_clicks, machines_data, floors_data):
        """Add a new blank machine to the selected floor with auto-save"""
        if not n_clicks:
            return dash.no_update
        
        machines = machines_data.get("machines", [])
        next_machine_id = get_next_available_machine_id(machines_data)  # Use helper function
        selected_floor_id = floors_data.get("selected_floor", "all")
        if selected_floor_id == "all":
            floors = floors_data.get("floors", [])
            selected_floor_id = floors[0]["id"] if floors else 1
        
        new_machine = {
            "id": next_machine_id,
            "floor_id": selected_floor_id,
            "name": f"{tr('machine_label', load_language_preference())} {next_machine_id}",
            "ip": None,
            "serial": "Unknown",
            "status": "Offline",
            "model": "Unknown",
            "last_update": "Never"
        }
        
        machines.append(new_machine)
        machines_data["machines"] = machines
        # Remove the next_machine_id update since we're using the helper function
        
        # Auto-save the layout
        save_floor_machine_data(floors_data, machines_data)
        logger.info(f"Added new machine {next_machine_id} to floor {selected_floor_id} and saved layout")
        
        return machines_data

    @app.callback(
        Output("floors-data", "data", allow_duplicate=True),
        [Input({"type": "floor-tile", "index": ALL}, "n_clicks")],
        [State("floors-data", "data")],
        prevent_initial_call=True
    )
    def handle_floor_selection_dynamic(n_clicks_list, floors_data):
        """Handle floor tile selection dynamically"""
        ctx = callback_context
        if not ctx.triggered or not any(n_clicks_list):
            return dash.no_update
        
        # Find which floor was clicked
        triggered_prop = ctx.triggered[0]["prop_id"]
        
        # Extract floor ID from the triggered property
        if "floor-tile" in triggered_prop:
            import json
            import re
            
            # Extract the JSON part before .n_clicks
            json_match = re.search(r'\{[^}]+\}', triggered_prop)
            if json_match:
                try:
                    button_id = json.loads(json_match.group())
                    selected_floor_id = button_id["index"]
                    
                    # Update the selected floor
                    floors_data["selected_floor"] = selected_floor_id
                    return floors_data
                except (json.JSONDecodeError, KeyError):
                    pass
        
        return dash.no_update

    @app.callback(
        Output("machines-data", "data", allow_duplicate=True),
        [Input({"type": "machine-ip-dropdown", "index": ALL}, "value")],
        [State("machines-data", "data"),
         State("floors-data", "data"),
         State({"type": "machine-ip-dropdown", "index": ALL}, "id")],
        prevent_initial_call=True
    )
    def update_machine_selected_ip_with_save(ip_values, machines_data, floors_data, dropdown_ids):
        """Update the selected IP for each machine when dropdown changes with auto-save"""
        if not ip_values or not dropdown_ids:
            return dash.no_update
        
        machines = machines_data.get("machines", [])
        changes_made = False
        
        # Update selected IP for each machine
        for i, ip_value in enumerate(ip_values):
            if i < len(dropdown_ids) and ip_value:
                machine_id = dropdown_ids[i]["index"]
                
                # Find and update the machine
                for machine in machines:
                    if machine["id"] == machine_id:
                        if machine.get("selected_ip") != ip_value:
                            machine["selected_ip"] = ip_value
                            changes_made = True
                            logger.info(f"Updated machine {machine_id} IP selection to {ip_value}")
                        break
        
        if changes_made:
            machines_data["machines"] = machines
            
            # Auto-save the layout
            save_floor_machine_data(floors_data, machines_data)
            logger.info("Machine IP selections saved")
            
            return machines_data
        
        return dash.no_update

    @app.callback(
        [
            Output("section-1-1", "children"),
            Output("production-data-store", "data"),
        ],
    
    
        [
            Input("status-update-interval", "n_intervals"),
            Input("current-dashboard", "data"),
            Input("historical-time-index", "data"),
            Input("historical-data-cache", "data"),
            Input("language-preference-store", "data"),
        ],
        [
            State("app-state", "data"),
            State("app-mode", "data"),
            State("production-data-store", "data"),
            State("weight-preference-store", "data"),
        ],
    
    
        prevent_initial_call=True
    )
    
    
    
    def update_section_1_1(n, which, state_data, historical_data, lang, app_state_data, app_mode, production_data, weight_pref):
    
        """Update section 1-1 with capacity information and update shared production data"""
    
        # only run when we’re in the “main” dashboard
        if which != "main":
            #print("DEBUG: Preventing update for section-1-1")
            raise PreventUpdate


        global previous_counter_values

        logger.debug(
            "update_section_1_1: mode=%s, active_machine=%s, thread_alive=%s, stop_flag=%s",
            current_app_mode,
            active_machine_id,
            app_state.update_thread.is_alive() if app_state.update_thread else False,
            app_state.thread_stop_flag,
        )

        total_capacity_formatted = None
        capacity_count = accepts_count = reject_count = None
        
    
        # Tag definitions - Easy to update when actual tag names are available
        CAPACITY_TAG = "Status.ColorSort.Sort1.Throughput.KgPerHour.Current"
        ACCEPTS_TAG = "Status.Production.Accepts"  # Not used in live mode calculation
        REJECTS_TAG = "Status.ColorSort.Sort1.Total.Percentage.Current"
        OPM_TAG = "Status.ColorSort.Sort1.Throughput.ObjectPerMin.Current"
    
        # Determine if we're in Live or Demo mode
        mode = "demo"  # Default to demo mode
        if app_mode and isinstance(app_mode, dict) and "mode" in app_mode:
            mode = app_mode["mode"]
    
        # Only update values if:
        # 1. We're in demo mode (always update with new random values)
        # 2. We're in live mode and connected (update from tags)
        if mode == "live" and app_state_data.get("connected", False):
            # Live mode: get values from OPC UA tags
            total_capacity = 0
    
            # Get total capacity first
            if CAPACITY_TAG in app_state.tags:
                capacity_value = app_state.tags[CAPACITY_TAG]["data"].latest_value
                if capacity_value is not None:
                    total_capacity = convert_capacity_from_kg(capacity_value, weight_pref)
                else:
                    total_capacity = 0
    
            # Rejects come from section 5-2 counter totals and OPM reading
            reject_count = sum(previous_counter_values) if previous_counter_values else 0

            opm = 0
            if OPM_TAG in app_state.tags:
                opm_val = app_state.tags[OPM_TAG]["data"].latest_value
                if opm_val is not None:
                    opm = opm_val

            reject_pct = (reject_count / opm) if opm else 0
            rejects = total_capacity * reject_pct
    
            # Calculate accepts as total_capacity minus rejects
            accepts = total_capacity - rejects
            
            # Ensure accepts doesn't go negative (safety check)
            if accepts < 0:
                accepts = 0
            
            # Update the shared data store
            production_data = {
                "capacity": total_capacity,
                "accepts": accepts,
                "rejects": rejects
            }
            
    
    
        elif mode == "historical":
            hours = state_data.get("hours", 24) if isinstance(state_data, dict) else 24
            hist = (
                historical_data if isinstance(historical_data, dict) and "capacity" in historical_data
                else get_historical_data(timeframe=f"{hours}h")
            )
            cap_vals = hist.get("capacity", {}).get("values", [])
            acc_vals = hist.get("accepts", {}).get("values", [])
            rej_vals = hist.get("rejects", {}).get("values", [])
    
            total_capacity_lbs = sum(cap_vals) / len(cap_vals) if cap_vals else 0
            total_capacity = convert_capacity_from_lbs(total_capacity_lbs, weight_pref)
    
            reject_count = sum(previous_counter_values) if previous_counter_values else 0
            rejects = convert_capacity_from_kg(reject_count * 46, weight_pref)
    
            accepts = total_capacity - rejects
            if accepts < 0:
                accepts = 0
    
            production_data = {
                "capacity": total_capacity,
                "accepts": accepts,
                "rejects": rejects,
            }

        elif mode == "lab":
            mid = active_machine_id
            capacity_count = accepts_count = reject_count = 0

            machine_dir = os.path.join(hourly_data_saving.EXPORT_DIR, str(mid))
            files = glob.glob(os.path.join(machine_dir, "Lab_Test_*.csv"))
            path = max(files, key=os.path.getmtime) if files else None
            if path and os.path.exists(path):
                stat = os.stat(path)
                mtime = stat.st_mtime
                size = stat.st_size

            else:
                mtime = size = 0

            cache_entry = _lab_production_cache.get(mid)
            if (
                cache_entry is not None
                and cache_entry.get("mtime") == mtime
                and cache_entry.get("size") == size
            ):
                production_data = cache_entry["production_data"]
                total_capacity = production_data["capacity"]
                accepts = production_data["accepts"]
                rejects = production_data["rejects"]
                capacity_count = cache_entry.get("capacity_count", 0)
                accepts_count = cache_entry.get("accepts_count", 0)
                reject_count = cache_entry.get("reject_count", 0)
            else:
                metrics = (
                    load_lab_totals_metrics(mid, active_counters=get_active_counter_flags(mid))
                    if path
                    else None
                )
                if metrics:
                    tot_cap_lbs, acc_lbs, rej_lbs, _ = metrics
                    counter_totals, _, object_totals = load_lab_totals(
                        mid, active_counters=get_active_counter_flags(mid)
                    )

                    reject_count = sum(counter_totals)
                    capacity_count = object_totals[-1] if object_totals else 0
                    accepts_count = max(0, capacity_count - reject_count)

                    total_capacity = convert_capacity_from_lbs(tot_cap_lbs, weight_pref)
                    accepts = convert_capacity_from_lbs(acc_lbs, weight_pref)
                    rejects = convert_capacity_from_lbs(rej_lbs, weight_pref)

                    production_data = {
                        "capacity": total_capacity,
                        "accepts": accepts,
                        "rejects": rejects,
                    }
                else:
                    # No existing lab log yet. Use zeroed placeholders so the
                    # dashboard doesn't display stale live values when switching
                    # to lab mode.
                    total_capacity = accepts = rejects = 0
                    capacity_count = accepts_count = reject_count = 0
                    production_data = {"capacity": 0, "accepts": 0, "rejects": 0}

                _lab_production_cache[mid] = {
                    "mtime": mtime,
                    "size": size,
                    "production_data": production_data,
                    "capacity_count": capacity_count,
                    "accepts_count": accepts_count,
                    "reject_count": reject_count,
                }

        elif mode == "demo":
    
            # Demo mode: generate realistic random capacity value
            demo_lbs = random.uniform(47000, 53000)
            total_capacity = convert_capacity_from_kg(demo_lbs / 2.205, weight_pref)
    
            # Rejects come from section 5-2 counter totals
            reject_count = sum(previous_counter_values) if previous_counter_values else 0
            rejects = convert_capacity_from_kg(reject_count * 46, weight_pref)
    
            # Calculate accepts as the difference
            accepts = total_capacity - rejects
    
            # Update the shared data store
            production_data = {
                "capacity": total_capacity,
                "accepts": accepts,
                "rejects": rejects
            }
        else:
            # If not live+connected or demo, use existing values from the store
            total_capacity = production_data.get("capacity", 50000)
            accepts = production_data.get("accepts", 47500)
            rejects = production_data.get("rejects", 2500)
        
        # Calculate percentages
        total = accepts + rejects
        accepts_percent = (accepts / total * 100) if total > 0 else 0
        rejects_percent = (rejects / total * 100) if total > 0 else 0
        
        # Format values with commas for thousands separator and limited decimal places
        if total_capacity_formatted is None:
            total_capacity_formatted = f"{total_capacity:,.0f}"
        accepts_formatted = f"{accepts:,.2f}"
        rejects_formatted = f"{rejects:,.2f}"
        accepts_percent_formatted = f"{accepts_percent:.1f}"
        rejects_percent_formatted = f"{rejects_percent:.1f}"

        capacity_count_fmt = (
            f"{capacity_count:,.0f}" if capacity_count is not None else None
        )
        accepts_count_fmt = (
            f"{accepts_count:,.0f}" if accepts_count is not None else None
        )
        reject_count_fmt = (
            f"{reject_count:,.0f}" if reject_count is not None else None
        )

        cap_display = (
            f"{capacity_count_fmt} pcs / {total_capacity_formatted} {capacity_unit_label(weight_pref)}"
            if capacity_count_fmt is not None
            else f"{total_capacity_formatted} {capacity_unit_label(weight_pref)}"
        )
        acc_display = (
            f"{accepts_count_fmt} pcs / {accepts_formatted} {capacity_unit_label(weight_pref, False)} "
            if accepts_count_fmt is not None
            else f"{accepts_formatted} {capacity_unit_label(weight_pref, False)} "
        )
        rej_display = (
            f"{reject_count_fmt} pcs / {rejects_formatted} {capacity_unit_label(weight_pref, False)} "
            if reject_count_fmt is not None
            else f"{rejects_formatted} {capacity_unit_label(weight_pref, False)} "
        )
        
        # Define styles for text
    
        base_style = {"fontSize": "1.6rem", "lineHeight": "1.6rem", "fontFamily": NUMERIC_FONT}
        label_style = {"fontWeight": "bold", "fontSize": "1.6rem"}
        incoming_style = {"color": "blue", "fontSize": "2.4rem", "fontFamily": NUMERIC_FONT}
        accepts_style = {"color": "green", "fontSize": "1.8rem", "fontFamily": NUMERIC_FONT}
        rejects_style = {"color": "red", "fontSize": "1.8rem", "fontFamily": NUMERIC_FONT}
    
        
        # Create the section content
        section_content = html.Div([
            # Title with mode indicator
            dbc.Row([
                dbc.Col(html.H6(tr("production_capacity_title", lang), className="text-left mb-2"), width=8),
                dbc.Col(
                    dbc.Button(
                        tr("update_counts_title", lang),
                        id="open-update-counts",
                        color="primary",
                        size="sm",
                        className="float-end"
                    ),
                    width=4
                )
            ]),
            
            # Capacity data
            html.Div([
                html.Span(tr("capacity", lang) + ": ", style=label_style),
                html.Br(),
                html.Span(
                    cap_display,
                    style={**incoming_style, "marginLeft": "20px"},
                ),
            ], className="mb-2", style=base_style),
            
            html.Div([
                html.Span(tr("accepts", lang) + ": ", style=label_style),
                html.Br(),
                html.Span(
                    acc_display,
                    style={**accepts_style,"marginLeft":"20px"},
                ),
                html.Span(f"({accepts_percent_formatted}%)", style=accepts_style),
            ], className="mb-2", style=base_style),
            
            html.Div([
                html.Span(tr("rejects", lang) + ": ", style=label_style),
                html.Br(),
                html.Span(
                    rej_display,
                    style={**rejects_style,"marginLeft":"20px"},
                ),
                html.Span(f"({rejects_percent_formatted}%)", style=rejects_style),
            ], className="mb-2", style=base_style),
        ], className="p-1")
        
        return section_content, production_data

    @app.callback(
        Output("update-counts-modal-body", "children"),
        [Input("status-update-interval", "n_intervals"),
         Input("current-dashboard",       "data"),
         Input("opc-pause-state", "data"),
         Input("language-preference-store", "data")],
        [State("app-state", "data"),
         State("app-mode", "data"),
         State("user-inputs", "data")],
        prevent_initial_call=True
    )
    def update_section_1_1b_with_manual_pause(n, which, pause_state, lang, app_state_data, app_mode, user_inputs):
        """Update section 1-1b with manual pause/resume system"""
        # only run when we’re in the “main” dashboard
        if which != "main":
            raise PreventUpdate
        
        # Tag definitions for live mode
        WEIGHT_TAG = "Settings.ColorSort.TestWeightValue"
        COUNT_TAG = "Settings.ColorSort.TestWeightCount"
        UNITS_TAG = "Status.Production.Units"
        
        # Default values
        default_weight = 500.0
        default_count = 1000
        default_unit = "lb"
        
        # Determine if we're in Live or Demo mode
        mode = "demo"
        if app_mode and isinstance(app_mode, dict) and "mode" in app_mode:
            mode = app_mode["mode"]
        
        # Check if OPC reading is paused
        is_paused = pause_state.get("paused", False)
        
        # Initialize values
        weight_value = default_weight
        count_value = default_count
        unit_value = default_unit
        opc_weight = None
        opc_count = None
        reading_status = "N/A"
        
        if mode in LIVE_LIKE_MODES and app_state_data.get("connected", False):
            # Always read the current OPC values for display in the status line
            if WEIGHT_TAG in app_state.tags:
                tag_value = app_state.tags[WEIGHT_TAG]["data"].latest_value
                if tag_value is not None:
                    opc_weight = float(tag_value)
                    
            if COUNT_TAG in app_state.tags:
                tag_value = app_state.tags[COUNT_TAG]["data"].latest_value
                if tag_value is not None:
                    opc_count = int(tag_value)
                    
            if UNITS_TAG in app_state.tags:
                tag_value = app_state.tags[UNITS_TAG]["data"].latest_value
                if tag_value is not None:
                    unit_value = tag_value
            
            # Decide what values to use based on pause state
            if is_paused:
                # OPC reading is paused - use user inputs if available, otherwise use last known OPC values
                if user_inputs:
                    weight_value = user_inputs.get("weight", opc_weight or default_weight)
                    count_value = user_inputs.get("count", opc_count or default_count)
                    unit_value = user_inputs.get("units", unit_value)
                else:
                    # No user inputs yet, use current OPC values as starting point
                    weight_value = opc_weight if opc_weight is not None else default_weight
                    count_value = opc_count if opc_count is not None else default_count
                reading_status = "⏸ Paused (Manual)"
            else:
                # OPC reading is active - always use current OPC values
                weight_value = opc_weight if opc_weight is not None else default_weight
                count_value = opc_count if opc_count is not None else default_count
                reading_status = "▶ Reading from OPC"
                
            logger.info(f"Live mode: Paused={is_paused} | OPC W={opc_weight}, C={opc_count} | Using W={weight_value}, C={count_value}")
        else:
            # Demo mode or not connected - use user inputs or defaults
            if user_inputs:
                weight_value = user_inputs.get("weight", default_weight)
                count_value = user_inputs.get("count", default_count)
                unit_value = user_inputs.get("units", default_unit)
            reading_status = "Demo mode" if mode == "demo" else "Not connected"
        
        return html.Div([
            # Title
            html.H6(tr("update_counts_title", lang), className="mb-0 text-center small"),
            
            # Show current OPC values and reading status in live mode
            html.Div([
                #html.Small(
                #    f"OPC: W={opc_weight if opc_weight is not None else 'N/A'}, "
                #    f"C={opc_count if opc_count is not None else 'N/A'} | "
                #    f"Status: {reading_status}", 
                #    className="text-info"
                #)
            ], className="mb-1 text-center") if mode in LIVE_LIKE_MODES and app_state_data.get("connected", False) else html.Div(),
            
            # Controls container 
            html.Div([
                # Units row
                dbc.Row([
                    dbc.Col(
                        html.Label(tr("units_label", lang), className="fw-bold pt-0 text-end small"),
                        width=3,
                    ),
                    dbc.Col(
                        dcc.Dropdown(
                            id="unit-selector",
                            options=[
                                {"label": "oz", "value": "oz"},
                                {"label": "lb", "value": "lb"},
                                {"label": "g", "value": "g"},
                                {"label": "kg", "value": "kg"}
                            ],
                            value=unit_value,
                            clearable=False,
                            style={"width": "100%", "fontSize": "0.8rem"}
                        ),
                        width=9,
                    ),
                ], className="mb-1"),
                
                # Weight row
                dbc.Row([
                    dbc.Col(
                        html.Label(tr("weight_label", lang), className="fw-bold pt-0 text-end small"),
                        width=3,
                    ),
                    dbc.Col(
                        dbc.Input(
                            id="weight-input",
                            type="number",
                            min=0,
                            step=1,
                            value=weight_value,
                            style={"width": "100%", "height": "1.4rem"}
                        ),
                        width=9,
                    ),
                ]),
    
                # Count row
                dbc.Row([
                    dbc.Col(
                        html.Label(tr("count_label", lang), className="fw-bold pt-0 text-end small"),
                        width=3,
                    ),
                    dbc.Col(
                        dbc.Input(
                            id="count-input",
                            type="number",
                            min=0,
                            step=1,
                            value=count_value,
                            style={"width": "100%", "height": "1.4rem"}
                        ),
                        width=9,
                    ),
                ], className="mb-1"),
                
                # Two button row - same width, half each
                dbc.Row([
                    dbc.Col(width=3),  # Empty space to align with inputs
                    dbc.Col([
                        dbc.ButtonGroup([
                            dbc.Button(
                                tr("pause_opc_read_button", lang) if not is_paused else tr("resume_opc_read_button", lang),
                                id="toggle-opc-pause",
                                color="warning" if not is_paused else "success",
                                size="sm",
                                style={"fontSize": "0.65rem", "padding": "0.2rem 0.3rem"}
                            ),
                            dbc.Button(
                                tr("save_to_opc_button", lang),
                                id="save-count-settings",
                                color="primary",
                                size="sm",
                                style={"fontSize": "0.65rem", "padding": "0.2rem 0.3rem"}
                            )
                        ], className="w-100")
                    ], width=9)
                ]),
                
                # Notification area
                dbc.Row([
                    dbc.Col(width=3),
                    dbc.Col(
                        html.Div(id="save-counts-notification", className="small text-success mt-1"),
                        width=9
                    )
                ])
            ]),
        ], className="p-1 ps-2")

    @app.callback(
        Output("opc-pause-state", "data"),
        [Input("toggle-opc-pause", "n_clicks")],
        [State("opc-pause-state", "data"),
         State("app-mode", "data")],
        prevent_initial_call=True
    )
    def toggle_opc_pause(n_clicks, current_pause_state, app_mode):
        """Toggle OPC reading pause state"""
        if not n_clicks:
            return dash.no_update
        
        # Only allow pausing in live mode
        mode = "demo"
        if app_mode and isinstance(app_mode, dict) and "mode" in app_mode:
            mode = app_mode["mode"]
        
        if mode not in LIVE_LIKE_MODES:
            return dash.no_update
        
        # Toggle the pause state
        current_paused = current_pause_state.get("paused", False)
        new_paused = not current_paused
        
        logger.info(f"OPC reading {'paused' if new_paused else 'resumed'} by user")
        
        return {"paused": new_paused}

    @app.callback(
        Output("user-inputs", "data", allow_duplicate=True),
        [Input("mode-selector", "value")],
        [State("user-inputs", "data")],
        prevent_initial_call=True
    )
    def clear_inputs_on_mode_switch(mode, current_inputs):
        """Clear user inputs when switching to live mode"""
        if mode in LIVE_LIKE_MODES:
            logger.info("Switched to live mode - clearing user inputs")
            return {}  # Clear all user inputs
        return dash.no_update

    @app.callback(
        [Output("save-counts-notification", "children"),
         Output("opc-pause-state", "data", allow_duplicate=True)],
        [Input("save-count-settings", "n_clicks")],
        [State("weight-input", "value"),
         State("count-input", "value"),
         State("unit-selector", "value"),
         State("app-state", "data"),
         State("app-mode", "data"),
         State("opc-pause-state", "data")],
        prevent_initial_call=True
    )
    def save_and_resume_opc_reading(n_clicks, weight_value, count_value, unit_value, 
                                   app_state_data, app_mode, pause_state):
        """Save the count settings to OPC UA tags and resume OPC reading"""
        if not n_clicks:
            return dash.no_update, dash.no_update
        
        # Tag definitions for writing
        WEIGHT_TAG = "Settings.ColorSort.TestWeightValue"
        COUNT_TAG = "Settings.ColorSort.TestWeightCount"
        
        # Determine if we're in Live mode
        mode = "demo"
        if app_mode and isinstance(app_mode, dict) and "mode" in app_mode:
            mode = app_mode["mode"]
        
        # Only write to tags in live mode when connected
        if mode in LIVE_LIKE_MODES and app_state_data.get("connected", False):
            try:
                success_messages = []
                error_messages = []
                
                # Write weight value to OPC UA tag
                if WEIGHT_TAG in app_state.tags and weight_value is not None:
                    try:
                        app_state.tags[WEIGHT_TAG]["node"].set_value(float(weight_value))
                        success_messages.append(f"Weight: {weight_value}")
                        logger.info(f"Successfully wrote weight value {weight_value} to {WEIGHT_TAG}")
                    except Exception as e:
                        error_messages.append(f"Weight write error: {str(e)}")
                        logger.error(f"Error writing weight value to {WEIGHT_TAG}: {e}")
                
                # Write count value to OPC UA tag
                if COUNT_TAG in app_state.tags and count_value is not None:
                    try:
                        app_state.tags[COUNT_TAG]["node"].set_value(int(count_value))
                        success_messages.append(f"Count: {count_value}")
                        logger.info(f"Successfully wrote count value {count_value} to {COUNT_TAG}")
                    except Exception as e:
                        error_messages.append(f"Count write error: {str(e)}")
                        logger.error(f"Error writing count value to {COUNT_TAG}: {e}")
                
                # Prepare notification message and resume reading if successful
                if success_messages and not error_messages:
                    notification = f"✓ Saved: {', '.join(success_messages)} - OPC reading resumed"
                    # Resume OPC reading after successful save
                    resumed_state = {"paused": False}
                    logger.info("OPC reading resumed after successful save")
                    return notification, resumed_state
                elif success_messages and error_messages:
                    notification = f"⚠ Partial: {', '.join(success_messages)}. Errors: {', '.join(error_messages)}"
                    return notification, dash.no_update
                elif error_messages:
                    notification = f"✗ Errors: {', '.join(error_messages)}"
                    return notification, dash.no_update
                else:
                    notification = "⚠ No OPC UA tags found for writing"
                    return notification, dash.no_update
                
            except Exception as e:
                error_msg = f"✗ Save failed: {str(e)}"
                logger.error(f"Unexpected error saving count settings: {e}")
                return error_msg, dash.no_update
        
        else:
            # Not in live mode or not connected
            if mode == "demo":
                return "✓ Saved locally (Demo mode)", dash.no_update
            else:
                return "⚠ Not connected to OPC server", dash.no_update

    @app.callback(
        Output("user-inputs", "data"),
        [
            Input("unit-selector", "value"),
            Input("weight-input", "value"),
            Input("count-input", "value")
        ],
        [State("user-inputs", "data"),
         State("app-mode", "data")],
        prevent_initial_call=True
    )
    def save_user_inputs_with_mode_tracking(units, weight, count, current_data, app_mode):
        """Save user input values when they change (with mode tracking)"""
        ctx = callback_context
        if not ctx.triggered:
            return current_data or {"units": "lb", "weight": 500.0, "count": 1000}
        
        # Get which input triggered the callback
        trigger_id = ctx.triggered[0]["prop_id"].split(".")[0]
        
        # Determine current mode
        mode = "demo"
        if app_mode and isinstance(app_mode, dict) and "mode" in app_mode:
            mode = app_mode["mode"]
        
        # Create a new data object with defaults if current_data is None
        new_data = current_data.copy() if current_data else {"units": "lb", "weight": 500.0, "count": 1000}
        
        # Mark if user made changes in live mode
        if mode in LIVE_LIKE_MODES:
            new_data["live_mode_user_changed"] = True
            logger.info(f"User changed {trigger_id} in live mode")
        
        # Update the value that changed
        if trigger_id == "unit-selector" and units is not None:
            new_data["units"] = units
        elif trigger_id == "weight-input" and weight is not None:
            new_data["weight"] = weight
        elif trigger_id == "count-input" and count is not None:
            new_data["count"] = count
        
        return new_data

    @app.callback(
        Output("section-1-2", "children"),
        [Input("production-data-store", "data"),
         Input("status-update-interval", "n_intervals"),
         Input("current-dashboard", "data"),
         Input("historical-time-index", "data"),
         Input("historical-data-cache", "data")],
        [State("app-state", "data"),
         State("app-mode", "data")],
        prevent_initial_call=True
    )
    def update_section_1_2(production_data, n_intervals, which, state_data, historical_data, app_state_data, app_mode):
    
        """Update section 1-2 with side-by-side pie charts for accepts/rejects and reject breakdown
        using production data from section 1-1 and counter data from section 5-2"""
        
        # Only run when we're in the "main" dashboard
        if which != "main":
            raise PreventUpdate
            
        global previous_counter_values
        
        counter_colors = {
            1: "green",       # Blue
            2: "lightgreen",      # Green
            3: "orange",     # Orange
            4: "blue",      # Black
            5: "#f9d70b",    # Yellow (using hex to ensure visibility)
            6: "magenta",    # Magenta
            7: "cyan",       # Cyan
            8: "red",        # Red
            9: "purple",
            10: "brown",
            11: "gray",
            12: "lightblue"
        }
    
        # Extract data from the shared production data store
        total_capacity = production_data.get("capacity", 50000)
        accepts = production_data.get("accepts", 47500)
        rejects = production_data.get("rejects", 2500)
        
        # Calculate percentages for the first pie chart - exact same calculation as section 1-1
        total = accepts + rejects
        accepts_percent = (accepts / total * 100) if total > 0 else 0
        rejects_percent = (rejects / total * 100) if total > 0 else 0
        
        # Second chart data - Use the counter values for the reject breakdown
        # Ensure previous_counter_values has a predictable baseline
        if 'previous_counter_values' not in globals() or not previous_counter_values:
            # Start counters at zero instead of random demo values
            previous_counter_values = [0] * 12
        
        # Calculate the total of all counter values
        total_counter_value = sum(previous_counter_values)
        
        if total_counter_value > 0:
            # Create percentage breakdown for each counter relative to total rejects
            # Filter out counters with zero values and track their original counter numbers
            reject_counters = {}
            counter_indices = {}  # Track which counter number each entry corresponds to
            for i, value in enumerate(previous_counter_values):
                if value > 0:  # Only include counters with values greater than 0
                    counter_name = f"Counter {i+1}"
                    counter_number = i + 1  # Store the actual counter number
                    # This counter's percentage of the total rejects
                    counter_percent_of_rejects = (value / total_counter_value) * 100
                    reject_counters[counter_name] = counter_percent_of_rejects
                    counter_indices[counter_name] = counter_number
        else:
            # Fallback if counter values sum to zero - create empty dict
            reject_counters = {}
        
        # Create first pie chart - Accepts/Rejects ratio
        fig1 = go.Figure(data=[go.Pie(
            labels=['Accepts', 'Rejects'],
            values=[accepts_percent, rejects_percent],  # Use the exact percentages from section 1-1
            hole=.4,
            marker_colors=['green', 'red'],
            textinfo='percent',
            insidetextorientation='radial',
            rotation = 90
        )])
    
        # Update layout for first chart with centered title
        fig1.update_layout(
            title={
                'text': "Accept/Reject Ratio",
                'y': 0.99,
                'x': 0.5,
                'xanchor': 'center',
                'yanchor': 'top'
            },
            margin=dict(l=10, r=10, t=25, b=10),
            height=210,
            showlegend=False,  # Set showlegend to False to remove the legend
            plot_bgcolor='var(--chart-bg)',
            paper_bgcolor='var(--chart-bg)'
        )
    
        # Create second pie chart - Reject breakdown (only if we have non-zero data)
        if reject_counters:  # Only create chart if we have data
            # Extract data for the second pie chart
            labels = list(reject_counters.keys())
            values = list(reject_counters.values())
            # Use the correct counter numbers for colors instead of sequential indices
            colors = [counter_colors.get(counter_indices[label], "gray") for label in labels]
    
            # Create second pie chart - Reject breakdown
            fig2 = go.Figure(data=[go.Pie(
                labels=labels,
                values=values,
                hole=.4,
                marker_colors=colors,
                textinfo='percent',
                insidetextorientation='radial'
            )])
    
            # Update layout for second chart with centered title
            fig2.update_layout(
                title={
                    'text': "Reject Percentages",
                    'y': 0.99,
                    'x': 0.5,
                    'xanchor': 'center',
                    'yanchor': 'top'
                },
                margin=dict(l=10, r=10, t=25, b=10),
                height=210,
                showlegend=False,  # Set showlegend to False to remove the legend
                plot_bgcolor='var(--chart-bg)',
                paper_bgcolor='var(--chart-bg)'
            )
            
            # Second chart content
            second_chart_content = dcc.Graph(
                figure=fig2,
                config={'displayModeBar': False, 'responsive': True},
                style={'width': '100%', 'height': '100%'}
            )
        else:
            # No data available - show placeholder
            second_chart_content = html.Div([
                html.Div("No Reject Data", className="text-center text-muted d-flex align-items-center justify-content-center h-100"),
            ], style={'minHeight': '200px', 'height': 'auto', 'border': '1px solid #dee2e6', 'borderRadius': '0.25rem'})
        
        # Return the layout with both charts side by side
        return html.Div([
            dbc.Row([
                # First chart
                dbc.Col(
                    dcc.Graph(
                        figure=fig1,
                        config={'displayModeBar': False, 'responsive': True},
                        style={'width': '100%', 'height': '100%'}
                    ),
                    width=6
                ),
                
                # Second chart or placeholder
                dbc.Col(
                    second_chart_content,
                    width=6
                ),
            ]),
        ])

    @app.callback(
        Output("user-inputs", "data", allow_duplicate=True),
        [Input("auto-connect-trigger", "data")],
        [State("user-inputs", "data")],
        prevent_initial_call=True
    )
    def initialize_user_inputs(trigger, current_data):
        """Initialize user inputs on page load if not already set"""
        if current_data:
            return dash.no_update
        return {"units": "lb", "weight": 500.0, "count": 1000}

    @app.callback(
        Output("section-2", "children"),
        [Input("status-update-interval", "n_intervals"),
         Input("current-dashboard",       "data"),
         Input("language-preference-store", "data")],
        [State("app-state", "data"),
         State("app-mode", "data")],
        prevent_initial_call=True
    )
    def update_section_2(n_intervals, which, lang, app_state_data, app_mode):
        """Update section 2 with three status boxes and feeder gauges"""
        
          # only run when we’re in the “main” dashboard
        if which != "main":
            raise PreventUpdate
        # CRITICAL: Check if we actually have a connected machine and valid app_state
        if not app_state_data.get("connected", False):
            logger.debug("No connected machine - preventing section update")
            raise PreventUpdate
        
        if not app_state.client or not app_state.tags:
            logger.debug("No valid client or tags - preventing section update")
            raise PreventUpdate
            # or return [no_update, no_update]
        # Tag definitions
        PRESET_NUMBER_TAG = "Status.Info.PresetNumber"
        PRESET_NAME_TAG = "Status.Info.PresetName"
        GLOBAL_FAULT_TAG = "Status.Faults.GlobalFault"
        GLOBAL_WARNING_TAG = "Status.Faults.GlobalWarning"
        FEEDER_TAG_PREFIX = "Status.Feeders."
        FEEDER_TAG_SUFFIX = "IsRunning"
        MODEL_TAG = "Status.Info.Type"  # Added this tag to check model type
        
        # Determine if we're in Live or Demo mode
        mode = "demo"  # Default to demo mode
        if app_mode and isinstance(app_mode, dict) and "mode" in app_mode:
            mode = app_mode["mode"]
        logger.info("Section 2: mode=%s, connected=%s", mode, app_state_data.get("connected", False))
        
        # Define color styles for different states
        success_style = {"backgroundColor": "#28a745", "color": "white"}  # Green
        danger_style = {"backgroundColor": "#dc3545", "color": "white"}   # Red
        warning_style = {"backgroundColor": "#ffc107", "color": "black"}  # Yellow
        secondary_style = {"backgroundColor": "#6c757d", "color": "white"}  # Gray
        
        # Check model type to determine number of gauges to show
        show_all_gauges = True  # Default to showing all 4 gauges
        model_type = None
        
        # Define box styles based on mode
        if mode == "demo":
            # Demo mode - force green for all boxes
            preset_text = "1 Yellow CORN"
            preset_style = success_style
            
            status_text = "GOOD"
            status_style = success_style
            
            feeder_text = "Running"
            feeder_style = success_style
            
            # In demo mode, show all gauges
            show_all_gauges = True
            
        elif not app_state_data.get("connected", False):
            # Not connected - all gray
            preset_text = "Unknown"
            preset_style = secondary_style
            
            status_text = "Unknown"
            status_style = secondary_style
            
            feeder_text = "Unknown"
            feeder_style = secondary_style
            
            # When not connected, show all gauges
            show_all_gauges = True
            
        else:
            # Live mode - FIXED to properly access the global app_state
            preset_number = "N/A"
            preset_name = "N/A"
            
            # Check model type first to determine gauge visibility
            if MODEL_TAG in app_state.tags:
                model_type = app_state.tags[MODEL_TAG]["data"].latest_value
                if model_type == "RGB400":
                    show_all_gauges = False  # Hide gauges 3 and 4
                    #logger.info("Model type is RGB400 - hiding gauges 3 and 4")
                else:
                    show_all_gauges = True
                    #logger.info(f"Model type is {model_type} - showing all gauges")
            
            # Try to get preset information - FIXED to use proper app_state reference
            if PRESET_NUMBER_TAG in app_state.tags:
                preset_number = app_state.tags[PRESET_NUMBER_TAG]["data"].latest_value
                if preset_number is None:
                    preset_number = "N/A"
                #logger.info(f"Retrieved preset number: {preset_number}")
                    
            if PRESET_NAME_TAG in app_state.tags:
                preset_name = app_state.tags[PRESET_NAME_TAG]["data"].latest_value
                if preset_name is None:
                    preset_name = "N/A"
                #logger.info(f"Retrieved preset name: {preset_name}")
                    
            preset_text = f"{preset_number} {preset_name}"
            preset_style = success_style  # Default to green
            
            # Check fault and warning status - FIXED to use proper app_state reference
            has_fault = False
            has_warning = False
            
            if GLOBAL_FAULT_TAG in app_state.tags:
                has_fault = bool(app_state.tags[GLOBAL_FAULT_TAG]["data"].latest_value)
                
            if GLOBAL_WARNING_TAG in app_state.tags:
                has_warning = bool(app_state.tags[GLOBAL_WARNING_TAG]["data"].latest_value)
                
            # Set status text and style based on fault/warning
            if has_fault:
                status_text = "FAULT"
                status_style = danger_style
            elif has_warning:
                status_text = "WARNING"
                status_style = warning_style
            else:
                status_text = "GOOD"
                status_style = success_style
    
            if status_text in ("FAULT", "WARNING", "GOOD"):
                status_text = tr(f"{status_text.lower()}_status", lang)
                
            # Check feeder status - FIXED to use proper app_state reference
            feeder_running = False
            
            # Check only the appropriate number of feeders based on model
            max_feeder = 2 if not show_all_gauges else 4
            for feeder_num in range(1, max_feeder + 1):
                tag_name = f"{FEEDER_TAG_PREFIX}{feeder_num}{FEEDER_TAG_SUFFIX}"
                if tag_name in app_state.tags:
                    if bool(app_state.tags[tag_name]["data"].latest_value):
                        feeder_running = True
                        break
                        
            if feeder_running:
                feeder_text = tr("running_state", lang)
                feeder_style = success_style
            else:
                feeder_text = tr("stopped_state", lang)
                feeder_style = secondary_style
            
            # Add debug logging for live mode
            logger.info(f"Live mode - Preset: {preset_text}, Status: {status_text}, Feeder: {feeder_text}")
        
        # Create the feeder rate boxes with conditional display
        feeder_boxes = create_feeder_rate_boxes(app_state_data, app_mode, mode, show_all_gauges)
        
        # Create the three boxes with explicit styling and add feeder gauges
        return html.Div([
            html.H5(tr("machine_status_title", lang), className="mb-2 text-left"),
            
            # Box 1 - Preset - Using inline styling instead of Bootstrap classes
            html.Div([
                html.Div([
                    html.Div([
                        html.Span(tr("preset_label", lang) + " ", className="fw-bold"),
                        html.Span(preset_text),
                    ], className="h7"),
                ], className="p-3"),
            ], className="mb-2", style={"borderRadius": "0.25rem", **preset_style}),
            
            # Box 2 - Status - Using inline styling
            html.Div([
                html.Div([
                    html.Div([
                        html.Span(tr("status_label", lang) + " ", className="fw-bold"),
                        html.Span(status_text),
                    ], className="h7"),
                ], className="p-3"),
            ], className="mb-2", style={"borderRadius": "0.25rem", **status_style}),
            
            # Box 3 - Feeders - Using inline styling
            html.Div([
                html.Div([
                    html.Div([
                        html.Span(tr("feeders_label", lang) + " ", className="fw-bold"),
                        html.Span(feeder_text),
                    ], className="h7"),
                ], className="p-3"),
            ], className="mb-2", style={"borderRadius": "0.25rem", **feeder_style}),
    
            # Row of feeder rate boxes
            feeder_boxes,
        ])

    @app.callback(
        Output("section-3-1", "children"),
        [Input("status-update-interval", "n_intervals"),
         Input("current-dashboard",       "data"),
         Input("language-preference-store", "data")],
        [State("additional-image-store", "data")],
        prevent_initial_call=True
    )
    
    def update_section_3_1(n_intervals, which, lang, additional_image_data):
        """Update section 3-1 with the Load Image button and additional image if loaded"""
        # Debug logging
        #logger.info(f"Image data in section-3-1: {'' if not additional_image_data else 'Data present'}")
        
        # only run when we’re in the “main” dashboard
        if which != "main":
            raise PreventUpdate
            # or return [no_update, no_update]
        # Check if additional image is loaded
        has_additional_image = additional_image_data and 'image' in additional_image_data
        
        # More debug logging
        #if has_additional_image:
        #    logger.info("Section 3-1: Image found in data store")
        #else:
        #    logger.info("Section 3-1: No image in data store")
        
        # Create the additional image section with auto-scaling
        if has_additional_image:
            additional_image_section = html.Div([
                html.Img(
                    src=additional_image_data['image'],
                    style={
                        'width': '100%',
                        'maxWidth': '100%',
                        'maxHeight': '130px',
                        'objectFit': 'contain',
                        'margin': '0 auto',
                        'display': 'block'
                    }
                )
            ], className="text-center", style={'minHeight': '130px', 'height': 'auto', 'display': 'flex', 'alignItems': 'center', 'justifyContent': 'center'})
        else:
            additional_image_section = html.Div(
                "No custom image loaded",
                className="text-center text-muted",
                style={'minHeight': '130px', 'height': 'auto', 'display': 'flex', 'alignItems': 'center', 'justifyContent': 'center'}
            )
        
        return html.Div([
            # Title and Load button row
            dbc.Row([
                # Title
                dbc.Col(html.H5(tr("corporate_logo_title", lang), className="mb-0"), width=8),
                # Load button
                dbc.Col(
                    dbc.Button(
                        tr("load_image_button", lang),
                        id="load-additional-image",
                        color="primary", 
                        size="sm",
                        className="float-end"
                    ), 
                    width=4
                ),
            ], className="mb-2 align-items-center"),
            
            # Additional image section with fixed height
            additional_image_section,
        ], style={'minHeight': '175px', 'height': 'auto'})  # Flexible height for section 3-1

    @app.callback(
        Output("upload-modal", "is_open"),
        [Input("load-additional-image", "n_clicks"),
         Input("close-upload-modal", "n_clicks")],
        [State("upload-modal", "is_open")],
        prevent_initial_call=True
    )
    def toggle_upload_modal(load_clicks, close_clicks, is_open):
        """Toggle the upload modal when the Load Image button is clicked"""
        ctx = callback_context
        
        # If callback wasn't triggered, don't change the state
        if not ctx.triggered:
            return dash.no_update
            
        # Get the ID of the component that triggered the callback
        trigger_id = ctx.triggered[0]["prop_id"].split(".")[0]
        
        # If the Load Image button was clicked and modal is not already open, open it
        if trigger_id == "load-additional-image" and load_clicks and not is_open:
            return True
        
        # If the Close button was clicked and modal is open, close it
        elif trigger_id == "close-upload-modal" and close_clicks and is_open:
            return False
        
        # Otherwise, don't change the state
        return is_open

    @app.callback(
        Output("section-3-2", "children"),
        [Input("status-update-interval", "n_intervals"),
         Input("current-dashboard",       "data"),
         Input("language-preference-store", "data")],
        [State("app-state", "data"),
         State("app-mode", "data")],
        prevent_initial_call=True
    
    )
    def update_section_3_2(n_intervals, which, lang, app_state_data, app_mode):
        """Update section 3-2 with machine information and Satake logo"""
    
        # only run when we’re in the “main” dashboard
        if which != "main":
            raise PreventUpdate
            # or return [no_update, no_update]
    
        # Tag definitions for easy updating
        SERIAL_TAG = "Status.Info.Serial"
        MODEL_TAG = "Status.Info.Type"  # Added tag for model information
        
        # Determine if we're in Live or Demo mode
        mode = "demo"  # Default to demo mode
        if app_mode and isinstance(app_mode, dict) and "mode" in app_mode:
            mode = app_mode["mode"]
        logger.info("Section 3-2: mode=%s, connected=%s", mode, app_state_data.get("connected", False))

        # Generate current timestamp for "Last Update" display. This must be
        # evaluated on each callback invocation so the UI reflects the actual
        # update time rather than a static value.
        current_time = datetime.now().strftime("%Y-%m-%d %H:%M:%S")
        
        if mode == "demo":
            # Demo mode values
            serial_number = "2025_1_4CH"
            status_text = "DEMO"
            model_text = "Enpresor RGB"
            last_update = current_time
            status_class = "text-success"
        else:
            # Live mode - use original code with model tag
            serial_number = "Unknown"
            if app_state_data.get("connected", False) and SERIAL_TAG in app_state.tags:
                serial_number = app_state.tags[SERIAL_TAG]["data"].latest_value or "Unknown"
            
            # Get the model from the Type tag when in Live mode
            model_text = "ENPRESOR RGB"  # Default model
            if app_state_data.get("connected", False) and MODEL_TAG in app_state.tags:
                model_from_tag = app_state.tags[MODEL_TAG]["data"].latest_value
                if model_from_tag:
                    model_text = model_from_tag  # Use the model from the tag if available
            
            status_text = "Online" if app_state_data.get("connected", False) else "Offline"
            status_class = "text-success" if app_state_data.get("connected", False) else "text-secondary"
            last_update = current_time if app_state_data.get("connected", False) else "Never"
        
        return html.Div([
            # Title
            html.H5(tr("machine_info_title", lang), className="mb-2 text-center"),
            
            # Custom container with fixed height and auto-scaling image
            html.Div([
                # Logo container (left side)
                html.Div([
                    html.Img(
                        src=f'data:image/png;base64,{SATAKE_LOGO}',
                        style={
                            'width': '100%',
                            'maxWidth': '100%',
    
                            'maxHeight': '200px',  # Increased maximum height
    
                            'objectFit': 'contain',
                            'margin': '0 auto',
                            'display': 'block'
                        }
                    )
                ], className="machine-info-logo", style={
                    'flex': '0 0 auto',
    
                    'width': '45%',
                    'maxWidth': '180px',
                    'minHeight': '180px',  # Increased minimum height for logo container
    
                    'display': 'flex',
                    'alignItems': 'center',
                    'justifyContent': 'center',
                    'paddingRight': '15px'
                }),
                
                # Information container (right side)
                html.Div([
                    html.Div([
                        html.Span(tr("serial_number_label", lang) + " ", className="fw-bold"),
                        html.Span(serial_number),
                    ], className="mb-1"),
                    
                    html.Div([
                        html.Span(tr("status_label", lang) + " ", className="fw-bold"),
                        html.Span(status_text, className=status_class),
                    ], className="mb-1"),
                    
                    html.Div([
                        html.Span(tr("model_label", lang) + " ", className="fw-bold"),
                        html.Span(model_text),
                    ], className="mb-1"),
                    
                    html.Div([
                        html.Span(tr("last_update_label", lang) + " ", className="fw-bold"),
                        html.Span(last_update),
                    ], className="mb-1"),
                ], style={
                    'flex': '1',
                    'paddingLeft': '30px',  # Increased left padding to shift text right more
                    'borderLeft': '1px solid #eee',
                    'marginLeft': '15px',
                    'minHeight': '150px',  # Reduced minimum height for text container
                    'display': 'flex',
                    'flexDirection': 'column',
                    'justifyContent': 'center'
                }),
            ], className="machine-info-container", style={
                'display': 'flex',
                'flexDirection': 'row',
                'alignItems': 'center',
                'flexWrap': 'wrap',
                'width': '100%',
                'minHeight': '150px'  # Reduced minimum height for the whole container
            }),
        ], style={'height': 'auto'})  # Allow section 3-2 height to adjust

    @app.callback(
        Output("section-4", "children"),
        [Input("status-update-interval", "n_intervals"),
         Input("current-dashboard",       "data"),
         Input("language-preference-store", "data")],
        [State("app-state", "data"),
         State("app-mode", "data")],
        prevent_initial_call=True
    )
    def update_section_4(n_intervals, which, lang, app_state_data, app_mode):
        """Update section 4 with the color sort primary list.
    
        Each sensitivity's number and name are displayed above its image.
        """
        # only run when we’re in the “main” dashboard
        if which != "main":
            raise PreventUpdate
            # or return [no_update, no_update]
        # Tag definitions for easy updating
        PRIMARY_ACTIVE_TAG_PREFIX = "Settings.ColorSort.Primary"
        PRIMARY_ACTIVE_TAG_SUFFIX = ".IsAssigned"
        PRIMARY_NAME_TAG_PREFIX = "Settings.ColorSort.Primary"
        PRIMARY_NAME_TAG_SUFFIX = ".Name"
        PRIMARY_IMAGE_TAG_PREFIX = "Settings.ColorSort.Primary"
        PRIMARY_IMAGE_TAG_SUFFIX = ".SampleImage"
        
        # Define colors for each primary number
        primary_colors = {
            1: "green",       # Blue
            2: "lightgreen",      # Green
            3: "orange",     # Orange
            4: "blue",      # Black
            5: "#f9d70b",    # Yellow (using hex to ensure visibility)
            6: "magenta",    # Magenta
            7: "cyan",       # Cyan
            8: "red",        # Red
            9: "purple",
            10: "brown",
            11: "gray", 
            12: "lightblue"
        }
        
        # Define base64 image strings for demo mode fallback
        base64_image_strings = {
            1: base64_image_string1,
            2: base64_image_string2,
            3: base64_image_string3,
            4: base64_image_string4,
            5: base64_image_string5,
            6: base64_image_string6,
            7: base64_image_string7,
            8: base64_image_string8
        }
        
        # Determine if we're in Live or Demo mode
        mode = "demo"  # Default to demo mode
        if app_mode and isinstance(app_mode, dict) and "mode" in app_mode:
            mode = app_mode["mode"]
        
        # Define demo mode primary names and active status
        demo_primary_names = {
            1: "CORN",
            2: "SPOT",
            3: "GREEN",
            4: "SOY",
            5: "SPLIT",
            6: "DARKS",
            7: "BROKEN",
            8: "MOLD",
            9: "",
            10: "",
            11: "",
            12: ""
        }
        
        # For demo mode, all primaries are active except #5 (to show the inactive state)
        demo_primary_active = {i: (i != 5) for i in range(1, 13)}
        
        # Initialize lists for left and right columns
        left_column_items = []
        right_column_items = []
        
        # Define the image container style with WHITE background for both modes
        # Base style for the image containers.  Border color is set later based on
        # whether a sensitivity is assigned.
        image_container_style = {
            "height": "50px",
            "width": "50px",
            "marginRight": "0px",
            "border": "2px solid #ccc",  # Increased default border thickness
            "borderRadius": "3px",
            "display": "flex",
            "alignItems": "center",
            "justifyContent": "center",
            "overflow": "hidden",
            "padding": "0px",
            "backgroundColor": "#ffffff"  # Force white background for both light and dark mode
        }
        
        # Image style to fill the container
        image_style = {
            "height": "100%",
            "width": "100%",
            "objectFit": "contain",
        }
        
        if mode == "demo":
            # Demo mode - use predefined values and demo images
            for i in range(1, 13):
                name = demo_primary_names[i]
                is_active = demo_primary_active[i]
                    
                # Set styling based on active status
                if is_active:
                    text_color = primary_colors[i]
                    text_class = ""
                else:
                    text_color = "#aaaaaa"  # Gray for inactive
                    text_class = "text-muted"
                
                # Create text style with added bold font weight
                text_style = {
                    "color": text_color,
                    "display": "inline-block",
                    "verticalAlign": "middle",
                    "fontWeight": "bold",
                    "whiteSpace": "nowrap",
                }
                border_color = "green" if is_active else "red"
                if not is_active:
                    text_style["fontStyle"] = "italic"
                image_style_current = image_container_style.copy()
                image_style_current["border"] = f"2px solid {border_color}"
                
                # Create item with appropriate image or empty container
                if i <= 8 and i in base64_image_strings:  # First 8 items with images in demo mode
                    base64_str = base64_image_strings[i]
                    img_src = f"data:image/png;base64,{base64_str}" if not base64_str.startswith("data:") else base64_str
    
                    # Create item with image in bordered container
                    item = html.Div([
                        html.Span(
                            f"{i}. {name}",
                            style=text_style
                        ),
                        html.Div([
                            html.Img(
                                src=img_src,
                                style=image_style
                            )
                        ], style=image_style_current),
                    ],
                    className=f"mb-1 {text_class}",
                    style={"display": "flex", "flexDirection": "column", "alignItems": "center"})
                else:  # Items 9-12 or fallbacks - empty white container instead of image
                    item = html.Div([
                        html.Span(
                            f"{i}. {name}",
                            style=text_style
                        ),
                        html.Div([
                            # Nothing inside, just the white background
                        ], style=image_style_current),
                    ],
                    className=f"mb-1 {text_class}",
                    style={"display": "flex", "flexDirection": "column", "alignItems": "center"})
                
                # Add to appropriate column based on odd/even
                if i % 2 == 1:  # Odds on the left
                    left_column_items.append(item)
                else:          # Evens on the right
                    right_column_items.append(item)
        
        elif not app_state_data.get("connected", False):
            # When not connected, show placeholder list with empty white containers
            for i in range(1, 13):
                # Bold text style for not connected state
                not_connected_style = {
                    "display": "inline-block",
                    "verticalAlign": "middle",
                    "fontWeight": "bold",
                    "whiteSpace": "nowrap",
                }
                
                item = html.Div([
                    html.Span(
                        f"{i}) Not connected",
                        className="text-muted",
                        style=not_connected_style
                    ),
                    html.Div([], style=image_container_style),  # Empty white container
                ],
                className="mb-1",
                style={"display": "flex", "flexDirection": "column", "alignItems": "center"})
                
                # Add to appropriate column based on odd/even
                if i % 2 == 1:  # Odds on the left
                    left_column_items.append(item)
                else:          # Evens on the right
                    right_column_items.append(item)
        
        else:
            # Live mode - load images from OPC UA tags
            for i in range(1, 13):
                # Check if the primary is active
                is_active = True  # Default to active
                active_tag_name = f"{PRIMARY_ACTIVE_TAG_PREFIX}{i}{PRIMARY_ACTIVE_TAG_SUFFIX}"
                
                if active_tag_name in app_state.tags:
                    is_active = bool(app_state.tags[active_tag_name]["data"].latest_value)
                
                # Get primary name
                name = f"Primary {i}"  # Default name
                name_tag = f"{PRIMARY_NAME_TAG_PREFIX}{i}{PRIMARY_NAME_TAG_SUFFIX}"
                
                if name_tag in app_state.tags:
                    tag_value = app_state.tags[name_tag]["data"].latest_value
                    if tag_value is not None:
                        name = tag_value
                
                # Get sample image from OPC UA tag
                image_tag = f"{PRIMARY_IMAGE_TAG_PREFIX}{i}{PRIMARY_IMAGE_TAG_SUFFIX}"
                has_image = False
                image_src = None
                
                if image_tag in app_state.tags:
                    try:
                        image_data = app_state.tags[image_tag]["data"].latest_value
                        if image_data is not None:
                            # Check if the image data is already in the correct format
                            if isinstance(image_data, str):
                                if image_data.startswith("data:image"):
                                    # Already in data URL format
                                    image_src = image_data
                                    has_image = True
                                elif len(image_data) > 100:  # Assume it's base64 if it's a long string
                                    # Try to determine image type and create data URL
                                    # For now, assume PNG - you might need to detect the actual format
                                    image_src = f"data:image/png;base64,{image_data}"
                                    has_image = True
                            elif isinstance(image_data, bytes):
                                # Convert bytes to base64
                                base64_str = base64.b64encode(image_data).decode('utf-8')
                                image_src = f"data:image/png;base64,{base64_str}"
                                has_image = True
                    except Exception as e:
                        logger.error(f"Error processing image data for Primary {i}: {e}")
                        has_image = False
                else:
                    logger.debug(f"Image tag {image_tag} not found in app_state.tags")
                
                # Set styling based on active status
                if is_active:
                    text_color = primary_colors[i]
                    text_class = ""
                else:
                    text_color = "#aaaaaa"  # Gray for inactive
                    text_class = "text-muted"
                
                # Create text style with added bold font weight
                text_style = {
                    "color": text_color,
                    "display": "inline-block",
                    "verticalAlign": "middle",
                    "fontWeight": "bold",
                    "whiteSpace": "nowrap",
                }
                border_color = "green" if is_active else "red"
                if not is_active:
                    text_style["fontStyle"] = "italic"
                image_style_current = image_container_style.copy()
                image_style_current["border"] = f"2px solid {border_color}"
    
                # Create item with image from OPC UA tag or empty white container
                if has_image and image_src:
                    item = html.Div([
                        html.Span(
                            f"{i}) {name}",
                            style=text_style
                        ),
                        html.Div([  # Wrapper div for the image with white background
                            html.Img(
                                src=image_src,
                                style=image_style,
                                title=f"Sample image for {name}"  # Add tooltip
                            )
                        ], style=image_style_current),
                    ],
                    className=f"mb-1 {text_class}",
                    style={"display": "flex", "flexDirection": "column", "alignItems": "center"})
                else:
                    # No image available - show empty white container
                    item = html.Div([
                        html.Span(
                            f"{i}) {name}",
                            style=text_style
                        ),
                        html.Div([  # Empty white container
                            # Nothing inside, just the white background
                        ], style=image_style_current),
                    ],
                    className=f"mb-1 {text_class}",
                    style={"display": "flex", "flexDirection": "column", "alignItems": "center"})
                
                # Add to appropriate column based on odd/even
                if i % 2 == 1:  # Odds on the left
                    left_column_items.append(item)
                else:          # Evens on the right
                    right_column_items.append(item)
        
        # Allow this panel to flex so it shares space with other sections
        container_style = {"flex": "1"}
        
        # Return two-column layout
        return html.Div([
            html.H5(tr("sensitivities_title", lang), className="mb-2 text-left"),
            
            # Create a row with two columns
            dbc.Row([
                # Left column - odd items
                dbc.Col(
                    html.Div(left_column_items),
                    width=6
                ),
    
                # Right column - even items
                dbc.Col(
                    html.Div(right_column_items),
                    width=6
                ),
            ]),
        ], style=container_style)

    @app.callback(
        Output("section-5-1", "children"),
        [Input("status-update-interval", "n_intervals"),
         Input("current-dashboard",       "data"),
         Input("historical-time-index",   "data"),
         Input("historical-data-cache",   "data"),
         Input("language-preference-store", "data")],
        [State("app-state", "data"),
         State("app-mode", "data"),
         State("active-machine-store", "data"),
         State("weight-preference-store", "data"),
         State("production-rate-unit", "data")],
        prevent_initial_call=True
    )
    def update_section_5_1(n_intervals, which, state_data, historical_data, lang, app_state_data, app_mode, active_machine_data, weight_pref, pr_unit):
    
        """Update section 5-1 with trend graph for objects per minute"""
         # only run when we’re in the “main” dashboard
        if which != "main":
            raise PreventUpdate
            # or return [no_update, no_update]
    
        # Tag definitions - Easy to update when actual tag names are available
        OBJECTS_PER_MIN_TAG = "Status.ColorSort.Sort1.Throughput.ObjectPerMin.Current"
        CAPACITY_TAG = "Status.ColorSort.Sort1.Throughput.KgPerHour.Current"
    
        # Determine which units to display
        units = pr_unit or "objects"
        if units == "capacity":
            section_title = tr("production_rate_capacity_title", lang)
            data_tag = CAPACITY_TAG
        else:
            section_title = tr("production_rate_objects_title", lang)
            data_tag = OBJECTS_PER_MIN_TAG
        
        # Fixed time range for X-axis (last 2 minutes with 1-second intervals)
        max_points = 120  # 2 minutes × 60 seconds
        
        # Determine if we're in Live or Demo mode
        mode = "demo"  # Default to demo mode
        if app_mode and isinstance(app_mode, dict) and "mode" in app_mode:
            mode = app_mode["mode"]
    
    
        if mode == "historical":
            hours = state_data.get("hours", 24) if isinstance(state_data, dict) else 24
            active_id = active_machine_data.get("machine_id") if active_machine_data else None
            hist_data = (
                historical_data if isinstance(historical_data, dict) and "capacity" in historical_data
                else get_historical_data(timeframe=f"{hours}h", machine_id=active_id)
            )
            times = hist_data["capacity"]["times"]
            values_lbs = hist_data["capacity"]["values"]
    
            x_data = [t.strftime("%H:%M:%S") if isinstance(t, datetime) else t for t in times]
            y_data = [convert_capacity_from_lbs(v, weight_pref) for v in values_lbs]
            if y_data:
                min_val = max(0, min(y_data) * 0.9)
                max_val = max(y_data) * 1.1
            else:
                min_val = 0
                max_val = 10000
        elif mode == "lab":
            mid = active_machine_data.get("machine_id") if active_machine_data else None
            _, times, totals = load_lab_totals(mid, active_counters=get_active_counter_flags(mid))
            x_data = [t.strftime("%H:%M:%S") if isinstance(t, datetime) else t for t in times]
            y_data = totals
            if y_data:
                min_val = max(0, min(y_data) * 0.9)
                max_val = max(y_data) * 1.1
            else:
                min_val = 0
                max_val = 10000

        elif mode in LIVE_LIKE_MODES and app_state_data.get("connected", False):
            # Live mode and connected - get real data
            tag_found = False
            current_value = 0
    
    
            
            # Check if the tag exists
            if data_tag in app_state.tags:
                tag_found = True
                tag_data = app_state.tags[data_tag]['data']
                
                # Get current value
                current_value = tag_data.latest_value if tag_data.latest_value is not None else 0
                if units == "capacity":
                    current_value = convert_capacity_from_kg(current_value, weight_pref)
                
                # Get historical data
                timestamps = tag_data.timestamps
                values = tag_data.values
                if units == "capacity":
                    values = [convert_capacity_from_kg(v, weight_pref) for v in values]
                
                # If we have data, create the time series
                if timestamps and values:
                    # Ensure we only use the most recent data points (up to max_points)
                    if len(timestamps) > max_points:
                        timestamps = timestamps[-max_points:]
                        values = values[-max_points:]
                    
                    # Format times for display
                    x_data = [ts.strftime("%H:%M:%S") for ts in timestamps]
                    y_data = values
                    
                    # Determine min and max values for y-axis with some padding
                    if len(y_data) > 0:
                        min_val = max(0, min(y_data) * 0.9) if min(y_data) > 0 else 0
                        max_val = max(y_data) * 1.1 if max(y_data) > 0 else 10000
                    else:
                        min_val = 0
                        max_val = 100000
                else:
                    # No historical data yet, create empty chart
                    current_time = datetime.now()
                    x_data = [(current_time - timedelta(seconds=i)).strftime("%H:%M:%S") for i in range(max_points)]
                    x_data.reverse()  # Put in chronological order
                    y_data = [None] * max_points
                    min_val = 0
                    max_val = 10000
            else:
                # Tag not found - create dummy data
                current_time = datetime.now()
                x_data = [(current_time - timedelta(seconds=i)).strftime("%H:%M:%S") for i in range(max_points)]
                x_data.reverse()  # Put in chronological order
                y_data = [None] * max_points
                min_val = 0
                max_val = 10000
        else:
            # Demo mode or not connected - use the original code
            # Generate dummy data for demonstration
            current_time = datetime.now()
            x_data = [(current_time - timedelta(seconds=i)).strftime("%H:%M:%S") for i in range(max_points)]
            x_data.reverse()  # Put in chronological order
            
            # Demo mode - create realistic looking data
            if mode == "demo":
                if units == "capacity":
                    # Base around 50,000 lbs/hr converted from kg
                    base_value = convert_capacity_from_kg(50000 / 2.205, weight_pref)
                else:
                    # Start with base value of 5000 objects per minute
                    base_value = 5000
                
                # Create random variations around the base value
                np.random.seed(int(current_time.timestamp()) % 1000)  # Seed with current time for variety
                var_scale = 2000 if units == "capacity" else 1000
                variations = np.random.normal(0, var_scale, max_points)
                
                # Create a slightly rising trend
                trend = np.linspace(0, 15, max_points)  # Rising trend from 0 to 15
                
                # Add some cyclical pattern
                cycles = 10 * np.sin(np.linspace(0, 4*np.pi, max_points))  # Sine wave with amplitude 10
                
                # Combine base value, variations, trend, and cycles
                y_data = [max(0, base_value + variations[i] + trend[i] + cycles[i]) for i in range(max_points)]
                
                min_val = base_value * 0.8 if units == "capacity" else 3000
                max_val = max(y_data) * 1.1  # 10% headroom
            else:
                # Not connected - empty chart
                y_data = [None] * max_points
                min_val = 3000 if units != "capacity" else 0
                max_val = 10000
        
        # Create figure
        fig = go.Figure()
        
        # Add trace
        fig.add_trace(go.Scatter(
            x=x_data,
            y=y_data,
            mode='lines',
            name='Capacity' if units == "capacity" else 'Objects/Min',
            line=dict(color='#1f77b4', width=2)
        ))
    
        step = max(1, len(x_data) // 5)
        
        # Update layout
        fig.update_layout(
            title=None,
            xaxis=dict(
                showgrid=True,
                gridcolor='rgba(211,211,211,0.3)',
                tickmode='array',
                tickvals=list(range(0, len(x_data), step)),
                ticktext=[x_data[i] for i in range(0, len(x_data), step) if i < len(x_data)],
            ),
            yaxis=dict(
                title=None,
                showgrid=True,
                gridcolor='rgba(211,211,211,0.3)',
                range=[min_val, max_val]
            ),
            margin=dict(l=5, r=5, t=5, b=5),
            height=200,
            plot_bgcolor='var(--chart-bg)',
            paper_bgcolor='var(--chart-bg)',
            hovermode='closest',
            showlegend=False
        )
        
        # Include the historical indicator directly in the header so the
        # graph height remains unchanged when toggling modes.
        header = f"{section_title} (Historical View)" if mode == "historical" else section_title
    
        children = [
            dbc.Row([
                dbc.Col(html.H5(header, className="mb-0"), width=9),
                dbc.Col(
                    dbc.Button(
                        tr("units_button", lang),
                        id={"type": "open-production-rate-units", "index": 0},
                        color="primary",
                        size="sm",
                        className="float-end",
                    ),
                    width=3,
                ),
            ], className="mb-2 align-items-center")
        ]
    
    
    
        children.append(
            dcc.Graph(
                id='trend-graph',
                figure=fig,
                config={'displayModeBar': False, 'responsive': True},
                style={'width': '100%', 'height': '100%'}
            )
        )
    
        return html.Div(children)

    @app.callback(
        Output("alarm-data", "data"),
        [Input("status-update-interval", "n_intervals")],
        [State("app-state", "data")]
    )
    def update_alarms_store(n_intervals, app_state_data):
        """Update the alarms data store from the counter values and check for threshold violations"""
        global previous_counter_values, threshold_settings, threshold_violation_state
        
        # Get current time
        current_time = datetime.now()
        
        # Check for alarms
        alarms = []
        for i, value in enumerate(previous_counter_values):
            counter_num = i + 1
            
            # Safely check if counter_num exists in threshold_settings and is a dictionary
            if counter_num in threshold_settings and isinstance(threshold_settings[counter_num], dict):
                settings = threshold_settings[counter_num]
                violation = False
                is_high = False  # Track which threshold is violated (high or low)
                
                # Check for threshold violations
                if 'min_enabled' in settings and settings['min_enabled'] and value < settings['min_value']:
                    violation = True
                    alarms.append(f"Sens. {counter_num} below min threshold")
                elif 'max_enabled' in settings and settings['max_enabled'] and value > settings['max_value']:
                    violation = True
                    is_high = True
                    alarms.append(f"Sens. {counter_num} above max threshold")
                
                # Get violation state for this counter
                violation_state = threshold_violation_state[counter_num]
                
                # If email notifications are enabled
                if threshold_settings.get('email_enabled', False):
                    email_minutes = threshold_settings.get('email_minutes', 2)
                    
                    # If now violating but wasn't before
                    if violation and not violation_state['is_violating']:
                        # Start tracking this violation
                        violation_state['is_violating'] = True
                        violation_state['violation_start_time'] = current_time
                        violation_state['email_sent'] = False
                        logger.info(f"Started tracking threshold violation for Sensitivity {counter_num}")
                    
                    # If still violating
                    elif violation and violation_state['is_violating']:
                        # Check if it's been violating long enough to send an email
                        if not violation_state['email_sent']:
                            time_diff = (current_time - violation_state['violation_start_time']).total_seconds()
                            if time_diff >= (email_minutes * 60):
                                # Send the email
                                email_sent = send_threshold_email(counter_num, is_high)
                                if email_sent:
                                    violation_state['email_sent'] = True
                                    logger.info(f"Sent threshold violation email for Sensitivity {counter_num}")
                    
                    # If no longer violating
                    elif not violation and violation_state['is_violating']:
                        # Reset the violation state
                        violation_state['is_violating'] = False
                        violation_state['violation_start_time'] = None
                        violation_state['email_sent'] = False
                        logger.info(f"Reset threshold violation for Sensitivity {counter_num}")
        
        return {"alarms": alarms}

    @app.callback(
        Output("section-5-2", "children"),
        [Input("status-update-interval", "n_intervals"),
         Input("current-dashboard",       "data"),
         Input("historical-time-index",   "data"),
         Input("historical-data-cache",   "data"),
         Input("language-preference-store", "data")],
        [State("app-state", "data"),
         State("app-mode", "data"),
         State("active-machine-store", "data")],
        prevent_initial_call=True
    )
    def update_section_5_2(n_intervals, which, state_data, historical_data, lang, app_state_data, app_mode, active_machine_data):
        """Update section 5-2 with bar chart for counter values and update alarm data"""
        
        # only run when we’re in the “main” dashboard
        if which != "main":
            raise PreventUpdate
            # or return [no_update, no_update]
        global previous_counter_values, threshold_settings
    
        # Ensure we have a full set of values to work with
        if not previous_counter_values or len(previous_counter_values) < 12:
            previous_counter_values = [0] * 12
        
        # Define title for the section
        section_title = tr("sensitivity_rates_title", lang)
        
        # Define pattern for tag names in live mode
        TAG_PATTERN = "Status.ColorSort.Sort1.DefectCount{}.Rate.Current"
        
        # Define colors for each primary/counter number
        counter_colors = {
            1: "green",       # Blue
            2: "lightgreen",      # Green
            3: "orange",     # Orange
            4: "blue",      # Black
            5: "#f9d70b",    # Yellow (using hex to ensure visibility)
            6: "magenta",    # Magenta
            7: "cyan",       # Cyan
            8: "red",        # Red
            9: "purple",
            10: "brown",
            11: "gray",
            12: "lightblue"
        }
        
        # Get mode (live, demo, or historical)
        mode = "demo"  # Default to demo mode
        if app_mode and isinstance(app_mode, dict) and "mode" in app_mode:
            mode = app_mode["mode"]
        
        # Generate values based on mode
        if mode == "historical":
            hours = state_data.get("hours", 24) if isinstance(state_data, dict) else 24
            active_id = active_machine_data.get("machine_id") if active_machine_data else None
            historical_data = (
                historical_data
                if isinstance(historical_data, dict) and 1 in historical_data
                else get_historical_data(timeframe=f"{hours}h", machine_id=active_id)
            )
            
            # Use the average value for each counter over the timeframe
            new_counter_values = []
            for i in range(1, 13):
                vals = historical_data[i]["values"]
                if vals:
                    avg_val = sum(vals) / len(vals)
                    new_counter_values.append(avg_val)
                else:
                    new_counter_values.append(50)
    
            # Store the new values for the next update
            previous_counter_values = new_counter_values.copy()
            logger.info(f"Section 5-2 values (historical mode): {new_counter_values}")
        elif mode == "lab":
            mid = active_machine_data.get("machine_id") if active_machine_data else None
            totals, _, _ = load_lab_totals(
                mid, active_counters=get_active_counter_flags(mid)
            )
            new_counter_values = totals
            previous_counter_values = new_counter_values.copy()
            logger.info(f"Section 5-2 values (lab mode): {new_counter_values}")
        elif mode in LIVE_LIKE_MODES and app_state_data.get("connected", False):
            # Live mode: get values from OPC UA
            # Use the tag pattern provided for each counter
            new_counter_values = []
            for i in range(1, 13):
                # Construct the tag name using the provided pattern
                tag_name = TAG_PATTERN.format(i)
    
                # Check if the tag exists
                if tag_name in app_state.tags:
                    value = app_state.tags[tag_name]["data"].latest_value
                    if value is None:
                        # If tag exists but value is None, keep previous value
                        value = previous_counter_values[i-1]
                    new_counter_values.append(value)
                else:
                    # Tag not found - keep previous value
                    new_counter_values.append(previous_counter_values[i-1])
    
            # Store the new values for the next update
            previous_counter_values = new_counter_values.copy()
            logger.info(f"Section 5-2 values (live mode): {new_counter_values}")
        elif mode == "demo":
            # Demo mode: generate synthetic values
            new_counter_values = []
            for i, prev_value in enumerate(previous_counter_values):
                # Determine maximum change (up to ±20)
                max_change = min(20, prev_value - 10)  # Ensure we don't go below 10
    
                # Fix: Convert max_change to an integer
                max_change_int = int(max_change)
    
                # Use the integer version in randint
                change = random.randint(-max_change_int, 20)
    
                # Calculate new value with bounds
                new_value = max(10, min(180, prev_value + change))
    
                # Add to the list
                new_counter_values.append(new_value)
    
            # Store the new values for the next update
            previous_counter_values = new_counter_values.copy()
            logger.info(f"Section 5-2 values (demo mode): {new_counter_values}")
        else:
            # Live mode but not connected - keep the last values
            new_counter_values = previous_counter_values.copy()
            logger.info("Section 5-2 values (disconnected): using previous values")
        
        # Create counter names
        counter_names = [f"{i}" for i in range(1, 13)]
        
        # Create figure with our data
        fig = go.Figure()
        
        # Use a single bar trace with all data
        fig.add_trace(go.Bar(
            x=counter_names,  # Use all counter names as x values
            y=new_counter_values,  # Use all counter values as y values
            marker_color=[counter_colors.get(i, 'gray') for i in range(1, 13)],  # Set colors per bar
            hoverinfo='text',  # Keep hover info
        hovertext=[f"Sensitivity {i}: {new_counter_values[i-1]:.2f}" for i in range(1, 13)]  # Custom hover text with 2 decimal places
    
        ))
        
        # Add horizontal min threshold lines for each counter if enabled
        for i, counter in enumerate(counter_names):
            counter_num = i + 1
            # Check if counter_num exists in threshold_settings and is a dictionary
            if counter_num in threshold_settings and isinstance(threshold_settings[counter_num], dict):
                settings = threshold_settings[counter_num]
                
                if 'min_enabled' in settings and settings['min_enabled']:
                    fig.add_shape(
                        type="line",
                        x0=i - 0.4,  # Start slightly before the bar
                        x1=i + 0.4,  # End slightly after the bar
                        y0=settings['min_value'],
                        y1=settings['min_value'],
                        line=dict(
                            color="black",
                            width=2,
                            dash="solid",
                        ),
                    )
        
        # Add horizontal max threshold lines for each counter if enabled
        for i, counter in enumerate(counter_names):
            counter_num = i + 1
            # Check if counter_num exists in threshold_settings and is a dictionary
            if counter_num in threshold_settings and isinstance(threshold_settings[counter_num], dict):
                settings = threshold_settings[counter_num]
                
                if 'max_enabled' in settings and settings['max_enabled']:
                    fig.add_shape(
                        type="line",
                        x0=i - 0.4,  # Start slightly before the bar
                        x1=i + 0.4,  # End slightly after the bar
                        y0=settings['max_value'],
                        y1=settings['max_value'],
                        line=dict(
                            color="red",
                            width=2,
                            dash="solid",
                        ),
                    )
        
        # Calculate max value for y-axis scaling (with 10% headroom)
        # Include enabled thresholds in calculation
        all_values = new_counter_values.copy()
        for counter_num, settings in threshold_settings.items():
            # Only process if counter_num is an integer and settings is a dictionary
            if isinstance(counter_num, int) and isinstance(settings, dict):
                if 'max_enabled' in settings and settings['max_enabled']:
                    all_values.append(settings['max_value'])
        
        max_value = max(all_values) if all_values else 100
        y_max = max(100, max_value * 1.1)  # At least 100, or 10% higher than max value
        
        # Update layout
        fig.update_layout(
            title=None,
            xaxis=dict(
                title=None,
                showgrid=False,
                tickangle=0,
            ),
            yaxis=dict(
                title=None,
                showgrid=True,
                gridcolor='rgba(211,211,211,0.3)',
                range=[0, y_max]  # Dynamic range based on data and thresholds
            ),
            margin=dict(l=5, r=5, t=0, b=20),  # Increased bottom margin for rotated labels
            height=198,  # Increased height since we have more space now
            plot_bgcolor='var(--chart-bg)',
            paper_bgcolor='var(--chart-bg)',
            showlegend=False,
        )
        
        # Create the section content
        section_content = html.Div([
            # Header row with title and settings button
            dbc.Row([
                dbc.Col(html.H5(section_title + (" (Historical)" if mode == "historical" else ""), className="mb-0"), width=9),
                dbc.Col(
                    dbc.Button(tr("thresholds_button", lang),
                            id={"type": "open-threshold", "index": 0},
                            color="primary",
                            size="sm",
                            className="float-end"),
                    width=3
                )
            ], className="mb-2 align-items-center"),
            
            # Bar chart
            dcc.Graph(
                id='counter-bar-chart',
                figure=fig,
                config={'displayModeBar': False, 'responsive': True},
                style={'width': '100%', 'height': '100%'}
            )
        ])
        
        # Return the section content
        return section_content

    @app.callback(
        Output("section-6-1", "children"),
        [Input("status-update-interval", "n_intervals"),
         Input("current-dashboard", "data"),
         Input("historical-time-index", "data"),
         Input("language-preference-store", "data")],
        [State("app-state", "data"),
         State("app-mode", "data"),
         State("active-machine-store", "data")],
        prevent_initial_call=True,
    )
    def update_section_6_1(n_intervals, which, state_data, lang, app_state_data, app_mode, active_machine_data):
        """Update section 6-1 with trend graph for the 12 counters, supporting historical data."""
        mem_utils.log_memory_if_high()
        if which != "main":
            raise PreventUpdate
        global previous_counter_values, display_settings

        if not previous_counter_values or len(previous_counter_values) < 12:
            previous_counter_values = [0] * 12

        section_title = tr("counter_values_trend_title", lang)

        counter_colors = {
            1: "green",
            2: "lightgreen",
            3: "orange",
            4: "blue",
            5: "#f9d70b",
            6: "magenta",
            7: "cyan",
            8: "red",
            9: "purple",
            10: "brown",
            11: "gray",
            12: "lightblue",
        }

        mode = "demo"
        if app_mode and isinstance(app_mode, dict) and "mode" in app_mode:
            mode = app_mode["mode"]

        if mode == "historical":
            hours = state_data.get("hours", 24) if isinstance(state_data, dict) else 24
            active_id = active_machine_data.get("machine_id") if active_machine_data else None
            historical_data = get_historical_data(timeframe=f"{hours}h", machine_id=active_id)

            fig = go.Figure()
            for i in range(1, 13):
                if display_settings.get(i, True):
                    counter_name = f"Counter {i}"
                    color = counter_colors.get(i, "gray")
                    times = historical_data[i]['times']
                    values = historical_data[i]['values']
                    time_labels = [t.strftime("%H:%M:%S") if isinstance(t, datetime) else t for t in times]
                    if times and values:
                        fig.add_trace(go.Scatter(
                            x=time_labels,
                            y=values,
                            mode='lines',
                            name=counter_name,
                            line=dict(color=color, width=2),
                            hoverinfo='text',
                            hovertext=[f"{counter_name}: {value}" for value in values],
                        ))

            ref_times = historical_data[1]['times'] if historical_data[1]['times'] else []
            label_list = [t.strftime('%H:%M:%S') if isinstance(t, datetime) else t for t in ref_times]
            step = max(1, len(label_list) // 5) if label_list else 1

            hist_values = [historical_data[i]['values'][-1] if historical_data[i]['values'] else None for i in range(1, 13)]
            logger.info(f"Section 6-1 latest values (historical mode): {hist_values}")

            max_hist_value = 0
            for i in range(1, 13):
                if display_settings.get(i, True):
                    vals = historical_data[i]["values"]
                    if vals:
                        max_hist_value = max(max_hist_value, max(vals))

            yaxis_range = [0, 10] if max_hist_value < 10 else [0, None]

            fig.update_layout(
                title=None,
                xaxis=dict(
                    showgrid=False,
                    gridcolor='rgba(211,211,211,0.3)',
                    rangeslider=dict(visible=False),
                    tickmode='array',
                    tickvals=list(range(0, len(label_list), step)) if label_list else [],
                    ticktext=[label_list[i] for i in range(0, len(label_list), step) if i < len(label_list)] if label_list else [],
                ),
                yaxis=dict(
                    title=None,
                    showgrid=False,
                    gridcolor='rgba(211,211,211,0.3)',
                    range=yaxis_range,
                ),
                margin=dict(l=5, r=5, t=5, b=5),
                height=200,
                plot_bgcolor='var(--chart-bg)',
                paper_bgcolor='var(--chart-bg)',
                hovermode='closest',
                showlegend=False,
            )

            return html.Div([
                dbc.Row([
                    dbc.Col(html.H5(f"{section_title} (Historical View)", className="mb-0"), width=9),
                    dbc.Col(
                        dbc.Button(tr("display_button", lang),
                                   id={"type": "open-display", "index": 0},
                                   color="primary",
                                   size="sm",
                                   className="float-end"),
                        width=3,
                    ),
                ], className="mb-2 align-items-center"),
                dcc.Graph(
                    id='counter-trend-graph',
                    figure=fig,
                    config={'displayModeBar': False, 'responsive': True},
                    style={'width': '100%', 'height': '100%'}
                ),
            ])

        if not hasattr(app_state, 'counter_history'):
            app_state.counter_history = {i: {'times': [], 'values': []} for i in range(1, 13)}

        current_time = datetime.now()

        if mode in LIVE_LIKE_MODES and app_state_data.get("connected", False):
            for i, value in enumerate(previous_counter_values):
                counter_utils.add_data_point(app_state.counter_history, i + 1, current_time, value)
        elif mode == "demo":
            for i, value in enumerate(previous_counter_values):
                counter_utils.add_data_point(app_state.counter_history, i + 1, current_time, value)
        else:
            for i in range(1, 13):
                prev_vals = app_state.counter_history[i]['values']
                prev_value = prev_vals[-1] if prev_vals else 0
                counter_utils.add_data_point(app_state.counter_history, i, current_time, prev_value)

        latest_values = [app_state.counter_history[i]['values'][-1] if app_state.counter_history[i]['values'] else None for i in range(1, 13)]
        logger.info(f"Section 6-1 latest values ({mode} mode): {latest_values}")

        fig = go.Figure()

        for i in range(1, 13):
            if display_settings.get(i, True):
                counter_name = f"Counter {i}"
                color = counter_colors.get(i, "gray")
                times = app_state.counter_history[i]['times']
                values = app_state.counter_history[i]['values']
                time_labels = [t.strftime("%H:%M:%S") for t in times]
                if times and values:
                    fig.add_trace(go.Scatter(
                        x=time_labels,
                        y=values,
                        mode='lines',
                        name=counter_name,
                        line=dict(color=color, width=2),
                        hoverinfo='text',
                        hovertext=[f"{counter_name}: {value}" for value in values],
                    ))

        max_live_value = 0
        for i in range(1, 13):
            if display_settings.get(i, True):
                vals = app_state.counter_history[i]["values"]
                if vals:
                    max_live_value = max(max_live_value, max(vals))

        yaxis_range = [0, 10] if max_live_value < 10 else [0, None]

        fig.update_layout(
            title=None,
            xaxis=dict(
                showgrid=False,
                gridcolor='rgba(211,211,211,0.3)',
                tickmode='array',
                tickvals=list(range(0, len(time_labels), max(1, len(time_labels) // 5))) if time_labels else [],
                ticktext=[time_labels[i] for i in range(0, len(time_labels),
                                                    max(1, len(time_labels) // 5))
                        if i < len(time_labels)] if time_labels else [],
            ),
            yaxis=dict(
                title=None,
                showgrid=False,
                gridcolor='rgba(211,211,211,0.3)',
                range=yaxis_range,
            ),
            margin=dict(l=5, r=5, t=5, b=5),
            height=200,
            plot_bgcolor='var(--chart-bg)',
            paper_bgcolor='var(--chart-bg)',
            hovermode='closest',
            showlegend=False,
        )

        return html.Div([
            dbc.Row([
                dbc.Col(html.H5(section_title, className="mb-0"), width=9),
                dbc.Col(
                    dbc.Button(tr("display_button", lang),
                               id={"type": "open-display", "index": 0},
                               color="primary",
                               size="sm",
                               className="float-end"),
                    width=3,
                ),
            ], className="mb-2 align-items-center"),
            dcc.Graph(
                id='counter-trend-graph',
                figure=fig,
                config={'displayModeBar': False, 'responsive': True},
                style={'width': '100%', 'height': '100%'}
            ),
        ])

    @app.callback(
        Output("section-6-2", "children"),
        [Input("alarm-data", "data"),
         Input("current-dashboard",       "data"),
         Input("status-update-interval", "n_intervals"),
         Input("language-preference-store", "data")],
        prevent_initial_call=True
    )
    def update_section_6_2(alarm_data,which, n_intervals, lang):
        """Update section 6-2 with alarms display in two columns"""
         # only run when we’re in the “main” dashboard
        if which != "main":
            raise PreventUpdate
            # or return [no_update, no_update]
        # Set title for the section
        section_title = tr("sensitivity_threshold_alarms_title", lang)
        
        # Get alarms from the data store
        alarms = alarm_data.get("alarms", []) if alarm_data else []
    
        def _translate_alarm(alarm):
            if alarm.startswith("Sens."):
                parts = alarm.split()
                if len(parts) >= 3:
                    num = parts[1]
                    if "below" in alarm:
                        return tr("sensitivity_below_min", lang).format(num=num)
                    elif "above" in alarm:
                        return tr("sensitivity_above_max", lang).format(num=num)
            return alarm
    
        translated_alarms = [_translate_alarm(a) for a in alarms]
        
        # Create alarm display with two columns
        if alarms:
            # Split alarms into two columns
            mid_point = len(alarms) // 2 + len(alarms) % 2  # Ceiling division to balance columns
            left_alarms = translated_alarms[:mid_point]
            right_alarms = translated_alarms[mid_point:]
            
            # Create left column items
            left_items = [html.Li(alarm, className="text-danger mb-1") for alarm in left_alarms]
            
            # Create right column items
            right_items = [html.Li(alarm, className="text-danger mb-1") for alarm in right_alarms]
            
            # Create two-column layout
            alarm_display = html.Div([
                html.Div(tr("active_alarms_title", lang), className="fw-bold text-danger mb-2"),
                dbc.Row([
                    # Left column
                    dbc.Col(
                        html.Ul(left_items, className="ps-3 mb-0"),
                        width=6
                    ),
                    # Right column
                    dbc.Col(
                        html.Ul(right_items, className="ps-3 mb-0"),
                        width=6
                    ),
                ]),
            ])
        else:
            # No alarms display
            alarm_display = html.Div([
                html.Div("No active alarms", className="text-success")
            ])
        
        # Return the section content with fixed height
        return html.Div([
            html.H5(section_title, className="text-center mb-2"),
            
            # Alarms display with fixed height
            dbc.Card(
                dbc.CardBody(
                    alarm_display, 
                    className="p-2 overflow-auto",  # Add overflow-auto for scrolling if needed
                    # Scale alarm display height with viewport
                    style={"height": "205px"}
                ),
                className="h-100"
            ),
            
            # Timestamp
            
        ])

    @app.callback(
        Output("section-7-1", "children"),
        [Input("status-update-interval", "n_intervals"),
         Input("current-dashboard",       "data"),
         Input("language-preference-store", "data")],
        [State("app-state", "data"),
         State("app-mode", "data")],
        prevent_initial_call=True
    )
    def update_section_7_1(n_intervals, which, lang, app_state_data, app_mode):
        """Update section 7-1 with air pressure gauge"""
        # only run when we’re in the “main” dashboard
        if which != "main":
            raise PreventUpdate
            # or return [no_update, no_update]
    
        # Tag definition for air pressure - Easy to update when actual tag name is available
        AIR_PRESSURE_TAG = "Status.Environmental.AirPressurePsi"
        
        # Define gauge configuration
        min_pressure = 0
        max_pressure = 100
        
        # Define color ranges for gauge based on requirements
        red_range_low = [0, 30]       # Critical low range
        yellow_range = [31, 50]       # Warning range
        green_range = [51, 75]        # Normal range
        red_range_high = [76, 100]    # Critical high range
        
        # Determine if we're in Live or Demo mode
        mode = "demo"  # Default to demo mode
        if app_mode and isinstance(app_mode, dict) and "mode" in app_mode:
            mode = app_mode["mode"]
        
        # Get air pressure value based on mode
        if mode in LIVE_LIKE_MODES and app_state_data.get("connected", False):
            # Live mode: get value from OPC UA tag
            if AIR_PRESSURE_TAG in app_state.tags:
                # Read the actual value from the tag
                air_pressure = (app_state.tags[AIR_PRESSURE_TAG]["data"].latest_value)/100
                if air_pressure is None:
                    air_pressure = 0  # Default to 0 if tag exists but value is None
            else:
                # Tag not found, use 0 as per requirement
                air_pressure = 0
        else:
            # Demo mode: generate a realistic air pressure value with limited variation
            # Use timestamp for some variation in the demo
            timestamp = int(datetime.now().timestamp())
            
            # Generate value that stays very close to 65 PSI (±3 PSI maximum variation)
            base_value = 65  # Base in middle of green range
            # Use a small sine wave variation (±3 PSI max)
            variation = 3 * math.sin(timestamp / 10)  # Limited to ±3 PSI
            air_pressure = base_value + variation
        
        # Determine indicator color based on pressure value
        if 0 <= air_pressure <= 30:
            indicator_color = "red"
            status_text = "Critical Low"
            status_color = "danger"
        elif 31 <= air_pressure <= 50:
            indicator_color = "yellow"
            status_text = "Warning Low"
            status_color = "warning"
        elif 51 <= air_pressure <= 75:
            indicator_color = "green"
            status_text = "Normal"
            status_color = "success"
        else:  # 76-100
            indicator_color = "red"
            status_text = "Critical High"
            status_color = "danger"
        
        # Create the gauge figure
        fig = go.Figure(go.Indicator(
            mode="gauge+number",
            value=air_pressure,
            domain={'x': [0, 1], 'y': [0, 1]},
            #title={'text': "Air Pressure", 'font': {'size': 14}},
            gauge={
                'axis': {'range': [min_pressure, max_pressure], 'tickwidth': 1, 'tickcolor': "darkblue"},
                'bar': {'color': indicator_color},  # Use dynamic color based on value
                'bgcolor': "#d3d3d3",  # Light grey background
                'borderwidth': 2,
                'bordercolor': "gray",
                'threshold': {
                    'line': {'color': "darkgray", 'width': 4},
                    'thickness': 0.75,
                    'value': air_pressure
                }
            }
        ))
        
        # Update layout for the gauge
        fig.update_layout(
            height=200,
            margin=dict(l=10, r=10, t=30, b=10),
            paper_bgcolor='var(--chart-bg)',  # Use grey paper background
            plot_bgcolor='var(--chart-bg)',   # Use grey plot background
            font={'color': "darkblue", 'family': "Arial"}
        )
        
        return html.Div([
            html.H5(tr("air_pressure_title", lang), className="text-left mb-1"),
            # Gauge chart
            dcc.Graph(
                figure=fig,
                config={'displayModeBar': False, 'responsive': True},
                style={'width': '100%', 'height': '100%'}
            ),
            
            # Status text below the gauge
            #html.Div([
            #    html.Span("Status: ", className="fw-bold me-1"),
            #    html.Span(status_text, className=f"text-{status_color}")
            #], className="text-center mt-2")
        ])

    @app.callback(
        Output("section-7-2", "children"),
        [Input("status-update-interval", "n_intervals"),
         Input("current-dashboard",       "data"),
         Input("historical-time-index",   "data"),
         Input("language-preference-store", "data")],
        [State("app-state", "data"),
         State("app-mode", "data"),
         State("active-machine-store", "data")],
        prevent_initial_call=True
    )
    def update_section_7_2(n_intervals, which, time_state, lang, app_state_data, app_mode, active_machine_data):
        """Update section 7-2 with Machine Control Log"""
        # only run when we're in the "main" dashboard
        if which != "main":
            raise PreventUpdate
            
        global prev_values, prev_active_states, prev_preset_names, machine_control_log
    
        machine_id = active_machine_data.get("machine_id") if active_machine_data else None
    
        # Determine current mode (live or demo)
        mode = "demo"
        if app_mode and isinstance(app_mode, dict) and "mode" in app_mode:
            mode = app_mode["mode"]
        
        logger.info("Section 7-2 callback triggered at %s", datetime.now())
        logger.info("Section 7-2: mode=%s, connected=%s", mode, app_state_data.get("connected", False))
        logger.info(f"Section 7-2 Debug: machine_id={machine_id}")
        logger.info(f"Section 7-2 Debug: MONITORED_RATE_TAGS={MONITORED_RATE_TAGS}")
        logger.info(f"Section 7-2 Debug: prev_values keys={list(prev_values.get(machine_id, {}).keys())}")
        logger.info(f"Available tags in app_state: {list(app_state.tags.keys())}")
    
        # Live monitoring of feeder rate tags and sensitivity assignments
        if mode in LIVE_LIKE_MODES and app_state_data.get("connected", False) and machine_id is not None:
            try:
                # Initialize machine_prev dictionaries if they don't exist
                if machine_id not in prev_values:
                    prev_values[machine_id] = {}
                    logger.info(f"Initialized prev_values for machine {machine_id}")
                if machine_id not in prev_active_states:
                    prev_active_states[machine_id] = {}
                    logger.info(f"Initialized prev_active_states for machine {machine_id}")
                
                machine_prev = prev_values[machine_id]
                machine_prev_active = prev_active_states[machine_id]
    
                # Monitor feeder rate changes
                for opc_tag, friendly_name in MONITORED_RATE_TAGS.items():
                    try:
                        if opc_tag in app_state.tags:
                            new_val = app_state.tags[opc_tag]["data"].latest_value
                            prev_val = machine_prev.get(opc_tag)
                            logger.info(f"Tag {opc_tag}: new_val={new_val}, prev_val={prev_val}")
    
                            if prev_val is not None and new_val is not None and new_val != prev_val:
                                logger.info(f"CHANGE DETECTED! {opc_tag}: {prev_val} -> {new_val}")
                                try:
                                    logger.debug("Rate %s changed from %s to %s", opc_tag, prev_val, new_val)
                                    add_control_log_entry(friendly_name, prev_val, new_val, machine_id=machine_id)
                                    logger.info(f"LOG ENTRY ADDED for {friendly_name}")
                                except Exception as e:
                                    logger.error(f"ERROR adding log entry: {e}")
    
                            machine_prev[opc_tag] = new_val
                        else:
                            logger.warning(f"Feeder tag {opc_tag} not found in app_state.tags")
                    except Exception as e:
                        logger.error(f"Error monitoring feeder tag {opc_tag}: {e}")
    
                # Monitor sensitivity assignment changes  
                logger.info(f"Starting sensitivity tag checks")
                for opc_tag, sens_num in SENSITIVITY_ACTIVE_TAGS.items():
                    try:
                        if opc_tag in app_state.tags:
                            new_val = app_state.tags[opc_tag]["data"].latest_value
                            prev_val = machine_prev_active.get(opc_tag)
                            logger.info(f"Sensitivity {sens_num} Tag {opc_tag}: new_val={new_val}, prev_val={prev_val}")
                            
                            if prev_val is not None and new_val is not None and bool(new_val) != bool(prev_val):
                                logger.info(f"SENSITIVITY CHANGE DETECTED! Sens {sens_num}: {bool(prev_val)} -> {bool(new_val)}")
                                try:
                                    add_activation_log_entry(sens_num, bool(new_val), machine_id=machine_id)
                                    logger.info(f"SENSITIVITY LOG ENTRY ADDED for Sensitivity {sens_num}")
                                except Exception as e:
                                    logger.error(f"ERROR adding sensitivity log entry: {e}")
                                    
                            machine_prev_active[opc_tag] = new_val
                        else:
                            logger.warning(f"Sensitivity tag {opc_tag} missing from app_state.tags")
                    except Exception as e:
                        logger.error(f"Error monitoring sensitivity tag {opc_tag}: {e}")

                # Monitor preset name changes
                if PRESET_NAME_TAG in app_state.tags:
                    new_name = app_state.tags[PRESET_NAME_TAG]["data"].latest_value
                    prev_name = prev_preset_names.get(machine_id)
                    if prev_name is not None and new_name is not None and new_name != prev_name:
                        add_preset_log_entry(prev_name, new_name, machine_id=machine_id)
                    prev_preset_names[machine_id] = new_name

            except Exception as e:
                logger.error(f"Fatal error in section 7-2 monitoring: {e}")
                logger.exception("Full traceback:")
    
        # Create the log entries display - with even more compact styling
        log_entries = []
    
        # Determine which log to display based on mode
        display_log = machine_control_log
        if mode == "historical":
            hours = time_state.get("hours", 24) if isinstance(time_state, dict) else 24
            machine_id = active_machine_data.get("machine_id") if active_machine_data else None
            display_log = get_historical_control_log(timeframe=hours, machine_id=machine_id)
            display_log = sorted(display_log, key=lambda e: e.get("timestamp"), reverse=True)
        elif mode in LIVE_LIKE_MODES:
            # Debug logging to see what's in the control log
            logger.info(f"Total entries in machine_control_log: {len(machine_control_log)}")
            logger.info(f"Looking for entries with machine_id={machine_id}")
            
            # More permissive filtering - include entries that match the machine_id
            display_log = []
            for entry in machine_control_log:
                entry_machine_id = entry.get("machine_id")
                is_demo = entry.get("demo", False)
                logger.info(f"Entry: machine_id={entry_machine_id}, demo={is_demo}, tag={entry.get('tag', 'N/A')}")
                
                # Include if machine_id matches (regardless of demo flag for now)
                if str(entry_machine_id) == str(machine_id):
                    display_log.append(entry)
                    logger.info(f"Including entry: {entry.get('tag', 'N/A')}")
            
            logger.info(f"Filtered to {len(display_log)} entries for machine {machine_id}")
    
        # newest entries first - sort by timestamp if available
        if display_log:
            try:
                display_log = sorted(display_log, key=lambda e: e.get("timestamp", datetime.min), reverse=True)
            except Exception as e:
                logger.error(f"Error sorting display_log: {e}")
        
        display_log = display_log[:20]
    
        for idx, entry in enumerate(display_log, start=1):
            timestamp = entry.get("display_timestamp")
            if not timestamp:
                ts = entry.get("timestamp")
                if isinstance(ts, datetime):
                    timestamp = ts.strftime("%Y-%m-%d %H:%M:%S")
                elif ts:
                    timestamp = str(ts)
                else:
                    t = entry.get("time")
                    if isinstance(t, datetime):
                        timestamp = t.strftime("%Y-%m-%d %H:%M:%S")
                    elif t:
                        timestamp = str(t)
                    else:
                        timestamp = ""
    
            def _translate_tag(tag):
                if tag.startswith("Sens "):
                    parts = tag.split()
                    if len(parts) >= 2:
                        return f"{tr('sensitivity_label', lang)} {parts[1]}"
                if tag.startswith("Feeder") or tag.startswith("Feed"):
                    parts = tag.split()
                    if len(parts) >= 2 and parts[1].isdigit():
                        return tr(f"feeder_{parts[1]}", lang)
                    return tr('feeder_label', lang).rstrip(':')
                return tag
    
            tag_translated = _translate_tag(entry.get('tag', ''))
    
            icon_val = entry.get("icon")
            if icon_val in ("✅", "❌"):
                color_class = "text-success" if entry.get("action") == "Enabled" else "text-danger"
                icon = html.Span(icon_val, className=color_class)
                log_entries.append(
                    html.Div(
                        [f"{idx}. {tag_translated} {entry.get('action')} ", icon, f" {timestamp}"],
                        className="mb-1 small",
                        style={"whiteSpace": "nowrap"},
                    )
                )
            elif icon_val in ("⬆", "⬇"):
                color_class = "text-success" if icon_val == "⬆" else "text-danger"
                icon = html.Span(icon_val, className=color_class)
                value_change = f"{entry.get('old_value', '')} -> {entry.get('new_value', '')}"
                log_entries.append(
                    html.Div(
                        [f"{idx}. {tag_translated} ", icon, f" {value_change} {timestamp}"],
                        className="mb-1 small",
                        style={"whiteSpace": "nowrap"},
                    )
                )
            elif icon_val == "🔄":
                icon = html.Span(icon_val)
                log_entries.append(
                    html.Div(
                        [f"{idx}. Preset \"{entry.get('old_value', '')}\" ", icon, f" \"{entry.get('new_value', '')}\" {timestamp}"],
                        className="mb-1 small",
                        style={"whiteSpace": "nowrap"},
                    )
                )
            else:
                description = f"{tag_translated} {entry.get('action', '')}".strip()
                value_change = f"{entry.get('old_value', '')} -> {entry.get('new_value', '')}"
                log_entries.append(
                    html.Div(
                        f"{idx}. {description} {value_change} {timestamp}",
                        className="mb-1 small",
                        style={"whiteSpace": "nowrap"}
                    )
                )
    
        # If no entries, show placeholder
        if not log_entries:
            log_entries.append(
                html.Div(tr("no_changes_yet", lang), className="text-center text-muted py-1")
            )
    
        # Return the section content with title
        return html.Div(
            [html.H5(tr("machine_control_log_title", lang), className="text-left mb-1"), *log_entries],
            className="overflow-auto px-0",
            # Use flexbox so this log grows with available space
            style={"flex": "1"}
        )

    @app.callback(
        [Output("historical-time-index", "data"),
         Output("historical-time-display", "children"),
         Output("historical-data-cache", "data")],
        [Input("historical-time-slider", "value"),
         Input("mode-selector", "value")],
        [State("active-machine-store", "data")],
        prevent_initial_call=True
    )
    def update_historical_time_and_display(slider_value, mode, active_machine_data):
        """Return the chosen historical range, display text, and cached data."""
        if mode != "historical":
            return dash.no_update, "", dash.no_update
    
        # Load filtered historical data for the selected timeframe so the graphs
        # update immediately when the slider changes
        machine_id = active_machine_data.get("machine_id") if active_machine_data else None
        historical_data = load_historical_data(f"{slider_value}h", machine_id=machine_id)
    
        # Use counter 1 as the reference for the time axis.  If data exists, format
        # the first timestamp for display to indicate the starting point.
        ref_counter = 1
        timestamp_str = ""
        if (ref_counter in historical_data and
                historical_data[ref_counter]['times']):
            first_ts = historical_data[ref_counter]['times'][0]
            if isinstance(first_ts, datetime):
                timestamp_str = first_ts.strftime("%H:%M")
            else:
                timestamp_str = str(first_ts)
    
        display_text = f"Showing last {slider_value} hours"
        if timestamp_str:
            display_text += f" starting {timestamp_str}"
    
    
        # Return the selected timeframe, display text, and cached data
        return {"hours": slider_value}, display_text, historical_data

    @app.callback(
        Output("historical-time-controls", "className"),
        [Input("mode-selector", "value")],
        prevent_initial_call=True
    )
    def toggle_historical_controls_visibility(mode):
        """Show/hide historical controls based on selected mode"""
        if mode == "historical":
            return "d-block"  # Show controls
        else:
            return "d-none"  # Hide controls

    @app.callback(
        Output("lab-test-controls", "className"),
        [Input("mode-selector", "value")],
        prevent_initial_call=True,
    )
    def toggle_lab_controls_visibility(mode):
        return "d-flex" if mode == "lab" else "d-none"

    @app.callback(
        [Output("start-test-btn", "disabled"),
         Output("start-test-btn", "color"),
         Output("stop-test-btn", "disabled"),
         Output("stop-test-btn", "color")],
        [Input("lab-test-running", "data"),
         Input("mode-selector", "value"),
         Input("status-update-interval", "n_intervals")],
        [State("lab-test-stop-time", "data")],
    )
    def toggle_lab_test_buttons(running, mode, n_intervals, stop_time):
        """Enable/disable lab start/stop buttons based on test state."""
        if mode != "lab":
            return True, "secondary", True, "secondary"

        # Disable both buttons during the 30s grace period after stopping
        if running and stop_time and (time.time() - stop_time < 30):
            return True, "secondary", True, "secondary"

        if running:
            return True, "secondary", False, "danger"

        return False, "success", True, "secondary"

    @app.callback(
        Output("lab-test-running", "data"),
        [Input("start-test-btn", "n_clicks"),
         Input("stop-test-btn", "n_clicks"),
         Input("mode-selector", "value"),
         Input("status-update-interval", "n_intervals")],
        [State("lab-test-running", "data"),
<<<<<<< HEAD
         State("lab-test-stop-time", "data")],
=======
         State("lab-test-stop-time", "data"),
         State("lab-test-name", "value")],
>>>>>>> 47edb9a7
        prevent_initial_call=True,
    )

    def update_lab_running(start_click, stop_click, mode, n_intervals, running, stop_time):
        """Update lab running state based on start/stop actions or feeder status."""
        global current_lab_filename
        ctx = callback_context

        if mode != "lab":
            return False

        if ctx.triggered:
            trigger = ctx.triggered[0]["prop_id"].split(".")[0]
            if trigger == "start-test-btn":
                try:
                    if active_machine_id is not None:
                        _reset_lab_session(active_machine_id)
                except Exception as exc:
                    logger.warning(f"Failed to reset lab session: {exc}")
                return True
            elif trigger == "stop-test-btn":
                # Do not end the test immediately; allow a 30s grace period
                # so logging can continue before finalizing.
                return True

        # Auto-start when any feeder begins running
        feeders_running = False
        if (
            active_machine_id is not None
            and active_machine_id in machine_connections
        ):
            tags = machine_connections[active_machine_id].get("tags", {})
            for i in range(1, 5):
                tag = f"Status.Feeders.{i}IsRunning"
                if bool(tags.get(tag, {}).get("data", {}).latest_value if tag in tags else False):
                    feeders_running = True
                    break

        if feeders_running and not running:
<<<<<<< HEAD
            if not current_lab_filename:
                ctx_states = ctx.states or {}
                test_name = ctx_states.get("lab-test-name.value") or "Test"
                filename = (
                    f"Lab_Test_{test_name}_{datetime.now().strftime('%m_%d_%Y')}.csv"
                )
                current_lab_filename = filename
                try:
                    if active_machine_id is not None:
                        _create_empty_lab_log(active_machine_id, filename)
                except Exception as exc:
                    logger.warning(f"Failed to prepare new lab log: {exc}")
=======


>>>>>>> 47edb9a7
            try:
                if active_machine_id is not None:
                    _reset_lab_session(active_machine_id)
            except Exception as exc:
                logger.warning(f"Failed to reset lab session: {exc}")
            return True

        # Check if we should end the test based on the stop time
        if running and stop_time and (time.time() - stop_time >= 30):
            current_lab_filename = None
            try:
                refresh_lab_cache(active_machine_id)
            except Exception as exc:
                logger.warning(f"Failed to refresh lab cache: {exc}")
            return False

        return running

    @app.callback(
        Output("lab-test-info", "data"),
        [Input("start-test-btn", "n_clicks"), Input("stop-test-btn", "n_clicks")],
        [State("lab-test-name", "value")],
        prevent_initial_call=True,
    )
    def manage_lab_test_info(start_click, stop_click, name):
        ctx = callback_context
        if not ctx.triggered:
            raise PreventUpdate
        trigger = ctx.triggered[0]["prop_id"].split(".")[0]
        global current_lab_filename
        if trigger == "start-test-btn":
            test_name = name or "Test"
            filename = (
                f"Lab_Test_{test_name}_{datetime.now().strftime('%m_%d_%Y')}.csv"
            )
            current_lab_filename = filename
            try:
                if active_machine_id is not None:
                    _create_empty_lab_log(active_machine_id, filename)
                    _reset_lab_session(active_machine_id)
            except Exception as exc:
                logger.warning(f"Failed to prepare new lab log: {exc}")
            return {"filename": filename}
        return {}

    @app.callback(
        [Output("metric-logging-interval", "interval"), Output("metric-logging-interval", "disabled")],
        [Input("lab-test-running", "data"), Input("mode-selector", "value")],
    )
    def adjust_logging_interval(running, mode):
        if mode == "lab":
            return 1000, not running
        return 60000, False

    @app.callback(
        Output("lab-test-stop-time", "data"),
        [Input("start-test-btn", "n_clicks"),
         Input("stop-test-btn", "n_clicks"),
         Input("status-update-interval", "n_intervals")],
        [State("lab-test-running", "data"),
         State("lab-test-stop-time", "data"),
         State("app-mode", "data"),
         State("active-machine-store", "data")],
        prevent_initial_call=True,
    )
    def update_lab_test_stop_time(start_click, stop_click, n_intervals, running, stop_time, mode, active_machine_data):
        ctx = callback_context
        if ctx.triggered:
            trigger = ctx.triggered[0]["prop_id"].split(".")[0]
            if trigger == "stop-test-btn":
                return time.time()
            if trigger == "start-test-btn":
                return None

        if not running:
            return dash.no_update

        if not mode or mode.get("mode") != "lab":
            return dash.no_update

        active_id = active_machine_data.get("machine_id") if active_machine_data else None
        if not active_id or active_id not in machine_connections:
            return dash.no_update

        tags = machine_connections[active_id].get("tags", {})
        any_running = False
        for i in range(1, 5):
            tag = f"Status.Feeders.{i}IsRunning"
            if bool(tags.get(tag, {}).get("data", {}).latest_value if tag in tags else False):
                any_running = True
                break

        if not any_running and stop_time is None:
            return time.time()

        return dash.no_update

    @app.callback(
        Output("clear-data-btn", "n_clicks"),
        [Input("clear-data-btn", "n_clicks")],
        [State("machines-data", "data")],
        prevent_initial_call=True,
    )
    def clear_saved_data(n_clicks, machines_data):
        if not n_clicks:
            raise PreventUpdate
        if not machines_data or not machines_data.get("machines"):
            return dash.no_update
        for m in machines_data["machines"]:
            clear_machine_data(str(m.get("id")))
        return 0

    @app.callback(
        [Output("display-modal", "is_open"),
         Output("display-form-container", "children")],
        [Input({"type": "open-display", "index": ALL}, "n_clicks"),
         Input("close-display-settings", "n_clicks"),
         Input("save-display-settings", "n_clicks"),
         Input("language-preference-store", "data")],
        [State("display-modal", "is_open"),
         State({"type": "display-enabled", "index": ALL}, "value")],
        prevent_initial_call=True
    )
    def toggle_display_modal(open_clicks, close_clicks, save_clicks, lang, is_open, display_enabled_values):
        """Handle opening/closing the display settings modal and saving settings"""
        global display_settings
        
        ctx = callback_context
        
        # Check if callback was triggered
        if not ctx.triggered:
            return no_update, no_update
        
        # Get the property that triggered the callback
        trigger_prop_id = ctx.triggered[0]["prop_id"]
        
        # Check for open button clicks (with pattern matching)
        if '"type":"open-display"' in trigger_prop_id:
            # Check if any button was actually clicked (not initial state)
            if any(click is not None for click in open_clicks):
                return True, create_display_settings_form(lang)
        
        # Check for close button click
        elif trigger_prop_id == "close-display-settings.n_clicks":
            # Check if button was actually clicked (not initial state)
            if close_clicks is not None:
                return False, no_update
        
        # Check for save button click
        elif trigger_prop_id == "save-display-settings.n_clicks":
            # Check if button was actually clicked (not initial state)
            if save_clicks is not None and display_enabled_values:
                # Safety check: make sure we have the right number of values
                if len(display_enabled_values) == 12:  # We expect 12 counters
                    # Update the display settings
                    for i in range(len(display_enabled_values)):
                        counter_num = i + 1
                        display_settings[counter_num] = display_enabled_values[i]
                    
                    # Save settings to file
                    save_success = save_display_settings(display_settings)
                    if save_success:
                        logger.info("Display settings saved successfully")
                    else:
                        logger.warning("Failed to save display settings")
                else:
                    logger.warning(f"Unexpected number of display values: {len(display_enabled_values)}")
                
                # Close modal
                return False, create_display_settings_form(lang)
        
        # Default case - don't update anything
        return no_update, no_update

    @app.callback(
        [Output("production-rate-units-modal", "is_open"),
         Output("production-rate-unit", "data")],
        [Input({"type": "open-production-rate-units", "index": ALL}, "n_clicks"),
         Input("close-production-rate-units", "n_clicks"),
         Input("save-production-rate-units", "n_clicks")],
        [State("production-rate-units-modal", "is_open"),
         State("production-rate-unit-selector", "value")],
        prevent_initial_call=True,
    )
    def toggle_production_rate_units_modal(open_clicks, close_clicks, save_clicks, is_open, selected):
        """Show or hide the units selection modal and save the chosen unit."""
        ctx = callback_context
        if not ctx.triggered:
            return no_update, no_update
    
        trigger = ctx.triggered[0]["prop_id"]
        if '"type":"open-production-rate-units"' in trigger:
            if any(click is not None for click in open_clicks):
                return True, dash.no_update
        elif trigger == "close-production-rate-units.n_clicks":
            if close_clicks is not None:
                return False, dash.no_update
        elif trigger == "save-production-rate-units.n_clicks":
            if save_clicks is not None:
                return False, selected
    
        return no_update, no_update

    @app.callback(
        [Output("additional-image-store", "data"),
         Output("upload-status", "children"),
         Output("image-error-store", "data")],
        [Input("upload-image", "contents")],
        [State("upload-image", "filename")]
    )
    def handle_image_upload_enhanced(contents, filename):
        """Validate, cache, and store uploaded image."""
        if contents is None:
            return dash.no_update, dash.no_update, None

        logger.info(f"Processing image upload: {filename}")
        processed, err = img_utils.validate_and_process_image(contents)
        if err:
            logger.error(f"Image validation failed: {err}")
            return dash.no_update, html.Div(f"Error uploading image: {err}", className="text-danger"), err

        success, err = img_utils.cache_image(processed)
        if not success:
            logger.error(f"Error caching image: {err}")
            return dash.no_update, html.Div(f"Error uploading image: {err}", className="text-danger"), err

        new_data = {"image": processed}
        return new_data, html.Div(f"Uploaded: {filename}", className="text-success"), None

    @app.callback(
        [Output("image-error-alert", "children"),
         Output("image-error-alert", "is_open")],
        Input("image-error-store", "data"),
        prevent_initial_call=True,
    )
    def show_image_errors(msg):
        if msg:
            return msg, True
        return "", False

    @app.callback(
        Output("update-counts-modal", "is_open"),
        [Input("open-update-counts", "n_clicks"),
         Input("close-update-counts", "n_clicks"),
         Input("save-count-settings", "n_clicks")],
        [State("update-counts-modal", "is_open")],
        prevent_initial_call=True,
    )
    def toggle_update_counts_modal(open_click, close_click, save_click, is_open):
        ctx = callback_context
        if not ctx.triggered:
            return dash.no_update
    
        trigger = ctx.triggered[0]["prop_id"]
        if trigger == "open-update-counts.n_clicks" and open_click:
            return True
        elif trigger == "close-update-counts.n_clicks" and close_click:
            return False
        elif trigger == "save-count-settings.n_clicks" and save_click:
            return False
    
        return is_open

    @app.callback(
        [Output("app-mode", "data"),
         Output("historical-time-slider", "value")],
        [Input("mode-selector", "value")],
        prevent_initial_call=False
    )
    def update_app_mode(mode):
        """Update the application mode (live, demo, or historical)"""
        # Reset historical slider to most recent when switching to historical mode
        slider_value = 24 if mode == "historical" else dash.no_update
    
        # Log the new mode for debugging unexpected switches
        logger.info(f"App mode updated to '{mode}'")
    
        return {"mode": mode}, slider_value

    @app.callback(Output("app-mode-tracker", "data"), Input("app-mode", "data"))
    def _track_app_mode(data):
        """Synchronize ``current_app_mode`` with the ``app-mode`` store."""
        global current_app_mode
        if isinstance(data, dict) and "mode" in data:
            new_mode = data["mode"]
            if new_mode != current_app_mode:
                current_app_mode = new_mode
                if new_mode == "lab":
                    pause_background_processes()
                else:
                    resume_background_processes()
        return dash.no_update

    @app.callback(
        [Output("threshold-modal", "is_open")],  # Changed this to remove the second output
        [Input({"type": "open-threshold", "index": ALL}, "n_clicks"),
         Input("close-threshold-settings", "n_clicks"),
         Input("save-threshold-settings", "n_clicks")],
        [State("threshold-modal", "is_open"),
         State({"type": "threshold-min-enabled", "index": ALL}, "value"),
         State({"type": "threshold-max-enabled", "index": ALL}, "value"),
         State({"type": "threshold-min-value", "index": ALL}, "value"),
         State({"type": "threshold-max-value", "index": ALL}, "value"),
         State("threshold-email-address", "value"),
         State("threshold-email-minutes", "value"),
         State("threshold-email-enabled", "value")],
        prevent_initial_call=True
    )
    def toggle_threshold_modal(open_clicks, close_clicks, save_clicks, is_open,
                              min_enabled_values, max_enabled_values, min_values, max_values,
                              email_address, email_minutes, email_enabled):
        """Handle opening/closing the threshold settings modal and saving settings"""
        global threshold_settings
        
        ctx = callback_context
        
        # Check if callback was triggered
        if not ctx.triggered:
            return [no_update]  # Return as a list with one element
        
        # Get the property that triggered the callback
        trigger_prop_id = ctx.triggered[0]["prop_id"]
        
        # Check for open button clicks (with pattern matching)
        if '"type":"open-threshold"' in trigger_prop_id:
            # Check if any button was actually clicked (not initial state)
            if any(click is not None for click in open_clicks):
                return [True]  # Return as a list with one element
        
        # Check for close button click
        elif trigger_prop_id == "close-threshold-settings.n_clicks":
            # Check if button was actually clicked (not initial state)
            if close_clicks is not None:
                return [False]  # Return as a list with one element
        
        # Check for save button click
        elif trigger_prop_id == "save-threshold-settings.n_clicks":
            # Check if button was actually clicked (not initial state)
            if save_clicks is not None and min_enabled_values:
                # Update the threshold settings
                for i in range(len(min_enabled_values)):
                    counter_num = i + 1
                    threshold_settings[counter_num] = {
                        'min_enabled': min_enabled_values[i],
                        'max_enabled': max_enabled_values[i],
                        'min_value': float(min_values[i]),
                        'max_value': float(max_values[i])
                    }
                
                # Save the email settings
                threshold_settings['email_enabled'] = email_enabled
                threshold_settings['email_address'] = email_address
                threshold_settings['email_minutes'] = int(email_minutes) if email_minutes is not None else 2
                
                # Save settings to file
                save_success = save_threshold_settings(threshold_settings)
                if save_success:
                    logger.info("Threshold settings saved successfully")
                else:
                    logger.warning("Failed to save threshold settings")
                
                # Close modal - no need to update the settings display anymore
                return [False]  # Return as a list with one element
        
        # Default case - don't update anything
        return [no_update]  # Return as a list with one element

    @app.callback(
        Output("threshold-form-container", "children"),
        [Input({"type": "open-threshold", "index": ALL}, "n_clicks"),
         Input("language-preference-store", "data")],
        prevent_initial_call=True,
    )
    def refresh_threshold_form(open_clicks, lang):
        ctx = callback_context
        if not ctx.triggered:
            raise PreventUpdate

        trigger = ctx.triggered[0]["prop_id"]
        if '"type":"open-threshold"' in trigger:
            if any(click is not None for click in open_clicks):
                return create_threshold_settings_form(lang)
        if trigger == "language-preference-store.data":
            return create_threshold_settings_form(lang)
        raise PreventUpdate

    @app.callback(
        Output("metric-logging-store", "data"),
        [Input("metric-logging-interval", "n_intervals")],
    
        [State("app-state", "data"),
         State("app-mode", "data"),
         State("machines-data", "data"),
         State("production-data-store", "data"),
         State("weight-preference-store", "data"),
         State("lab-test-running", "data"),
         State("active-machine-store", "data"),
         State("lab-test-info", "data")],
        prevent_initial_call=True,
    )
    def log_current_metrics(n_intervals, app_state_data, app_mode, machines_data, production_data, weight_pref, lab_running, active_machine_data, lab_test_info):

        """Collect metrics for each connected machine and append to its file.

        In lab mode, metrics are logged at every interval.
        """
        global machine_connections, current_lab_filename
    
        CAPACITY_TAG = "Status.ColorSort.Sort1.Throughput.KgPerHour.Current"
        REJECTS_TAG = "Status.ColorSort.Sort1.Total.Percentage.Current"
        OPM_TAG = "Status.ColorSort.Sort1.Throughput.ObjectPerMin.Current"
        COUNTER_TAG = "Status.ColorSort.Sort1.DefectCount{}.Rate.Current"
        mode = "demo"
        if app_mode and isinstance(app_mode, dict) and "mode" in app_mode:
            mode = app_mode["mode"]
    
        if not weight_pref:
            weight_pref = load_weight_preference()
    
        if mode == "demo":
            if machines_data and machines_data.get("machines"):
                for m in machines_data["machines"]:
                    prod = (m.get("operational_data") or {}).get("production", {})
                    capacity = prod.get("capacity", 0)
                    accepts = prod.get("accepts", 0)
                    rejects = prod.get("rejects", 0)
    
                    metrics = {
                        "capacity": convert_capacity_to_lbs(capacity, weight_pref),
                        "accepts": convert_capacity_to_lbs(accepts, weight_pref),
                        "rejects": convert_capacity_to_lbs(rejects, weight_pref),
                        "objects_per_min": 0,
                        "running": 1,
                        "stopped": 0,
                    }
    
                    counters = m.get("demo_counters", [0] * 12)
                    for i in range(1, 13):
                        metrics[f"counter_{i}"] = counters[i-1] if i-1 < len(counters) else 0
    
                    append_metrics(metrics, machine_id=str(m.get("id")), mode="Demo")
    
            return dash.no_update

        if mode == "lab" and not lab_running:
            return dash.no_update

        if mode == "lab":
            active_machine_id = (
                active_machine_data.get("machine_id") if active_machine_data else None
            )
            if not active_machine_id or active_machine_id not in machine_connections:
                return dash.no_update
            machines_iter = {active_machine_id: machine_connections[active_machine_id]}.items()
            lab_filename = None
            if isinstance(lab_test_info, dict):
                lab_filename = lab_test_info.get("filename")
            if not lab_filename:
                lab_filename = current_lab_filename

            # If no filename is available yet, skip logging rather than
            # creating a generic file.  This avoids race conditions where a
            # log entry could be written to ``Lab_Test_<date>.csv`` just after
            # a test stops.
            if not lab_filename:
                return dash.no_update

            current_lab_filename = lab_filename
        else:
            machines_iter = machine_connections.items()

        for machine_id, info in machines_iter:
            if not info.get("connected", False):
                continue
            tags = info["tags"]
            capacity_value = tags.get(CAPACITY_TAG, {}).get("data").latest_value if CAPACITY_TAG in tags else None

            capacity_lbs = capacity_value * 2.205 if capacity_value is not None else 0

            opm = tags.get(OPM_TAG, {}).get("data").latest_value if OPM_TAG in tags else 0
            if opm is None:
                opm = 0

            reject_count = 0
            counters = {}
            for i in range(1, 13):
                tname = COUNTER_TAG.format(i)
                val = tags.get(tname, {}).get("data").latest_value if tname in tags else 0
                if val is None:
                    val = 0
                counters[f"counter_{i}"] = val
                reject_count += val

            reject_pct = (reject_count / opm) if opm else 0
            rejects_lbs = capacity_lbs * reject_pct
            accepts_lbs = capacity_lbs - rejects_lbs
    
            # Determine feeder running state
            feeder_running = False
            for i in range(1, 5):
                run_tag = f"Status.Feeders.{i}IsRunning"
                if run_tag in tags:
                    val = tags[run_tag]["data"].latest_value
                    if bool(val):
                        feeder_running = True
                        break

            metrics = {
                "capacity": capacity_lbs,
                "accepts": accepts_lbs,
                "rejects": rejects_lbs,
                "objects_per_min": opm,
                "running": 1 if feeder_running else 0,
                "stopped": 0 if feeder_running else 1,
            }
            metrics.update(counters)

            log_mode = "Lab" if mode == "lab" else "Live"
            if mode == "lab":
                # Clamp negative or extremely small values when logging lab data
                for key, value in metrics.items():
                    if isinstance(value, (int, float)):
                        if value < 0 or abs(value) < SMALL_VALUE_THRESHOLD:
                            metrics[key] = 0
                append_metrics(
                    metrics,
                    machine_id=str(machine_id),
                    filename=lab_filename,
                    mode=log_mode,
                )
            else:
                append_metrics(metrics, machine_id=str(machine_id), mode=log_mode)
    
        return dash.no_update<|MERGE_RESOLUTION|>--- conflicted
+++ resolved
@@ -5484,12 +5484,9 @@
          Input("mode-selector", "value"),
          Input("status-update-interval", "n_intervals")],
         [State("lab-test-running", "data"),
-<<<<<<< HEAD
-         State("lab-test-stop-time", "data")],
-=======
+
          State("lab-test-stop-time", "data"),
          State("lab-test-name", "value")],
->>>>>>> 47edb9a7
         prevent_initial_call=True,
     )
 
@@ -5529,23 +5526,6 @@
                     break
 
         if feeders_running and not running:
-<<<<<<< HEAD
-            if not current_lab_filename:
-                ctx_states = ctx.states or {}
-                test_name = ctx_states.get("lab-test-name.value") or "Test"
-                filename = (
-                    f"Lab_Test_{test_name}_{datetime.now().strftime('%m_%d_%Y')}.csv"
-                )
-                current_lab_filename = filename
-                try:
-                    if active_machine_id is not None:
-                        _create_empty_lab_log(active_machine_id, filename)
-                except Exception as exc:
-                    logger.warning(f"Failed to prepare new lab log: {exc}")
-=======
-
-
->>>>>>> 47edb9a7
             try:
                 if active_machine_id is not None:
                     _reset_lab_session(active_machine_id)
