"""Dash callback definitions for the modernized OPC dashboard.

This module mirrors much of the behavior from the original monolithic
``EnpresorOPCDataViewBeforeRestructureLegacy`` script.  The callbacks
are registered at runtime via :func:`register_callbacks` so that they
can be imported by both the legacy script and the refactored app.
"""

import importlib
import sys
from datetime import datetime
from collections import defaultdict
import os
import glob
import shutil
import tempfile
import time
import csv
import hourly_data_saving
import autoconnect
import image_manager as img_utils
import generate_report
try:
    import resource
except ImportError:  # pragma: no cover - resource not available on Windows
    resource = None

import memory_monitor as mem_utils

# ``counter_manager`` is imported dynamically from the legacy module, so use
# an alias for the helper functions defined in ``counter_manager.py`` to avoid
# name clashes.
import counter_manager as counter_utils



# Tags for monitoring feeder rate changes - add this near the top of callbacks.py
MONITORED_RATE_TAGS = {
    "Status.Feeders.1Rate": "Feeder 1 Rate",
    "Status.Feeders.2Rate": "Feeder 2 Rate", 
    "Status.Feeders.3Rate": "Feeder 3 Rate",
    "Status.Feeders.4Rate": "Feeder 4 Rate",
}

SENSITIVITY_ACTIVE_TAGS = {
    "Settings.ColorSort.Primary1.IsAssigned": 1,
    "Settings.ColorSort.Primary2.IsAssigned": 2,
    "Settings.ColorSort.Primary3.IsAssigned": 3,
    "Settings.ColorSort.Primary4.IsAssigned": 4,
    "Settings.ColorSort.Primary5.IsAssigned": 5,
    "Settings.ColorSort.Primary6.IsAssigned": 6,
    "Settings.ColorSort.Primary7.IsAssigned": 7,
    "Settings.ColorSort.Primary8.IsAssigned": 8,
    "Settings.ColorSort.Primary9.IsAssigned": 9,
    "Settings.ColorSort.Primary10.IsAssigned": 10,
    "Settings.ColorSort.Primary11.IsAssigned": 11,
    "Settings.ColorSort.Primary12.IsAssigned": 12,
}


def get_active_counter_flags(machine_id):
    """Return a list of booleans indicating which counters are active."""
    flags = [True] * 12
    try:
        states = prev_active_states.get(machine_id, {})
    except Exception:
        states = {}
    for tag, num in SENSITIVITY_ACTIVE_TAGS.items():
        if num <= len(flags):
            val = states.get(tag)
            if val is not None:
                flags[num - 1] = bool(val)
    return flags

# OPC tag for the preset name
PRESET_NAME_TAG = "Status.Info.PresetName"

# Track last logged capacity per machine and filename
last_logged_capacity = defaultdict(lambda: None)

# Filename used for the active lab test session
current_lab_filename = None

# Any metric whose absolute value is below this threshold will be logged as 0.
SMALL_VALUE_THRESHOLD = 1e-3

# Flag to prevent re-entrancy when the legacy module imports this module and
# executes ``register_callbacks`` during import.
_REGISTERING = False

# Cache of lab log totals keyed by ``(machine_id, file_path)``. Each entry
# stores cumulative counter totals, timestamps, object totals and bookkeeping
# information so that subsequent calls only process new rows appended to the
# log file.
_lab_totals_cache = {}


# Cache of live metrics totals keyed by ``(machine_id, file_path)``. Each entry
# stores cumulative counter totals and bookkeeping information so that
# subsequent calls only process new rows appended to the 24h metrics file.
_live_totals_cache = {}

# Cache of lab production metrics keyed by machine id. Stores total capacity,
# accepts, rejects and associated object counts so repeated updates only parse
# new log data.
_lab_production_cache = {}


def _clear_lab_caches(machine_id):
    """Remove cached lab data for the given machine."""
    for key in list(_lab_totals_cache):
        if key[0] == machine_id:
            _lab_totals_cache.pop(key, None)
    _lab_production_cache.pop(machine_id, None)


def _reset_lab_session(machine_id):
    """Reset counters and history for a new lab test."""
    _clear_lab_caches(machine_id)
    global previous_counter_values
    previous_counter_values = [0] * 12
    if "app_state" in globals() and hasattr(app_state, "counter_history"):
        app_state.counter_history = {
            i: {"times": [], "values": []} for i in range(1, 13)
        }


def _create_empty_lab_log(machine_id, filename):
    """Ensure a new lab log file exists so cached data does not reuse old logs."""
    machine_dir = os.path.join(hourly_data_saving.EXPORT_DIR, str(machine_id))
    os.makedirs(machine_dir, exist_ok=True)
    path = os.path.join(machine_dir, filename)
    try:
        with open(path, "w", encoding="utf-8"):
            pass
    except OSError:
        # Ignore failures if file cannot be created
        pass





def load_lab_totals(machine_id, filename=None, active_counters=None):
    """Return cumulative counter totals and object totals from a lab log.

    Parameters
    ----------
    machine_id : int
        Identifier for the machine directory under ``EXPORT_DIR``.
    filename : str, optional
        Specific CSV log filename.  If omitted the newest ``Lab_Test_*.csv`` is
        used.
    active_counters : list[bool], optional
        Boolean flags for each counter index ``1-12``.  When provided, only
        counters whose flag is ``True`` contribute to the returned totals.

    The results are cached per file so subsequent calls only process rows that
    were appended since the last invocation. This significantly reduces I/O when
    lab logs grow large.
    """
    machine_dir = os.path.join(hourly_data_saving.EXPORT_DIR, str(machine_id))
    if filename:
        path = os.path.join(machine_dir, filename)
    else:
        files = glob.glob(os.path.join(machine_dir, "Lab_Test_*.csv"))
        if not files:
            return [0] * 12, [], []
        path = max(files, key=os.path.getmtime)

    if not os.path.exists(path):
        return [0] * 12, [], []

    key = (machine_id, os.path.abspath(path))
    stat = os.stat(path)
    mtime = stat.st_mtime
    size = stat.st_size

    cache = _lab_totals_cache.get(key)
    if cache is not None:
        # Reset if file was truncated or replaced with an older version
        if size < cache.get("size", 0) or mtime < cache.get("mtime", 0):
            cache = None

    if active_counters is None:
        active_counters = [True] * 12

    if cache is None:
        counter_totals = [0] * 12
        timestamps = []
        object_totals = []
        obj_sum = 0.0
        prev_ts = None
        prev_rate = None
        prev_counters = None

        last_index = -1
    else:
        counter_totals = cache["counter_totals"]
        timestamps = cache["timestamps"]
        object_totals = cache["object_totals"]
        obj_sum = object_totals[-1] if object_totals else 0.0
        prev_ts = cache.get("prev_ts")
        prev_rate = cache.get("prev_rate")
        prev_counters = cache.get("prev_counters")
        last_index = cache.get("last_index", -1)

    with open(path, newline="", encoding="utf-8") as f:
        reader = csv.DictReader(f)
        for idx, row in enumerate(reader):
            if idx <= last_index:
                continue

            ts = row.get("timestamp")
            ts_val = None
            if ts:
                try:
                    ts_val = datetime.fromisoformat(ts)
                except Exception:
                    ts_val = ts
            timestamps.append(ts_val)


            current_counters = []
            for i in range(1, 13):
                val = row.get(f"counter_{i}")
                try:
                    current_counters.append(float(val) if val else 0.0)
                except ValueError:
                    current_counters.append(0.0)

            if prev_counters is not None:
                if (
                    isinstance(prev_ts, datetime)
                    and isinstance(ts_val, datetime)
                ):
                    delta_minutes = (
                        ts_val - prev_ts
                    ).total_seconds() / 60.0
                else:
                    delta_minutes = 1 / 60.0

                scale = generate_report.LAB_OBJECT_SCALE_FACTOR
                for idx_c, prev_val in enumerate(prev_counters):
                    if idx_c < len(active_counters) and active_counters[idx_c]:
                        counter_totals[idx_c] += prev_val * delta_minutes * scale


            opm = row.get("objects_per_min")
            try:
                rate_val = float(opm) if opm else None
            except ValueError:
                rate_val = None

            if (
                prev_ts is not None
                and isinstance(prev_ts, datetime)
                and isinstance(ts_val, datetime)
                and prev_rate is not None
            ):
                stats = generate_report.calculate_total_objects_from_csv_rates(
                    [prev_rate, prev_rate],
                    timestamps=[prev_ts, ts_val],
                    is_lab_mode=True,
                )
                obj_sum += stats.get("total_objects", 0)

            object_totals.append(obj_sum)
            prev_ts = ts_val
            prev_rate = rate_val
            prev_counters = current_counters

            last_index = idx

    _lab_totals_cache[key] = {
        "counter_totals": counter_totals,
        "timestamps": timestamps,
        "object_totals": object_totals,
        "last_index": last_index,
        "prev_ts": prev_ts,
        "prev_rate": prev_rate,
        "prev_counters": prev_counters,
        "mtime": mtime,
        "size": size,
    }

    return counter_totals, timestamps, object_totals



def load_live_counter_totals(machine_id, filename=hourly_data_saving.METRICS_FILENAME):
    """Return cumulative counter totals from the live metrics file.

    The results are cached per file so subsequent calls only process rows that
    were appended since the last invocation. This mirrors the caching logic
    used by :func:`load_lab_totals` but only tracks counter totals.
    """
    machine_dir = os.path.join(hourly_data_saving.EXPORT_DIR, str(machine_id))
    path = os.path.join(machine_dir, filename)


    if not os.path.exists(path):
        return [0] * 12

    key = (machine_id, os.path.abspath(path))
    stat = os.stat(path)
    mtime = stat.st_mtime
    size = stat.st_size

    cache = _live_totals_cache.get(key)
    if cache is not None:

        # Reset if file was truncated or replaced with an older version

        if size < cache.get("size", 0) or mtime < cache.get("mtime", 0):
            cache = None

    if cache is None:

        totals = [0] * 12
        last_index = -1
    else:
        totals = cache["totals"]

        last_index = cache.get("last_index", -1)

    with open(path, newline="", encoding="utf-8") as f:
        reader = csv.DictReader(f)
        for idx, row in enumerate(reader):
            if idx <= last_index:
                continue
            for i in range(1, 13):
                val = row.get(f"counter_{i}")
                try:

                    totals[i - 1] += float(val) if val else 0.0

                except ValueError:
                    pass
            last_index = idx

    _live_totals_cache[key] = {

        "totals": totals,

        "last_index": last_index,
        "mtime": mtime,
        "size": size,
    }


    return totals



def load_last_lab_metrics(machine_id):
    """Return the last capacity/accepts/rejects values from a lab log."""
    machine_dir = os.path.join(hourly_data_saving.EXPORT_DIR, str(machine_id))
    files = glob.glob(os.path.join(machine_dir, "Lab_Test_*.csv"))
    if not files:
        return None

    path = max(files, key=os.path.getmtime)
    if not os.path.exists(path):
        return None

    last_row = None
    with open(path, newline="", encoding="utf-8") as f:
        reader = csv.DictReader(f)
        for row in reader:
            last_row = row

    if not last_row:
        return None

    def _get_float(key):
        try:
            return float(last_row.get(key, 0)) if last_row.get(key) else 0.0
        except ValueError:
            return 0.0

    capacity = _get_float("capacity")
    accepts = _get_float("accepts")
    rejects = _get_float("rejects")

    return capacity, accepts, rejects


def load_lab_average_capacity_and_accepts(machine_id):
    """Return the average capacity rate (lbs/hr), total accepts in lbs,
    and elapsed seconds from the latest lab log."""
    machine_dir = os.path.join(hourly_data_saving.EXPORT_DIR, str(machine_id))
    files = glob.glob(os.path.join(machine_dir, "Lab_Test_*.csv"))
    if not files:
        return None

    path = max(files, key=os.path.getmtime)
    if not os.path.exists(path):
        return None

    capacities = []
    accepts = []
    timestamps = []

    with open(path, newline="", encoding="utf-8") as f:
        reader = csv.DictReader(f)
        for row in reader:
            cap = row.get("capacity")
            acc = row.get("accepts")
            ts = row.get("timestamp")
            try:
                if cap:
                    capacities.append(float(cap))
            except ValueError:
                pass
            try:
                accepts.append(float(acc)) if acc else accepts.append(0.0)
            except ValueError:
                accepts.append(0.0)
            if ts:
                timestamps.append(ts)

    stats = generate_report.calculate_total_capacity_from_csv_rates(
        capacities, timestamps=timestamps, is_lab_mode=True
    )
    cap_avg = stats.get("average_rate_lbs_per_hr", 0)
    acc_total = sum(accepts)

    elapsed_seconds = 0
    if timestamps:
        try:
            start = datetime.fromisoformat(str(timestamps[0]))
            end = datetime.fromisoformat(str(timestamps[-1]))
            elapsed_seconds = int((end - start).total_seconds())
        except Exception:
            elapsed_seconds = 0

    return cap_avg, acc_total, elapsed_seconds


def load_lab_totals_metrics(machine_id, active_counters=None):
    """Return total capacity, accepts, rejects and elapsed seconds from the latest lab log.

    ``active_counters`` is accepted for API symmetry with :func:`load_lab_totals`
    but is currently unused.
    """
    machine_dir = os.path.join(hourly_data_saving.EXPORT_DIR, str(machine_id))
    files = glob.glob(os.path.join(machine_dir, "Lab_Test_*.csv"))
    if not files:
        return None

    path = max(files, key=os.path.getmtime)
    if not os.path.exists(path):
        return None

    accepts = []
    rejects = []
    timestamps = []

    with open(path, newline="", encoding="utf-8") as f:
        reader = csv.DictReader(f)
        for row in reader:
            a = row.get("accepts")
            r = row.get("rejects")
            ts = row.get("timestamp")
            try:
                accepts.append(float(a)) if a else accepts.append(0.0)
            except ValueError:
                accepts.append(0.0)
            try:
                rejects.append(float(r)) if r else rejects.append(0.0)
            except ValueError:
                rejects.append(0.0)
            if ts:
                timestamps.append(ts)

    a_stats = generate_report.calculate_total_capacity_from_csv_rates(
        accepts, timestamps=timestamps, is_lab_mode=True
    )
    r_stats = generate_report.calculate_total_capacity_from_csv_rates(
        rejects, timestamps=timestamps, is_lab_mode=True
    )

    accepts_total = a_stats.get("total_capacity_lbs", 0)
    rejects_total = r_stats.get("total_capacity_lbs", 0)
    total_capacity = accepts_total + rejects_total

    elapsed_seconds = 0
    if timestamps:
        try:
            start = datetime.fromisoformat(str(timestamps[0]))
            end = datetime.fromisoformat(str(timestamps[-1]))
            elapsed_seconds = int((end - start).total_seconds())
        except Exception:
            elapsed_seconds = 0

    return total_capacity, accepts_total, rejects_total, elapsed_seconds


def load_live_counter_totals(machine_id):
    """Return total objects removed for each counter from live metrics CSV."""
    file_path = os.path.join(
        hourly_data_saving.EXPORT_DIR,
        str(machine_id),
        hourly_data_saving.METRICS_FILENAME,
    )

    if not os.path.exists(file_path):
        return [0] * 12

    key = (machine_id, os.path.abspath(file_path))
    stat = os.stat(file_path)
    mtime = stat.st_mtime
    size = stat.st_size

    cache = _live_totals_cache.get(key)
    if cache is not None:
        if size < cache.get("size", 0) or mtime < cache.get("mtime", 0):
            cache = None

    if cache is None:
        totals = [0.0] * 12
        last_index = -1
    else:
        totals = cache["totals"]
        last_index = cache["last_index"]

    with open(file_path, newline="", encoding="utf-8") as f:
        reader = csv.DictReader(f)
        for idx, row in enumerate(reader):
            if idx <= last_index:
                continue
            for i in range(1, 13):
                val = row.get(f"counter_{i}")
                try:
                    rate = float(val) if val else 0.0
                except ValueError:
                    rate = 0.0
                totals[i - 1] += rate
            last_index = idx

    _live_totals_cache[key] = {
        "totals": totals,
        "last_index": last_index,
        "mtime": mtime,
        "size": size,
    }

    return totals


def refresh_lab_cache(machine_id):
    """Update cached lab totals after a test completes."""
    weight_pref = load_weight_preference()
    machine_dir = os.path.join(hourly_data_saving.EXPORT_DIR, str(machine_id))
    files = glob.glob(os.path.join(machine_dir, "Lab_Test_*.csv"))
    if not files:
        return

    path = max(files, key=os.path.getmtime)
    if not os.path.exists(path):
        return

    stat = os.stat(path)
    mtime = stat.st_mtime
    size = stat.st_size

    metrics = load_lab_totals_metrics(machine_id, active_counters=get_active_counter_flags(machine_id))
    if not metrics:
        return

    tot_cap_lbs, acc_lbs, rej_lbs, _ = metrics
    counter_totals, _, object_totals = load_lab_totals(
        machine_id, active_counters=get_active_counter_flags(machine_id)
    )

    reject_count = sum(counter_totals)
    capacity_count = object_totals[-1] if object_totals else 0
    accepts_count = max(0, capacity_count - reject_count)

    total_capacity = convert_capacity_from_lbs(tot_cap_lbs, weight_pref)
    accepts = convert_capacity_from_lbs(acc_lbs, weight_pref)
    rejects = convert_capacity_from_lbs(rej_lbs, weight_pref)

    production_data = {
        "capacity": total_capacity,
        "accepts": accepts,
        "rejects": rejects,
    }

    _lab_production_cache[machine_id] = {
        "mtime": mtime,
        "size": size,
        "production_data": production_data,
        "capacity_count": capacity_count,
        "accepts_count": accepts_count,
        "reject_count": reject_count,
    }


def register_callbacks(app):
    """Public entry point that guards against re-entrant registration."""
    global _REGISTERING
    if _REGISTERING:
        return
    _REGISTERING = True
    try:
        _register_callbacks_impl(app)
    finally:
        _REGISTERING = False

def _register_callbacks_impl(app):
    main = sys.modules.get("EnpresorOPCDataViewBeforeRestructureLegacy")
    if main is None:
        candidate = sys.modules.get("__main__")
        if candidate and getattr(candidate, "__file__", "").endswith("EnpresorOPCDataViewBeforeRestructureLegacy.py"):
            main = candidate
        else:
            main = importlib.import_module("EnpresorOPCDataViewBeforeRestructureLegacy")

    sys.modules.setdefault("EnpresorOPCDataViewBeforeRestructureLegacy", main)
    globals().update({k: v for k, v in vars(main).items() if not k.startswith("_")})
    for name in [
        "app_state",
        "machine_connections",
        "connect_and_monitor_machine",
        "load_floor_machine_data",
        "opc_update_thread",
        "auto_reconnection_thread",
        "resume_update_thread",
        "pause_background_processes",
        "resume_background_processes",
        "logger",
    ]:
        if name in globals():
            setattr(autoconnect, name, globals()[name])
    autoconnect.initialize_autoconnect()
    LIVE_LIKE_MODES = {"live", "lab"}

    def format_enpresor(text: str):
        parts = text.split("Enpresor")
        if len(parts) == 2:
            return [
                parts[0],
                html.Span("Enpresor", className="enpresor-font", style={"color": "red"}),
                parts[1],
            ]
        return text

    # Create a client-side callback to handle theme switching
    app.clientside_callback(
        """
        function(theme) {
            console.log('Theme callback triggered with:', theme);

            // Get root document element
            const root = document.documentElement;

            // Define theme colors
            const themeColors = {
                light: {
                    backgroundColor: "#f0f0f0",
                    cardBackgroundColor: "#ffffff",
                    textColor: "#212529",
                    borderColor: "rgba(0,0,0,0.125)",
                    chartBackgroundColor: "rgba(255,255,255,0.9)"
                },
                dark: {
                    backgroundColor: "#202124",
                    cardBackgroundColor: "#2d2d30",
                    textColor: "#e8eaed",
                    borderColor: "rgba(255,255,255,0.125)",
                    chartBackgroundColor: "rgba(45,45,48,0.9)"
                }
            };

            // Apply selected theme
            if (theme === "dark") {
                // Dark mode
                root.style.setProperty("--bs-body-bg", themeColors.dark.backgroundColor);
                root.style.setProperty("--bs-body-color", themeColors.dark.textColor);
                root.style.setProperty("--bs-card-bg", themeColors.dark.cardBackgroundColor);
                root.style.setProperty("--bs-card-border-color", themeColors.dark.borderColor);
                root.style.setProperty("--chart-bg", themeColors.dark.chartBackgroundColor);

                // Add dark-mode class to body for additional CSS targeting
                document.body.classList.add("dark-mode");
                document.body.classList.remove("light-mode");

                // Store theme preference in localStorage
                localStorage.setItem("satake-theme", "dark");
            } else {
                // Light mode (default)
                root.style.setProperty("--bs-body-bg", themeColors.light.backgroundColor);
                root.style.setProperty("--bs-body-color", themeColors.light.textColor);
                root.style.setProperty("--bs-card-bg", themeColors.light.cardBackgroundColor);
                root.style.setProperty("--bs-card-border-color", themeColors.light.borderColor);
                root.style.setProperty("--chart-bg", themeColors.light.chartBackgroundColor);

                // Add light-mode class to body for additional CSS targeting
                document.body.classList.add("light-mode");
                document.body.classList.remove("dark-mode");

                // Store theme preference in localStorage
                localStorage.setItem("satake-theme", "light");
            }

            // Update all Plotly charts with new theme
            if (window.Plotly) {
                const plots = document.querySelectorAll('.js-plotly-plot');
                plots.forEach(plot => {
                    try {
                        const bgColor = theme === "dark" ? themeColors.dark.chartBackgroundColor : themeColors.light.chartBackgroundColor;
                        const textColor = theme === "dark" ? themeColors.dark.textColor : themeColors.light.textColor;

                        Plotly.relayout(plot, {
                            'paper_bgcolor': bgColor,
                            'plot_bgcolor': bgColor,
                            'font.color': textColor
                        });
                    } catch (e) {
                        console.error('Error updating Plotly chart:', e);
                    }
                });

                // Special handling for feeder gauges - update annotation colors specifically
                const feederGauge = document.getElementById('feeder-gauges-graph');
                if (feederGauge && feederGauge.layout && feederGauge.layout.annotations) {
                    try {
                        const labelColor = theme === "dark" ? themeColors.dark.textColor : themeColors.light.textColor;

                        // Update annotation colors (feed rate labels)
                        const updatedAnnotations = feederGauge.layout.annotations.map(annotation => ({
                            ...annotation,
                            font: {
                                ...annotation.font,
                                color: labelColor
                            }
                        }));

                        // Apply the updated annotations
                        Plotly.relayout(feederGauge, {
                            'annotations': updatedAnnotations
                        });

                        console.log('Updated feeder gauge label colors for', theme, 'mode');
                    } catch (e) {
                        console.error('Error updating feeder gauge labels:', e);
                    }
                }
            }

            return theme;
        }
        """,
        Output("theme-selector", "value", allow_duplicate=True),
        Input("theme-selector", "value"),
        prevent_initial_call=True
    )

    @app.callback(
        Output("dashboard-content", "children"),
        [Input("current-dashboard", "data"),
         Input("language-preference-store", "data")]
    )
    def render_dashboard(which, lang):
        if which == "new":
            return render_new_dashboard(lang)
        else:
            return render_main_dashboard(lang)

    @app.callback(
        Output("current-dashboard", "data"),
        Input("new-dashboard-btn", "n_clicks"),
        State("current-dashboard", "data"),
        State("active-machine-store", "data"),  # ADD THIS STATE
        prevent_initial_call=False
    )
    def manage_dashboard(n_clicks, current, active_machine_data):
        """Improved dashboard management that preserves active machine context"""
        # On first load n_clicks is None → show the new dashboard
        if n_clicks is None:
            return "new"
        
        # Allow toggling back to the floor/machine dashboard even when a machine
        # is active.  The previous logic prevented leaving the main dashboard if
        # a machine was selected which made the "Switch Dashboards" button appear
        # unresponsive once a machine was chosen.
        
        # On every actual click, flip between "main" and "new"
        new_dashboard = "new" if current == "main" else "main"
        logger.info(f"DEBUG: manage_dashboard toggled to {new_dashboard}")
        return new_dashboard

    @app.callback(
        Output("export-data-button", "disabled"),
        [Input("status-update-interval", "n_intervals")],
        [State("active-machine-store", "data")]
    )
    def update_export_button(n_intervals, active_machine_data):
        """Enable or disable the export button based on connection state."""
    
        active_machine_id = active_machine_data.get("machine_id") if active_machine_data else None
        is_connected = (
            active_machine_id
            and active_machine_id in machine_connections
            and machine_connections[active_machine_id].get("connected", False)
        )
    
        return not is_connected

    @app.callback(
        Output("export-download", "data"),
        [Input("export-data-button", "n_clicks")],
        [State("active-machine-store", "data")],
        prevent_initial_call=True,
    )
    def export_all_tags(n_clicks, active_machine_data):
        """Perform full tag discovery and export when the button is clicked."""
        if not n_clicks:
            raise PreventUpdate
    
        active_machine_id = active_machine_data.get("machine_id") if active_machine_data else None
        if (
            not active_machine_id
            or active_machine_id not in machine_connections
            or not machine_connections[active_machine_id].get("connected", False)
        ):
            raise PreventUpdate
    
        pause_update_thread()
        client = machine_connections[active_machine_id]["client"]
        all_tags = run_async(discover_all_tags(client))
        csv_string = generate_csv_string(all_tags)
        resume_update_thread()
    
        timestamp_str = datetime.now().strftime("%Y%m%d_%H%M%S")
        return {
            "content": csv_string,
            "filename": f"satake_data_export_{timestamp_str}.csv",
        }

    @app.callback(
        Output("report-download", "data"),
        Input("generate-report-btn", "n_clicks"),
        [State("app-mode", "data"), State("active-machine-store", "data"), State("language-preference-store", "data")],
        prevent_initial_call=True,
    )
    def generate_report_callback(n_clicks, app_mode, active_machine_data, lang_store):
        """Generate a PDF report when the button is clicked.
        
        FIXED VERSION: The original had a truncated line "if temp" that should be "if temp_dir:"
        Also fixes the hardcoded is_lab_mode=True parameter.
        """
        if not n_clicks:
            raise PreventUpdate

        export_dir = generate_report.METRIC_EXPORT_DIR
        lang = lang_store or load_language_preference()
        machines = None
        include_global = True
        temp_dir = None

        if app_mode and isinstance(app_mode, dict) and app_mode.get("mode") == "lab":
            mid = active_machine_data.get("machine_id") if active_machine_data else None
            if not mid:
                raise PreventUpdate
            machines = [str(mid)]
            include_global = False

            machine_dir = os.path.join(export_dir, str(mid))
            lab_files = glob.glob(os.path.join(machine_dir, "Lab_Test_*.csv"))
            if not lab_files:
                raise PreventUpdate
            latest_file = max(lab_files, key=os.path.getmtime)

            temp_dir = tempfile.mkdtemp()
            temp_machine_dir = os.path.join(temp_dir, str(mid))
            os.makedirs(temp_machine_dir, exist_ok=True)
            shutil.copy(latest_file, os.path.join(temp_machine_dir, "last_24h_metrics.csv"))
            export_dir = temp_dir
            data = {}
            is_lab_mode = True  # Set to True only for lab mode
        else:
            data = generate_report.fetch_last_24h_metrics()
            is_lab_mode = False  # Set to False for regular mode

        with tempfile.NamedTemporaryFile(suffix=".pdf", delete=False) as tmp:
            generate_report.build_report(
                data,
                tmp.name,
                export_dir=export_dir,
                machines=machines,
                include_global=include_global,
                is_lab_mode=is_lab_mode,
                lang=lang,  # pass language
            )
            with open(tmp.name, "rb") as f:
                pdf_bytes = f.read()

        # FIXED: Complete the truncated temp directory cleanup
        if temp_dir:  # This was the truncated line: "if temp"
            shutil.rmtree(temp_dir, ignore_errors=True)

        pdf_b64 = base64.b64encode(pdf_bytes).decode()
        timestamp_str = datetime.now().strftime("%Y%m%d_%H%M%S")
        return {
            "content": pdf_b64,
            "filename": f"production_report_{timestamp_str}.pdf",
            "type": "application/pdf",
            "base64": True,
        }

    @app.callback(
        Output("generate-report-btn", "disabled"),
        [Input("status-update-interval", "n_intervals"), Input("lab-test-running", "data")],
        [State("lab-test-stop-time", "data")]
    )
    def disable_report_button(n_intervals, running, stop_time):
        if running:
            return True
        if stop_time is None:
            return False
        return (time.time() - stop_time) < 30

    @app.callback(
        [Output("delete-confirmation-modal", "is_open"),
         Output("delete-pending-store", "data"),
         Output("delete-item-details", "children")],
        [Input({"type": "delete-floor-btn", "index": ALL}, "n_clicks"),
         Input({"type": "delete-machine-btn", "index": ALL}, "n_clicks"),
         Input("cancel-delete-btn", "n_clicks"),
         Input("close-delete-modal", "n_clicks")],
        [State("delete-confirmation-modal", "is_open"),
         State({"type": "delete-floor-btn", "index": ALL}, "id"),
         State({"type": "delete-machine-btn", "index": ALL}, "id"),
         State("floors-data", "data"),
         State("machines-data", "data")],
        prevent_initial_call=True
    )
    def handle_delete_confirmation_modal(floor_delete_clicks, machine_delete_clicks, cancel_clicks, close_clicks,
                                       is_open, floor_ids, machine_ids, floors_data, machines_data):
        """Handle opening and closing the delete confirmation modal"""
        ctx = callback_context
        if not ctx.triggered:
            return dash.no_update, dash.no_update, dash.no_update
        
        triggered_prop = ctx.triggered[0]["prop_id"]
        
        # Handle cancel or close buttons
        if "cancel-delete-btn" in triggered_prop or "close-delete-modal" in triggered_prop:
            if cancel_clicks or close_clicks:
                return False, {"type": None, "id": None, "name": None}, ""
        
        # Handle floor delete button clicks
        elif '"type":"delete-floor-btn"' in triggered_prop:
            for i, clicks in enumerate(floor_delete_clicks):
                if clicks and i < len(floor_ids):
                    floor_id = floor_ids[i]["index"]
                    
                    # Find floor name
                    floor_name = f"Floor {floor_id}"
                    if floors_data and floors_data.get("floors"):
                        for floor in floors_data["floors"]:
                            if floor["id"] == floor_id:
                                floor_name = floor["name"]
                                break
                    
                    # Count machines on this floor
                    machine_count = 0
                    if machines_data and machines_data.get("machines"):
                        machine_count = len([m for m in machines_data["machines"] if m.get("floor_id") == floor_id])
                    
                    # Create confirmation message
                    if machine_count > 0:
                        details = html.Div([
                            html.P(f'Floor: "{floor_name}"', className="fw-bold mb-1"),
                            html.P(f"This will also delete {machine_count} machine(s) on this floor.", 
                                  className="text-warning small"),
                            html.P("This action cannot be undone.", className="text-danger small")
                        ])
                    else:
                        details = html.Div([
                            html.P(f'Floor: "{floor_name}"', className="fw-bold mb-1"),
                            html.P("This action cannot be undone.", className="text-danger small")
                        ])
                    
                    return True, {"type": "floor", "id": floor_id, "name": floor_name}, details
        
        # Handle machine delete button clicks  
        elif '"type":"delete-machine-btn"' in triggered_prop:
            for i, clicks in enumerate(machine_delete_clicks):
                if clicks and i < len(machine_ids):
                    machine_id = machine_ids[i]["index"]
                    
                    # Find machine name/details
                    current_lang = load_language_preference()
                    machine_name = f"{tr('machine_label', current_lang)} {machine_id}"
                    machine_details = ""
                    if machines_data and machines_data.get("machines"):
                        for machine in machines_data["machines"]:
                            if machine["id"] == machine_id:
                                serial = machine.get("serial", "Unknown")
                                ip = machine.get("ip", "Unknown")
                                if serial != "Unknown":
                                    machine_details = f"Serial: {serial}"
                                if ip != "Unknown":
                                    if machine_details:
                                        machine_details += f" | IP: {ip}"
                                    else:
                                        machine_details = f"IP: {ip}"
                                break
                    
                    # Create confirmation message
                    details = html.Div([
                        html.P(f"{tr('machine_label', current_lang)}: \"{machine_name}\"", className="fw-bold mb-1"),
                        html.P(machine_details, className="small mb-1") if machine_details else html.Div(),
                        html.P("This action cannot be undone.", className="text-danger small")
                    ])
                    
                    return True, {"type": "machine", "id": machine_id, "name": machine_name}, details
        
        return dash.no_update, dash.no_update, dash.no_update

    @app.callback(
        [Output("system-settings-save-status", "children", allow_duplicate=True),
         Output("weight-preference-store", "data", allow_duplicate=True)],
        [Input("save-system-settings", "n_clicks")],
        [State("auto-connect-switch", "value"),
         State("ip-addresses-store", "data"),
         State("capacity-units-selector", "value"),
         State("custom-unit-name", "value"),
         State("custom-unit-weight", "value")],
        prevent_initial_call=True
    )
    def save_system_settings(n_clicks, auto_connect, ip_addresses,
                             unit_value, custom_name, custom_weight):
        """Save system settings including IP addresses"""
        if not n_clicks:
            return dash.no_update, dash.no_update
        
        # Save system settings
        system_settings = {
            "auto_connect": auto_connect
        }
        
        # Save system settings to file
        try:
            with open('system_settings.json', 'w') as f:
                json.dump(system_settings, f, indent=4)
        except Exception as e:
            logger.error(f"Error saving system settings: {e}")
            return "Error saving system settings", dash.no_update
        
        # Save IP addresses to file - make sure we're getting the full data structure
        try:
            with open('ip_addresses.json', 'w') as f:
                json.dump(ip_addresses, f, indent=4)
            logger.info(f"Saved IP addresses: {ip_addresses}")
        except Exception as e:
            logger.error(f"Error saving IP addresses: {e}")
            return "Error saving IP addresses", dash.no_update
    
        # Save weight preference
        pref_data = dash.no_update
        if unit_value != "custom":
            save_weight_preference(unit_value, "", 1.0)
            pref_data = {"unit": unit_value, "label": "", "value": 1.0}
        elif custom_name and custom_weight:
            save_weight_preference("custom", custom_name, float(custom_weight))
            pref_data = {"unit": "custom", "label": custom_name,
                         "value": float(custom_weight)}
    
        return "Settings saved successfully", pref_data

    @app.callback(
        [Output("email-settings-save-status", "children"),
         Output("email-settings-store", "data", allow_duplicate=True)],
        Input("save-email-settings", "n_clicks"),
        [State("smtp-server-input", "value"),
         State("smtp-port-input", "value"),
         State("smtp-username-input", "value"),
         State("smtp-password-input", "value"),
         State("smtp-sender-input", "value")],
        prevent_initial_call=True
    )
    def save_email_settings_callback(n_clicks, server, port, username, password, sender):
        """Save SMTP email credentials from the settings modal."""
        if not n_clicks:
            return dash.no_update, dash.no_update
    
        settings = {
            "smtp_server": server or DEFAULT_EMAIL_SETTINGS["smtp_server"],
            "smtp_port": int(port) if port else DEFAULT_EMAIL_SETTINGS["smtp_port"],
            "smtp_username": username or "",
            "smtp_password": password or "",
            "from_address": sender or DEFAULT_EMAIL_SETTINGS["from_address"],
        }
    
        success = save_email_settings(settings)
        if success:
            global email_settings
            email_settings = settings
            return "Email settings saved", settings
        return "Error saving email settings", dash.no_update

    @app.callback(
        Output("settings-modal", "is_open"),
        [
            Input("settings-button", "n_clicks"),
            Input("close-settings", "n_clicks"),
        ],
        [State("settings-modal", "is_open")],
        prevent_initial_call=True
    )
    def toggle_settings_modal(settings_clicks, close_clicks, is_open):
        """Toggle the settings modal"""
        ctx = dash.callback_context
        if not ctx.triggered:
            return dash.no_update
            
        trigger_id = ctx.triggered[0]["prop_id"].split(".")[0]
        
        if trigger_id == "settings-button" and settings_clicks:
            return not is_open
        elif trigger_id == "close-settings" and close_clicks:
            return False

        return is_open

    @app.callback(
        [Output("ip-addresses-store", "data"),
         Output("new-ip-input", "value"),
         Output("new-ip-label", "value"),
         Output("system-settings-save-status", "children")],
        [Input("add-ip-button", "n_clicks")],
        [State("new-ip-input", "value"),
         State("new-ip-label", "value"),
         State("ip-addresses-store", "data")],
        prevent_initial_call=True
    )
    
    def add_ip_address(n_clicks, new_ip, new_label, current_data):
        """Add a new IP address to the stored list"""
        if not n_clicks or not new_ip or not new_ip.strip():
            return dash.no_update, dash.no_update, dash.no_update, dash.no_update
        
        # Use a default label if none provided
        if not new_label or not new_label.strip():
            current_lang = load_language_preference()
            new_label = f"{tr('machine_label', current_lang)} {len(current_data.get('addresses', [])) + 1}"
        
        # Enhanced IP validation to allow localhost formats
        new_ip = new_ip.strip().lower()
        
        # Check for valid localhost formats
        localhost_formats = [
            "localhost",
            "127.0.0.1",
            "::1"  # IPv6 localhost
        ]
        
        is_valid_ip = False
        
        # Check if it's a localhost format
        if new_ip in localhost_formats:
            is_valid_ip = True
            # Normalize localhost to 127.0.0.1 for consistency
            if new_ip == "localhost":
                new_ip = "127.0.0.1"
        else:
            # Check for regular IPv4 format
            ip_parts = new_ip.split('.')
            if len(ip_parts) == 4:
                try:
                    # Validate each part is a number between 0-255
                    if all(part.isdigit() and 0 <= int(part) <= 255 for part in ip_parts):
                        is_valid_ip = True
                except ValueError:
                    pass
            
            # Check for hostname format (letters, numbers, dots, hyphens)
            import re
            hostname_pattern = r'^[a-zA-Z0-9.-]+$'
            if re.match(hostname_pattern, new_ip) and len(new_ip) > 0:
                is_valid_ip = True
        
        if not is_valid_ip:
            return dash.no_update, "", dash.no_update, "Invalid IP address, hostname, or localhost format"
        
        # Get current addresses or initialize empty list
        addresses = current_data.get("addresses", []) if current_data else []
        
        # Check if IP already exists
        ip_already_exists = any(item["ip"] == new_ip for item in addresses)
        if ip_already_exists:
            return dash.no_update, "", dash.no_update, "IP address already exists"
        
        # Add the new IP with label
        addresses.append({"ip": new_ip, "label": new_label})
        
        # Return updated data and clear the inputs
        return {"addresses": addresses}, "", "", "IP address added successfully"

    @app.callback(
        [
            Output("connection-status", "children"),
            Output("connection-status", "className"),
            Output("active-machine-display", "children"),
            Output("active-machine-label", "children"),
            Output("status-label", "children"),
        ],
        [
            Input("status-update-interval", "n_intervals"),
            Input("active-machine-store", "data"),
            Input("language-preference-store", "data"),
        ],
        [
            State("machines-data", "data"),
            State("app-state", "data"),
        ],
        prevent_initial_call=False  # Allow initial call to set default state
    )
    def update_connection_status_display(n_intervals, active_machine_data, lang, machines_data, app_state_data):
        """Update the connection status and active machine display"""
        
        # Get active machine ID
        active_machine_id = active_machine_data.get("machine_id") if active_machine_data else None
        
        if not active_machine_id:
            # No machine selected
            return tr("no_machine_selected", lang), "text-warning small", "None", tr("active_machine_label", lang), tr("status_label", lang)
        
        # Find the active machine details
        machine_info = None
        if machines_data and machines_data.get("machines"):
            for machine in machines_data["machines"]:
                if machine["id"] == active_machine_id:
                    machine_info = machine
                    break
        
        if not machine_info:
            return "Machine not found", "text-danger small", f"{tr('machine_label', lang)} {active_machine_id} (not found)", tr("active_machine_label", lang), tr("status_label", lang)
        
        # Check if this machine is actually connected
        is_connected = (active_machine_id in machine_connections and 
                       machine_connections[active_machine_id].get('connected', False))
        
        # Create machine display text
        serial = machine_info.get('serial', 'Unknown')
        if serial != 'Unknown':
            machine_display = f"{tr('machine_label', lang)} {active_machine_id} (S/N: {serial})"
        else:
            machine_display = f"{tr('machine_label', lang)} {active_machine_id}"
        
        # Determine status
        if is_connected:
            status_text = tr("connected_status", lang)
            status_class = "text-success small"
        else:
            status_text = tr("disconnected_status", lang)
            status_class = "text-warning small"
        return status_text, status_class, machine_display, tr("active_machine_label", lang), tr("status_label", lang)

    @app.callback(
        Output("machines-data", "data", allow_duplicate=True),
        [Input("status-update-interval", "n_intervals"),
         Input("historical-time-index", "data"),
         Input("app-mode", "data")],
        [State("machines-data", "data"),
         State("production-data-store", "data"),
         State("weight-preference-store", "data")],
        prevent_initial_call=True,
    )
    def update_machine_dashboard_data(n_intervals, time_state, app_mode, machines_data, production_data, weight_pref):
        """Update machine data on every interval.
    
        In live mode this checks connection status and pulls fresh values from the
        OPC server.  When running in demo mode we synthesize values matching the
        main dashboard so that all machine cards show changing production data.
        """
        
        if not machines_data or not machines_data.get("machines"):
            return dash.no_update
    
        machines = machines_data.get("machines", [])
        updated = False
    
        mode = "demo"
        if app_mode and isinstance(app_mode, dict) and "mode" in app_mode:
            mode = app_mode["mode"]
    
        if mode == "historical":
            hours = time_state.get("hours", 24) if isinstance(time_state, dict) else 24
            for machine in machines:
                machine_id = machine.get("id")
                hist = get_historical_data(timeframe=f"{hours}h", machine_id=machine_id)
                cap_vals = hist.get("capacity", {}).get("values", [])
                acc_vals = hist.get("accepts", {}).get("values", [])
                rej_vals = hist.get("rejects", {}).get("values", [])
                cap_avg_lbs = sum(cap_vals)/len(cap_vals) if cap_vals else 0
                acc_avg_lbs = sum(acc_vals)/len(acc_vals) if acc_vals else 0
                rej_avg_lbs = sum(rej_vals)/len(rej_vals) if rej_vals else 0
                cap_avg = convert_capacity_from_lbs(cap_avg_lbs, weight_pref)
                acc_avg = convert_capacity_from_lbs(acc_avg_lbs, weight_pref)
                rej_avg = convert_capacity_from_lbs(rej_avg_lbs, weight_pref)
                prod = {
                    "capacity_formatted": f"{cap_avg:,.0f}",
                    "accepts_formatted": f"{acc_avg:,.0f}",
                    "rejects_formatted": f"{rej_avg:,.0f}",
                    "diagnostic_counter": (machine.get("operational_data") or {}).get("production", {}).get("diagnostic_counter", "0"),
                }
                if not machine.get("operational_data"):
                    machine["operational_data"] = {"preset": {}, "status": {}, "feeder": {}, "production": prod}
                else:
                    machine["operational_data"].setdefault("production", {})
                    machine["operational_data"]["production"].update(prod)
            machines_data["machines"] = machines
            return machines_data
        
    
        elif mode == "lab":
            # Display metrics from lab logs for each machine
            for machine in machines:
                machine_id = machine.get("id")
                metrics = load_lab_totals_metrics(
                    machine_id, active_counters=get_active_counter_flags(machine_id)
                )
                if metrics:
                    tot_cap_lbs, acc_lbs, rej_lbs, _ = metrics
                    counter_totals, _, object_totals = load_lab_totals(
                        machine_id, active_counters=get_active_counter_flags(machine_id)
                    )
                    reject_count = sum(counter_totals)
                    capacity_count = object_totals[-1] if object_totals else 0
                    accepts_count = max(0, capacity_count - reject_count)

                    cap = convert_capacity_from_lbs(tot_cap_lbs, weight_pref)
                    acc = convert_capacity_from_lbs(acc_lbs, weight_pref)
                    rej = convert_capacity_from_lbs(rej_lbs, weight_pref)
                else:
                    cap = acc = rej = 0
                    capacity_count = accepts_count = reject_count = 0

                prod = {
                    "capacity_formatted": f"{cap:,.0f}",
                    "accepts_formatted": f"{acc:,.0f}",
                    "rejects_formatted": f"{rej:,.0f}",
                    "capacity": cap,
                    "accepts": acc,
                    "rejects": rej,
                    "capacity_count": capacity_count,
                    "accepts_count": accepts_count,
                    "reject_count": reject_count,
                    "diagnostic_counter": (machine.get("operational_data") or {}).get("production", {}).get("diagnostic_counter", "0"),
                }

                if not machine.get("operational_data"):
                    machine["operational_data"] = {"preset": {}, "status": {}, "feeder": {}, "production": prod}
                else:
                    machine["operational_data"].setdefault("production", {})
                    machine["operational_data"]["production"].update(prod)

            machines_data["machines"] = machines
            return machines_data

        elif mode == "demo":
            now_str = datetime.now().strftime("%H:%M:%S")
            new_machines = []
    
            pref = load_weight_preference()
    
            for machine in machines:
                m = machine.copy()
                demo_lbs = random.uniform(47000, 53000)
                cap = convert_capacity_from_kg(demo_lbs / 2.205, pref)
                rej_pct = random.uniform(4.0, 6.0)
                rej = cap * (rej_pct / 100.0)
                acc = cap - rej
    
                counters = [random.randint(10, 180) for _ in range(12)]
    
                m["serial"] = m.get("serial", f"DEMO_{m.get('id')}")
                m["status"] = "DEMO"
                m["model"] = m.get("model", "Enpresor")
                m["last_update"] = now_str
                m["operational_data"] = {
                    "preset": {"number": 1, "name": "Demo"},
                    "status": {"text": "DEMO"},
                    "feeder": {"text": "Running"},
                    "production": {
                        "capacity_formatted": f"{cap:,.0f}",
                        "accepts_formatted": f"{acc:,.0f}",
                        "rejects_formatted": f"{rej:,.0f}",
                        "diagnostic_counter": "0",
                        "capacity": cap,
                        "accepts": acc,
                        "rejects": rej,
                    },
                }
                m["demo_counters"] = counters
                m["demo_mode"] = True
                new_machines.append(m)
    
            machines_data = machines_data.copy()
            machines_data["machines"] = new_machines
            return machines_data
    
    
        # Update ALL machines that should be connected
        for machine in machines:
            machine_id = machine.get("id")
            machine.pop("demo_mode", None)
    
            if machine_id not in machine_connections or not machine_connections.get(machine_id, {}).get('connected', False):
                if machine.get("status") != "Offline":
                    machine["status"] = "Offline"
                    machine["last_update"] = "Never"
                    machine["operational_data"] = None
                    updated = True
                continue
    
            if machine_id in machine_connections:
                try:
                    connection_info = machine_connections[machine_id]
                    
                    # Check if connection is still alive by trying to read a simple tag
                    is_still_connected = False
                    if connection_info.get('connected', False):
                        try:
                            # Try to read the Alive tag or any reliable tag to test connection
                            alive_tag = "Alive"
                            test_successful = False
    
                            if alive_tag in connection_info['tags']:
                                # Try to read the value - if this fails, connection is dead
                                test_value = connection_info['tags'][alive_tag]['node'].get_value()
                                test_successful = True
                            else:
                                # If no Alive tag, try the first available tag
                                for tag_name, tag_info in connection_info['tags'].items():
                                    try:
                                        test_value = tag_info['node'].get_value()
                                        test_successful = True
                                        break  # Success, stop trying other tags
                                    except:
                                        continue  # Try next tag
    
                            if test_successful:
                                is_still_connected = True
                                # Reset failure counter on success
                                connection_info['failure_count'] = 0
                            else:
                                raise Exception("No tags could be read")
    
                        except Exception as e:
                            logger.warning(f"Machine {machine_id} connection test failed: {e}")
                            failure_count = connection_info.get('failure_count', 0) + 1
                            connection_info['failure_count'] = failure_count
                            if failure_count >= FAILURE_THRESHOLD:
                                is_still_connected = False
                                # Mark the connection as dead after repeated failures
                                connection_info['connected'] = False
                            else:
                                # Keep connection alive until threshold reached
                                is_still_connected = True
                    
                    # Update machine status based on actual connection test
                    if is_still_connected:
                        # Connection is good - update with fresh data
                        basic_data = get_machine_current_data(machine_id)
                        operational_data = get_machine_operational_data(machine_id)
                        
                        machine["serial"] = basic_data["serial"]
                        machine["status"] = basic_data["status"]  # This should be "GOOD" for connected machines
                        machine["model"] = basic_data["model"]
                        machine["last_update"] = basic_data["last_update"]
                        machine["operational_data"] = operational_data
                        
                        # IMPORTANT: Ensure status is set to something that indicates connection
                        if machine["status"] in ["Unknown", "Offline", "Connection Lost", "Connection Error"]:
                            machine["status"] = "GOOD"  # Force good status for connected machines
                        
                        updated = True
                        
                    else:
                        # Connection is dead - update status to reflect this
                        machine["status"] = "Connection Lost"
                        machine["last_update"] = "Connection Lost"
                        machine["operational_data"] = None
                        updated = True
                        
                        # Clean up the dead connection
                        try:
                            if connection_info.get('client'):
                                connection_info['client'].disconnect()
                        except:
                            pass  # Ignore errors when disconnecting dead connection
                        
                        # Remove from connections
                        del machine_connections[machine_id]
                        logger.info(f"Removed dead connection for machine {machine_id}")
                        
                except Exception as e:
                    logger.error(f"Error monitoring machine {machine_id}: {e}")
                    # Mark machine as having connection error
                    machine["status"] = "Connection Error"
                    machine["last_update"] = "Error"
                    machine["operational_data"] = None
                    updated = True
                    
                    # Clean up the problematic connection
                    if machine_id in machine_connections:
                        try:
                            if machine_connections[machine_id].get('client'):
                                machine_connections[machine_id]['client'].disconnect()
                        except:
                            pass
                        del machine_connections[machine_id]
        
        if updated:
            machines_data["machines"] = machines
            return machines_data
        
        return dash.no_update

    @app.callback(
        Output("memory-metrics-store", "data"),
        Input("metric-logging-interval", "n_intervals"),
        prevent_initial_call=True,
    )
    def test_memory_management(_):
        """Return memory usage metrics for tests and enforce history limits."""
        max_points = 120
        if hasattr(app_state, "counter_history"):
            for i in range(1, 13):
                history = app_state.counter_history[i]
                if len(history["times"]) > max_points:
                    history["times"] = history["times"][-max_points:]
                    history["values"] = history["values"][-max_points:]
            lengths = {
                i: len(app_state.counter_history[i]["times"]) for i in range(1, 13)
            }
        else:
            lengths = {}

        rss_mb = mem_utils._get_process_memory_mb()
        if rss_mb == 0.0:
            rss_mb = 0.0
        return {"rss_mb": rss_mb, "max_points": max_points, "history_lengths": lengths}

    @app.callback(
        Output("saved-ip-list", "children"),
        [Input("ip-addresses-store", "data")]
    )
    def update_saved_ip_list(ip_data):
        """Update the list of saved IPs displayed in settings"""
        if not ip_data or "addresses" not in ip_data or not ip_data["addresses"]:
            return html.Div("No IP addresses saved", className="text-muted fst-italic")
        
        # Create a list item for each saved IP
        ip_items = []
        for item in ip_data["addresses"]:
            ip = item["ip"]
            label = item["label"]
            # Display format for the list: "Label: IP"
            display_text = f"{label}: {ip}"
            
            ip_items.append(
                dbc.Row([
                    dbc.Col(display_text, width=9),
                    dbc.Col(
                        dbc.Button(
                            "×", 
                            id={"type": "delete-ip-button", "index": ip},  # Still use IP as index for deletion
                            color="danger",
                            size="sm",
                            className="py-0 px-2"
                        ),
                        width=3,
                        className="text-end"
                    )
                ], className="mb-2 border-bottom pb-2")
            )
        
        return html.Div(ip_items)

    @app.callback(
        [Output("current-dashboard", "data", allow_duplicate=True),
        Output("active-machine-store", "data"),
        Output("app-state", "data", allow_duplicate=True)],
        [Input({"type": "machine-card-click", "index": ALL}, "n_clicks")],
        [State("machines-data", "data"),
        State("active-machine-store", "data"),
        State("app-state", "data"),
        State({"type": "machine-card-click", "index": ALL}, "id")],
        prevent_initial_call=True
    )
    def handle_machine_selection(card_clicks, machines_data, active_machine_data, app_state_data, card_ids):
        """Handle machine card clicks and switch to main dashboard - FIXED VERSION"""
        global active_machine_id, machine_connections, app_state
        
        ctx = callback_context
        if not ctx.triggered:
            return dash.no_update, dash.no_update, dash.no_update

        # Ignore spurious triggers when the layout re-renders
        if not any(card_clicks):
            raise PreventUpdate

        triggered_id = ctx.triggered_id
        machine_id = None
        if isinstance(triggered_id, dict) and triggered_id.get("type") == "machine-card-click":
            machine_id = triggered_id.get("index")

        if machine_id is None:
            logger.warning("Machine card clicked but no machine ID found")
            return dash.no_update, dash.no_update, dash.no_update
        
        # CRITICAL FIX: Set global active_machine_id FIRST
        active_machine_id = machine_id
        logger.info(f"=== MACHINE SELECTION: Selected machine {machine_id} as active machine ===")
        
        # CRITICAL FIX: Stop existing thread before starting new one
        if app_state.update_thread is not None and app_state.update_thread.is_alive():
            logger.info("Stopping existing OPC update thread...")
            app_state.thread_stop_flag = True
            app_state.update_thread.join(timeout=3)
            if app_state.update_thread.is_alive():
                logger.warning("Thread did not stop gracefully")
            else:
                logger.info("Successfully stopped existing OPC update thread")
        
        # Check if the machine is connected
        if machine_id in machine_connections and machine_connections[machine_id].get('connected', False):
            # Machine is connected - set up app_state to point to this machine's data
            connection_info = machine_connections[machine_id]
            
            app_state.client = connection_info['client']
            app_state.tags = connection_info['tags']
            app_state.connected = True
            app_state.last_update_time = connection_info.get('last_update', datetime.now())
            
            # Start fresh thread for the selected machine
            app_state.thread_stop_flag = False
            app_state.update_thread = Thread(target=opc_update_thread)
            app_state.update_thread.daemon = True
            app_state.update_thread.start()
            logger.info(f"Started new OPC update thread for machine {machine_id}")
            logger.debug(
                "Thread status after selection: mode=%s, active_machine=%s, alive=%s",
                current_app_mode,
                active_machine_id,
                app_state.update_thread.is_alive(),
            )
            
            logger.info(f"Switched to connected machine {machine_id} - {len(app_state.tags)} tags available")
            app_state_data["connected"] = True
            
        else:
            # Machine not connected
            app_state.client = None
            app_state.tags = {}
            app_state.connected = False
            app_state.last_update_time = None
            
            logger.info(f"Switched to disconnected machine {machine_id}")
            app_state_data["connected"] = False
        
        # Return to main dashboard with selected machine
        logger.info(f"=== SWITCHING TO MAIN DASHBOARD with machine {machine_id} ===")
        return "main", {"machine_id": machine_id}, app_state_data

    @app.callback(
        Output("machines-data", "data", allow_duplicate=True),
        [Input({"type": "machine-connect-btn", "index": ALL}, "n_clicks")],
        [State("machines-data", "data"),
        State({"type": "machine-ip-dropdown", "index": ALL}, "value"),
        State({"type": "machine-connect-btn", "index": ALL}, "id"),
        State("server-name-input", "value")],
        prevent_initial_call=True
    )
    def handle_machine_connect_disconnect(n_clicks_list, machines_data, ip_values, button_ids, server_name):
        """Handle connect/disconnect - IMPROVED VERSION with better thread management"""
        
        if not any(n_clicks_list) or not button_ids:
            return dash.no_update
        
        # Find which button was clicked
        triggered_idx = None
        for i, clicks in enumerate(n_clicks_list):
            if clicks is not None and clicks > 0:
                triggered_idx = i
                break
        
        if triggered_idx is None:
            return dash.no_update
        
        machine_id = button_ids[triggered_idx]["index"]
        selected_ip = ip_values[triggered_idx] if triggered_idx < len(ip_values) else None
        
        if not selected_ip:
            return dash.no_update
        
        machines = machines_data.get("machines", [])
        is_connected = machine_id in machine_connections and machine_connections[machine_id]['connected']
        
        if is_connected:
            # DISCONNECT
            try:
                if machine_id in machine_connections:
                    machine_connections[machine_id]['client'].disconnect()
                    del machine_connections[machine_id]
                    logger.info(f"Disconnected machine {machine_id}")
                
                for machine in machines:
                    if machine["id"] == machine_id:
                        machine["status"] = "Offline"
                        machine["last_update"] = "Disconnected"
                        machine["operational_data"] = None
                        break
                        
            except Exception as e:
                logger.error(f"Error disconnecting machine {machine_id}: {e}")
        
        else:
            # CONNECT
            try:
                connection_success = run_async(connect_and_monitor_machine(selected_ip, machine_id, server_name))
                
                if connection_success:
                    machine_data = get_machine_current_data(machine_id)
                    operational_data = get_machine_operational_data(machine_id)
                    
                    for machine in machines:
                        if machine["id"] == machine_id:
                            machine["ip"] = selected_ip
                            machine["selected_ip"] = selected_ip
                            machine["serial"] = machine_data["serial"]
                            machine["status"] = machine_data["status"]
                            machine["model"] = machine_data["model"]
                            machine["last_update"] = machine_data["last_update"]
                            machine["operational_data"] = operational_data
                            break
                            
                    logger.info(f"Successfully connected machine {machine_id}")

                    # Initialize previous values so the next change will be logged
                    if machine_id not in prev_values:
                        prev_values[machine_id] = {}
                    if machine_id not in prev_active_states:
                        prev_active_states[machine_id] = {}
                    if machine_id not in prev_preset_names:
                        prev_preset_names[machine_id] = None

                    tags = machine_connections[machine_id]["tags"]
                    for opc_tag in MONITORED_RATE_TAGS:
                        if opc_tag in tags:
                            prev_values[machine_id][opc_tag] = tags[opc_tag]["data"].latest_value
                    for opc_tag in SENSITIVITY_ACTIVE_TAGS:
                        if opc_tag in tags:
                            prev_active_states[machine_id][opc_tag] = tags[opc_tag]["data"].latest_value
                    if PRESET_NAME_TAG in tags:
                        prev_preset_names[machine_id] = tags[PRESET_NAME_TAG]["data"].latest_value
                    
                    # IMPROVED: Only start thread if no machines are currently active
                    # If this is the first connection or the current active machine
                    if active_machine_id == machine_id or active_machine_id is None:
                        if app_state.update_thread is None or not app_state.update_thread.is_alive():
                            app_state.thread_stop_flag = False
                            app_state.update_thread = Thread(target=opc_update_thread)
                            app_state.update_thread.daemon = True
                            app_state.update_thread.start()
                            logger.info("Started OPC update thread for connected machine")
                    
                else:
                    logger.error(f"Failed to connect machine {machine_id}")
                    
            except Exception as e:
                logger.error(f"Error connecting machine {machine_id}: {e}")
        
        machines_data["machines"] = machines
        return machines_data

    @app.callback(
        Output("delete-ip-trigger", "data"),
        [Input({"type": "delete-ip-button", "index": ALL}, "n_clicks")],
        [State({"type": "delete-ip-button", "index": ALL}, "id")],
        prevent_initial_call=True
    )
    def handle_delete_button(n_clicks_list, button_ids):
        """Capture which delete button was clicked"""
        ctx = dash.callback_context
        if not ctx.triggered:
            return dash.no_update
        
        # Get which button was clicked by finding the button with a non-None click value
        triggered_idx = None
        for i, clicks in enumerate(n_clicks_list):
            if clicks is not None:
                triggered_idx = i
                break
        
        if triggered_idx is None:
            return dash.no_update
        
        # Get the corresponding button id
        button_id = button_ids[triggered_idx]
        ip_to_delete = button_id["index"]  # This is already a dictionary, no need for json.loads
        
        # Return the IP to delete
        return {"ip": ip_to_delete, "timestamp": time.time()}

    @app.callback(
        [Output("ip-addresses-store", "data", allow_duplicate=True),
         Output("delete-result", "children")],
        [Input("delete-ip-trigger", "data")],
        [State("ip-addresses-store", "data")],
        prevent_initial_call=True
    )
    def delete_ip_address(trigger_data, current_data):
        """Delete an IP address from the stored list"""
        if not trigger_data or "ip" not in trigger_data:
            return dash.no_update, dash.no_update
        
        ip_to_delete = trigger_data["ip"]
        
        # Get current addresses
        addresses = current_data.get("addresses", []) if current_data else []
        
        # Find the item to delete by IP
        found = False
        for i, item in enumerate(addresses):
            if item["ip"] == ip_to_delete:
                # Get the label for the message
                label = item["label"]
                # Remove the item
                addresses.pop(i)
                message = f"Deleted {label} ({ip_to_delete})"
                found = True
                break
        
        if not found:
            message = "IP address not found"
        
        # Return updated data
        return {"addresses": addresses}, message

    @app.callback(
        Output("theme-selector", "value"),
        [Input("auto-connect-trigger", "data")],
        prevent_initial_call=False
    )
    def load_initial_theme(trigger):
        """Load theme preference from file on startup"""
        theme = load_theme_preference()
        logger.info(f"Loading initial theme: {theme}")
        return theme


    @app.callback(
        [Output("capacity-units-selector", "value"),
         Output("custom-unit-name", "value"),
         Output("custom-unit-weight", "value")],
        [Input("auto-connect-trigger", "data")],
        prevent_initial_call=False,
    )
    def load_initial_capacity_units(trigger):
        pref = load_weight_preference()
        return pref.get("unit", "lb"), pref.get("label", ""), pref.get("value", 1.0)

    @app.callback(
        [Output("custom-unit-name", "style"),
         Output("custom-unit-weight", "style")],
        [Input("capacity-units-selector", "value")],
        prevent_initial_call=False,
    )
    def toggle_custom_unit_fields(unit_value):
        if unit_value == "custom":
            return {"display": "block"}, {"display": "block"}
        return {"display": "none"}, {"display": "none"}

    @app.callback(
        Output("weight-preference-store", "data"),
        [Input("capacity-units-selector", "value"),
         Input("custom-unit-name", "value"),
         Input("custom-unit-weight", "value")],
        prevent_initial_call=True,
    )
    def save_capacity_units(unit_value, custom_name, custom_weight):
        if unit_value != "custom":
            save_weight_preference(unit_value, "", 1.0)
            return {"unit": unit_value, "label": "", "value": 1.0}
        if custom_name and custom_weight:
            save_weight_preference("custom", custom_name, float(custom_weight))
            return {"unit": "custom", "label": custom_name, "value": float(custom_weight)}
        # If custom selected but fields incomplete, don't update
        return dash.no_update

    @app.callback(
        Output("language-selector", "value"),
        [Input("auto-connect-trigger", "data")],
        prevent_initial_call=False,
    )
    def load_initial_language(trigger):
        return load_language_preference()

    @app.callback(
        Output("language-preference-store", "data"),
        [Input("language-selector", "value")],
        prevent_initial_call=True,
    )
    def save_language(value):
        if value:
            save_language_preference(value)
            return value
        return dash.no_update

    @app.callback(
        Output("dashboard-title", "children"),
        [Input("active-machine-store", "data"),
         Input("current-dashboard", "data"),
         Input("language-preference-store", "data")],
        [State("machines-data", "data")],
        prevent_initial_call=True
    )
    def update_dashboard_title(active_machine_data, current_dashboard, lang, machines_data):
        """Update dashboard title to show active machine"""
        base_title = format_enpresor(tr("dashboard_title", lang))
        base_list = base_title if isinstance(base_title, list) else [base_title]

        if current_dashboard == "main" and active_machine_data and active_machine_data.get("machine_id"):
            machine_id = active_machine_data["machine_id"]
            
            # Find machine details
            machine_name = f"{tr('machine_label', lang)} {machine_id}"
            if machines_data and machines_data.get("machines"):
                for machine in machines_data["machines"]:
                    if machine["id"] == machine_id:
                        serial = machine.get("serial", "Unknown")
                        if serial != "Unknown":
                            machine_name = f"{tr('machine_label', lang)} {machine_id} (S/N: {serial})"
                        break
            
            return base_list + [f" - {machine_name}"]

        return base_title

    @app.callback(
        [Output("threshold-modal-header", "children"),
         Output("display-modal-header", "children"),
         Output("display-modal-description", "children"),
         Output("close-threshold-settings", "children"),
         Output("save-threshold-settings", "children"),
         Output("close-display-settings", "children"),
         Output("save-display-settings", "children"),
         Output("production-rate-units-header", "children"),
         Output("close-production-rate-units", "children"),
         Output("save-production-rate-units", "children"),
         Output("settings-modal-header", "children"),
         Output("update-counts-header", "children"),
         Output("close-update-counts", "children"),
         Output("upload-modal-header", "children"),
         Output("close-upload-modal", "children"),
         Output("delete-confirmation-header", "children"),
         Output("delete-warning", "children"),
         Output("cancel-delete-btn", "children"),
         Output("confirm-delete-btn", "children"),
         Output("close-settings", "children"),
        Output("add-floor-btn", "children"),
        Output("export-data-button", "children"),
        Output("new-dashboard-btn", "children"),
        Output("generate-report-btn", "children"),
        Output("color-theme-label", "children"),
        Output("theme-selector", "options"),
        Output("capacity-units-label", "children"),
        Output("language-label", "children"),
        Output("language-selector", "options"),
        Output("mode-selector", "options"),
        Output("system-configuration-title", "children"),
         Output("auto-connect-label", "children"),
         Output("add-machine-ip-label", "children"),
         Output("smtp-email-configuration-title", "children"),
         Output("smtp-server-label", "children"),
         Output("smtp-port-label", "children"),
         Output("smtp-username-label", "children"),
         Output("smtp-password-label", "children"),
         Output("smtp-from-label", "children"),
        Output("save-email-settings", "children"),
        Output("production-rate-unit-selector", "options"),
        Output("display-tab", "label"),
        Output("system-tab", "label"),
        Output("email-tab", "label"),
        Output("about-tab", "label"),
        Output("start-test-btn", "children"),
        Output("stop-test-btn", "children"),
        Output("lab-test-name", "placeholder"),
        Output("clear-data-btn", "children"),
        Output("upload-image", "children"),
        Output("add-ip-button", "children"),
        Output("save-system-settings", "children")],
        [Input("language-preference-store", "data")]
    )
    def refresh_text(lang):
        return (
            tr("threshold_settings_title", lang),
            tr("display_settings_title", lang),
            tr("display_settings_header", lang),
            tr("close", lang),
            tr("save_changes", lang),
            tr("close", lang),
            tr("save_changes", lang),
            tr("production_rate_units_title", lang),
            tr("close", lang),
            tr("save", lang),
            tr("system_settings_title", lang),
            tr("update_counts_title", lang),
            tr("close", lang),
            tr("upload_image_title", lang),
            tr("close", lang),
            tr("confirm_deletion_title", lang),
            tr("delete_warning", lang),
            tr("cancel", lang),
            tr("yes_delete", lang),
            tr("close", lang),
            tr("add_floor", lang),
            tr("export_data", lang),
            tr("switch_dashboards", lang),
            tr("generate_report", lang),
            tr("color_theme_label", lang),
            [
                {"label": tr("light_mode_option", lang), "value": "light"},
                {"label": tr("dark_mode_option", lang), "value": "dark"},
            ],
            tr("capacity_units_label", lang),
            tr("language_label", lang),
            [
                {"label": tr("english_option", lang), "value": "en"},
                {"label": tr("spanish_option", lang), "value": "es"},
                {"label": tr("japanese_option", lang), "value": "ja"},
            ],
            [
                {"label": tr("live_mode_option", lang), "value": "live"},
                {"label": tr("demo_mode_option", lang), "value": "demo"},
                {"label": tr("historical_mode_option", lang), "value": "historical"},
                {"label": tr("lab_test_mode_option", lang), "value": "lab"},
            ],
            tr("system_configuration_title", lang),
            tr("auto_connect_label", lang),
            tr("add_machine_ip_label", lang),
            tr("smtp_email_configuration_title", lang),
            tr("smtp_server_label", lang),
            tr("port_label", lang),
            tr("username_label", lang),
            tr("password_label", lang),
            tr("from_address_label", lang),
            tr("save_email_settings", lang),
            [
                {"label": tr("objects_per_min", lang), "value": "objects"},
                {"label": tr("capacity", lang), "value": "capacity"},
            ],
            tr("display_tab_label", lang),
            tr("system_tab_label", lang),
            tr("email_tab_label", lang),
            tr("about_tab_label", lang),
            tr("start_test", lang),
            tr("stop_test", lang),
            tr("test_lot_name_placeholder", lang),
            tr("clear_data", lang),
            html.Div([
                tr("drag_and_drop", lang),
                html.A(tr("select_image", lang))
            ]),
            tr("add_button", lang),
            tr("save_system_settings", lang),
        )

    @app.callback(
        Output("hidden-machines-cache", "data"),
        [Input("machines-data", "data")],
        prevent_initial_call=True
    )
    def cache_machines_data(machines_data):
        """Cache machines data for auto-reconnection thread"""
        if machines_data:
            app_state.machines_data_cache = machines_data
            logger.debug(f"Cached machines data: {len(machines_data.get('machines', []))} machines")
        return machines_data

    @app.callback(
        Output("floor-machine-container", "children"),
        [Input("machines-data", "data"),
         Input("floors-data", "data"),
         Input("ip-addresses-store", "data"),
         Input("additional-image-store", "data"),
         Input("current-dashboard", "data"),
         Input("active-machine-store", "data"),
         Input("app-mode", "data"),
         Input("language-preference-store", "data")],
        prevent_initial_call=False
    )
    def render_floor_machine_layout_enhanced_with_selection(machines_data, floors_data, ip_addresses_data, additional_image_data, current_dashboard, active_machine_data, app_mode_data, lang):
        """Enhanced render with machine selection capability"""
        
        # CRITICAL: Only render on machine dashboard
        if current_dashboard != "new":
            raise PreventUpdate
        
        # ADD THIS CHECK: Prevent re-render if only machine status/operational data changed
        ctx = callback_context
        if ctx.triggered:
            trigger_id = ctx.triggered[0]["prop_id"]
            if "machines-data" in trigger_id:
                # Check if any floor is currently being edited
                if floors_data and floors_data.get("floors"):
                    for floor in floors_data["floors"]:
                        if floor.get("editing", False):
                            # A floor is being edited, don't re-render
                            return dash.no_update
        
        # Rest of the function continues as normal...
        active_machine_id = active_machine_data.get("machine_id") if active_machine_data else None
        
        return render_floor_machine_layout_with_customizable_names(
            machines_data,
            floors_data,
            ip_addresses_data,
            additional_image_data,
            current_dashboard,
            active_machine_id,
            app_mode_data,
            lang,
        )

    @app.callback(
        [Output("floors-data", "data", allow_duplicate=True),
         Output("machines-data", "data", allow_duplicate=True),
         Output("delete-confirmation-modal", "is_open", allow_duplicate=True)],
        [Input("confirm-delete-btn", "n_clicks")],
        [State("delete-pending-store", "data"),
         State("floors-data", "data"),
         State("machines-data", "data")],
        prevent_initial_call=True
    )
    def execute_confirmed_deletion(confirm_clicks, pending_delete, floors_data, machines_data):
        """Execute the deletion after user confirms"""
        global machine_connections, current_lab_filename
        
        if not confirm_clicks or not pending_delete or pending_delete.get("type") is None:
            return dash.no_update, dash.no_update, dash.no_update
        
        delete_type = pending_delete.get("type")
        delete_id = pending_delete.get("id")
        
        if delete_type == "floor":
            # Execute floor deletion (your existing floor deletion logic)
            floors = floors_data.get("floors", [])
            machines = machines_data.get("machines", [])
            
            # Find the floor to delete
            floor_found = False
            floor_name = None
            updated_floors = []
            
            for floor in floors:
                if floor["id"] == delete_id:
                    floor_found = True
                    floor_name = floor.get("name", f"Floor {delete_id}")
                    logger.info(f"Deleting floor: {floor_name}")
                else:
                    updated_floors.append(floor)
            
            if not floor_found:
                logger.warning(f"Floor {delete_id} not found for deletion")
                return dash.no_update, dash.no_update, False
            
            # Find machines on this floor and disconnect them
            machines_on_floor = [m for m in machines if m.get("floor_id") == delete_id]
            machines_to_keep = [m for m in machines if m.get("floor_id") != delete_id]
            
            # Disconnect machines on this floor
            for machine in machines_on_floor:
                machine_id = machine["id"]
                try:
                    if machine_id in machine_connections:
                        if machine_connections[machine_id].get('connected', False):
                            client = machine_connections[machine_id].get('client')
                            if client:
                                client.disconnect()
                            logger.info(f"Disconnected machine {machine_id} before floor deletion")
                        del machine_connections[machine_id]
                        logger.info(f"Removed machine {machine_id} from connections")
                except Exception as e:
                    logger.error(f"Error disconnecting machine {machine_id} during floor deletion: {e}")
            
            # Update data structures
            floors_data["floors"] = updated_floors
            machines_data["machines"] = machines_to_keep
            
            # Update selected floor if needed
            if floors_data.get("selected_floor") == delete_id:
                floors_data["selected_floor"] = "all" if updated_floors else 1
                logger.info(f"Changed selected floor to {floors_data['selected_floor']} after deletion")
            
            # Auto-save
            try:
                save_success = save_floor_machine_data(floors_data, machines_data)
                if save_success:
                    logger.info(f"Successfully deleted floor '{floor_name}' with {len(machines_on_floor)} machines and saved layout")
                else:
                    logger.warning(f"Floor '{floor_name}' deleted but layout save failed")
            except Exception as e:
                logger.error(f"Error saving layout after deleting floor '{floor_name}': {e}")
            
            return floors_data, machines_data, False
            
        elif delete_type == "machine":
            # Execute machine deletion (your existing machine deletion logic)
            machines = machines_data.get("machines", [])
            
            # Find and remove the machine
            machine_found = False
            updated_machines = []
            
            for machine in machines:
                if machine["id"] == delete_id:
                    machine_found = True
                    
                    # Disconnect the machine if connected
                    try:
                        if delete_id in machine_connections:
                            if machine_connections[delete_id].get('connected', False):
                                client = machine_connections[delete_id].get('client')
                                if client:
                                    client.disconnect()
                                logger.info(f"Disconnected machine {delete_id} before deletion")
                            del machine_connections[delete_id]
                            logger.info(f"Removed machine {delete_id} from connections")
                    except Exception as e:
                        logger.error(f"Error disconnecting machine {delete_id}: {e}")
                    
                    logger.info(f"Deleted machine {delete_id}: {machine.get('name', 'Unknown')}")
                else:
                    updated_machines.append(machine)
            
            if not machine_found:
                logger.warning(f"Machine {delete_id} not found for deletion")
                return dash.no_update, dash.no_update, False
            
            # Update machines data
            machines_data["machines"] = updated_machines
            
            # Auto-save
            try:
                save_success = save_floor_machine_data(floors_data, machines_data)
                if save_success:
                    logger.info(f"Successfully deleted machine {delete_id} and saved layout")
                else:
                    logger.warning(f"Machine {delete_id} deleted but layout save failed")
            except Exception as e:
                logger.error(f"Error saving layout after deleting machine {delete_id}: {e}")
            
            return dash.no_update, machines_data, False
        
        return dash.no_update, dash.no_update, False

    @app.callback(
        Output("floors-data", "data", allow_duplicate=True),
        [Input({"type": "edit-floor-name-btn", "index": ALL}, "n_clicks"),
         Input({"type": "save-floor-name-btn", "index": ALL}, "n_clicks"),
         Input({"type": "cancel-floor-name-btn", "index": ALL}, "n_clicks")],
        [State({"type": "floor-name-input", "index": ALL}, "value"),
         State({"type": "edit-floor-name-btn", "index": ALL}, "id"),
         State({"type": "save-floor-name-btn", "index": ALL}, "id"),
         State({"type": "cancel-floor-name-btn", "index": ALL}, "id"),
         State("floors-data", "data")],
        prevent_initial_call=True
    )
    def handle_floor_name_editing(edit_clicks, save_clicks, cancel_clicks, input_values, 
                                 edit_ids, save_ids, cancel_ids, floors_data):  
        """Handle floor name editing with auto-save"""
        ctx = callback_context
        if not ctx.triggered:
            return dash.no_update
    
        trigger_prop = ctx.triggered[0]["prop_id"]
        
        # Parse which button was clicked and which floor
        if '"type":"save-floor-name-btn"' in trigger_prop:
            # Find which save button was clicked
            for i, clicks in enumerate(save_clicks or []):
                if clicks and i < len(save_ids):
                    floor_id = save_ids[i]["index"]
                    new_name = input_values[i] if i < len(input_values or []) else None
                    
                    if new_name and new_name.strip():
                        # Update the floor name
                        floors = floors_data.get("floors", [])
                        for floor in floors:
                            if floor["id"] == floor_id:
                                floor["name"] = new_name.strip()
                                floor["editing"] = False
                                break
                        
                        floors_data["floors"] = floors
                        
                        # Auto-save the layout (get machines_data fresh)
                        _, machines_data = load_floor_machine_data()
                        if machines_data is None:
                            machines_data = {"machines": [], "next_machine_id": 1}
                        save_floor_machine_data(floors_data, machines_data)
                        logger.info(f"Floor {floor_id} renamed to '{new_name.strip()}' and saved")
                        
                        return floors_data
                    break
        
        elif '"type":"edit-floor-name-btn"' in trigger_prop:
            # Find which edit button was clicked
            for i, clicks in enumerate(edit_clicks or []):
                if clicks and i < len(edit_ids):
                    floor_id = edit_ids[i]["index"]
                    
                    # Set editing mode for this floor
                    floors = floors_data.get("floors", [])
                    for floor in floors:
                        if floor["id"] == floor_id:
                            floor["editing"] = True
                            break
                    
                    floors_data["floors"] = floors
                    return floors_data
                    break
        
        elif '"type":"cancel-floor-name-btn"' in trigger_prop:
            # Find which cancel button was clicked
            for i, clicks in enumerate(cancel_clicks or []):
                if clicks and i < len(cancel_ids):
                    floor_id = cancel_ids[i]["index"]
                    
                    # Cancel editing mode for this floor
                    floors = floors_data.get("floors", [])
                    for floor in floors:
                        if floor["id"] == floor_id:
                            floor["editing"] = False
                            break
                    
                    floors_data["floors"] = floors
                    return floors_data
                    break
        
        return dash.no_update

    @app.callback(
        Output("floors-data", "data", allow_duplicate=True),
        [Input("add-floor-btn", "n_clicks")],
        [State("floors-data", "data"),
         State("machines-data", "data")],
        prevent_initial_call=True
    )
    def add_new_floor_with_save(n_clicks, floors_data, machines_data):
        """Add a new floor with auto-save"""
        if not n_clicks:
            return dash.no_update
        
        floors = floors_data.get("floors", [])
        next_floor_number = len(floors) + 1
        
        # Ordinal suffixes
        def get_ordinal_suffix(n):
            if 10 <= n % 100 <= 20:
                suffix = 'th'
            else:
                suffix = {1: 'st', 2: 'nd', 3: 'rd'}.get(n % 10, 'th')
            return f"{n}{suffix}"
        
        new_floor = {
            "id": next_floor_number,
            "name": f"{get_ordinal_suffix(next_floor_number)} Floor",
            "editing": False
        }
        
        floors.append(new_floor)
        floors_data["floors"] = floors
        
        # Auto-save the layout
        save_floor_machine_data(floors_data, machines_data)
        logger.info(f"Added new floor: {new_floor['name']} and saved layout")
        
        return floors_data  

    @app.callback(
        Output("save-status", "children"),
        [Input("add-floor-btn", "n_clicks"),
         Input({"type": "save-floor-name-btn", "index": ALL}, "n_clicks"),
         Input({"type": "delete-floor-btn", "index": ALL}, "n_clicks")],
        prevent_initial_call=True
    )
    def show_floor_save_status(add_clicks, save_clicks, delete_clicks):
        """Show save status only when floors are actually modified"""
        if add_clicks or any(save_clicks or []) or any(delete_clicks or []):
            current_time = datetime.now().strftime("%H:%M:%S")
            return f"✓ Saved at {current_time}"
        return ""

    @app.callback(
        Output("save-status", "children", allow_duplicate=True),
        [Input("add-machine-btn", "n_clicks"),
         Input({"type": "machine-ip-dropdown", "index": ALL}, "value")],
        prevent_initial_call=True
    )
    def show_machine_save_status(add_single, ip_values):  # Removed add_multiple parameter
        """Show save status only when machines are added or IP changed"""
        ctx = callback_context
        if not ctx.triggered:
            return ""
        
        trigger_id = ctx.triggered[0]["prop_id"]
        
        # Only show save status for actual button clicks or IP changes
        if "add-machine-btn" in trigger_id or "machine-ip-dropdown" in trigger_id:
            current_time = datetime.now().strftime("%H:%M:%S")
            return f"✓ Saved at {current_time}"
        return ""

    @app.callback(
        Output("save-status", "children", allow_duplicate=True),
        [Input("confirm-delete-btn", "n_clicks")],
        prevent_initial_call=True
    )
    def show_delete_save_status(confirm_clicks):
        """Show save status only when items are actually deleted"""
        if confirm_clicks:
            current_time = datetime.now().strftime("%H:%M:%S")
            return f"✓ Saved at {current_time}"
        return ""


    @app.callback(
        Output("machines-data", "data", allow_duplicate=True),
        [Input("add-machine-btn", "n_clicks")],
        [State("machines-data", "data"),
         State("floors-data", "data")],
        prevent_initial_call=True
    )
    def add_new_machine_with_save(n_clicks, machines_data, floors_data):
        """Add a new blank machine to the selected floor with auto-save"""
        if not n_clicks:
            return dash.no_update
        
        machines = machines_data.get("machines", [])
        next_machine_id = get_next_available_machine_id(machines_data)  # Use helper function
        selected_floor_id = floors_data.get("selected_floor", "all")
        if selected_floor_id == "all":
            floors = floors_data.get("floors", [])
            selected_floor_id = floors[0]["id"] if floors else 1
        
        new_machine = {
            "id": next_machine_id,
            "floor_id": selected_floor_id,
            "name": f"{tr('machine_label', load_language_preference())} {next_machine_id}",
            "ip": None,
            "serial": "Unknown",
            "status": "Offline",
            "model": "Unknown",
            "last_update": "Never"
        }
        
        machines.append(new_machine)
        machines_data["machines"] = machines
        # Remove the next_machine_id update since we're using the helper function
        
        # Auto-save the layout
        save_floor_machine_data(floors_data, machines_data)
        logger.info(f"Added new machine {next_machine_id} to floor {selected_floor_id} and saved layout")
        
        return machines_data

    @app.callback(
        Output("floors-data", "data", allow_duplicate=True),
        [Input({"type": "floor-tile", "index": ALL}, "n_clicks")],
        [State("floors-data", "data")],
        prevent_initial_call=True
    )
    def handle_floor_selection_dynamic(n_clicks_list, floors_data):
        """Handle floor tile selection dynamically"""
        ctx = callback_context
        if not ctx.triggered or not any(n_clicks_list):
            return dash.no_update
        
        # Find which floor was clicked
        triggered_prop = ctx.triggered[0]["prop_id"]
        
        # Extract floor ID from the triggered property
        if "floor-tile" in triggered_prop:
            import json
            import re
            
            # Extract the JSON part before .n_clicks
            json_match = re.search(r'\{[^}]+\}', triggered_prop)
            if json_match:
                try:
                    button_id = json.loads(json_match.group())
                    selected_floor_id = button_id["index"]
                    
                    # Update the selected floor
                    floors_data["selected_floor"] = selected_floor_id
                    return floors_data
                except (json.JSONDecodeError, KeyError):
                    pass
        
        return dash.no_update

    @app.callback(
        Output("machines-data", "data", allow_duplicate=True),
        [Input({"type": "machine-ip-dropdown", "index": ALL}, "value")],
        [State("machines-data", "data"),
         State("floors-data", "data"),
         State({"type": "machine-ip-dropdown", "index": ALL}, "id")],
        prevent_initial_call=True
    )
    def update_machine_selected_ip_with_save(ip_values, machines_data, floors_data, dropdown_ids):
        """Update the selected IP for each machine when dropdown changes with auto-save"""
        if not ip_values or not dropdown_ids:
            return dash.no_update
        
        machines = machines_data.get("machines", [])
        changes_made = False
        
        # Update selected IP for each machine
        for i, ip_value in enumerate(ip_values):
            if i < len(dropdown_ids) and ip_value:
                machine_id = dropdown_ids[i]["index"]
                
                # Find and update the machine
                for machine in machines:
                    if machine["id"] == machine_id:
                        if machine.get("selected_ip") != ip_value:
                            machine["selected_ip"] = ip_value
                            changes_made = True
                            logger.info(f"Updated machine {machine_id} IP selection to {ip_value}")
                        break
        
        if changes_made:
            machines_data["machines"] = machines
            
            # Auto-save the layout
            save_floor_machine_data(floors_data, machines_data)
            logger.info("Machine IP selections saved")
            
            return machines_data
        
        return dash.no_update

    @app.callback(
        [
            Output("section-1-1", "children"),
            Output("production-data-store", "data"),
        ],
    
    
        [
            Input("status-update-interval", "n_intervals"),
            Input("current-dashboard", "data"),
            Input("historical-time-index", "data"),
            Input("historical-data-cache", "data"),
            Input("language-preference-store", "data"),
        ],
        [
            State("app-state", "data"),
            State("app-mode", "data"),
            State("production-data-store", "data"),
            State("weight-preference-store", "data"),
        ],
    
    
        prevent_initial_call=True
    )
    
    
    
    def update_section_1_1(n, which, state_data, historical_data, lang, app_state_data, app_mode, production_data, weight_pref):
    
        """Update section 1-1 with capacity information and update shared production data"""
    
        # only run when we’re in the “main” dashboard
        if which != "main":
            #print("DEBUG: Preventing update for section-1-1")
            raise PreventUpdate


        global previous_counter_values

        logger.debug(
            "update_section_1_1: mode=%s, active_machine=%s, thread_alive=%s, stop_flag=%s",
            current_app_mode,
            active_machine_id,
            app_state.update_thread.is_alive() if app_state.update_thread else False,
            app_state.thread_stop_flag,
        )

        total_capacity_formatted = None
        capacity_count = accepts_count = reject_count = None
        
    
        # Tag definitions - Easy to update when actual tag names are available
        CAPACITY_TAG = "Status.ColorSort.Sort1.Throughput.KgPerHour.Current"
        ACCEPTS_TAG = "Status.Production.Accepts"  # Not used in live mode calculation
        REJECTS_TAG = "Status.ColorSort.Sort1.Total.Percentage.Current"
        OPM_TAG = "Status.ColorSort.Sort1.Throughput.ObjectPerMin.Current"
    
        # Determine if we're in Live or Demo mode
        mode = "demo"  # Default to demo mode
        if app_mode and isinstance(app_mode, dict) and "mode" in app_mode:
            mode = app_mode["mode"]
    
        # Only update values if:
        # 1. We're in demo mode (always update with new random values)
        # 2. We're in live mode and connected (update from tags)
        if mode == "live" and app_state_data.get("connected", False):
            # Live mode: get values from OPC UA tags
            total_capacity = 0
    
            # Get total capacity first
            if CAPACITY_TAG in app_state.tags:
                capacity_value = app_state.tags[CAPACITY_TAG]["data"].latest_value
                if capacity_value is not None:
                    total_capacity = convert_capacity_from_kg(capacity_value, weight_pref)
                else:
                    total_capacity = 0
    
            # Rejects come from section 5-2 counter totals and OPM reading
            reject_count = sum(previous_counter_values) if previous_counter_values else 0

            opm = 0
            if OPM_TAG in app_state.tags:
                opm_val = app_state.tags[OPM_TAG]["data"].latest_value
                if opm_val is not None:
                    opm = opm_val

            reject_pct = (reject_count / opm) if opm else 0
            rejects = total_capacity * reject_pct
    
            # Calculate accepts as total_capacity minus rejects
            accepts = total_capacity - rejects
            
            # Ensure accepts doesn't go negative (safety check)
            if accepts < 0:
                accepts = 0
            
            # Update the shared data store
            production_data = {
                "capacity": total_capacity,
                "accepts": accepts,
                "rejects": rejects
            }
            
    
    
        elif mode == "historical":
            hours = state_data.get("hours", 24) if isinstance(state_data, dict) else 24
            hist = (
                historical_data if isinstance(historical_data, dict) and "capacity" in historical_data
                else get_historical_data(timeframe=f"{hours}h")
            )
            cap_vals = hist.get("capacity", {}).get("values", [])
            acc_vals = hist.get("accepts", {}).get("values", [])
            rej_vals = hist.get("rejects", {}).get("values", [])
    
            total_capacity_lbs = sum(cap_vals) / len(cap_vals) if cap_vals else 0
            total_capacity = convert_capacity_from_lbs(total_capacity_lbs, weight_pref)
    
            reject_count = sum(previous_counter_values) if previous_counter_values else 0
            rejects = convert_capacity_from_kg(reject_count * 46, weight_pref)
    
            accepts = total_capacity - rejects
            if accepts < 0:
                accepts = 0
    
            production_data = {
                "capacity": total_capacity,
                "accepts": accepts,
                "rejects": rejects,
            }

        elif mode == "lab":
            mid = active_machine_id
            capacity_count = accepts_count = reject_count = 0

            machine_dir = os.path.join(hourly_data_saving.EXPORT_DIR, str(mid))
            files = glob.glob(os.path.join(machine_dir, "Lab_Test_*.csv"))
            path = max(files, key=os.path.getmtime) if files else None
            if path and os.path.exists(path):
                stat = os.stat(path)
                mtime = stat.st_mtime
                size = stat.st_size

            else:
                mtime = size = 0

            cache_entry = _lab_production_cache.get(mid)
            if (
                cache_entry is not None
                and cache_entry.get("mtime") == mtime
                and cache_entry.get("size") == size
            ):
                production_data = cache_entry["production_data"]
                total_capacity = production_data["capacity"]
                accepts = production_data["accepts"]
                rejects = production_data["rejects"]
                capacity_count = cache_entry.get("capacity_count", 0)
                accepts_count = cache_entry.get("accepts_count", 0)
                reject_count = cache_entry.get("reject_count", 0)
            else:
                metrics = (
                    load_lab_totals_metrics(mid, active_counters=get_active_counter_flags(mid))
                    if path
                    else None
                )
                if metrics:
                    tot_cap_lbs, acc_lbs, rej_lbs, _ = metrics
                    counter_totals, _, object_totals = load_lab_totals(
                        mid, active_counters=get_active_counter_flags(mid)
                    )

                    reject_count = sum(counter_totals)
                    capacity_count = object_totals[-1] if object_totals else 0
                    accepts_count = max(0, capacity_count - reject_count)

                    total_capacity = convert_capacity_from_lbs(tot_cap_lbs, weight_pref)
                    accepts = convert_capacity_from_lbs(acc_lbs, weight_pref)
                    rejects = convert_capacity_from_lbs(rej_lbs, weight_pref)

                    production_data = {
                        "capacity": total_capacity,
                        "accepts": accepts,
                        "rejects": rejects,
                    }
                else:
                    # No existing lab log yet. Use zeroed placeholders so the
                    # dashboard doesn't display stale live values when switching
                    # to lab mode.
                    total_capacity = accepts = rejects = 0
                    capacity_count = accepts_count = reject_count = 0
                    production_data = {"capacity": 0, "accepts": 0, "rejects": 0}

                _lab_production_cache[mid] = {
                    "mtime": mtime,
                    "size": size,
                    "production_data": production_data,
                    "capacity_count": capacity_count,
                    "accepts_count": accepts_count,
                    "reject_count": reject_count,
                }

        elif mode == "demo":
    
            # Demo mode: generate realistic random capacity value
            demo_lbs = random.uniform(47000, 53000)
            total_capacity = convert_capacity_from_kg(demo_lbs / 2.205, weight_pref)
    
            # Rejects come from section 5-2 counter totals
            reject_count = sum(previous_counter_values) if previous_counter_values else 0
            rejects = convert_capacity_from_kg(reject_count * 46, weight_pref)
    
            # Calculate accepts as the difference
            accepts = total_capacity - rejects
    
            # Update the shared data store
            production_data = {
                "capacity": total_capacity,
                "accepts": accepts,
                "rejects": rejects
            }
        else:
            # If not live+connected or demo, use existing values from the store
            total_capacity = production_data.get("capacity", 50000)
            accepts = production_data.get("accepts", 47500)
            rejects = production_data.get("rejects", 2500)
        
        # Calculate percentages
        total = accepts + rejects
        accepts_percent = (accepts / total * 100) if total > 0 else 0
        rejects_percent = (rejects / total * 100) if total > 0 else 0
        
        # Format values with commas for thousands separator and limited decimal places
        if total_capacity_formatted is None:
            total_capacity_formatted = f"{total_capacity:,.0f}"
        accepts_formatted = f"{accepts:,.2f}"
        rejects_formatted = f"{rejects:,.2f}"
        accepts_percent_formatted = f"{accepts_percent:.1f}"
        rejects_percent_formatted = f"{rejects_percent:.1f}"

        capacity_count_fmt = (
            f"{capacity_count:,.0f}" if capacity_count is not None else None
        )
        accepts_count_fmt = (
            f"{accepts_count:,.0f}" if accepts_count is not None else None
        )
        reject_count_fmt = (
            f"{reject_count:,.0f}" if reject_count is not None else None
        )

        cap_display = (
            f"{capacity_count_fmt} pcs / {total_capacity_formatted} {capacity_unit_label(weight_pref)}"
            if capacity_count_fmt is not None
            else f"{total_capacity_formatted} {capacity_unit_label(weight_pref)}"
        )
        acc_display = (
            f"{accepts_count_fmt} pcs / {accepts_formatted} {capacity_unit_label(weight_pref, False)} "
            if accepts_count_fmt is not None
            else f"{accepts_formatted} {capacity_unit_label(weight_pref, False)} "
        )
        rej_display = (
            f"{reject_count_fmt} pcs / {rejects_formatted} {capacity_unit_label(weight_pref, False)} "
            if reject_count_fmt is not None
            else f"{rejects_formatted} {capacity_unit_label(weight_pref, False)} "
        )
        
        # Define styles for text
    
        base_style = {"fontSize": "1.6rem", "lineHeight": "1.6rem", "fontFamily": NUMERIC_FONT}
        label_style = {"fontWeight": "bold", "fontSize": "1.6rem"}
        incoming_style = {"color": "blue", "fontSize": "2.4rem", "fontFamily": NUMERIC_FONT}
        accepts_style = {"color": "green", "fontSize": "1.8rem", "fontFamily": NUMERIC_FONT}
        rejects_style = {"color": "red", "fontSize": "1.8rem", "fontFamily": NUMERIC_FONT}
    
        
        # Create the section content
        section_content = html.Div([
            # Title with mode indicator
            dbc.Row([
                dbc.Col(html.H6(tr("production_capacity_title", lang), className="text-left mb-2"), width=8),
                dbc.Col(
                    dbc.Button(
                        tr("update_counts_title", lang),
                        id="open-update-counts",
                        color="primary",
                        size="sm",
                        className="float-end"
                    ),
                    width=4
                )
            ]),
            
            # Capacity data
            html.Div([
                html.Span(tr("capacity", lang) + ": ", style=label_style),
                html.Br(),
                html.Span(
                    cap_display,
                    style={**incoming_style, "marginLeft": "20px"},
                ),
            ], className="mb-2", style=base_style),
            
            html.Div([
                html.Span(tr("accepts", lang) + ": ", style=label_style),
                html.Br(),
                html.Span(
                    acc_display,
                    style={**accepts_style,"marginLeft":"20px"},
                ),
                html.Span(f"({accepts_percent_formatted}%)", style=accepts_style),
            ], className="mb-2", style=base_style),
            
            html.Div([
                html.Span(tr("rejects", lang) + ": ", style=label_style),
                html.Br(),
                html.Span(
                    rej_display,
                    style={**rejects_style,"marginLeft":"20px"},
                ),
                html.Span(f"({rejects_percent_formatted}%)", style=rejects_style),
            ], className="mb-2", style=base_style),
        ], className="p-1")
        
        return section_content, production_data

    @app.callback(
        Output("update-counts-modal-body", "children"),
        [Input("status-update-interval", "n_intervals"),
         Input("current-dashboard",       "data"),
         Input("opc-pause-state", "data"),
         Input("language-preference-store", "data")],
        [State("app-state", "data"),
         State("app-mode", "data"),
         State("user-inputs", "data")],
        prevent_initial_call=True
    )
    def update_section_1_1b_with_manual_pause(n, which, pause_state, lang, app_state_data, app_mode, user_inputs):
        """Update section 1-1b with manual pause/resume system"""
        # only run when we’re in the “main” dashboard
        if which != "main":
            raise PreventUpdate
        
        # Tag definitions for live mode
        WEIGHT_TAG = "Settings.ColorSort.TestWeightValue"
        COUNT_TAG = "Settings.ColorSort.TestWeightCount"
        UNITS_TAG = "Status.Production.Units"
        
        # Default values
        default_weight = 500.0
        default_count = 1000
        default_unit = "lb"
        
        # Determine if we're in Live or Demo mode
        mode = "demo"
        if app_mode and isinstance(app_mode, dict) and "mode" in app_mode:
            mode = app_mode["mode"]
        
        # Check if OPC reading is paused
        is_paused = pause_state.get("paused", False)
        
        # Initialize values
        weight_value = default_weight
        count_value = default_count
        unit_value = default_unit
        opc_weight = None
        opc_count = None
        reading_status = "N/A"
        
        if mode in LIVE_LIKE_MODES and app_state_data.get("connected", False):
            # Always read the current OPC values for display in the status line
            if WEIGHT_TAG in app_state.tags:
                tag_value = app_state.tags[WEIGHT_TAG]["data"].latest_value
                if tag_value is not None:
                    opc_weight = float(tag_value)
                    
            if COUNT_TAG in app_state.tags:
                tag_value = app_state.tags[COUNT_TAG]["data"].latest_value
                if tag_value is not None:
                    opc_count = int(tag_value)
                    
            if UNITS_TAG in app_state.tags:
                tag_value = app_state.tags[UNITS_TAG]["data"].latest_value
                if tag_value is not None:
                    unit_value = tag_value
            
            # Decide what values to use based on pause state
            if is_paused:
                # OPC reading is paused - use user inputs if available, otherwise use last known OPC values
                if user_inputs:
                    weight_value = user_inputs.get("weight", opc_weight or default_weight)
                    count_value = user_inputs.get("count", opc_count or default_count)
                    unit_value = user_inputs.get("units", unit_value)
                else:
                    # No user inputs yet, use current OPC values as starting point
                    weight_value = opc_weight if opc_weight is not None else default_weight
                    count_value = opc_count if opc_count is not None else default_count
                reading_status = "⏸ Paused (Manual)"
            else:
                # OPC reading is active - always use current OPC values
                weight_value = opc_weight if opc_weight is not None else default_weight
                count_value = opc_count if opc_count is not None else default_count
                reading_status = "▶ Reading from OPC"
                
            logger.info(f"Live mode: Paused={is_paused} | OPC W={opc_weight}, C={opc_count} | Using W={weight_value}, C={count_value}")
        else:
            # Demo mode or not connected - use user inputs or defaults
            if user_inputs:
                weight_value = user_inputs.get("weight", default_weight)
                count_value = user_inputs.get("count", default_count)
                unit_value = user_inputs.get("units", default_unit)
            reading_status = "Demo mode" if mode == "demo" else "Not connected"
        
        return html.Div([
            # Title
            html.H6(tr("update_counts_title", lang), className="mb-0 text-center small"),
            
            # Show current OPC values and reading status in live mode
            html.Div([
                #html.Small(
                #    f"OPC: W={opc_weight if opc_weight is not None else 'N/A'}, "
                #    f"C={opc_count if opc_count is not None else 'N/A'} | "
                #    f"Status: {reading_status}", 
                #    className="text-info"
                #)
            ], className="mb-1 text-center") if mode in LIVE_LIKE_MODES and app_state_data.get("connected", False) else html.Div(),
            
            # Controls container 
            html.Div([
                # Units row
                dbc.Row([
                    dbc.Col(
                        html.Label(tr("units_label", lang), className="fw-bold pt-0 text-end small"),
                        width=3,
                    ),
                    dbc.Col(
                        dcc.Dropdown(
                            id="unit-selector",
                            options=[
                                {"label": "oz", "value": "oz"},
                                {"label": "lb", "value": "lb"},
                                {"label": "g", "value": "g"},
                                {"label": "kg", "value": "kg"}
                            ],
                            value=unit_value,
                            clearable=False,
                            style={"width": "100%", "fontSize": "0.8rem"}
                        ),
                        width=9,
                    ),
                ], className="mb-1"),
                
                # Weight row
                dbc.Row([
                    dbc.Col(
                        html.Label(tr("weight_label", lang), className="fw-bold pt-0 text-end small"),
                        width=3,
                    ),
                    dbc.Col(
                        dbc.Input(
                            id="weight-input",
                            type="number",
                            min=0,
                            step=1,
                            value=weight_value,
                            style={"width": "100%", "height": "1.4rem"}
                        ),
                        width=9,
                    ),
                ]),
    
                # Count row
                dbc.Row([
                    dbc.Col(
                        html.Label(tr("count_label", lang), className="fw-bold pt-0 text-end small"),
                        width=3,
                    ),
                    dbc.Col(
                        dbc.Input(
                            id="count-input",
                            type="number",
                            min=0,
                            step=1,
                            value=count_value,
                            style={"width": "100%", "height": "1.4rem"}
                        ),
                        width=9,
                    ),
                ], className="mb-1"),
                
                # Two button row - same width, half each
                dbc.Row([
                    dbc.Col(width=3),  # Empty space to align with inputs
                    dbc.Col([
                        dbc.ButtonGroup([
                            dbc.Button(
                                tr("pause_opc_read_button", lang) if not is_paused else tr("resume_opc_read_button", lang),
                                id="toggle-opc-pause",
                                color="warning" if not is_paused else "success",
                                size="sm",
                                style={"fontSize": "0.65rem", "padding": "0.2rem 0.3rem"}
                            ),
                            dbc.Button(
                                tr("save_to_opc_button", lang),
                                id="save-count-settings",
                                color="primary",
                                size="sm",
                                style={"fontSize": "0.65rem", "padding": "0.2rem 0.3rem"}
                            )
                        ], className="w-100")
                    ], width=9)
                ]),
                
                # Notification area
                dbc.Row([
                    dbc.Col(width=3),
                    dbc.Col(
                        html.Div(id="save-counts-notification", className="small text-success mt-1"),
                        width=9
                    )
                ])
            ]),
        ], className="p-1 ps-2")

    @app.callback(
        Output("opc-pause-state", "data"),
        [Input("toggle-opc-pause", "n_clicks")],
        [State("opc-pause-state", "data"),
         State("app-mode", "data")],
        prevent_initial_call=True
    )
    def toggle_opc_pause(n_clicks, current_pause_state, app_mode):
        """Toggle OPC reading pause state"""
        if not n_clicks:
            return dash.no_update
        
        # Only allow pausing in live mode
        mode = "demo"
        if app_mode and isinstance(app_mode, dict) and "mode" in app_mode:
            mode = app_mode["mode"]
        
        if mode not in LIVE_LIKE_MODES:
            return dash.no_update
        
        # Toggle the pause state
        current_paused = current_pause_state.get("paused", False)
        new_paused = not current_paused
        
        logger.info(f"OPC reading {'paused' if new_paused else 'resumed'} by user")
        
        return {"paused": new_paused}

    @app.callback(
        Output("user-inputs", "data", allow_duplicate=True),
        [Input("mode-selector", "value")],
        [State("user-inputs", "data")],
        prevent_initial_call=True
    )
    def clear_inputs_on_mode_switch(mode, current_inputs):
        """Clear user inputs when switching to live mode"""
        if mode in LIVE_LIKE_MODES:
            logger.info("Switched to live mode - clearing user inputs")
            return {}  # Clear all user inputs
        return dash.no_update

    @app.callback(
        [Output("save-counts-notification", "children"),
         Output("opc-pause-state", "data", allow_duplicate=True)],
        [Input("save-count-settings", "n_clicks")],
        [State("weight-input", "value"),
         State("count-input", "value"),
         State("unit-selector", "value"),
         State("app-state", "data"),
         State("app-mode", "data"),
         State("opc-pause-state", "data")],
        prevent_initial_call=True
    )
    def save_and_resume_opc_reading(n_clicks, weight_value, count_value, unit_value, 
                                   app_state_data, app_mode, pause_state):
        """Save the count settings to OPC UA tags and resume OPC reading"""
        if not n_clicks:
            return dash.no_update, dash.no_update
        
        # Tag definitions for writing
        WEIGHT_TAG = "Settings.ColorSort.TestWeightValue"
        COUNT_TAG = "Settings.ColorSort.TestWeightCount"
        
        # Determine if we're in Live mode
        mode = "demo"
        if app_mode and isinstance(app_mode, dict) and "mode" in app_mode:
            mode = app_mode["mode"]
        
        # Only write to tags in live mode when connected
        if mode in LIVE_LIKE_MODES and app_state_data.get("connected", False):
            try:
                success_messages = []
                error_messages = []
                
                # Write weight value to OPC UA tag
                if WEIGHT_TAG in app_state.tags and weight_value is not None:
                    try:
                        app_state.tags[WEIGHT_TAG]["node"].set_value(float(weight_value))
                        success_messages.append(f"Weight: {weight_value}")
                        logger.info(f"Successfully wrote weight value {weight_value} to {WEIGHT_TAG}")
                    except Exception as e:
                        error_messages.append(f"Weight write error: {str(e)}")
                        logger.error(f"Error writing weight value to {WEIGHT_TAG}: {e}")
                
                # Write count value to OPC UA tag
                if COUNT_TAG in app_state.tags and count_value is not None:
                    try:
                        app_state.tags[COUNT_TAG]["node"].set_value(int(count_value))
                        success_messages.append(f"Count: {count_value}")
                        logger.info(f"Successfully wrote count value {count_value} to {COUNT_TAG}")
                    except Exception as e:
                        error_messages.append(f"Count write error: {str(e)}")
                        logger.error(f"Error writing count value to {COUNT_TAG}: {e}")
                
                # Prepare notification message and resume reading if successful
                if success_messages and not error_messages:
                    notification = f"✓ Saved: {', '.join(success_messages)} - OPC reading resumed"
                    # Resume OPC reading after successful save
                    resumed_state = {"paused": False}
                    logger.info("OPC reading resumed after successful save")
                    return notification, resumed_state
                elif success_messages and error_messages:
                    notification = f"⚠ Partial: {', '.join(success_messages)}. Errors: {', '.join(error_messages)}"
                    return notification, dash.no_update
                elif error_messages:
                    notification = f"✗ Errors: {', '.join(error_messages)}"
                    return notification, dash.no_update
                else:
                    notification = "⚠ No OPC UA tags found for writing"
                    return notification, dash.no_update
                
            except Exception as e:
                error_msg = f"✗ Save failed: {str(e)}"
                logger.error(f"Unexpected error saving count settings: {e}")
                return error_msg, dash.no_update
        
        else:
            # Not in live mode or not connected
            if mode == "demo":
                return "✓ Saved locally (Demo mode)", dash.no_update
            else:
                return "⚠ Not connected to OPC server", dash.no_update

    @app.callback(
        Output("user-inputs", "data"),
        [
            Input("unit-selector", "value"),
            Input("weight-input", "value"),
            Input("count-input", "value")
        ],
        [State("user-inputs", "data"),
         State("app-mode", "data")],
        prevent_initial_call=True
    )
    def save_user_inputs_with_mode_tracking(units, weight, count, current_data, app_mode):
        """Save user input values when they change (with mode tracking)"""
        ctx = callback_context
        if not ctx.triggered:
            return current_data or {"units": "lb", "weight": 500.0, "count": 1000}
        
        # Get which input triggered the callback
        trigger_id = ctx.triggered[0]["prop_id"].split(".")[0]
        
        # Determine current mode
        mode = "demo"
        if app_mode and isinstance(app_mode, dict) and "mode" in app_mode:
            mode = app_mode["mode"]
        
        # Create a new data object with defaults if current_data is None
        new_data = current_data.copy() if current_data else {"units": "lb", "weight": 500.0, "count": 1000}
        
        # Mark if user made changes in live mode
        if mode in LIVE_LIKE_MODES:
            new_data["live_mode_user_changed"] = True
            logger.info(f"User changed {trigger_id} in live mode")
        
        # Update the value that changed
        if trigger_id == "unit-selector" and units is not None:
            new_data["units"] = units
        elif trigger_id == "weight-input" and weight is not None:
            new_data["weight"] = weight
        elif trigger_id == "count-input" and count is not None:
            new_data["count"] = count
        
        return new_data

    @app.callback(
        Output("section-1-2", "children"),
        [Input("production-data-store", "data"),
         Input("status-update-interval", "n_intervals"),
         Input("current-dashboard", "data"),
         Input("historical-time-index", "data"),
         Input("historical-data-cache", "data")],
        [State("app-state", "data"),
         State("app-mode", "data")],
        prevent_initial_call=True
    )
    def update_section_1_2(production_data, n_intervals, which, state_data, historical_data, app_state_data, app_mode):
    
        """Update section 1-2 with side-by-side pie charts for accepts/rejects and reject breakdown
        using production data from section 1-1 and counter data from section 5-2"""
        
        # Only run when we're in the "main" dashboard
        if which != "main":
            raise PreventUpdate
            
        global previous_counter_values
        
        counter_colors = {
            1: "green",       # Blue
            2: "lightgreen",      # Green
            3: "orange",     # Orange
            4: "blue",      # Black
            5: "#f9d70b",    # Yellow (using hex to ensure visibility)
            6: "magenta",    # Magenta
            7: "cyan",       # Cyan
            8: "red",        # Red
            9: "purple",
            10: "brown",
            11: "gray",
            12: "lightblue"
        }
    
        # Extract data from the shared production data store
        total_capacity = production_data.get("capacity", 50000)
        accepts = production_data.get("accepts", 47500)
        rejects = production_data.get("rejects", 2500)
        
        # Calculate percentages for the first pie chart - exact same calculation as section 1-1
        total = accepts + rejects
        accepts_percent = (accepts / total * 100) if total > 0 else 0
        rejects_percent = (rejects / total * 100) if total > 0 else 0
        
        # Second chart data - Use the counter values for the reject breakdown
        # Ensure previous_counter_values has a predictable baseline
        if 'previous_counter_values' not in globals() or not previous_counter_values:
            # Start counters at zero instead of random demo values
            previous_counter_values = [0] * 12
        
        # Calculate the total of all counter values
        total_counter_value = sum(previous_counter_values)
        
        if total_counter_value > 0:
            # Create percentage breakdown for each counter relative to total rejects
            # Filter out counters with zero values and track their original counter numbers
            reject_counters = {}
            counter_indices = {}  # Track which counter number each entry corresponds to
            for i, value in enumerate(previous_counter_values):
                if value > 0:  # Only include counters with values greater than 0
                    counter_name = f"Counter {i+1}"
                    counter_number = i + 1  # Store the actual counter number
                    # This counter's percentage of the total rejects
                    counter_percent_of_rejects = (value / total_counter_value) * 100
                    reject_counters[counter_name] = counter_percent_of_rejects
                    counter_indices[counter_name] = counter_number
        else:
            # Fallback if counter values sum to zero - create empty dict
            reject_counters = {}
        
        # Create first pie chart - Accepts/Rejects ratio
        fig1 = go.Figure(data=[go.Pie(
            labels=['Accepts', 'Rejects'],
            values=[accepts_percent, rejects_percent],  # Use the exact percentages from section 1-1
            hole=.4,
            marker_colors=['green', 'red'],
            textinfo='percent',
            insidetextorientation='radial',
            rotation = 90
        )])
    
        # Update layout for first chart with centered title
        fig1.update_layout(
            title={
                'text': "Accept/Reject Ratio",
                'y': 0.99,
                'x': 0.5,
                'xanchor': 'center',
                'yanchor': 'top'
            },
            margin=dict(l=10, r=10, t=25, b=10),
            height=210,
            showlegend=False,  # Set showlegend to False to remove the legend
            plot_bgcolor='var(--chart-bg)',
            paper_bgcolor='var(--chart-bg)'
        )
    
        # Create second pie chart - Reject breakdown (only if we have non-zero data)
        if reject_counters:  # Only create chart if we have data
            # Extract data for the second pie chart
            labels = list(reject_counters.keys())
            values = list(reject_counters.values())
            # Use the correct counter numbers for colors instead of sequential indices
            colors = [counter_colors.get(counter_indices[label], "gray") for label in labels]
    
            # Create second pie chart - Reject breakdown
            fig2 = go.Figure(data=[go.Pie(
                labels=labels,
                values=values,
                hole=.4,
                marker_colors=colors,
                textinfo='percent',
                insidetextorientation='radial'
            )])
    
            # Update layout for second chart with centered title
            fig2.update_layout(
                title={
                    'text': "Reject Percentages",
                    'y': 0.99,
                    'x': 0.5,
                    'xanchor': 'center',
                    'yanchor': 'top'
                },
                margin=dict(l=10, r=10, t=25, b=10),
                height=210,
                showlegend=False,  # Set showlegend to False to remove the legend
                plot_bgcolor='var(--chart-bg)',
                paper_bgcolor='var(--chart-bg)'
            )
            
            # Second chart content
            second_chart_content = dcc.Graph(
                figure=fig2,
                config={'displayModeBar': False, 'responsive': True},
                style={'width': '100%', 'height': '100%'}
            )
        else:
            # No data available - show placeholder
            second_chart_content = html.Div([
                html.Div("No Reject Data", className="text-center text-muted d-flex align-items-center justify-content-center h-100"),
            ], style={'minHeight': '200px', 'height': 'auto', 'border': '1px solid #dee2e6', 'borderRadius': '0.25rem'})
        
        # Return the layout with both charts side by side
        return html.Div([
            dbc.Row([
                # First chart
                dbc.Col(
                    dcc.Graph(
                        figure=fig1,
                        config={'displayModeBar': False, 'responsive': True},
                        style={'width': '100%', 'height': '100%'}
                    ),
                    width=6
                ),
                
                # Second chart or placeholder
                dbc.Col(
                    second_chart_content,
                    width=6
                ),
            ]),
        ])

    @app.callback(
        Output("user-inputs", "data", allow_duplicate=True),
        [Input("auto-connect-trigger", "data")],
        [State("user-inputs", "data")],
        prevent_initial_call=True
    )
    def initialize_user_inputs(trigger, current_data):
        """Initialize user inputs on page load if not already set"""
        if current_data:
            return dash.no_update
        return {"units": "lb", "weight": 500.0, "count": 1000}

    @app.callback(
        Output("section-2", "children"),
        [Input("status-update-interval", "n_intervals"),
         Input("current-dashboard",       "data"),
         Input("language-preference-store", "data")],
        [State("app-state", "data"),
         State("app-mode", "data")],
        prevent_initial_call=True
    )
    def update_section_2(n_intervals, which, lang, app_state_data, app_mode):
        """Update section 2 with three status boxes and feeder gauges"""
        
          # only run when we’re in the “main” dashboard
        if which != "main":
            raise PreventUpdate
        # CRITICAL: Check if we actually have a connected machine and valid app_state
        if not app_state_data.get("connected", False):
            logger.debug("No connected machine - preventing section update")
            raise PreventUpdate
        
        if not app_state.client or not app_state.tags:
            logger.debug("No valid client or tags - preventing section update")
            raise PreventUpdate
            # or return [no_update, no_update]
        # Tag definitions
        PRESET_NUMBER_TAG = "Status.Info.PresetNumber"
        PRESET_NAME_TAG = "Status.Info.PresetName"
        GLOBAL_FAULT_TAG = "Status.Faults.GlobalFault"
        GLOBAL_WARNING_TAG = "Status.Faults.GlobalWarning"
        FEEDER_TAG_PREFIX = "Status.Feeders."
        FEEDER_TAG_SUFFIX = "IsRunning"
        MODEL_TAG = "Status.Info.Type"  # Added this tag to check model type
        
        # Determine if we're in Live or Demo mode
        mode = "demo"  # Default to demo mode
        if app_mode and isinstance(app_mode, dict) and "mode" in app_mode:
            mode = app_mode["mode"]
        logger.info("Section 2: mode=%s, connected=%s", mode, app_state_data.get("connected", False))
        
        # Define color styles for different states
        success_style = {"backgroundColor": "#28a745", "color": "white"}  # Green
        danger_style = {"backgroundColor": "#dc3545", "color": "white"}   # Red
        warning_style = {"backgroundColor": "#ffc107", "color": "black"}  # Yellow
        secondary_style = {"backgroundColor": "#6c757d", "color": "white"}  # Gray
        
        # Check model type to determine number of gauges to show
        show_all_gauges = True  # Default to showing all 4 gauges
        model_type = None
        
        # Define box styles based on mode
        if mode == "demo":
            # Demo mode - force green for all boxes
            preset_text = "1 Yellow CORN"
            preset_style = success_style
            
            status_text = "GOOD"
            status_style = success_style
            
            feeder_text = "Running"
            feeder_style = success_style
            
            # In demo mode, show all gauges
            show_all_gauges = True
            
        elif not app_state_data.get("connected", False):
            # Not connected - all gray
            preset_text = "Unknown"
            preset_style = secondary_style
            
            status_text = "Unknown"
            status_style = secondary_style
            
            feeder_text = "Unknown"
            feeder_style = secondary_style
            
            # When not connected, show all gauges
            show_all_gauges = True
            
        else:
            # Live mode - FIXED to properly access the global app_state
            preset_number = "N/A"
            preset_name = "N/A"
            
            # Check model type first to determine gauge visibility
            if MODEL_TAG in app_state.tags:
                model_type = app_state.tags[MODEL_TAG]["data"].latest_value
                if model_type == "RGB400":
                    show_all_gauges = False  # Hide gauges 3 and 4
                    #logger.info("Model type is RGB400 - hiding gauges 3 and 4")
                else:
                    show_all_gauges = True
                    #logger.info(f"Model type is {model_type} - showing all gauges")
            
            # Try to get preset information - FIXED to use proper app_state reference
            if PRESET_NUMBER_TAG in app_state.tags:
                preset_number = app_state.tags[PRESET_NUMBER_TAG]["data"].latest_value
                if preset_number is None:
                    preset_number = "N/A"
                #logger.info(f"Retrieved preset number: {preset_number}")
                    
            if PRESET_NAME_TAG in app_state.tags:
                preset_name = app_state.tags[PRESET_NAME_TAG]["data"].latest_value
                if preset_name is None:
                    preset_name = "N/A"
                #logger.info(f"Retrieved preset name: {preset_name}")
                    
            preset_text = f"{preset_number} {preset_name}"
            preset_style = success_style  # Default to green
            
            # Check fault and warning status - FIXED to use proper app_state reference
            has_fault = False
            has_warning = False
            
            if GLOBAL_FAULT_TAG in app_state.tags:
                has_fault = bool(app_state.tags[GLOBAL_FAULT_TAG]["data"].latest_value)
                
            if GLOBAL_WARNING_TAG in app_state.tags:
                has_warning = bool(app_state.tags[GLOBAL_WARNING_TAG]["data"].latest_value)
                
            # Set status text and style based on fault/warning
            if has_fault:
                status_text = "FAULT"
                status_style = danger_style
            elif has_warning:
                status_text = "WARNING"
                status_style = warning_style
            else:
                status_text = "GOOD"
                status_style = success_style
    
            if status_text in ("FAULT", "WARNING", "GOOD"):
                status_text = tr(f"{status_text.lower()}_status", lang)
                
            # Check feeder status - FIXED to use proper app_state reference
            feeder_running = False
            
            # Check only the appropriate number of feeders based on model
            max_feeder = 2 if not show_all_gauges else 4
            for feeder_num in range(1, max_feeder + 1):
                tag_name = f"{FEEDER_TAG_PREFIX}{feeder_num}{FEEDER_TAG_SUFFIX}"
                if tag_name in app_state.tags:
                    if bool(app_state.tags[tag_name]["data"].latest_value):
                        feeder_running = True
                        break
                        
            if feeder_running:
                feeder_text = tr("running_state", lang)
                feeder_style = success_style
            else:
                feeder_text = tr("stopped_state", lang)
                feeder_style = secondary_style
            
            # Add debug logging for live mode
            logger.info(f"Live mode - Preset: {preset_text}, Status: {status_text}, Feeder: {feeder_text}")
        
        # Create the feeder rate boxes with conditional display
        feeder_boxes = create_feeder_rate_boxes(app_state_data, app_mode, mode, show_all_gauges)
        
        # Create the three boxes with explicit styling and add feeder gauges
        return html.Div([
            html.H5(tr("machine_status_title", lang), className="mb-2 text-left"),
            
            # Box 1 - Preset - Using inline styling instead of Bootstrap classes
            html.Div([
                html.Div([
                    html.Div([
                        html.Span(tr("preset_label", lang) + " ", className="fw-bold"),
                        html.Span(preset_text),
                    ], className="h7"),
                ], className="p-3"),
            ], className="mb-2", style={"borderRadius": "0.25rem", **preset_style}),
            
            # Box 2 - Status - Using inline styling
            html.Div([
                html.Div([
                    html.Div([
                        html.Span(tr("status_label", lang) + " ", className="fw-bold"),
                        html.Span(status_text),
                    ], className="h7"),
                ], className="p-3"),
            ], className="mb-2", style={"borderRadius": "0.25rem", **status_style}),
            
            # Box 3 - Feeders - Using inline styling
            html.Div([
                html.Div([
                    html.Div([
                        html.Span(tr("feeders_label", lang) + " ", className="fw-bold"),
                        html.Span(feeder_text),
                    ], className="h7"),
                ], className="p-3"),
            ], className="mb-2", style={"borderRadius": "0.25rem", **feeder_style}),
    
            # Row of feeder rate boxes
            feeder_boxes,
        ])

    @app.callback(
        Output("section-3-1", "children"),
        [Input("status-update-interval", "n_intervals"),
         Input("current-dashboard",       "data"),
         Input("language-preference-store", "data")],
        [State("additional-image-store", "data")],
        prevent_initial_call=True
    )
    
    def update_section_3_1(n_intervals, which, lang, additional_image_data):
        """Update section 3-1 with the Load Image button and additional image if loaded"""
        # Debug logging
        #logger.info(f"Image data in section-3-1: {'' if not additional_image_data else 'Data present'}")
        
        # only run when we’re in the “main” dashboard
        if which != "main":
            raise PreventUpdate
            # or return [no_update, no_update]
        # Check if additional image is loaded
        has_additional_image = additional_image_data and 'image' in additional_image_data
        
        # More debug logging
        #if has_additional_image:
        #    logger.info("Section 3-1: Image found in data store")
        #else:
        #    logger.info("Section 3-1: No image in data store")
        
        # Create the additional image section with auto-scaling
        if has_additional_image:
            additional_image_section = html.Div([
                html.Img(
                    src=additional_image_data['image'],
                    style={
                        'width': '100%',
                        'maxWidth': '100%',
                        'maxHeight': '130px',
                        'objectFit': 'contain',
                        'margin': '0 auto',
                        'display': 'block'
                    }
                )
            ], className="text-center", style={'minHeight': '130px', 'height': 'auto', 'display': 'flex', 'alignItems': 'center', 'justifyContent': 'center'})
        else:
            additional_image_section = html.Div(
                "No custom image loaded",
                className="text-center text-muted",
                style={'minHeight': '130px', 'height': 'auto', 'display': 'flex', 'alignItems': 'center', 'justifyContent': 'center'}
            )
        
        return html.Div([
            # Title and Load button row
            dbc.Row([
                # Title
                dbc.Col(html.H5(tr("corporate_logo_title", lang), className="mb-0"), width=8),
                # Load button
                dbc.Col(
                    dbc.Button(
                        tr("load_image_button", lang),
                        id="load-additional-image",
                        color="primary", 
                        size="sm",
                        className="float-end"
                    ), 
                    width=4
                ),
            ], className="mb-2 align-items-center"),
            
            # Additional image section with fixed height
            additional_image_section,
        ], style={'minHeight': '175px', 'height': 'auto'})  # Flexible height for section 3-1

    @app.callback(
        Output("upload-modal", "is_open"),
        [Input("load-additional-image", "n_clicks"),
         Input("close-upload-modal", "n_clicks")],
        [State("upload-modal", "is_open")],
        prevent_initial_call=True
    )
    def toggle_upload_modal(load_clicks, close_clicks, is_open):
        """Toggle the upload modal when the Load Image button is clicked"""
        ctx = callback_context
        
        # If callback wasn't triggered, don't change the state
        if not ctx.triggered:
            return dash.no_update
            
        # Get the ID of the component that triggered the callback
        trigger_id = ctx.triggered[0]["prop_id"].split(".")[0]
        
        # If the Load Image button was clicked and modal is not already open, open it
        if trigger_id == "load-additional-image" and load_clicks and not is_open:
            return True
        
        # If the Close button was clicked and modal is open, close it
        elif trigger_id == "close-upload-modal" and close_clicks and is_open:
            return False
        
        # Otherwise, don't change the state
        return is_open

    @app.callback(
        Output("section-3-2", "children"),
        [Input("status-update-interval", "n_intervals"),
         Input("current-dashboard",       "data"),
         Input("language-preference-store", "data")],
        [State("app-state", "data"),
         State("app-mode", "data")],
        prevent_initial_call=True
    
    )
    def update_section_3_2(n_intervals, which, lang, app_state_data, app_mode):
        """Update section 3-2 with machine information and Satake logo"""
    
        # only run when we’re in the “main” dashboard
        if which != "main":
            raise PreventUpdate
            # or return [no_update, no_update]
    
        # Tag definitions for easy updating
        SERIAL_TAG = "Status.Info.Serial"
        MODEL_TAG = "Status.Info.Type"  # Added tag for model information
        
        # Determine if we're in Live or Demo mode
        mode = "demo"  # Default to demo mode
        if app_mode and isinstance(app_mode, dict) and "mode" in app_mode:
            mode = app_mode["mode"]
        logger.info("Section 3-2: mode=%s, connected=%s", mode, app_state_data.get("connected", False))

        # Generate current timestamp for "Last Update" display. This must be
        # evaluated on each callback invocation so the UI reflects the actual
        # update time rather than a static value.
        current_time = datetime.now().strftime("%Y-%m-%d %H:%M:%S")
        
        if mode == "demo":
            # Demo mode values
            serial_number = "2025_1_4CH"
            status_text = "DEMO"
            model_text = "Enpresor RGB"
            last_update = current_time
            status_class = "text-success"
        else:
            # Live mode - use original code with model tag
            serial_number = "Unknown"
            if app_state_data.get("connected", False) and SERIAL_TAG in app_state.tags:
                serial_number = app_state.tags[SERIAL_TAG]["data"].latest_value or "Unknown"
            
            # Get the model from the Type tag when in Live mode
            model_text = "ENPRESOR RGB"  # Default model
            if app_state_data.get("connected", False) and MODEL_TAG in app_state.tags:
                model_from_tag = app_state.tags[MODEL_TAG]["data"].latest_value
                if model_from_tag:
                    model_text = model_from_tag  # Use the model from the tag if available
            
            status_text = "Online" if app_state_data.get("connected", False) else "Offline"
            status_class = "text-success" if app_state_data.get("connected", False) else "text-secondary"
            last_update = current_time if app_state_data.get("connected", False) else "Never"
        
        return html.Div([
            # Title
            html.H5(tr("machine_info_title", lang), className="mb-2 text-center"),
            
            # Custom container with fixed height and auto-scaling image
            html.Div([
                # Logo container (left side)
                html.Div([
                    html.Img(
                        src=f'data:image/png;base64,{SATAKE_LOGO}',
                        style={
                            'width': '100%',
                            'maxWidth': '100%',
    
                            'maxHeight': '200px',  # Increased maximum height
    
                            'objectFit': 'contain',
                            'margin': '0 auto',
                            'display': 'block'
                        }
                    )
                ], className="machine-info-logo", style={
                    'flex': '0 0 auto',
    
                    'width': '45%',
                    'maxWidth': '180px',
                    'minHeight': '180px',  # Increased minimum height for logo container
    
                    'display': 'flex',
                    'alignItems': 'center',
                    'justifyContent': 'center',
                    'paddingRight': '15px'
                }),
                
                # Information container (right side)
                html.Div([
                    html.Div([
                        html.Span(tr("serial_number_label", lang) + " ", className="fw-bold"),
                        html.Span(serial_number),
                    ], className="mb-1"),
                    
                    html.Div([
                        html.Span(tr("status_label", lang) + " ", className="fw-bold"),
                        html.Span(status_text, className=status_class),
                    ], className="mb-1"),
                    
                    html.Div([
                        html.Span(tr("model_label", lang) + " ", className="fw-bold"),
                        html.Span(model_text),
                    ], className="mb-1"),
                    
                    html.Div([
                        html.Span(tr("last_update_label", lang) + " ", className="fw-bold"),
                        html.Span(last_update),
                    ], className="mb-1"),
                ], style={
                    'flex': '1',
                    'paddingLeft': '30px',  # Increased left padding to shift text right more
                    'borderLeft': '1px solid #eee',
                    'marginLeft': '15px',
                    'minHeight': '150px',  # Reduced minimum height for text container
                    'display': 'flex',
                    'flexDirection': 'column',
                    'justifyContent': 'center'
                }),
            ], className="machine-info-container", style={
                'display': 'flex',
                'flexDirection': 'row',
                'alignItems': 'center',
                'flexWrap': 'wrap',
                'width': '100%',
                'minHeight': '150px'  # Reduced minimum height for the whole container
            }),
        ], style={'height': 'auto'})  # Allow section 3-2 height to adjust

    @app.callback(
        Output("section-4", "children"),
        [Input("status-update-interval", "n_intervals"),
         Input("current-dashboard",       "data"),
         Input("language-preference-store", "data")],
        [State("app-state", "data"),
         State("app-mode", "data")],
        prevent_initial_call=True
    )
    def update_section_4(n_intervals, which, lang, app_state_data, app_mode):
        """Update section 4 with the color sort primary list.
    
        Each sensitivity's number and name are displayed above its image.
        """
        # only run when we’re in the “main” dashboard
        if which != "main":
            raise PreventUpdate
            # or return [no_update, no_update]
        # Tag definitions for easy updating
        PRIMARY_ACTIVE_TAG_PREFIX = "Settings.ColorSort.Primary"
        PRIMARY_ACTIVE_TAG_SUFFIX = ".IsAssigned"
        PRIMARY_NAME_TAG_PREFIX = "Settings.ColorSort.Primary"
        PRIMARY_NAME_TAG_SUFFIX = ".Name"
        PRIMARY_IMAGE_TAG_PREFIX = "Settings.ColorSort.Primary"
        PRIMARY_IMAGE_TAG_SUFFIX = ".SampleImage"
        
        # Define colors for each primary number
        primary_colors = {
            1: "green",       # Blue
            2: "lightgreen",      # Green
            3: "orange",     # Orange
            4: "blue",      # Black
            5: "#f9d70b",    # Yellow (using hex to ensure visibility)
            6: "magenta",    # Magenta
            7: "cyan",       # Cyan
            8: "red",        # Red
            9: "purple",
            10: "brown",
            11: "gray", 
            12: "lightblue"
        }
        
        # Define base64 image strings for demo mode fallback
        base64_image_strings = {
            1: base64_image_string1,
            2: base64_image_string2,
            3: base64_image_string3,
            4: base64_image_string4,
            5: base64_image_string5,
            6: base64_image_string6,
            7: base64_image_string7,
            8: base64_image_string8
        }
        
        # Determine if we're in Live or Demo mode
        mode = "demo"  # Default to demo mode
        if app_mode and isinstance(app_mode, dict) and "mode" in app_mode:
            mode = app_mode["mode"]
        
        # Define demo mode primary names and active status
        demo_primary_names = {
            1: "CORN",
            2: "SPOT",
            3: "GREEN",
            4: "SOY",
            5: "SPLIT",
            6: "DARKS",
            7: "BROKEN",
            8: "MOLD",
            9: "",
            10: "",
            11: "",
            12: ""
        }
        
        # For demo mode, all primaries are active except #5 (to show the inactive state)
        demo_primary_active = {i: (i != 5) for i in range(1, 13)}
        
        # Initialize lists for left and right columns
        left_column_items = []
        right_column_items = []
        
        # Define the image container style with WHITE background for both modes
        # Base style for the image containers.  Border color is set later based on
        # whether a sensitivity is assigned.
        image_container_style = {
            "height": "50px",
            "width": "50px",
            "marginRight": "0px",
            "border": "2px solid #ccc",  # Increased default border thickness
            "borderRadius": "3px",
            "display": "flex",
            "alignItems": "center",
            "justifyContent": "center",
            "overflow": "hidden",
            "padding": "0px",
            "backgroundColor": "#ffffff"  # Force white background for both light and dark mode
        }
        
        # Image style to fill the container
        image_style = {
            "height": "100%",
            "width": "100%",
            "objectFit": "contain",
        }
        
        if mode == "demo":
            # Demo mode - use predefined values and demo images
            for i in range(1, 13):
                name = demo_primary_names[i]
                is_active = demo_primary_active[i]
                    
                # Set styling based on active status
                if is_active:
                    text_color = primary_colors[i]
                    text_class = ""
                else:
                    text_color = "#aaaaaa"  # Gray for inactive
                    text_class = "text-muted"
                
                # Create text style with added bold font weight
                text_style = {
                    "color": text_color,
                    "display": "inline-block",
                    "verticalAlign": "middle",
                    "fontWeight": "bold",
                    "whiteSpace": "nowrap",
                }
                border_color = "green" if is_active else "red"
                if not is_active:
                    text_style["fontStyle"] = "italic"
                image_style_current = image_container_style.copy()
                image_style_current["border"] = f"2px solid {border_color}"
                
                # Create item with appropriate image or empty container
                if i <= 8 and i in base64_image_strings:  # First 8 items with images in demo mode
                    base64_str = base64_image_strings[i]
                    img_src = f"data:image/png;base64,{base64_str}" if not base64_str.startswith("data:") else base64_str
    
                    # Create item with image in bordered container
                    item = html.Div([
                        html.Span(
                            f"{i}. {name}",
                            style=text_style
                        ),
                        html.Div([
                            html.Img(
                                src=img_src,
                                style=image_style
                            )
                        ], style=image_style_current),
                    ],
                    className=f"mb-1 {text_class}",
                    style={"display": "flex", "flexDirection": "column", "alignItems": "center"})
                else:  # Items 9-12 or fallbacks - empty white container instead of image
                    item = html.Div([
                        html.Span(
                            f"{i}. {name}",
                            style=text_style
                        ),
                        html.Div([
                            # Nothing inside, just the white background
                        ], style=image_style_current),
                    ],
                    className=f"mb-1 {text_class}",
                    style={"display": "flex", "flexDirection": "column", "alignItems": "center"})
                
                # Add to appropriate column based on odd/even
                if i % 2 == 1:  # Odds on the left
                    left_column_items.append(item)
                else:          # Evens on the right
                    right_column_items.append(item)
        
        elif not app_state_data.get("connected", False):
            # When not connected, show placeholder list with empty white containers
            for i in range(1, 13):
                # Bold text style for not connected state
                not_connected_style = {
                    "display": "inline-block",
                    "verticalAlign": "middle",
                    "fontWeight": "bold",
                    "whiteSpace": "nowrap",
                }
                
                item = html.Div([
                    html.Span(
                        f"{i}) Not connected",
                        className="text-muted",
                        style=not_connected_style
                    ),
                    html.Div([], style=image_container_style),  # Empty white container
                ],
                className="mb-1",
                style={"display": "flex", "flexDirection": "column", "alignItems": "center"})
                
                # Add to appropriate column based on odd/even
                if i % 2 == 1:  # Odds on the left
                    left_column_items.append(item)
                else:          # Evens on the right
                    right_column_items.append(item)
        
        else:
            # Live mode - load images from OPC UA tags
            for i in range(1, 13):
                # Check if the primary is active
                is_active = True  # Default to active
                active_tag_name = f"{PRIMARY_ACTIVE_TAG_PREFIX}{i}{PRIMARY_ACTIVE_TAG_SUFFIX}"
                
                if active_tag_name in app_state.tags:
                    is_active = bool(app_state.tags[active_tag_name]["data"].latest_value)
                
                # Get primary name
                name = f"Primary {i}"  # Default name
                name_tag = f"{PRIMARY_NAME_TAG_PREFIX}{i}{PRIMARY_NAME_TAG_SUFFIX}"
                
                if name_tag in app_state.tags:
                    tag_value = app_state.tags[name_tag]["data"].latest_value
                    if tag_value is not None:
                        name = tag_value
                
                # Get sample image from OPC UA tag
                image_tag = f"{PRIMARY_IMAGE_TAG_PREFIX}{i}{PRIMARY_IMAGE_TAG_SUFFIX}"
                has_image = False
                image_src = None
                
                if image_tag in app_state.tags:
                    try:
                        image_data = app_state.tags[image_tag]["data"].latest_value
                        if image_data is not None:
                            # Check if the image data is already in the correct format
                            if isinstance(image_data, str):
                                if image_data.startswith("data:image"):
                                    # Already in data URL format
                                    image_src = image_data
                                    has_image = True
                                elif len(image_data) > 100:  # Assume it's base64 if it's a long string
                                    # Try to determine image type and create data URL
                                    # For now, assume PNG - you might need to detect the actual format
                                    image_src = f"data:image/png;base64,{image_data}"
                                    has_image = True
                            elif isinstance(image_data, bytes):
                                # Convert bytes to base64
                                base64_str = base64.b64encode(image_data).decode('utf-8')
                                image_src = f"data:image/png;base64,{base64_str}"
                                has_image = True
                    except Exception as e:
                        logger.error(f"Error processing image data for Primary {i}: {e}")
                        has_image = False
                else:
                    logger.debug(f"Image tag {image_tag} not found in app_state.tags")
                
                # Set styling based on active status
                if is_active:
                    text_color = primary_colors[i]
                    text_class = ""
                else:
                    text_color = "#aaaaaa"  # Gray for inactive
                    text_class = "text-muted"
                
                # Create text style with added bold font weight
                text_style = {
                    "color": text_color,
                    "display": "inline-block",
                    "verticalAlign": "middle",
                    "fontWeight": "bold",
                    "whiteSpace": "nowrap",
                }
                border_color = "green" if is_active else "red"
                if not is_active:
                    text_style["fontStyle"] = "italic"
                image_style_current = image_container_style.copy()
                image_style_current["border"] = f"2px solid {border_color}"
    
                # Create item with image from OPC UA tag or empty white container
                if has_image and image_src:
                    item = html.Div([
                        html.Span(
                            f"{i}) {name}",
                            style=text_style
                        ),
                        html.Div([  # Wrapper div for the image with white background
                            html.Img(
                                src=image_src,
                                style=image_style,
                                title=f"Sample image for {name}"  # Add tooltip
                            )
                        ], style=image_style_current),
                    ],
                    className=f"mb-1 {text_class}",
                    style={"display": "flex", "flexDirection": "column", "alignItems": "center"})
                else:
                    # No image available - show empty white container
                    item = html.Div([
                        html.Span(
                            f"{i}) {name}",
                            style=text_style
                        ),
                        html.Div([  # Empty white container
                            # Nothing inside, just the white background
                        ], style=image_style_current),
                    ],
                    className=f"mb-1 {text_class}",
                    style={"display": "flex", "flexDirection": "column", "alignItems": "center"})
                
                # Add to appropriate column based on odd/even
                if i % 2 == 1:  # Odds on the left
                    left_column_items.append(item)
                else:          # Evens on the right
                    right_column_items.append(item)
        
        # Allow this panel to flex so it shares space with other sections
        container_style = {"flex": "1"}
        
        # Return two-column layout
        return html.Div([
            html.H5(tr("sensitivities_title", lang), className="mb-2 text-left"),
            
            # Create a row with two columns
            dbc.Row([
                # Left column - odd items
                dbc.Col(
                    html.Div(left_column_items),
                    width=6
                ),
    
                # Right column - even items
                dbc.Col(
                    html.Div(right_column_items),
                    width=6
                ),
            ]),
        ], style=container_style)

    @app.callback(
        Output("section-5-1", "children"),
        [Input("status-update-interval", "n_intervals"),
         Input("current-dashboard",       "data"),
         Input("historical-time-index",   "data"),
         Input("historical-data-cache",   "data"),
         Input("language-preference-store", "data")],
        [State("app-state", "data"),
         State("app-mode", "data"),
         State("active-machine-store", "data"),
         State("weight-preference-store", "data"),
         State("production-rate-unit", "data")],
        prevent_initial_call=True
    )
    def update_section_5_1(n_intervals, which, state_data, historical_data, lang, app_state_data, app_mode, active_machine_data, weight_pref, pr_unit):
    
        """Update section 5-1 with trend graph for objects per minute"""
         # only run when we’re in the “main” dashboard
        if which != "main":
            raise PreventUpdate
            # or return [no_update, no_update]
    
        # Tag definitions - Easy to update when actual tag names are available
        OBJECTS_PER_MIN_TAG = "Status.ColorSort.Sort1.Throughput.ObjectPerMin.Current"
        CAPACITY_TAG = "Status.ColorSort.Sort1.Throughput.KgPerHour.Current"
    
        # Determine which units to display
        units = pr_unit or "objects"
        if units == "capacity":
            section_title = tr("production_rate_capacity_title", lang)
            data_tag = CAPACITY_TAG
        else:
            section_title = tr("production_rate_objects_title", lang)
            data_tag = OBJECTS_PER_MIN_TAG
        
        # Fixed time range for X-axis (last 2 minutes with 1-second intervals)
        max_points = 120  # 2 minutes × 60 seconds
        
        # Determine if we're in Live or Demo mode
        mode = "demo"  # Default to demo mode
        if app_mode and isinstance(app_mode, dict) and "mode" in app_mode:
            mode = app_mode["mode"]
    
    
        if mode == "historical":
            hours = state_data.get("hours", 24) if isinstance(state_data, dict) else 24
            active_id = active_machine_data.get("machine_id") if active_machine_data else None
            hist_data = (
                historical_data if isinstance(historical_data, dict) and "capacity" in historical_data
                else get_historical_data(timeframe=f"{hours}h", machine_id=active_id)
            )
            times = hist_data["capacity"]["times"]
            values_lbs = hist_data["capacity"]["values"]
    
            x_data = [t.strftime("%H:%M:%S") if isinstance(t, datetime) else t for t in times]
            y_data = [convert_capacity_from_lbs(v, weight_pref) for v in values_lbs]
            if y_data:
                min_val = max(0, min(y_data) * 0.9)
                max_val = max(y_data) * 1.1
            else:
                min_val = 0
                max_val = 10000
        elif mode == "lab":
            mid = active_machine_data.get("machine_id") if active_machine_data else None
            _, times, totals = load_lab_totals(mid, active_counters=get_active_counter_flags(mid))
            x_data = [t.strftime("%H:%M:%S") if isinstance(t, datetime) else t for t in times]
            y_data = totals
            if y_data:
                min_val = max(0, min(y_data) * 0.9)
                max_val = max(y_data) * 1.1
            else:
                min_val = 0
                max_val = 10000

        elif mode in LIVE_LIKE_MODES and app_state_data.get("connected", False):
            # Live mode and connected - get real data
            tag_found = False
            current_value = 0
    
    
            
            # Check if the tag exists
            if data_tag in app_state.tags:
                tag_found = True
                tag_data = app_state.tags[data_tag]['data']
                
                # Get current value
                current_value = tag_data.latest_value if tag_data.latest_value is not None else 0
                if units == "capacity":
                    current_value = convert_capacity_from_kg(current_value, weight_pref)
                
                # Get historical data
                timestamps = tag_data.timestamps
                values = tag_data.values
                if units == "capacity":
                    values = [convert_capacity_from_kg(v, weight_pref) for v in values]
                
                # If we have data, create the time series
                if timestamps and values:
                    # Ensure we only use the most recent data points (up to max_points)
                    if len(timestamps) > max_points:
                        timestamps = timestamps[-max_points:]
                        values = values[-max_points:]
                    
                    # Format times for display
                    x_data = [ts.strftime("%H:%M:%S") for ts in timestamps]
                    y_data = values
                    
                    # Determine min and max values for y-axis with some padding
                    if len(y_data) > 0:
                        min_val = max(0, min(y_data) * 0.9) if min(y_data) > 0 else 0
                        max_val = max(y_data) * 1.1 if max(y_data) > 0 else 10000
                    else:
                        min_val = 0
                        max_val = 100000
                else:
                    # No historical data yet, create empty chart
                    current_time = datetime.now()
                    x_data = [(current_time - timedelta(seconds=i)).strftime("%H:%M:%S") for i in range(max_points)]
                    x_data.reverse()  # Put in chronological order
                    y_data = [None] * max_points
                    min_val = 0
                    max_val = 10000
            else:
                # Tag not found - create dummy data
                current_time = datetime.now()
                x_data = [(current_time - timedelta(seconds=i)).strftime("%H:%M:%S") for i in range(max_points)]
                x_data.reverse()  # Put in chronological order
                y_data = [None] * max_points
                min_val = 0
                max_val = 10000
        else:
            # Demo mode or not connected - use the original code
            # Generate dummy data for demonstration
            current_time = datetime.now()
            x_data = [(current_time - timedelta(seconds=i)).strftime("%H:%M:%S") for i in range(max_points)]
            x_data.reverse()  # Put in chronological order
            
            # Demo mode - create realistic looking data
            if mode == "demo":
                if units == "capacity":
                    # Base around 50,000 lbs/hr converted from kg
                    base_value = convert_capacity_from_kg(50000 / 2.205, weight_pref)
                else:
                    # Start with base value of 5000 objects per minute
                    base_value = 5000
                
                # Create random variations around the base value
                np.random.seed(int(current_time.timestamp()) % 1000)  # Seed with current time for variety
                var_scale = 2000 if units == "capacity" else 1000
                variations = np.random.normal(0, var_scale, max_points)
                
                # Create a slightly rising trend
                trend = np.linspace(0, 15, max_points)  # Rising trend from 0 to 15
                
                # Add some cyclical pattern
                cycles = 10 * np.sin(np.linspace(0, 4*np.pi, max_points))  # Sine wave with amplitude 10
                
                # Combine base value, variations, trend, and cycles
                y_data = [max(0, base_value + variations[i] + trend[i] + cycles[i]) for i in range(max_points)]
                
                min_val = base_value * 0.8 if units == "capacity" else 3000
                max_val = max(y_data) * 1.1  # 10% headroom
            else:
                # Not connected - empty chart
                y_data = [None] * max_points
                min_val = 3000 if units != "capacity" else 0
                max_val = 10000
        
        # Create figure
        fig = go.Figure()
        
        # Add trace
        fig.add_trace(go.Scatter(
            x=x_data,
            y=y_data,
            mode='lines',
            name='Capacity' if units == "capacity" else 'Objects/Min',
            line=dict(color='#1f77b4', width=2)
        ))
    
        step = max(1, len(x_data) // 5)
        
        # Update layout
        fig.update_layout(
            title=None,
            xaxis=dict(
                showgrid=True,
                gridcolor='rgba(211,211,211,0.3)',
                tickmode='array',
                tickvals=list(range(0, len(x_data), step)),
                ticktext=[x_data[i] for i in range(0, len(x_data), step) if i < len(x_data)],
            ),
            yaxis=dict(
                title=None,
                showgrid=True,
                gridcolor='rgba(211,211,211,0.3)',
                range=[min_val, max_val]
            ),
            margin=dict(l=5, r=5, t=5, b=5),
            height=200,
            plot_bgcolor='var(--chart-bg)',
            paper_bgcolor='var(--chart-bg)',
            hovermode='closest',
            showlegend=False
        )
        
        # Include the historical indicator directly in the header so the
        # graph height remains unchanged when toggling modes.
        header = f"{section_title} (Historical View)" if mode == "historical" else section_title
    
        children = [
            dbc.Row([
                dbc.Col(html.H5(header, className="mb-0"), width=9),
                dbc.Col(
                    dbc.Button(
                        tr("units_button", lang),
                        id={"type": "open-production-rate-units", "index": 0},
                        color="primary",
                        size="sm",
                        className="float-end",
                    ),
                    width=3,
                ),
            ], className="mb-2 align-items-center")
        ]
    
    
    
        children.append(
            dcc.Graph(
                id='trend-graph',
                figure=fig,
                config={'displayModeBar': False, 'responsive': True},
                style={'width': '100%', 'height': '100%'}
            )
        )
    
        return html.Div(children)

    @app.callback(
        Output("alarm-data", "data"),
        [Input("status-update-interval", "n_intervals")],
        [State("app-state", "data")]
    )
    def update_alarms_store(n_intervals, app_state_data):
        """Update the alarms data store from the counter values and check for threshold violations"""
        global previous_counter_values, threshold_settings, threshold_violation_state
        
        # Get current time
        current_time = datetime.now()
        
        # Check for alarms
        alarms = []
        for i, value in enumerate(previous_counter_values):
            counter_num = i + 1
            
            # Safely check if counter_num exists in threshold_settings and is a dictionary
            if counter_num in threshold_settings and isinstance(threshold_settings[counter_num], dict):
                settings = threshold_settings[counter_num]
                violation = False
                is_high = False  # Track which threshold is violated (high or low)
                
                # Check for threshold violations
                if 'min_enabled' in settings and settings['min_enabled'] and value < settings['min_value']:
                    violation = True
                    alarms.append(f"Sens. {counter_num} below min threshold")
                elif 'max_enabled' in settings and settings['max_enabled'] and value > settings['max_value']:
                    violation = True
                    is_high = True
                    alarms.append(f"Sens. {counter_num} above max threshold")
                
                # Get violation state for this counter
                violation_state = threshold_violation_state[counter_num]
                
                # If email notifications are enabled
                if threshold_settings.get('email_enabled', False):
                    email_minutes = threshold_settings.get('email_minutes', 2)
                    
                    # If now violating but wasn't before
                    if violation and not violation_state['is_violating']:
                        # Start tracking this violation
                        violation_state['is_violating'] = True
                        violation_state['violation_start_time'] = current_time
                        violation_state['email_sent'] = False
                        logger.info(f"Started tracking threshold violation for Sensitivity {counter_num}")
                    
                    # If still violating
                    elif violation and violation_state['is_violating']:
                        # Check if it's been violating long enough to send an email
                        if not violation_state['email_sent']:
                            time_diff = (current_time - violation_state['violation_start_time']).total_seconds()
                            if time_diff >= (email_minutes * 60):
                                # Send the email
                                email_sent = send_threshold_email(counter_num, is_high)
                                if email_sent:
                                    violation_state['email_sent'] = True
                                    logger.info(f"Sent threshold violation email for Sensitivity {counter_num}")
                    
                    # If no longer violating
                    elif not violation and violation_state['is_violating']:
                        # Reset the violation state
                        violation_state['is_violating'] = False
                        violation_state['violation_start_time'] = None
                        violation_state['email_sent'] = False
                        logger.info(f"Reset threshold violation for Sensitivity {counter_num}")
        
        return {"alarms": alarms}

    @app.callback(
        Output("section-5-2", "children"),
        [Input("status-update-interval", "n_intervals"),
         Input("current-dashboard",       "data"),
         Input("historical-time-index",   "data"),
         Input("historical-data-cache",   "data"),
         Input("language-preference-store", "data")],
        [State("app-state", "data"),
         State("app-mode", "data"),
         State("active-machine-store", "data")],
        prevent_initial_call=True
    )
    def update_section_5_2(n_intervals, which, state_data, historical_data, lang, app_state_data, app_mode, active_machine_data):
        """Update section 5-2 with bar chart for counter values and update alarm data"""
        
        # only run when we’re in the “main” dashboard
        if which != "main":
            raise PreventUpdate
            # or return [no_update, no_update]
        global previous_counter_values, threshold_settings
    
        # Ensure we have a full set of values to work with
        if not previous_counter_values or len(previous_counter_values) < 12:
            previous_counter_values = [0] * 12
        
        # Define title for the section
        section_title = tr("sensitivity_rates_title", lang)
        
        # Define pattern for tag names in live mode
        TAG_PATTERN = "Status.ColorSort.Sort1.DefectCount{}.Rate.Current"
        
        # Define colors for each primary/counter number
        counter_colors = {
            1: "green",       # Blue
            2: "lightgreen",      # Green
            3: "orange",     # Orange
            4: "blue",      # Black
            5: "#f9d70b",    # Yellow (using hex to ensure visibility)
            6: "magenta",    # Magenta
            7: "cyan",       # Cyan
            8: "red",        # Red
            9: "purple",
            10: "brown",
            11: "gray",
            12: "lightblue"
        }
        
        # Get mode (live, demo, or historical)
        mode = "demo"  # Default to demo mode
        if app_mode and isinstance(app_mode, dict) and "mode" in app_mode:
            mode = app_mode["mode"]
        
        # Generate values based on mode
        if mode == "historical":
            hours = state_data.get("hours", 24) if isinstance(state_data, dict) else 24
            active_id = active_machine_data.get("machine_id") if active_machine_data else None
            historical_data = (
                historical_data
                if isinstance(historical_data, dict) and 1 in historical_data
                else get_historical_data(timeframe=f"{hours}h", machine_id=active_id)
            )
            
            # Use the average value for each counter over the timeframe
            new_counter_values = []
            for i in range(1, 13):
                vals = historical_data[i]["values"]
                if vals:
                    avg_val = sum(vals) / len(vals)
                    new_counter_values.append(avg_val)
                else:
                    new_counter_values.append(50)
    
            # Store the new values for the next update
            previous_counter_values = new_counter_values.copy()
            logger.info(f"Section 5-2 values (historical mode): {new_counter_values}")
        elif mode == "lab":
            mid = active_machine_data.get("machine_id") if active_machine_data else None
            totals, _, _ = load_lab_totals(
                mid, active_counters=get_active_counter_flags(mid)
            )
            new_counter_values = totals
            previous_counter_values = new_counter_values.copy()
            logger.info(f"Section 5-2 values (lab mode): {new_counter_values}")
        elif mode in LIVE_LIKE_MODES and app_state_data.get("connected", False):
            # Live mode: get values from OPC UA
            # Use the tag pattern provided for each counter
            new_counter_values = []
            for i in range(1, 13):
                # Construct the tag name using the provided pattern
                tag_name = TAG_PATTERN.format(i)
    
                # Check if the tag exists
                if tag_name in app_state.tags:
                    value = app_state.tags[tag_name]["data"].latest_value
                    if value is None:
                        # If tag exists but value is None, keep previous value
                        value = previous_counter_values[i-1]
                    new_counter_values.append(value)
                else:
                    # Tag not found - keep previous value
                    new_counter_values.append(previous_counter_values[i-1])
    
            # Store the new values for the next update
            previous_counter_values = new_counter_values.copy()
            logger.info(f"Section 5-2 values (live mode): {new_counter_values}")
        elif mode == "demo":
            # Demo mode: generate synthetic values
            new_counter_values = []
            for i, prev_value in enumerate(previous_counter_values):
                # Determine maximum change (up to ±20)
                max_change = min(20, prev_value - 10)  # Ensure we don't go below 10
    
                # Fix: Convert max_change to an integer
                max_change_int = int(max_change)
    
                # Use the integer version in randint
                change = random.randint(-max_change_int, 20)
    
                # Calculate new value with bounds
                new_value = max(10, min(180, prev_value + change))
    
                # Add to the list
                new_counter_values.append(new_value)
    
            # Store the new values for the next update
            previous_counter_values = new_counter_values.copy()
            logger.info(f"Section 5-2 values (demo mode): {new_counter_values}")
        else:
            # Live mode but not connected - keep the last values
            new_counter_values = previous_counter_values.copy()
            logger.info("Section 5-2 values (disconnected): using previous values")
        
        # Create counter names
        counter_names = [f"{i}" for i in range(1, 13)]
        
        # Create figure with our data
        fig = go.Figure()
        
        # Use a single bar trace with all data
        fig.add_trace(go.Bar(
            x=counter_names,  # Use all counter names as x values
            y=new_counter_values,  # Use all counter values as y values
            marker_color=[counter_colors.get(i, 'gray') for i in range(1, 13)],  # Set colors per bar
            hoverinfo='text',  # Keep hover info
        hovertext=[f"Sensitivity {i}: {new_counter_values[i-1]:.2f}" for i in range(1, 13)]  # Custom hover text with 2 decimal places
    
        ))
        
        # Add horizontal min threshold lines for each counter if enabled
        for i, counter in enumerate(counter_names):
            counter_num = i + 1
            # Check if counter_num exists in threshold_settings and is a dictionary
            if counter_num in threshold_settings and isinstance(threshold_settings[counter_num], dict):
                settings = threshold_settings[counter_num]
                
                if 'min_enabled' in settings and settings['min_enabled']:
                    fig.add_shape(
                        type="line",
                        x0=i - 0.4,  # Start slightly before the bar
                        x1=i + 0.4,  # End slightly after the bar
                        y0=settings['min_value'],
                        y1=settings['min_value'],
                        line=dict(
                            color="black",
                            width=2,
                            dash="solid",
                        ),
                    )
        
        # Add horizontal max threshold lines for each counter if enabled
        for i, counter in enumerate(counter_names):
            counter_num = i + 1
            # Check if counter_num exists in threshold_settings and is a dictionary
            if counter_num in threshold_settings and isinstance(threshold_settings[counter_num], dict):
                settings = threshold_settings[counter_num]
                
                if 'max_enabled' in settings and settings['max_enabled']:
                    fig.add_shape(
                        type="line",
                        x0=i - 0.4,  # Start slightly before the bar
                        x1=i + 0.4,  # End slightly after the bar
                        y0=settings['max_value'],
                        y1=settings['max_value'],
                        line=dict(
                            color="red",
                            width=2,
                            dash="solid",
                        ),
                    )
        
        # Calculate max value for y-axis scaling (with 10% headroom)
        # Include enabled thresholds in calculation
        all_values = new_counter_values.copy()
        for counter_num, settings in threshold_settings.items():
            # Only process if counter_num is an integer and settings is a dictionary
            if isinstance(counter_num, int) and isinstance(settings, dict):
                if 'max_enabled' in settings and settings['max_enabled']:
                    all_values.append(settings['max_value'])
        
        max_value = max(all_values) if all_values else 100
        y_max = max(100, max_value * 1.1)  # At least 100, or 10% higher than max value
        
        # Update layout
        fig.update_layout(
            title=None,
            xaxis=dict(
                title=None,
                showgrid=False,
                tickangle=0,
            ),
            yaxis=dict(
                title=None,
                showgrid=True,
                gridcolor='rgba(211,211,211,0.3)',
                range=[0, y_max]  # Dynamic range based on data and thresholds
            ),
            margin=dict(l=5, r=5, t=0, b=20),  # Increased bottom margin for rotated labels
            height=198,  # Increased height since we have more space now
            plot_bgcolor='var(--chart-bg)',
            paper_bgcolor='var(--chart-bg)',
            showlegend=False,
        )
        
        # Create the section content
        section_content = html.Div([
            # Header row with title and settings button
            dbc.Row([
                dbc.Col(html.H5(section_title + (" (Historical)" if mode == "historical" else ""), className="mb-0"), width=9),
                dbc.Col(
                    dbc.Button(tr("thresholds_button", lang),
                            id={"type": "open-threshold", "index": 0},
                            color="primary",
                            size="sm",
                            className="float-end"),
                    width=3
                )
            ], className="mb-2 align-items-center"),
            
            # Bar chart
            dcc.Graph(
                id='counter-bar-chart',
                figure=fig,
                config={'displayModeBar': False, 'responsive': True},
                style={'width': '100%', 'height': '100%'}
            )
        ])
        
        # Return the section content
        return section_content

    @app.callback(
        Output("section-6-1", "children"),
        [Input("status-update-interval", "n_intervals"),
         Input("current-dashboard", "data"),
         Input("historical-time-index", "data"),
         Input("language-preference-store", "data")],
        [State("app-state", "data"),
         State("app-mode", "data"),
         State("active-machine-store", "data")],
        prevent_initial_call=True,
    )
    def update_section_6_1(n_intervals, which, state_data, lang, app_state_data, app_mode, active_machine_data):
        """Update section 6-1 with trend graph for the 12 counters, supporting historical data."""
        mem_utils.log_memory_if_high()
        if which != "main":
            raise PreventUpdate
        global previous_counter_values, display_settings

        if not previous_counter_values or len(previous_counter_values) < 12:
            previous_counter_values = [0] * 12

        section_title = tr("counter_values_trend_title", lang)

        counter_colors = {
            1: "green",
            2: "lightgreen",
            3: "orange",
            4: "blue",
            5: "#f9d70b",
            6: "magenta",
            7: "cyan",
            8: "red",
            9: "purple",
            10: "brown",
            11: "gray",
            12: "lightblue",
        }

        mode = "demo"
        if app_mode and isinstance(app_mode, dict) and "mode" in app_mode:
            mode = app_mode["mode"]

        if mode == "historical":
            hours = state_data.get("hours", 24) if isinstance(state_data, dict) else 24
            active_id = active_machine_data.get("machine_id") if active_machine_data else None
            historical_data = get_historical_data(timeframe=f"{hours}h", machine_id=active_id)

            fig = go.Figure()
            for i in range(1, 13):
                if display_settings.get(i, True):
                    counter_name = f"Counter {i}"
                    color = counter_colors.get(i, "gray")
                    times = historical_data[i]['times']
                    values = historical_data[i]['values']
                    time_labels = [t.strftime("%H:%M:%S") if isinstance(t, datetime) else t for t in times]
                    if times and values:
                        fig.add_trace(go.Scatter(
                            x=time_labels,
                            y=values,
                            mode='lines',
                            name=counter_name,
                            line=dict(color=color, width=2),
                            hoverinfo='text',
                            hovertext=[f"{counter_name}: {value}" for value in values],
                        ))

            ref_times = historical_data[1]['times'] if historical_data[1]['times'] else []
            label_list = [t.strftime('%H:%M:%S') if isinstance(t, datetime) else t for t in ref_times]
            step = max(1, len(label_list) // 5) if label_list else 1

            hist_values = [historical_data[i]['values'][-1] if historical_data[i]['values'] else None for i in range(1, 13)]
            logger.info(f"Section 6-1 latest values (historical mode): {hist_values}")

            max_hist_value = 0
            for i in range(1, 13):
                if display_settings.get(i, True):
                    vals = historical_data[i]["values"]
                    if vals:
                        max_hist_value = max(max_hist_value, max(vals))

            yaxis_range = [0, 10] if max_hist_value < 10 else [0, None]

            fig.update_layout(
                title=None,
                xaxis=dict(
                    showgrid=False,
                    gridcolor='rgba(211,211,211,0.3)',
                    rangeslider=dict(visible=False),
                    tickmode='array',
                    tickvals=list(range(0, len(label_list), step)) if label_list else [],
                    ticktext=[label_list[i] for i in range(0, len(label_list), step) if i < len(label_list)] if label_list else [],
                ),
                yaxis=dict(
                    title=None,
                    showgrid=False,
                    gridcolor='rgba(211,211,211,0.3)',
                    range=yaxis_range,
                ),
                margin=dict(l=5, r=5, t=5, b=5),
                height=200,
                plot_bgcolor='var(--chart-bg)',
                paper_bgcolor='var(--chart-bg)',
                hovermode='closest',
                showlegend=False,
            )

            return html.Div([
                dbc.Row([
                    dbc.Col(html.H5(f"{section_title} (Historical View)", className="mb-0"), width=9),
                    dbc.Col(
                        dbc.Button(tr("display_button", lang),
                                   id={"type": "open-display", "index": 0},
                                   color="primary",
                                   size="sm",
                                   className="float-end"),
                        width=3,
                    ),
                ], className="mb-2 align-items-center"),
                dcc.Graph(
                    id='counter-trend-graph',
                    figure=fig,
                    config={'displayModeBar': False, 'responsive': True},
                    style={'width': '100%', 'height': '100%'}
                ),
            ])

        if not hasattr(app_state, 'counter_history'):
            app_state.counter_history = {i: {'times': [], 'values': []} for i in range(1, 13)}

        current_time = datetime.now()

        if mode in LIVE_LIKE_MODES and app_state_data.get("connected", False):
            for i, value in enumerate(previous_counter_values):
                counter_utils.add_data_point(app_state.counter_history, i + 1, current_time, value)
        elif mode == "demo":
            for i, value in enumerate(previous_counter_values):
                counter_utils.add_data_point(app_state.counter_history, i + 1, current_time, value)
        else:
            for i in range(1, 13):
                prev_vals = app_state.counter_history[i]['values']
                prev_value = prev_vals[-1] if prev_vals else 0
                counter_utils.add_data_point(app_state.counter_history, i, current_time, prev_value)

        latest_values = [app_state.counter_history[i]['values'][-1] if app_state.counter_history[i]['values'] else None for i in range(1, 13)]
        logger.info(f"Section 6-1 latest values ({mode} mode): {latest_values}")

        fig = go.Figure()

        for i in range(1, 13):
            if display_settings.get(i, True):
                counter_name = f"Counter {i}"
                color = counter_colors.get(i, "gray")
                times = app_state.counter_history[i]['times']
                values = app_state.counter_history[i]['values']
                time_labels = [t.strftime("%H:%M:%S") for t in times]
                if times and values:
                    fig.add_trace(go.Scatter(
                        x=time_labels,
                        y=values,
                        mode='lines',
                        name=counter_name,
                        line=dict(color=color, width=2),
                        hoverinfo='text',
                        hovertext=[f"{counter_name}: {value}" for value in values],
                    ))

        max_live_value = 0
        for i in range(1, 13):
            if display_settings.get(i, True):
                vals = app_state.counter_history[i]["values"]
                if vals:
                    max_live_value = max(max_live_value, max(vals))

        yaxis_range = [0, 10] if max_live_value < 10 else [0, None]

        fig.update_layout(
            title=None,
            xaxis=dict(
                showgrid=False,
                gridcolor='rgba(211,211,211,0.3)',
                tickmode='array',
                tickvals=list(range(0, len(time_labels), max(1, len(time_labels) // 5))) if time_labels else [],
                ticktext=[time_labels[i] for i in range(0, len(time_labels),
                                                    max(1, len(time_labels) // 5))
                        if i < len(time_labels)] if time_labels else [],
            ),
            yaxis=dict(
                title=None,
                showgrid=False,
                gridcolor='rgba(211,211,211,0.3)',
                range=yaxis_range,
            ),
            margin=dict(l=5, r=5, t=5, b=5),
            height=200,
            plot_bgcolor='var(--chart-bg)',
            paper_bgcolor='var(--chart-bg)',
            hovermode='closest',
            showlegend=False,
        )

        return html.Div([
            dbc.Row([
                dbc.Col(html.H5(section_title, className="mb-0"), width=9),
                dbc.Col(
                    dbc.Button(tr("display_button", lang),
                               id={"type": "open-display", "index": 0},
                               color="primary",
                               size="sm",
                               className="float-end"),
                    width=3,
                ),
            ], className="mb-2 align-items-center"),
            dcc.Graph(
                id='counter-trend-graph',
                figure=fig,
                config={'displayModeBar': False, 'responsive': True},
                style={'width': '100%', 'height': '100%'}
            ),
        ])

    @app.callback(
        Output("section-6-2", "children"),
        [Input("alarm-data", "data"),
         Input("current-dashboard",       "data"),
         Input("status-update-interval", "n_intervals"),
         Input("language-preference-store", "data")],
        prevent_initial_call=True
    )
    def update_section_6_2(alarm_data,which, n_intervals, lang):
        """Update section 6-2 with alarms display in two columns"""
         # only run when we’re in the “main” dashboard
        if which != "main":
            raise PreventUpdate
            # or return [no_update, no_update]
        # Set title for the section
        section_title = tr("sensitivity_threshold_alarms_title", lang)
        
        # Get alarms from the data store
        alarms = alarm_data.get("alarms", []) if alarm_data else []
    
        def _translate_alarm(alarm):
            if alarm.startswith("Sens."):
                parts = alarm.split()
                if len(parts) >= 3:
                    num = parts[1]
                    if "below" in alarm:
                        return tr("sensitivity_below_min", lang).format(num=num)
                    elif "above" in alarm:
                        return tr("sensitivity_above_max", lang).format(num=num)
            return alarm
    
        translated_alarms = [_translate_alarm(a) for a in alarms]
        
        # Create alarm display with two columns
        if alarms:
            # Split alarms into two columns
            mid_point = len(alarms) // 2 + len(alarms) % 2  # Ceiling division to balance columns
            left_alarms = translated_alarms[:mid_point]
            right_alarms = translated_alarms[mid_point:]
            
            # Create left column items
            left_items = [html.Li(alarm, className="text-danger mb-1") for alarm in left_alarms]
            
            # Create right column items
            right_items = [html.Li(alarm, className="text-danger mb-1") for alarm in right_alarms]
            
            # Create two-column layout
            alarm_display = html.Div([
                html.Div(tr("active_alarms_title", lang), className="fw-bold text-danger mb-2"),
                dbc.Row([
                    # Left column
                    dbc.Col(
                        html.Ul(left_items, className="ps-3 mb-0"),
                        width=6
                    ),
                    # Right column
                    dbc.Col(
                        html.Ul(right_items, className="ps-3 mb-0"),
                        width=6
                    ),
                ]),
            ])
        else:
            # No alarms display
            alarm_display = html.Div([
                html.Div("No active alarms", className="text-success")
            ])
        
        # Return the section content with fixed height
        return html.Div([
            html.H5(section_title, className="text-center mb-2"),
            
            # Alarms display with fixed height
            dbc.Card(
                dbc.CardBody(
                    alarm_display, 
                    className="p-2 overflow-auto",  # Add overflow-auto for scrolling if needed
                    # Scale alarm display height with viewport
                    style={"height": "205px"}
                ),
                className="h-100"
            ),
            
            # Timestamp
            
        ])

    @app.callback(
        Output("section-7-1", "children"),
        [Input("status-update-interval", "n_intervals"),
         Input("current-dashboard",       "data"),
         Input("language-preference-store", "data")],
        [State("app-state", "data"),
         State("app-mode", "data")],
        prevent_initial_call=True
    )
    def update_section_7_1(n_intervals, which, lang, app_state_data, app_mode):
        """Update section 7-1 with air pressure gauge"""
        # only run when we’re in the “main” dashboard
        if which != "main":
            raise PreventUpdate
            # or return [no_update, no_update]
    
        # Tag definition for air pressure - Easy to update when actual tag name is available
        AIR_PRESSURE_TAG = "Status.Environmental.AirPressurePsi"
        
        # Define gauge configuration
        min_pressure = 0
        max_pressure = 100
        
        # Define color ranges for gauge based on requirements
        red_range_low = [0, 30]       # Critical low range
        yellow_range = [31, 50]       # Warning range
        green_range = [51, 75]        # Normal range
        red_range_high = [76, 100]    # Critical high range
        
        # Determine if we're in Live or Demo mode
        mode = "demo"  # Default to demo mode
        if app_mode and isinstance(app_mode, dict) and "mode" in app_mode:
            mode = app_mode["mode"]
        
        # Get air pressure value based on mode
        if mode in LIVE_LIKE_MODES and app_state_data.get("connected", False):
            # Live mode: get value from OPC UA tag
            if AIR_PRESSURE_TAG in app_state.tags:
                # Read the actual value from the tag
                air_pressure = (app_state.tags[AIR_PRESSURE_TAG]["data"].latest_value)/100
                if air_pressure is None:
                    air_pressure = 0  # Default to 0 if tag exists but value is None
            else:
                # Tag not found, use 0 as per requirement
                air_pressure = 0
        else:
            # Demo mode: generate a realistic air pressure value with limited variation
            # Use timestamp for some variation in the demo
            timestamp = int(datetime.now().timestamp())
            
            # Generate value that stays very close to 65 PSI (±3 PSI maximum variation)
            base_value = 65  # Base in middle of green range
            # Use a small sine wave variation (±3 PSI max)
            variation = 3 * math.sin(timestamp / 10)  # Limited to ±3 PSI
            air_pressure = base_value + variation
        
        # Determine indicator color based on pressure value
        if 0 <= air_pressure <= 30:
            indicator_color = "red"
            status_text = "Critical Low"
            status_color = "danger"
        elif 31 <= air_pressure <= 50:
            indicator_color = "yellow"
            status_text = "Warning Low"
            status_color = "warning"
        elif 51 <= air_pressure <= 75:
            indicator_color = "green"
            status_text = "Normal"
            status_color = "success"
        else:  # 76-100
            indicator_color = "red"
            status_text = "Critical High"
            status_color = "danger"
        
        # Create the gauge figure
        fig = go.Figure(go.Indicator(
            mode="gauge+number",
            value=air_pressure,
            domain={'x': [0, 1], 'y': [0, 1]},
            #title={'text': "Air Pressure", 'font': {'size': 14}},
            gauge={
                'axis': {'range': [min_pressure, max_pressure], 'tickwidth': 1, 'tickcolor': "darkblue"},
                'bar': {'color': indicator_color},  # Use dynamic color based on value
                'bgcolor': "#d3d3d3",  # Light grey background
                'borderwidth': 2,
                'bordercolor': "gray",
                'threshold': {
                    'line': {'color': "darkgray", 'width': 4},
                    'thickness': 0.75,
                    'value': air_pressure
                }
            }
        ))
        
        # Update layout for the gauge
        fig.update_layout(
            height=200,
            margin=dict(l=10, r=10, t=30, b=10),
            paper_bgcolor='var(--chart-bg)',  # Use grey paper background
            plot_bgcolor='var(--chart-bg)',   # Use grey plot background
            font={'color': "darkblue", 'family': "Arial"}
        )
        
        return html.Div([
            html.H5(tr("air_pressure_title", lang), className="text-left mb-1"),
            # Gauge chart
            dcc.Graph(
                figure=fig,
                config={'displayModeBar': False, 'responsive': True},
                style={'width': '100%', 'height': '100%'}
            ),
            
            # Status text below the gauge
            #html.Div([
            #    html.Span("Status: ", className="fw-bold me-1"),
            #    html.Span(status_text, className=f"text-{status_color}")
            #], className="text-center mt-2")
        ])

    @app.callback(
        Output("section-7-2", "children"),
        [Input("status-update-interval", "n_intervals"),
         Input("current-dashboard",       "data"),
         Input("historical-time-index",   "data"),
         Input("language-preference-store", "data")],
        [State("app-state", "data"),
         State("app-mode", "data"),
         State("active-machine-store", "data")],
        prevent_initial_call=True
    )
    def update_section_7_2(n_intervals, which, time_state, lang, app_state_data, app_mode, active_machine_data):
        """Update section 7-2 with Machine Control Log"""
        # only run when we're in the "main" dashboard
        if which != "main":
            raise PreventUpdate
            
        global prev_values, prev_active_states, prev_preset_names, machine_control_log
    
        machine_id = active_machine_data.get("machine_id") if active_machine_data else None
    
        # Determine current mode (live or demo)
        mode = "demo"
        if app_mode and isinstance(app_mode, dict) and "mode" in app_mode:
            mode = app_mode["mode"]
        
        logger.info("Section 7-2 callback triggered at %s", datetime.now())
        logger.info("Section 7-2: mode=%s, connected=%s", mode, app_state_data.get("connected", False))
        logger.info(f"Section 7-2 Debug: machine_id={machine_id}")
        logger.info(f"Section 7-2 Debug: MONITORED_RATE_TAGS={MONITORED_RATE_TAGS}")
        logger.info(f"Section 7-2 Debug: prev_values keys={list(prev_values.get(machine_id, {}).keys())}")
        logger.info(f"Available tags in app_state: {list(app_state.tags.keys())}")
    
        # Live monitoring of feeder rate tags and sensitivity assignments
        if mode in LIVE_LIKE_MODES and app_state_data.get("connected", False) and machine_id is not None:
            try:
                # Initialize machine_prev dictionaries if they don't exist
                if machine_id not in prev_values:
                    prev_values[machine_id] = {}
                    logger.info(f"Initialized prev_values for machine {machine_id}")
                if machine_id not in prev_active_states:
                    prev_active_states[machine_id] = {}
                    logger.info(f"Initialized prev_active_states for machine {machine_id}")
                
                machine_prev = prev_values[machine_id]
                machine_prev_active = prev_active_states[machine_id]
    
                # Monitor feeder rate changes
                for opc_tag, friendly_name in MONITORED_RATE_TAGS.items():
                    try:
                        if opc_tag in app_state.tags:
                            new_val = app_state.tags[opc_tag]["data"].latest_value
                            prev_val = machine_prev.get(opc_tag)
                            logger.info(f"Tag {opc_tag}: new_val={new_val}, prev_val={prev_val}")
    
                            if prev_val is not None and new_val is not None and new_val != prev_val:
                                logger.info(f"CHANGE DETECTED! {opc_tag}: {prev_val} -> {new_val}")
                                try:
                                    logger.debug("Rate %s changed from %s to %s", opc_tag, prev_val, new_val)
                                    add_control_log_entry(friendly_name, prev_val, new_val, machine_id=machine_id)
                                    logger.info(f"LOG ENTRY ADDED for {friendly_name}")
                                except Exception as e:
                                    logger.error(f"ERROR adding log entry: {e}")
    
                            machine_prev[opc_tag] = new_val
                        else:
                            logger.warning(f"Feeder tag {opc_tag} not found in app_state.tags")
                    except Exception as e:
                        logger.error(f"Error monitoring feeder tag {opc_tag}: {e}")
    
                # Monitor sensitivity assignment changes  
                logger.info(f"Starting sensitivity tag checks")
                for opc_tag, sens_num in SENSITIVITY_ACTIVE_TAGS.items():
                    try:
                        if opc_tag in app_state.tags:
                            new_val = app_state.tags[opc_tag]["data"].latest_value
                            prev_val = machine_prev_active.get(opc_tag)
                            logger.info(f"Sensitivity {sens_num} Tag {opc_tag}: new_val={new_val}, prev_val={prev_val}")
                            
                            if prev_val is not None and new_val is not None and bool(new_val) != bool(prev_val):
                                logger.info(f"SENSITIVITY CHANGE DETECTED! Sens {sens_num}: {bool(prev_val)} -> {bool(new_val)}")
                                try:
                                    add_activation_log_entry(sens_num, bool(new_val), machine_id=machine_id)
                                    logger.info(f"SENSITIVITY LOG ENTRY ADDED for Sensitivity {sens_num}")
                                except Exception as e:
                                    logger.error(f"ERROR adding sensitivity log entry: {e}")
                                    
                            machine_prev_active[opc_tag] = new_val
                        else:
                            logger.warning(f"Sensitivity tag {opc_tag} missing from app_state.tags")
                    except Exception as e:
                        logger.error(f"Error monitoring sensitivity tag {opc_tag}: {e}")

                # Monitor preset name changes
                if PRESET_NAME_TAG in app_state.tags:
                    new_name = app_state.tags[PRESET_NAME_TAG]["data"].latest_value
                    prev_name = prev_preset_names.get(machine_id)
                    if prev_name is not None and new_name is not None and new_name != prev_name:
                        add_preset_log_entry(prev_name, new_name, machine_id=machine_id)
                    prev_preset_names[machine_id] = new_name

            except Exception as e:
                logger.error(f"Fatal error in section 7-2 monitoring: {e}")
                logger.exception("Full traceback:")
    
        # Create the log entries display - with even more compact styling
        log_entries = []
    
        # Determine which log to display based on mode
        display_log = machine_control_log
        if mode == "historical":
            hours = time_state.get("hours", 24) if isinstance(time_state, dict) else 24
            machine_id = active_machine_data.get("machine_id") if active_machine_data else None
            display_log = get_historical_control_log(timeframe=hours, machine_id=machine_id)
            display_log = sorted(display_log, key=lambda e: e.get("timestamp"), reverse=True)
        elif mode in LIVE_LIKE_MODES:
            # Debug logging to see what's in the control log
            logger.info(f"Total entries in machine_control_log: {len(machine_control_log)}")
            logger.info(f"Looking for entries with machine_id={machine_id}")
            
            # More permissive filtering - include entries that match the machine_id
            display_log = []
            for entry in machine_control_log:
                entry_machine_id = entry.get("machine_id")
                is_demo = entry.get("demo", False)
                logger.info(f"Entry: machine_id={entry_machine_id}, demo={is_demo}, tag={entry.get('tag', 'N/A')}")
                
                # Include if machine_id matches (regardless of demo flag for now)
                if str(entry_machine_id) == str(machine_id):
                    display_log.append(entry)
                    logger.info(f"Including entry: {entry.get('tag', 'N/A')}")
            
            logger.info(f"Filtered to {len(display_log)} entries for machine {machine_id}")
    
        # newest entries first - sort by timestamp if available
        if display_log:
            try:
                display_log = sorted(display_log, key=lambda e: e.get("timestamp", datetime.min), reverse=True)
            except Exception as e:
                logger.error(f"Error sorting display_log: {e}")
        
        display_log = display_log[:20]
    
        for idx, entry in enumerate(display_log, start=1):
            timestamp = entry.get("display_timestamp")
            if not timestamp:
                ts = entry.get("timestamp")
                if isinstance(ts, datetime):
                    timestamp = ts.strftime("%Y-%m-%d %H:%M:%S")
                elif ts:
                    timestamp = str(ts)
                else:
                    t = entry.get("time")
                    if isinstance(t, datetime):
                        timestamp = t.strftime("%Y-%m-%d %H:%M:%S")
                    elif t:
                        timestamp = str(t)
                    else:
                        timestamp = ""
    
            def _translate_tag(tag):
                if tag.startswith("Sens "):
                    parts = tag.split()
                    if len(parts) >= 2:
                        return f"{tr('sensitivity_label', lang)} {parts[1]}"
                if tag.startswith("Feeder") or tag.startswith("Feed"):
                    parts = tag.split()
                    if len(parts) >= 2 and parts[1].isdigit():
                        return tr(f"feeder_{parts[1]}", lang)
                    return tr('feeder_label', lang).rstrip(':')
                return tag
    
            tag_translated = _translate_tag(entry.get('tag', ''))
    
            icon_val = entry.get("icon")
            if icon_val in ("✅", "❌"):
                color_class = "text-success" if entry.get("action") == "Enabled" else "text-danger"
                icon = html.Span(icon_val, className=color_class)
                log_entries.append(
                    html.Div(
                        [f"{idx}. {tag_translated} {entry.get('action')} ", icon, f" {timestamp}"],
                        className="mb-1 small",
                        style={"whiteSpace": "nowrap"},
                    )
                )
            elif icon_val in ("⬆", "⬇"):
                color_class = "text-success" if icon_val == "⬆" else "text-danger"
                icon = html.Span(icon_val, className=color_class)
                value_change = f"{entry.get('old_value', '')} -> {entry.get('new_value', '')}"
                log_entries.append(
                    html.Div(
                        [f"{idx}. {tag_translated} ", icon, f" {value_change} {timestamp}"],
                        className="mb-1 small",
                        style={"whiteSpace": "nowrap"},
                    )
                )
            elif icon_val == "🔄":
                icon = html.Span(icon_val)
                log_entries.append(
                    html.Div(
                        [f"{idx}. Preset \"{entry.get('old_value', '')}\" ", icon, f" \"{entry.get('new_value', '')}\" {timestamp}"],
                        className="mb-1 small",
                        style={"whiteSpace": "nowrap"},
                    )
                )
            else:
                description = f"{tag_translated} {entry.get('action', '')}".strip()
                value_change = f"{entry.get('old_value', '')} -> {entry.get('new_value', '')}"
                log_entries.append(
                    html.Div(
                        f"{idx}. {description} {value_change} {timestamp}",
                        className="mb-1 small",
                        style={"whiteSpace": "nowrap"}
                    )
                )
    
        # If no entries, show placeholder
        if not log_entries:
            log_entries.append(
                html.Div(tr("no_changes_yet", lang), className="text-center text-muted py-1")
            )
    
        # Return the section content with title
        return html.Div(
            [html.H5(tr("machine_control_log_title", lang), className="text-left mb-1"), *log_entries],
            className="overflow-auto px-0",
            # Use flexbox so this log grows with available space
            style={"flex": "1"}
        )

    @app.callback(
        [Output("historical-time-index", "data"),
         Output("historical-time-display", "children"),
         Output("historical-data-cache", "data")],
        [Input("historical-time-slider", "value"),
         Input("mode-selector", "value")],
        [State("active-machine-store", "data")],
        prevent_initial_call=True
    )
    def update_historical_time_and_display(slider_value, mode, active_machine_data):
        """Return the chosen historical range, display text, and cached data."""
        if mode != "historical":
            return dash.no_update, "", dash.no_update
    
        # Load filtered historical data for the selected timeframe so the graphs
        # update immediately when the slider changes
        machine_id = active_machine_data.get("machine_id") if active_machine_data else None
        historical_data = load_historical_data(f"{slider_value}h", machine_id=machine_id)
    
        # Use counter 1 as the reference for the time axis.  If data exists, format
        # the first timestamp for display to indicate the starting point.
        ref_counter = 1
        timestamp_str = ""
        if (ref_counter in historical_data and
                historical_data[ref_counter]['times']):
            first_ts = historical_data[ref_counter]['times'][0]
            if isinstance(first_ts, datetime):
                timestamp_str = first_ts.strftime("%H:%M")
            else:
                timestamp_str = str(first_ts)
    
        display_text = f"Showing last {slider_value} hours"
        if timestamp_str:
            display_text += f" starting {timestamp_str}"
    
    
        # Return the selected timeframe, display text, and cached data
        return {"hours": slider_value}, display_text, historical_data

    @app.callback(
        Output("historical-time-controls", "className"),
        [Input("mode-selector", "value")],
        prevent_initial_call=True
    )
    def toggle_historical_controls_visibility(mode):
        """Show/hide historical controls based on selected mode"""
        if mode == "historical":
            return "d-block"  # Show controls
        else:
            return "d-none"  # Hide controls

    @app.callback(
        Output("lab-test-controls", "className"),
        [Input("mode-selector", "value")],
        prevent_initial_call=True,
    )
    def toggle_lab_controls_visibility(mode):
        return "d-flex" if mode == "lab" else "d-none"

    @app.callback(
        [Output("start-test-btn", "disabled"),
         Output("start-test-btn", "color"),
         Output("stop-test-btn", "disabled"),
         Output("stop-test-btn", "color")],
        [Input("lab-test-running", "data"),
         Input("mode-selector", "value"),
         Input("status-update-interval", "n_intervals")],
        [State("lab-test-stop-time", "data")],
    )
    def toggle_lab_test_buttons(running, mode, n_intervals, stop_time):
        """Enable/disable lab start/stop buttons based on test state."""
        if mode != "lab":
            return True, "secondary", True, "secondary"

        # Disable both buttons during the 30s grace period after stopping
        if running and stop_time and (time.time() - stop_time < 30):
            return True, "secondary", True, "secondary"

        if running:
            return True, "secondary", False, "danger"

        return False, "success", True, "secondary"

    @app.callback(
        Output("lab-test-running", "data"),
        [Input("start-test-btn", "n_clicks"),
         Input("stop-test-btn", "n_clicks"),
         Input("mode-selector", "value"),
         Input("status-update-interval", "n_intervals")],
        [State("lab-test-running", "data"),
         State("lab-test-stop-time", "data"),
         State("lab-test-name", "value")],
        prevent_initial_call=True,
    )
<<<<<<< HEAD
    def update_lab_running(start_click, stop_click, mode, n_intervals, running, stop_time, lab_name):
=======
    def update_lab_running(start_click, stop_click, mode, n_intervals, running, stop_time):
>>>>>>> 37ce7a46
        """Update lab running state based on start/stop actions or feeder status."""
        global current_lab_filename
        ctx = callback_context

        if mode != "lab":
            return False

        if ctx.triggered:
            trigger = ctx.triggered[0]["prop_id"].split(".")[0]
            if trigger == "start-test-btn":
                try:
                    if active_machine_id is not None:
                        _reset_lab_session(active_machine_id)
                except Exception as exc:
                    logger.warning(f"Failed to reset lab session: {exc}")
                return True
            elif trigger == "stop-test-btn":
                # Do not end the test immediately; allow a 30s grace period
                # so logging can continue before finalizing.
                return True

        # Auto-start when any feeder begins running
        feeders_running = False
        if (
            active_machine_id is not None
            and active_machine_id in machine_connections
        ):
            tags = machine_connections[active_machine_id].get("tags", {})
            for i in range(1, 5):
                tag = f"Status.Feeders.{i}IsRunning"
                if bool(tags.get(tag, {}).get("data", {}).latest_value if tag in tags else False):
                    feeders_running = True
                    break

        if feeders_running and not running:
<<<<<<< HEAD
            if not current_lab_filename:
                test_name = lab_name or "Test"
                filename = (
                    f"Lab_Test_{test_name}_{datetime.now().strftime('%m_%d_%Y')}.csv"
                )
                current_lab_filename = filename
                try:
                    if active_machine_id is not None:
                        _create_empty_lab_log(active_machine_id, filename)
                except Exception as exc:
                    logger.warning(f"Failed to prepare new lab log: {exc}")
=======
>>>>>>> 37ce7a46
            try:
                if active_machine_id is not None:
                    _reset_lab_session(active_machine_id)
            except Exception as exc:
                logger.warning(f"Failed to reset lab session: {exc}")
            return True

        # Check if we should end the test based on the stop time
        if running and stop_time and (time.time() - stop_time >= 30):
            current_lab_filename = None
            try:
                refresh_lab_cache(active_machine_id)
            except Exception as exc:
                logger.warning(f"Failed to refresh lab cache: {exc}")
            return False

        return running

    @app.callback(
        Output("lab-test-info", "data"),
        [Input("start-test-btn", "n_clicks"), Input("stop-test-btn", "n_clicks")],
        [State("lab-test-name", "value")],
        prevent_initial_call=True,
    )
    def manage_lab_test_info(start_click, stop_click, name):
        ctx = callback_context
        if not ctx.triggered:
            raise PreventUpdate
        trigger = ctx.triggered[0]["prop_id"].split(".")[0]
        global current_lab_filename
        if trigger == "start-test-btn":
            test_name = name or "Test"
            filename = (
                f"Lab_Test_{test_name}_{datetime.now().strftime('%m_%d_%Y')}.csv"
            )
            current_lab_filename = filename
            try:
                if active_machine_id is not None:
                    _create_empty_lab_log(active_machine_id, filename)
                    _reset_lab_session(active_machine_id)
            except Exception as exc:
                logger.warning(f"Failed to prepare new lab log: {exc}")
            return {"filename": filename}
        return {}

    @app.callback(
        [Output("metric-logging-interval", "interval"), Output("metric-logging-interval", "disabled")],
        [Input("lab-test-running", "data"), Input("mode-selector", "value")],
    )
    def adjust_logging_interval(running, mode):
        if mode == "lab":
            return 1000, not running
        return 60000, False

    @app.callback(
        Output("lab-test-stop-time", "data"),
        [Input("start-test-btn", "n_clicks"),
         Input("stop-test-btn", "n_clicks"),
         Input("status-update-interval", "n_intervals")],
        [State("lab-test-running", "data"),
         State("lab-test-stop-time", "data"),
         State("app-mode", "data"),
         State("active-machine-store", "data")],
        prevent_initial_call=True,
    )
    def update_lab_test_stop_time(start_click, stop_click, n_intervals, running, stop_time, mode, active_machine_data):
        ctx = callback_context
        if ctx.triggered:
            trigger = ctx.triggered[0]["prop_id"].split(".")[0]
            if trigger == "stop-test-btn":
                return time.time()
            if trigger == "start-test-btn":
                return None

        if not running:
            return dash.no_update

        if not mode or mode.get("mode") != "lab":
            return dash.no_update

        active_id = active_machine_data.get("machine_id") if active_machine_data else None
        if not active_id or active_id not in machine_connections:
            return dash.no_update

        tags = machine_connections[active_id].get("tags", {})
        any_running = False
        for i in range(1, 5):
            tag = f"Status.Feeders.{i}IsRunning"
            if bool(tags.get(tag, {}).get("data", {}).latest_value if tag in tags else False):
                any_running = True
                break

        if not any_running and stop_time is None:
            return time.time()

        return dash.no_update

    @app.callback(
        Output("clear-data-btn", "n_clicks"),
        [Input("clear-data-btn", "n_clicks")],
        [State("machines-data", "data")],
        prevent_initial_call=True,
    )
    def clear_saved_data(n_clicks, machines_data):
        if not n_clicks:
            raise PreventUpdate
        if not machines_data or not machines_data.get("machines"):
            return dash.no_update
        for m in machines_data["machines"]:
            clear_machine_data(str(m.get("id")))
        return 0

    @app.callback(
        [Output("display-modal", "is_open"),
         Output("display-form-container", "children")],
        [Input({"type": "open-display", "index": ALL}, "n_clicks"),
         Input("close-display-settings", "n_clicks"),
         Input("save-display-settings", "n_clicks"),
         Input("language-preference-store", "data")],
        [State("display-modal", "is_open"),
         State({"type": "display-enabled", "index": ALL}, "value")],
        prevent_initial_call=True
    )
    def toggle_display_modal(open_clicks, close_clicks, save_clicks, lang, is_open, display_enabled_values):
        """Handle opening/closing the display settings modal and saving settings"""
        global display_settings
        
        ctx = callback_context
        
        # Check if callback was triggered
        if not ctx.triggered:
            return no_update, no_update
        
        # Get the property that triggered the callback
        trigger_prop_id = ctx.triggered[0]["prop_id"]
        
        # Check for open button clicks (with pattern matching)
        if '"type":"open-display"' in trigger_prop_id:
            # Check if any button was actually clicked (not initial state)
            if any(click is not None for click in open_clicks):
                return True, create_display_settings_form(lang)
        
        # Check for close button click
        elif trigger_prop_id == "close-display-settings.n_clicks":
            # Check if button was actually clicked (not initial state)
            if close_clicks is not None:
                return False, no_update
        
        # Check for save button click
        elif trigger_prop_id == "save-display-settings.n_clicks":
            # Check if button was actually clicked (not initial state)
            if save_clicks is not None and display_enabled_values:
                # Safety check: make sure we have the right number of values
                if len(display_enabled_values) == 12:  # We expect 12 counters
                    # Update the display settings
                    for i in range(len(display_enabled_values)):
                        counter_num = i + 1
                        display_settings[counter_num] = display_enabled_values[i]
                    
                    # Save settings to file
                    save_success = save_display_settings(display_settings)
                    if save_success:
                        logger.info("Display settings saved successfully")
                    else:
                        logger.warning("Failed to save display settings")
                else:
                    logger.warning(f"Unexpected number of display values: {len(display_enabled_values)}")
                
                # Close modal
                return False, create_display_settings_form(lang)
        
        # Default case - don't update anything
        return no_update, no_update

    @app.callback(
        [Output("production-rate-units-modal", "is_open"),
         Output("production-rate-unit", "data")],
        [Input({"type": "open-production-rate-units", "index": ALL}, "n_clicks"),
         Input("close-production-rate-units", "n_clicks"),
         Input("save-production-rate-units", "n_clicks")],
        [State("production-rate-units-modal", "is_open"),
         State("production-rate-unit-selector", "value")],
        prevent_initial_call=True,
    )
    def toggle_production_rate_units_modal(open_clicks, close_clicks, save_clicks, is_open, selected):
        """Show or hide the units selection modal and save the chosen unit."""
        ctx = callback_context
        if not ctx.triggered:
            return no_update, no_update
    
        trigger = ctx.triggered[0]["prop_id"]
        if '"type":"open-production-rate-units"' in trigger:
            if any(click is not None for click in open_clicks):
                return True, dash.no_update
        elif trigger == "close-production-rate-units.n_clicks":
            if close_clicks is not None:
                return False, dash.no_update
        elif trigger == "save-production-rate-units.n_clicks":
            if save_clicks is not None:
                return False, selected
    
        return no_update, no_update

    @app.callback(
        [Output("additional-image-store", "data"),
         Output("upload-status", "children"),
         Output("image-error-store", "data")],
        [Input("upload-image", "contents")],
        [State("upload-image", "filename")]
    )
    def handle_image_upload_enhanced(contents, filename):
        """Validate, cache, and store uploaded image."""
        if contents is None:
            return dash.no_update, dash.no_update, None

        logger.info(f"Processing image upload: {filename}")
        processed, err = img_utils.validate_and_process_image(contents)
        if err:
            logger.error(f"Image validation failed: {err}")
            return dash.no_update, html.Div(f"Error uploading image: {err}", className="text-danger"), err

        success, err = img_utils.cache_image(processed)
        if not success:
            logger.error(f"Error caching image: {err}")
            return dash.no_update, html.Div(f"Error uploading image: {err}", className="text-danger"), err

        new_data = {"image": processed}
        return new_data, html.Div(f"Uploaded: {filename}", className="text-success"), None

    @app.callback(
        [Output("image-error-alert", "children"),
         Output("image-error-alert", "is_open")],
        Input("image-error-store", "data"),
        prevent_initial_call=True,
    )
    def show_image_errors(msg):
        if msg:
            return msg, True
        return "", False

    @app.callback(
        Output("update-counts-modal", "is_open"),
        [Input("open-update-counts", "n_clicks"),
         Input("close-update-counts", "n_clicks"),
         Input("save-count-settings", "n_clicks")],
        [State("update-counts-modal", "is_open")],
        prevent_initial_call=True,
    )
    def toggle_update_counts_modal(open_click, close_click, save_click, is_open):
        ctx = callback_context
        if not ctx.triggered:
            return dash.no_update
    
        trigger = ctx.triggered[0]["prop_id"]
        if trigger == "open-update-counts.n_clicks" and open_click:
            return True
        elif trigger == "close-update-counts.n_clicks" and close_click:
            return False
        elif trigger == "save-count-settings.n_clicks" and save_click:
            return False
    
        return is_open

    @app.callback(
        [Output("app-mode", "data"),
         Output("historical-time-slider", "value")],
        [Input("mode-selector", "value")],
        prevent_initial_call=False
    )
    def update_app_mode(mode):
        """Update the application mode (live, demo, or historical)"""
        # Reset historical slider to most recent when switching to historical mode
        slider_value = 24 if mode == "historical" else dash.no_update
    
        # Log the new mode for debugging unexpected switches
        logger.info(f"App mode updated to '{mode}'")
    
        return {"mode": mode}, slider_value

    @app.callback(Output("app-mode-tracker", "data"), Input("app-mode", "data"))
    def _track_app_mode(data):
        """Synchronize ``current_app_mode`` with the ``app-mode`` store."""
        global current_app_mode
        if isinstance(data, dict) and "mode" in data:
            new_mode = data["mode"]
            if new_mode != current_app_mode:
                current_app_mode = new_mode
                if new_mode == "lab":
                    pause_background_processes()
                else:
                    resume_background_processes()
        return dash.no_update

    @app.callback(
        [Output("threshold-modal", "is_open")],  # Changed this to remove the second output
        [Input({"type": "open-threshold", "index": ALL}, "n_clicks"),
         Input("close-threshold-settings", "n_clicks"),
         Input("save-threshold-settings", "n_clicks")],
        [State("threshold-modal", "is_open"),
         State({"type": "threshold-min-enabled", "index": ALL}, "value"),
         State({"type": "threshold-max-enabled", "index": ALL}, "value"),
         State({"type": "threshold-min-value", "index": ALL}, "value"),
         State({"type": "threshold-max-value", "index": ALL}, "value"),
         State("threshold-email-address", "value"),
         State("threshold-email-minutes", "value"),
         State("threshold-email-enabled", "value")],
        prevent_initial_call=True
    )
    def toggle_threshold_modal(open_clicks, close_clicks, save_clicks, is_open,
                              min_enabled_values, max_enabled_values, min_values, max_values,
                              email_address, email_minutes, email_enabled):
        """Handle opening/closing the threshold settings modal and saving settings"""
        global threshold_settings
        
        ctx = callback_context
        
        # Check if callback was triggered
        if not ctx.triggered:
            return [no_update]  # Return as a list with one element
        
        # Get the property that triggered the callback
        trigger_prop_id = ctx.triggered[0]["prop_id"]
        
        # Check for open button clicks (with pattern matching)
        if '"type":"open-threshold"' in trigger_prop_id:
            # Check if any button was actually clicked (not initial state)
            if any(click is not None for click in open_clicks):
                return [True]  # Return as a list with one element
        
        # Check for close button click
        elif trigger_prop_id == "close-threshold-settings.n_clicks":
            # Check if button was actually clicked (not initial state)
            if close_clicks is not None:
                return [False]  # Return as a list with one element
        
        # Check for save button click
        elif trigger_prop_id == "save-threshold-settings.n_clicks":
            # Check if button was actually clicked (not initial state)
            if save_clicks is not None and min_enabled_values:
                # Update the threshold settings
                for i in range(len(min_enabled_values)):
                    counter_num = i + 1
                    threshold_settings[counter_num] = {
                        'min_enabled': min_enabled_values[i],
                        'max_enabled': max_enabled_values[i],
                        'min_value': float(min_values[i]),
                        'max_value': float(max_values[i])
                    }
                
                # Save the email settings
                threshold_settings['email_enabled'] = email_enabled
                threshold_settings['email_address'] = email_address
                threshold_settings['email_minutes'] = int(email_minutes) if email_minutes is not None else 2
                
                # Save settings to file
                save_success = save_threshold_settings(threshold_settings)
                if save_success:
                    logger.info("Threshold settings saved successfully")
                else:
                    logger.warning("Failed to save threshold settings")
                
                # Close modal - no need to update the settings display anymore
                return [False]  # Return as a list with one element
        
        # Default case - don't update anything
        return [no_update]  # Return as a list with one element

    @app.callback(
        Output("threshold-form-container", "children"),
        [Input({"type": "open-threshold", "index": ALL}, "n_clicks"),
         Input("language-preference-store", "data")],
        prevent_initial_call=True,
    )
    def refresh_threshold_form(open_clicks, lang):
        ctx = callback_context
        if not ctx.triggered:
            raise PreventUpdate

        trigger = ctx.triggered[0]["prop_id"]
        if '"type":"open-threshold"' in trigger:
            if any(click is not None for click in open_clicks):
                return create_threshold_settings_form(lang)
        if trigger == "language-preference-store.data":
            return create_threshold_settings_form(lang)
        raise PreventUpdate

    @app.callback(
        Output("metric-logging-store", "data"),
        [Input("metric-logging-interval", "n_intervals")],
    
        [State("app-state", "data"),
         State("app-mode", "data"),
         State("machines-data", "data"),
         State("production-data-store", "data"),
         State("weight-preference-store", "data"),
         State("lab-test-running", "data"),
         State("active-machine-store", "data"),
         State("lab-test-info", "data")],
        prevent_initial_call=True,
    )
    def log_current_metrics(n_intervals, app_state_data, app_mode, machines_data, production_data, weight_pref, lab_running, active_machine_data, lab_test_info):

        """Collect metrics for each connected machine and append to its file.

        In lab mode, metrics are logged at every interval.
        """
        global machine_connections, current_lab_filename
    
        CAPACITY_TAG = "Status.ColorSort.Sort1.Throughput.KgPerHour.Current"
        REJECTS_TAG = "Status.ColorSort.Sort1.Total.Percentage.Current"
        OPM_TAG = "Status.ColorSort.Sort1.Throughput.ObjectPerMin.Current"
        COUNTER_TAG = "Status.ColorSort.Sort1.DefectCount{}.Rate.Current"
        mode = "demo"
        if app_mode and isinstance(app_mode, dict) and "mode" in app_mode:
            mode = app_mode["mode"]
    
        if not weight_pref:
            weight_pref = load_weight_preference()
    
        if mode == "demo":
            if machines_data and machines_data.get("machines"):
                for m in machines_data["machines"]:
                    prod = (m.get("operational_data") or {}).get("production", {})
                    capacity = prod.get("capacity", 0)
                    accepts = prod.get("accepts", 0)
                    rejects = prod.get("rejects", 0)
    
                    metrics = {
                        "capacity": convert_capacity_to_lbs(capacity, weight_pref),
                        "accepts": convert_capacity_to_lbs(accepts, weight_pref),
                        "rejects": convert_capacity_to_lbs(rejects, weight_pref),
                        "objects_per_min": 0,
                        "running": 1,
                        "stopped": 0,
                    }
    
                    counters = m.get("demo_counters", [0] * 12)
                    for i in range(1, 13):
                        metrics[f"counter_{i}"] = counters[i-1] if i-1 < len(counters) else 0
    
                    append_metrics(metrics, machine_id=str(m.get("id")), mode="Demo")
    
            return dash.no_update

        if mode == "lab" and not lab_running:
            return dash.no_update

        if mode == "lab":
            active_machine_id = (
                active_machine_data.get("machine_id") if active_machine_data else None
            )
            if not active_machine_id or active_machine_id not in machine_connections:
                return dash.no_update
            machines_iter = {active_machine_id: machine_connections[active_machine_id]}.items()
            lab_filename = None
            if isinstance(lab_test_info, dict):
                lab_filename = lab_test_info.get("filename")
            if not lab_filename:
                lab_filename = current_lab_filename

            # If no filename is available yet, skip logging rather than
            # creating a generic file.  This avoids race conditions where a
            # log entry could be written to ``Lab_Test_<date>.csv`` just after
            # a test stops.
            if not lab_filename:
                return dash.no_update

            current_lab_filename = lab_filename
        else:
            machines_iter = machine_connections.items()

        for machine_id, info in machines_iter:
            if not info.get("connected", False):
                continue
            tags = info["tags"]
            capacity_value = tags.get(CAPACITY_TAG, {}).get("data").latest_value if CAPACITY_TAG in tags else None

            capacity_lbs = capacity_value * 2.205 if capacity_value is not None else 0

            opm = tags.get(OPM_TAG, {}).get("data").latest_value if OPM_TAG in tags else 0
            if opm is None:
                opm = 0

            reject_count = 0
            counters = {}
            for i in range(1, 13):
                tname = COUNTER_TAG.format(i)
                val = tags.get(tname, {}).get("data").latest_value if tname in tags else 0
                if val is None:
                    val = 0
                counters[f"counter_{i}"] = val
                reject_count += val

            reject_pct = (reject_count / opm) if opm else 0
            rejects_lbs = capacity_lbs * reject_pct
            accepts_lbs = capacity_lbs - rejects_lbs
    
            # Determine feeder running state
            feeder_running = False
            for i in range(1, 5):
                run_tag = f"Status.Feeders.{i}IsRunning"
                if run_tag in tags:
                    val = tags[run_tag]["data"].latest_value
                    if bool(val):
                        feeder_running = True
                        break

            metrics = {
                "capacity": capacity_lbs,
                "accepts": accepts_lbs,
                "rejects": rejects_lbs,
                "objects_per_min": opm,
                "running": 1 if feeder_running else 0,
                "stopped": 0 if feeder_running else 1,
            }
            metrics.update(counters)

            log_mode = "Lab" if mode == "lab" else "Live"
            if mode == "lab":
                # Clamp negative or extremely small values when logging lab data
                for key, value in metrics.items():
                    if isinstance(value, (int, float)):
                        if value < 0 or abs(value) < SMALL_VALUE_THRESHOLD:
                            metrics[key] = 0
                append_metrics(
                    metrics,
                    machine_id=str(machine_id),
                    filename=lab_filename,
                    mode=log_mode,
                )
            else:
                append_metrics(metrics, machine_id=str(machine_id), mode=log_mode)
    
        return dash.no_update<|MERGE_RESOLUTION|>--- conflicted
+++ resolved
@@ -5488,11 +5488,8 @@
          State("lab-test-name", "value")],
         prevent_initial_call=True,
     )
-<<<<<<< HEAD
-    def update_lab_running(start_click, stop_click, mode, n_intervals, running, stop_time, lab_name):
-=======
+
     def update_lab_running(start_click, stop_click, mode, n_intervals, running, stop_time):
->>>>>>> 37ce7a46
         """Update lab running state based on start/stop actions or feeder status."""
         global current_lab_filename
         ctx = callback_context
@@ -5528,20 +5525,8 @@
                     break
 
         if feeders_running and not running:
-<<<<<<< HEAD
-            if not current_lab_filename:
-                test_name = lab_name or "Test"
-                filename = (
-                    f"Lab_Test_{test_name}_{datetime.now().strftime('%m_%d_%Y')}.csv"
-                )
-                current_lab_filename = filename
-                try:
-                    if active_machine_id is not None:
-                        _create_empty_lab_log(active_machine_id, filename)
-                except Exception as exc:
-                    logger.warning(f"Failed to prepare new lab log: {exc}")
-=======
->>>>>>> 37ce7a46
+
+
             try:
                 if active_machine_id is not None:
                     _reset_lab_session(active_machine_id)
