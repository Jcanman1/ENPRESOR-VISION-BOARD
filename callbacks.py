"""Dash callback definitions for the modernized OPC dashboard.

This module mirrors much of the behavior from the original monolithic
``EnpresorOPCDataViewBeforeRestructureLegacy`` script.  The callbacks
are registered at runtime via :func:`register_callbacks` so that they
can be imported by both the legacy script and the refactored app.
"""

import importlib
import sys
from datetime import datetime
from collections import defaultdict
import os
import glob
import shutil
import tempfile
import time
import csv
import re
import threading
import random
import json

def _debug(message: str) -> None:
    """Helper to print debug messages and persist them to a file."""
    try:
        print(message, flush=True)
        with open("debug.log", "a", encoding="utf-8") as fh:
            fh.write(message + "\n")
    except Exception:
        # Ignore file I/O errors to avoid breaking callbacks
        pass
import hourly_data_saving
import autoconnect
import image_manager as img_utils
import generate_report
from report_tags import save_machine_settings
try:
    import resource
except ImportError:  # pragma: no cover - resource not available on Windows
    resource = None

import memory_monitor as mem_utils

# ``counter_manager`` is imported dynamically from the legacy module, so use
# an alias for the helper functions defined in ``counter_manager.py`` to avoid
# name clashes.
import counter_manager as counter_utils



# Tags for monitoring feeder rate changes - add this near the top of callbacks.py
MONITORED_RATE_TAGS = {
    "Status.Feeders.1Rate": "Feeder 1 Rate",
    "Status.Feeders.2Rate": "Feeder 2 Rate", 
    "Status.Feeders.3Rate": "Feeder 3 Rate",
    "Status.Feeders.4Rate": "Feeder 4 Rate",
}

SENSITIVITY_ACTIVE_TAGS = {
    "Settings.ColorSort.Primary1.IsAssigned": 1,
    "Settings.ColorSort.Primary2.IsAssigned": 2,
    "Settings.ColorSort.Primary3.IsAssigned": 3,
    "Settings.ColorSort.Primary4.IsAssigned": 4,
    "Settings.ColorSort.Primary5.IsAssigned": 5,
    "Settings.ColorSort.Primary6.IsAssigned": 6,
    "Settings.ColorSort.Primary7.IsAssigned": 7,
    "Settings.ColorSort.Primary8.IsAssigned": 8,
    "Settings.ColorSort.Primary9.IsAssigned": 9,
    "Settings.ColorSort.Primary10.IsAssigned": 10,
    "Settings.ColorSort.Primary11.IsAssigned": 11,
    "Settings.ColorSort.Primary12.IsAssigned": 12,
}

# Keep track of which sensitivity tags have already triggered a missing-tag
# warning so we don't flood the log on every update cycle.
warned_sensitivity_tags = set()

# Simplified lab test state management
_lab_running_state = False      # True while the test is active
_grace_start_time = None        # When stop button was pressed
_last_ui_update_time = None     # Last time lab callbacks updated

def get_active_counter_flags(machine_id):
    """Return a list of booleans indicating which counters are active."""
    flags = [True] * 12
    try:
        states = prev_active_states.get(machine_id, {})
    except Exception:
        states = {}
    for tag, num in SENSITIVITY_ACTIVE_TAGS.items():
        if num <= len(flags):
            val = states.get(tag)
            if val is not None:
                flags[num - 1] = bool(val)
    return flags

# OPC tag for the preset name
PRESET_NAME_TAG = "Status.Info.PresetName"

# Track last logged capacity per machine and filename
last_logged_capacity = defaultdict(lambda: None)

# Filename used for the active lab test session
current_lab_filename = None

# Track the last observed stop button click count so we can detect new
# presses even if the interval triggers the callback before Dash reports
# it as the callback context trigger.
last_stop_click = 0

# Any metric whose absolute value is below this threshold will be logged as 0.
SMALL_VALUE_THRESHOLD = 1e-3

# Flag to prevent re-entrancy when the legacy module imports this module and
# executes ``register_callbacks`` during import.
_REGISTERING = False

# Cache of lab log totals keyed by ``(machine_id, file_path)``. Each entry
# stores cumulative counter totals, timestamps, object totals and bookkeeping
# information so that subsequent calls only process new rows appended to the
# log file.
_lab_totals_cache = {}


# Cache of live metrics totals keyed by ``(machine_id, file_path)``. Each entry
# stores cumulative counter totals and bookkeeping information so that
# subsequent calls only process new rows appended to the 24h metrics file.
_live_totals_cache = {}

# Cache of lab production metrics keyed by machine id. Stores total capacity,
# accepts, rejects and associated object counts so repeated updates only parse
# new log data.
_lab_production_cache = {}


def _clear_lab_caches(machine_id):
    """Remove cached lab data for the given machine."""
    for key in list(_lab_totals_cache):
        if key[0] == machine_id:
            _lab_totals_cache.pop(key, None)
    _lab_production_cache.pop(machine_id, None)


def _reset_lab_session(machine_id):
    """Reset counters and history for a new lab test."""
    _clear_lab_caches(machine_id)
    global previous_counter_values
    previous_counter_values = [0] * 12
    if "app_state" in globals() and hasattr(app_state, "counter_history"):
        app_state.counter_history = {
            i: {"times": [], "values": []} for i in range(1, 13)
        }


def _create_empty_lab_log(machine_id, filename):
    """Ensure a new lab log file exists so cached data does not reuse old logs."""
    machine_dir = os.path.join(hourly_data_saving.EXPORT_DIR, str(machine_id))
    os.makedirs(machine_dir, exist_ok=True)
    path = os.path.join(machine_dir, filename)
    try:
        with open(path, "w", encoding="utf-8"):
            pass
    except OSError:
        # Ignore failures if file cannot be created
        pass


def _get_latest_lab_file(machine_dir):
    """Return the newest existing ``Lab_Test_*.csv`` file or ``None``."""
    files = glob.glob(os.path.join(machine_dir, "Lab_Test_*.csv"))
    existing = [f for f in files if os.path.exists(f)]
    if not existing:
        return None
    try:
        return max(existing, key=os.path.getmtime)
    except OSError:
        return None





def load_lab_totals(machine_id, filename=None, active_counters=None):
    """Return cumulative counter totals and object totals from a lab log.

    Parameters
    ----------
    machine_id : int
        Identifier for the machine directory under ``EXPORT_DIR``.
    filename : str, optional
        Specific CSV log filename.  If omitted the newest ``Lab_Test_*.csv`` is
        used.
    active_counters : list[bool], optional
        Boolean flags for each counter index ``1-12``.  When provided, only
        counters whose flag is ``True`` contribute to the returned totals.

    The results are cached per file so subsequent calls only process rows that
    were appended since the last invocation. This significantly reduces I/O when
    lab logs grow large.
    """
    machine_dir = os.path.join(hourly_data_saving.EXPORT_DIR, str(machine_id))
    if filename:
        path = os.path.join(machine_dir, filename)
    else:
        path = _get_latest_lab_file(machine_dir)
        if not path:
            return [0] * 12, [], []

    if not os.path.exists(path):
        return [0] * 12, [], []

    key = (machine_id, os.path.abspath(path))
    stat = os.stat(path)
    mtime = stat.st_mtime
    size = stat.st_size

    cache = _lab_totals_cache.get(key)
    if cache is not None:
        # Reset if file was truncated or replaced with an older version
        if size < cache.get("size", 0) or mtime < cache.get("mtime", 0):
            cache = None

    if active_counters is None:
        active_counters = [True] * 12

    if cache is None:
        counter_totals = [0] * 12
        timestamps = []
        object_totals = []
        obj_sum = 0.0
        prev_ts = None
        prev_rate = None
        prev_counters = None

        last_index = -1
    else:
        counter_totals = cache["counter_totals"]
        timestamps = cache["timestamps"]
        object_totals = cache["object_totals"]
        obj_sum = object_totals[-1] if object_totals else 0.0
        prev_ts = cache.get("prev_ts")
        prev_rate = cache.get("prev_rate")
        prev_counters = cache.get("prev_counters")
        last_index = cache.get("last_index", -1)

    with open(path, newline="", encoding="utf-8") as f:
        reader = csv.DictReader(f)
        for idx, row in enumerate(reader):
            if idx <= last_index:
                continue

            ts = row.get("timestamp")
            ts_val = None
            if ts:
                try:
                    ts_val = datetime.fromisoformat(ts)
                except Exception:
                    ts_val = ts
            timestamps.append(ts_val)


            current_counters = []
            for i in range(1, 13):
                val = row.get(f"counter_{i}")
                try:
                    current_counters.append(float(val) if val else 0.0)
                except ValueError:
                    current_counters.append(0.0)

            if prev_counters is not None:
                if (
                    isinstance(prev_ts, datetime)
                    and isinstance(ts_val, datetime)
                ):
                    delta_minutes = (
                        ts_val - prev_ts
                    ).total_seconds() / 60.0
                else:
                    delta_minutes = 1 / 60.0

                scale = generate_report.LAB_OBJECT_SCALE_FACTOR
                for idx_c, prev_val in enumerate(prev_counters):
                    if idx_c < len(active_counters) and active_counters[idx_c]:
                        counter_totals[idx_c] += prev_val * delta_minutes * scale


            opm = row.get("objects_60M")
            if opm is None or opm == "":
                opm = row.get("objects_per_min")
            try:
                rate_val = float(opm) if opm else None
            except ValueError:
                rate_val = None

            if (
                prev_ts is not None
                and isinstance(prev_ts, datetime)
                and isinstance(ts_val, datetime)
                and prev_rate is not None
            ):
                stats = generate_report.calculate_total_objects_from_csv_rates(
                    [prev_rate, prev_rate],
                    timestamps=[prev_ts, ts_val],
                    is_lab_mode=True,
                )
                obj_sum += stats.get("total_objects", 0)

            object_totals.append(obj_sum)
            prev_ts = ts_val
            prev_rate = rate_val
            prev_counters = current_counters

            last_index = idx

    _lab_totals_cache[key] = {
        "counter_totals": counter_totals,
        "timestamps": timestamps,
        "object_totals": object_totals,
        "last_index": last_index,
        "prev_ts": prev_ts,
        "prev_rate": prev_rate,
        "prev_counters": prev_counters,
        "mtime": mtime,
        "size": size,
    }

    return counter_totals, timestamps, object_totals



def load_live_counter_totals(machine_id, filename=hourly_data_saving.METRICS_FILENAME):
    """Return cumulative counter totals from the live metrics file.

    The results are cached per file so subsequent calls only process rows that
    were appended since the last invocation. This mirrors the caching logic
    used by :func:`load_lab_totals` but only tracks counter totals.
    """
    machine_dir = os.path.join(hourly_data_saving.EXPORT_DIR, str(machine_id))
    path = os.path.join(machine_dir, filename)


    if not os.path.exists(path):
        return [0] * 12

    key = (machine_id, os.path.abspath(path))
    stat = os.stat(path)
    mtime = stat.st_mtime
    size = stat.st_size

    cache = _live_totals_cache.get(key)
    if cache is not None:

        # Reset if file was truncated or replaced with an older version

        if size < cache.get("size", 0) or mtime < cache.get("mtime", 0):
            cache = None

    if cache is None:

        totals = [0] * 12
        last_index = -1
    else:
        totals = cache["totals"]

        last_index = cache.get("last_index", -1)

    with open(path, newline="", encoding="utf-8") as f:
        reader = csv.DictReader(f)
        for idx, row in enumerate(reader):
            if idx <= last_index:
                continue
            for i in range(1, 13):
                val = row.get(f"counter_{i}")
                try:

                    totals[i - 1] += float(val) if val else 0.0

                except ValueError:
                    pass
            last_index = idx

    _live_totals_cache[key] = {

        "totals": totals,

        "last_index": last_index,
        "mtime": mtime,
        "size": size,
    }


    return totals



def load_last_lab_metrics(machine_id):
    """Return the last capacity/accepts/rejects values from a lab log."""
    machine_dir = os.path.join(hourly_data_saving.EXPORT_DIR, str(machine_id))
    path = _get_latest_lab_file(machine_dir)
    if not path:
        return None
    if not os.path.exists(path):
        return None

    last_row = None
    with open(path, newline="", encoding="utf-8") as f:
        reader = csv.DictReader(f)
        for row in reader:
            last_row = row

    if not last_row:
        return None

    def _get_float(key):
        try:
            return float(last_row.get(key, 0)) if last_row.get(key) else 0.0
        except ValueError:
            return 0.0

    capacity = _get_float("capacity")
    accepts = _get_float("accepts")
    rejects = _get_float("rejects")

    return capacity, accepts, rejects


def load_last_lab_objects(machine_id):
    """Return the most recent ``objects_60M`` value from a lab log."""
    machine_dir = os.path.join(hourly_data_saving.EXPORT_DIR, str(machine_id))
    path = _get_latest_lab_file(machine_dir)
    if not path or not os.path.exists(path):
        return 0

    # Ensure cached data is up to date so ``prev_rate`` reflects the latest row
    load_lab_totals(machine_id)

    key = (machine_id, os.path.abspath(path))
    cache = _lab_totals_cache.get(key)
    if cache:
        rate = cache.get("prev_rate")
        try:
            return float(rate) if rate is not None else 0
        except (ValueError, TypeError):
            return 0

    # Fallback: read the last row directly if cache is missing
    last_row = None
    try:
        with open(path, newline="", encoding="utf-8") as f:
            for row in csv.DictReader(f):
                last_row = row
    except OSError:
        return 0

    if not last_row:
        return 0

    val = last_row.get("objects_60M") or last_row.get("objects_per_min")
    try:
        return float(val) if val else 0
    except ValueError:
        return 0

def load_last_lab_counters(machine_id):
    """Return the most recent ``counter`` rates from a lab log."""
    machine_dir = os.path.join(hourly_data_saving.EXPORT_DIR, str(machine_id))
    path = _get_latest_lab_file(machine_dir)
    if not path or not os.path.exists(path):
        return [0] * 12

    # Update cached totals so ``prev_counters`` reflects the latest row
    load_lab_totals(machine_id)

    key = (machine_id, os.path.abspath(path))
    cache = _lab_totals_cache.get(key)
    if cache and cache.get("prev_counters") is not None:
        rates = []
        for val in cache.get("prev_counters", [])[:12]:
            try:
                rates.append(float(val))
            except (ValueError, TypeError):
                rates.append(0.0)
        rates.extend([0.0] * (12 - len(rates)))
        return rates

    # Fallback: read the last row directly
    last_row = None
    try:
        with open(path, newline="", encoding="utf-8") as f:
            for row in csv.DictReader(f):
                last_row = row
    except OSError:
        return [0] * 12

    if not last_row:
        return [0] * 12

    rates = []
    for i in range(1, 13):
        val = last_row.get(f"counter_{i}")
        try:
            rates.append(float(val) if val else 0.0)
        except ValueError:
            rates.append(0.0)
    return rates



def load_lab_average_capacity_and_accepts(machine_id):
    """Return the average capacity rate (lbs/hr), total accepts in lbs,
    and elapsed seconds from the latest lab log."""
    machine_dir = os.path.join(hourly_data_saving.EXPORT_DIR, str(machine_id))
    path = _get_latest_lab_file(machine_dir)
    if not path:
        return None

    capacities = []
    accepts = []
    timestamps = []

    with open(path, newline="", encoding="utf-8") as f:
        reader = csv.DictReader(f)
        for row in reader:
            cap = row.get("capacity")
            acc = row.get("accepts")
            ts = row.get("timestamp")
            try:
                if cap:
                    capacities.append(float(cap))
            except ValueError:
                pass
            try:
                accepts.append(float(acc)) if acc else accepts.append(0.0)
            except ValueError:
                accepts.append(0.0)
            if ts:
                timestamps.append(ts)

    stats = generate_report.calculate_total_capacity_from_csv_rates(
        capacities, timestamps=timestamps, is_lab_mode=True
    )
    cap_avg = stats.get("average_rate_lbs_per_hr", 0)
    acc_total = sum(accepts)

    elapsed_seconds = 0
    if timestamps:
        try:
            start = datetime.fromisoformat(str(timestamps[0]))
            end = datetime.fromisoformat(str(timestamps[-1]))
            elapsed_seconds = int((end - start).total_seconds())
        except Exception:
            elapsed_seconds = 0

    return cap_avg, acc_total, elapsed_seconds

_background_thread_lock = threading.Lock()
_active_background_threads = set()

def _cleanup_finished_threads():
    """Remove finished threads from tracking."""
    global _active_background_threads
    finished = [t for t in _active_background_threads if not t.is_alive()]
    for t in finished:
        _active_background_threads.remove(t)

def _reset_lab_session_safe(machine_id):
    """Thread-safe version that prevents accumulation."""
    global _active_background_threads
    
    with _background_thread_lock:
        _cleanup_finished_threads()
        
        # Don't start new thread if too many active
        if len(_active_background_threads) > 5:
            print("[LAB WARNING] Too many background threads, skipping")
            return
            
        thread = threading.Thread(target=_reset_lab_session, args=(machine_id,), daemon=True)
        _active_background_threads.add(thread)
        thread.start()


def load_lab_totals_metrics(machine_id, active_counters=None):
    """Return total capacity, accepts, rejects and elapsed seconds from the latest lab log.

    ``active_counters`` is accepted for API symmetry with :func:`load_lab_totals`
    but is currently unused.
    """
    machine_dir = os.path.join(hourly_data_saving.EXPORT_DIR, str(machine_id))
    path = _get_latest_lab_file(machine_dir)
    if not path:
        return None

    accepts = []
    rejects = []
    timestamps = []

    with open(path, newline="", encoding="utf-8") as f:
        reader = csv.DictReader(f)
        for row in reader:
            a = row.get("accepts")
            r = row.get("rejects")
            ts = row.get("timestamp")
            try:
                accepts.append(float(a)) if a else accepts.append(0.0)
            except ValueError:
                accepts.append(0.0)
            try:
                rejects.append(float(r)) if r else rejects.append(0.0)
            except ValueError:
                rejects.append(0.0)
            if ts:
                timestamps.append(ts)

    a_stats = generate_report.calculate_total_capacity_from_csv_rates(
        accepts, timestamps=timestamps, is_lab_mode=True
    )
    r_stats = generate_report.calculate_total_capacity_from_csv_rates(
        rejects, timestamps=timestamps, is_lab_mode=True
    )

    accepts_total = a_stats.get("total_capacity_lbs", 0)
    rejects_total = r_stats.get("total_capacity_lbs", 0)
    total_capacity = accepts_total + rejects_total

    elapsed_seconds = 0
    if timestamps:
        try:
            start = datetime.fromisoformat(str(timestamps[0]))
            end = datetime.fromisoformat(str(timestamps[-1]))
            elapsed_seconds = int((end - start).total_seconds())
        except Exception:
            elapsed_seconds = 0

    return total_capacity, accepts_total, rejects_total, elapsed_seconds


def load_live_counter_totals(machine_id):
    """Return total objects removed for each counter from live metrics CSV."""
    file_path = os.path.join(
        hourly_data_saving.EXPORT_DIR,
        str(machine_id),
        hourly_data_saving.METRICS_FILENAME,
    )

    if not os.path.exists(file_path):
        return [0] * 12

    key = (machine_id, os.path.abspath(file_path))
    stat = os.stat(file_path)
    mtime = stat.st_mtime
    size = stat.st_size

    cache = _live_totals_cache.get(key)
    if cache is not None:
        if size < cache.get("size", 0) or mtime < cache.get("mtime", 0):
            cache = None

    if cache is None:
        totals = [0.0] * 12
        last_index = -1
    else:
        totals = cache["totals"]
        last_index = cache["last_index"]

    with open(file_path, newline="", encoding="utf-8") as f:
        reader = csv.DictReader(f)
        for idx, row in enumerate(reader):
            if idx <= last_index:
                continue
            for i in range(1, 13):
                val = row.get(f"counter_{i}")
                try:
                    rate = float(val) if val else 0.0
                except ValueError:
                    rate = 0.0
                totals[i - 1] += rate
            last_index = idx

    _live_totals_cache[key] = {
        "totals": totals,
        "last_index": last_index,
        "mtime": mtime,
        "size": size,
    }

    return totals


def refresh_lab_cache(machine_id):
    """Update cached lab totals after a test completes."""
    weight_pref = load_weight_preference()
    machine_dir = os.path.join(hourly_data_saving.EXPORT_DIR, str(machine_id))
    path = _get_latest_lab_file(machine_dir)
    if not path:
        return

    stat = os.stat(path)
    mtime = stat.st_mtime
    size = stat.st_size

    metrics = load_lab_totals_metrics(machine_id, active_counters=get_active_counter_flags(machine_id))
    if not metrics:
        return

    tot_cap_lbs, acc_lbs, rej_lbs, _ = metrics
    counter_totals, _, object_totals = load_lab_totals(
        machine_id, active_counters=get_active_counter_flags(machine_id)
    )

    reject_count = sum(counter_totals)
    capacity_count = object_totals[-1] if object_totals else 0
    accepts_count = max(0, capacity_count - reject_count)

    total_capacity = convert_capacity_from_lbs(tot_cap_lbs, weight_pref)
    accepts = convert_capacity_from_lbs(acc_lbs, weight_pref)
    rejects = convert_capacity_from_lbs(rej_lbs, weight_pref)

    production_data = {
        "capacity": total_capacity,
        "accepts": accepts,
        "rejects": rejects,
    }

    _lab_production_cache[machine_id] = {
        "mtime": mtime,
        "size": size,
        "production_data": production_data,
        "capacity_count": capacity_count,
        "accepts_count": accepts_count,
        "reject_count": reject_count,
    }

def _prepare_lab_environment(machine_id):
    """Prepare lab environment in background when machine connects.
    
    This does the heavy lifting so switching to lab mode is instant.
    Unlike _reset_lab_session(), this is safe to call during any mode.
    """
    try:
        # Pre-clear any old lab caches for this machine
        _clear_lab_caches(machine_id)
        
        # Pre-create the machine directory structure
        machine_dir = os.path.join(hourly_data_saving.EXPORT_DIR, str(machine_id))
        os.makedirs(machine_dir, exist_ok=True)
        
        # Initialize counter baseline values (but don't overwrite if already active)
        global previous_counter_values
        if previous_counter_values is None or len(previous_counter_values) != 12:
            previous_counter_values = [0] * 12
            
        # Pre-initialize counter history structure
        if "app_state" in globals() and hasattr(app_state, "counter_history"):
            # Only initialize if not already set up
            if not hasattr(app_state, "counter_history") or not app_state.counter_history:
                app_state.counter_history = {
                    i: {"times": [], "values": []} for i in range(1, 13)
                }
        
        logger.info(f"Lab environment pre-prepared for machine {machine_id}")
        
    except Exception as exc:
        logger.warning(f"Failed to prepare lab environment for machine {machine_id}: {exc}")



def register_callbacks(app):
    """Public entry point that guards against re-entrant registration."""
    global _REGISTERING
    if _REGISTERING:
        return
    _REGISTERING = True
    try:
        _register_callbacks_impl(app)
    finally:
        _REGISTERING = False

def _register_callbacks_impl(app):
    main = sys.modules.get("EnpresorOPCDataViewBeforeRestructureLegacy")
    if main is None:
        candidate = sys.modules.get("__main__")
        if candidate and getattr(candidate, "__file__", "").endswith("EnpresorOPCDataViewBeforeRestructureLegacy.py"):
            main = candidate
        else:
            main = importlib.import_module("EnpresorOPCDataViewBeforeRestructureLegacy")

    sys.modules.setdefault("EnpresorOPCDataViewBeforeRestructureLegacy", main)
    globals().update({k: v for k, v in vars(main).items() if not k.startswith("_")})
    for name in [
        "app_state",
        "machine_connections",
        "connect_and_monitor_machine",
        "load_floor_machine_data",
        "opc_update_thread",
        "auto_reconnection_thread",
        "resume_update_thread",
        "pause_background_processes",
        "resume_background_processes",
        "logger",
    ]:
        if name in globals():
            setattr(autoconnect, name, globals()[name])
    autoconnect.initialize_autoconnect()
    LIVE_LIKE_MODES = {"live", "lab"}

    def format_enpresor(text: str):
        parts = text.split("Enpresor")
        if len(parts) == 2:
            return [
                parts[0],
                html.Span("Enpresor", className="enpresor-font", style={"color": "red"}),
                parts[1],
            ]
        return text

    # Create a client-side callback to handle theme switching
    app.clientside_callback(
        """
        function(theme) {
            console.log('Theme callback triggered with:', theme);

            // Get root document element
            const root = document.documentElement;

            // Define theme colors
            const themeColors = {
                light: {
                    backgroundColor: "#f0f0f0",
                    cardBackgroundColor: "#ffffff",
                    textColor: "#212529",
                    
                    chartBackgroundColor: "rgba(255,255,255,0.9)"
                },
                dark: {
                    backgroundColor: "#202124",
                    cardBackgroundColor: "#2d2d30",
                    textColor: "#e8eaed",

                    chartBackgroundColor: "rgba(45,45,48,0.9)"
                }
            };

            // Apply selected theme
            if (theme === "dark") {
                // Dark mode
                root.style.setProperty("--bs-body-bg", themeColors.dark.backgroundColor);
                root.style.setProperty("--bs-body-color", themeColors.dark.textColor);
                root.style.setProperty("--bs-card-bg", themeColors.dark.cardBackgroundColor);
                root.style.setProperty("--chart-bg", themeColors.dark.chartBackgroundColor);

                // Add dark-mode class to body for additional CSS targeting
                document.body.classList.add("dark-mode");
                document.body.classList.remove("light-mode");

                // Store theme preference in localStorage
                localStorage.setItem("satake-theme", "dark");
            } else {
                // Light mode (default)
                root.style.setProperty("--bs-body-bg", themeColors.light.backgroundColor);
                root.style.setProperty("--bs-body-color", themeColors.light.textColor);
                root.style.setProperty("--bs-card-bg", themeColors.light.cardBackgroundColor);
                root.style.setProperty("--chart-bg", themeColors.light.chartBackgroundColor);

                // Add light-mode class to body for additional CSS targeting
                document.body.classList.add("light-mode");
                document.body.classList.remove("dark-mode");

                // Store theme preference in localStorage
                localStorage.setItem("satake-theme", "light");
            }

            // Ensure card borders use a muted gray
            root.style.setProperty("--bs-card-border-color", "#6c757d");

            // Update all Plotly charts with new theme
            if (window.Plotly) {
                const plots = document.querySelectorAll('.js-plotly-plot');
                plots.forEach(plot => {
                    try {
                        const bgColor = theme === "dark" ? themeColors.dark.chartBackgroundColor : themeColors.light.chartBackgroundColor;
                        const textColor = theme === "dark" ? themeColors.dark.textColor : themeColors.light.textColor;

                        Plotly.relayout(plot, {
                            'paper_bgcolor': bgColor,
                            'plot_bgcolor': bgColor,
                            'font.color': textColor
                        });
                    } catch (e) {
                        console.error('Error updating Plotly chart:', e);
                    }
                });

                // Special handling for feeder gauges - update annotation colors specifically
                const feederGauge = document.getElementById('feeder-gauges-graph');
                if (feederGauge && feederGauge.layout && feederGauge.layout.annotations) {
                    try {
                        const labelColor = theme === "dark" ? themeColors.dark.textColor : themeColors.light.textColor;

                        // Update annotation colors (feed rate labels)
                        const updatedAnnotations = feederGauge.layout.annotations.map(annotation => ({
                            ...annotation,
                            font: {
                                ...annotation.font,
                                color: labelColor
                            }
                        }));

                        // Apply the updated annotations
                        Plotly.relayout(feederGauge, {
                            'annotations': updatedAnnotations
                        });

                        console.log('Updated feeder gauge label colors for', theme, 'mode');
                    } catch (e) {
                        console.error('Error updating feeder gauge labels:', e);
                    }
                }
            }

            return theme;
        }
        """,
        Output("theme-selector", "value", allow_duplicate=True),
        Input("theme-selector", "value"),
        prevent_initial_call=True
    )

    @app.callback(
        Output("dashboard-content", "children"),
        [Input("current-dashboard", "data"),
         Input("language-preference-store", "data")]
    )
    def render_dashboard(which, lang):
        if which == "new":
            return render_new_dashboard(lang)
        else:
            return render_main_dashboard(lang)

    @app.callback(
        Output("current-dashboard", "data"),
        Input("new-dashboard-btn", "n_clicks"),
        State("current-dashboard", "data"),
        State("active-machine-store", "data"),  # ADD THIS STATE
        prevent_initial_call=False
    )
    def manage_dashboard(n_clicks, current, active_machine_data):
        """Improved dashboard management that preserves active machine context"""
        # On first load n_clicks is None → show the new dashboard
        if n_clicks is None:
            return "new"
        
        # Allow toggling back to the floor/machine dashboard even when a machine
        # is active.  The previous logic prevented leaving the main dashboard if
        # a machine was selected which made the "Switch Dashboards" button appear
        # unresponsive once a machine was chosen.
        
        # On every actual click, flip between "main" and "new"
        new_dashboard = "new" if current == "main" else "main"
        #logger.debug("manage_dashboard toggled to %s", new_dashboard)
        return new_dashboard

    # Option 3: Create the callback without an output (if your Dash version supports it)
    @app.callback(
        [Input("lab-test-stop-time", "data")],
        prevent_initial_call=False,
    )
    def monitor_store_changes(stop_time):
        import traceback
        stack = ''.join(traceback.format_stack()[-3:-1])
        #print(f"[STORE MONITOR] stop_time changed to: {stop_time}")
        #print(f"[STORE MONITOR] Called from:\n{stack}")


    @app.callback(
        Output("export-data-button", "disabled"),
        [Input("status-update-interval", "n_intervals")],
        [State("active-machine-store", "data")]
    )
    def update_export_button(n_intervals, active_machine_data):
        """Enable or disable the export button based on connection state."""
    
        active_machine_id = active_machine_data.get("machine_id") if active_machine_data else None
        is_connected = (
            active_machine_id
            and active_machine_id in machine_connections
            and machine_connections[active_machine_id].get("connected", False)
        )
    
        return not is_connected

    @app.callback(
        Output("export-download", "data"),
        [Input("export-data-button", "n_clicks")],
        [State("active-machine-store", "data")],
        prevent_initial_call=True,
    )
    def export_all_tags(n_clicks, active_machine_data):
        """Perform full tag discovery and export when the button is clicked."""
        if not n_clicks:
            raise PreventUpdate
    
        active_machine_id = active_machine_data.get("machine_id") if active_machine_data else None
        if (
            not active_machine_id
            or active_machine_id not in machine_connections
            or not machine_connections[active_machine_id].get("connected", False)
        ):
            raise PreventUpdate
    
        pause_update_thread()
        client = machine_connections[active_machine_id]["client"]
        all_tags = run_async(discover_all_tags(client))
        csv_string = generate_csv_string(all_tags)
        resume_update_thread()
    
        timestamp_str = datetime.now().strftime("%Y%m%d_%H%M%S")
        return {
            "content": csv_string,
            "filename": f"satake_data_export_{timestamp_str}.csv",
        }

    @app.callback(
        Output("report-download", "data"),
        Input("generate-report-btn", "n_clicks"),
        [State("app-mode", "data"), State("active-machine-store", "data"), State("language-preference-store", "data")],
        prevent_initial_call=True,
    )
    def generate_report_callback(n_clicks, app_mode, active_machine_data, lang_store):
        """Generate a PDF report when the button is clicked.
        
        FIXED VERSION: The original had a truncated line "if temp" that should be "if temp_dir:"
        Also fixes the hardcoded is_lab_mode=True parameter.
        """
        if not n_clicks:
            raise PreventUpdate

        print("[LAB TEST] Generate report button clicked", flush=True)

        export_dir = generate_report.METRIC_EXPORT_DIR
        lang = lang_store or load_language_preference()
        machines = None
        include_global = True
        temp_dir = None
        lab_test_name = None

        if app_mode and isinstance(app_mode, dict) and app_mode.get("mode") == "lab":
            mid = active_machine_data.get("machine_id") if active_machine_data else None
            if not mid:
                raise PreventUpdate
            machines = [str(mid)]
            include_global = False

            machine_dir = os.path.join(export_dir, str(mid))
            lab_files = glob.glob(os.path.join(machine_dir, "Lab_Test_*.csv"))
            if not lab_files:
                raise PreventUpdate
            latest_file = max(lab_files, key=os.path.getmtime)
            lab_test_name = None
            m = re.match(
                r"Lab_Test_(.+?)_\d{2}_\d{2}_\d{4}(?:_\d{2}_\d{2}_\d{2})?\.csv$",
                os.path.basename(latest_file),
            )
            if m:
                lab_test_name = m.group(1)

            temp_dir = tempfile.mkdtemp()
            temp_machine_dir = os.path.join(temp_dir, str(mid))
            os.makedirs(temp_machine_dir, exist_ok=True)
            shutil.copy(latest_file, os.path.join(temp_machine_dir, "last_24h_metrics.csv"))
            save_machine_settings(
                mid,
                machine_connections,
                export_dir=temp_dir,
                active_only=True,
            )
            export_dir = temp_dir
            data = {}
            is_lab_mode = True  # Set to True only for lab mode
        else:
            data = generate_report.fetch_last_24h_metrics()
            is_lab_mode = False  # Set to False for regular mode

        with tempfile.NamedTemporaryFile(suffix=".pdf", delete=False) as tmp:
            print("[LAB TEST] Report generation started", flush=True)
            generate_report.build_report(
                data,
                tmp.name,
                export_dir=export_dir,
                machines=machines,
                include_global=include_global,
                is_lab_mode=is_lab_mode,
                lang=lang,  # pass language
                lab_test_name=lab_test_name if is_lab_mode else None,
            )
            with open(tmp.name, "rb") as f:
                pdf_bytes = f.read()

        print("[LAB TEST] Report generation completed", flush=True)

        # FIXED: Complete the truncated temp directory cleanup
        if temp_dir:  # This was the truncated line: "if temp"
            shutil.rmtree(temp_dir, ignore_errors=True)

        pdf_b64 = base64.b64encode(pdf_bytes).decode()
        timestamp_str = datetime.now().strftime("%Y%m%d_%H%M%S")
        return {
            "content": pdf_b64,
            "filename": f"production_report_{timestamp_str}.pdf",
            "type": "application/pdf",
            "base64": True,
        }

    @app.callback(
        Output("generate-report-btn", "disabled"),
        [Input("status-update-interval", "n_intervals"), 
        Input("lab-test-running", "data")],  # Keep as trigger but don't use the value
        [State("lab-test-stop-time", "data")]  # Keep as trigger but don't use the value
    )
    def disable_report_button(n_intervals, running_store, stop_time_store):
        """
        FIXED VERSION: Use global variables as source of truth instead of store values.
        This ensures consistency with toggle_lab_test_buttons.
        """
        global _lab_running_state, _grace_start_time

        # Use global variables instead of store parameters
        running = _lab_running_state
        grace_start = _grace_start_time

        # FAILSAFE: if grace period should have expired, treat test as stopped
        if grace_start and time.time() - grace_start >= 30:
            running = False
            grace_start = None

            _lab_running_state = False
            _grace_start_time = None


        elapsed = None
        if grace_start is not None:
            elapsed = time.time() - grace_start
        
        _debug(
            f"[LAB TEST DEBUG] disable_report_button running={running}, grace_start={grace_start}, elapsed={elapsed} (from globals)"
        )
        
        # Report button disabled if test is running
        if running:
            return True
        
        # Report button enabled if no stop time (test never ran)
        if grace_start is None:
            return False

        # Report button disabled during 30s grace period, enabled afterwards
        return (time.time() - grace_start) < 30

    @app.callback(
        [Output("delete-confirmation-modal", "is_open"),
         Output("delete-pending-store", "data"),
         Output("delete-item-details", "children")],
        [Input({"type": "delete-floor-btn", "index": ALL}, "n_clicks"),
         Input({"type": "delete-machine-btn", "index": ALL}, "n_clicks"),
         Input("cancel-delete-btn", "n_clicks"),
         Input("close-delete-modal", "n_clicks")],
        [State("delete-confirmation-modal", "is_open"),
         State({"type": "delete-floor-btn", "index": ALL}, "id"),
         State({"type": "delete-machine-btn", "index": ALL}, "id"),
         State("floors-data", "data"),
         State("machines-data", "data")],
        prevent_initial_call=True
    )
    def handle_delete_confirmation_modal(floor_delete_clicks, machine_delete_clicks, cancel_clicks, close_clicks,
                                       is_open, floor_ids, machine_ids, floors_data, machines_data):
        """Handle opening and closing the delete confirmation modal"""
        ctx = callback_context
        if not ctx.triggered:
            return dash.no_update, dash.no_update, dash.no_update
        
        triggered_prop = ctx.triggered[0]["prop_id"]
        
        # Handle cancel or close buttons
        if "cancel-delete-btn" in triggered_prop or "close-delete-modal" in triggered_prop:
            if cancel_clicks or close_clicks:
                return False, {"type": None, "id": None, "name": None}, ""
        
        # Handle floor delete button clicks
        elif '"type":"delete-floor-btn"' in triggered_prop:
            for i, clicks in enumerate(floor_delete_clicks):
                if clicks and i < len(floor_ids):
                    floor_id = floor_ids[i]["index"]
                    
                    # Find floor name
                    floor_name = f"Floor {floor_id}"
                    if floors_data and floors_data.get("floors"):
                        for floor in floors_data["floors"]:
                            if floor["id"] == floor_id:
                                floor_name = floor["name"]
                                break
                    
                    # Count machines on this floor
                    machine_count = 0
                    if machines_data and machines_data.get("machines"):
                        machine_count = len([m for m in machines_data["machines"] if m.get("floor_id") == floor_id])
                    
                    # Create confirmation message
                    if machine_count > 0:
                        details = html.Div([
                            html.P(f'Floor: "{floor_name}"', className="fw-bold mb-1"),
                            html.P(f"This will also delete {machine_count} machine(s) on this floor.", 
                                  className="text-warning small"),
                            html.P("This action cannot be undone.", className="text-danger small")
                        ])
                    else:
                        details = html.Div([
                            html.P(f'Floor: "{floor_name}"', className="fw-bold mb-1"),
                            html.P("This action cannot be undone.", className="text-danger small")
                        ])
                    
                    return True, {"type": "floor", "id": floor_id, "name": floor_name}, details
        
        # Handle machine delete button clicks  
        elif '"type":"delete-machine-btn"' in triggered_prop:
            for i, clicks in enumerate(machine_delete_clicks):
                if clicks and i < len(machine_ids):
                    machine_id = machine_ids[i]["index"]
                    
                    # Find machine name/details
                    current_lang = load_language_preference()
                    machine_name = f"{tr('machine_label', current_lang)} {machine_id}"
                    machine_details = ""
                    if machines_data and machines_data.get("machines"):
                        for machine in machines_data["machines"]:
                            if machine["id"] == machine_id:
                                serial = machine.get("serial", "Unknown")
                                ip = machine.get("ip", "Unknown")
                                if serial != "Unknown":
                                    machine_details = f"Serial: {serial}"
                                if ip != "Unknown":
                                    if machine_details:
                                        machine_details += f" | IP: {ip}"
                                    else:
                                        machine_details = f"IP: {ip}"
                                break
                    
                    # Create confirmation message
                    details = html.Div([
                        html.P(f"{tr('machine_label', current_lang)}: \"{machine_name}\"", className="fw-bold mb-1"),
                        html.P(machine_details, className="small mb-1") if machine_details else html.Div(),
                        html.P("This action cannot be undone.", className="text-danger small")
                    ])
                    
                    return True, {"type": "machine", "id": machine_id, "name": machine_name}, details
        
        return dash.no_update, dash.no_update, dash.no_update

    @app.callback(
        [Output("system-settings-save-status", "children", allow_duplicate=True),
         Output("weight-preference-store", "data", allow_duplicate=True)],
        [Input("save-system-settings", "n_clicks")],
        [State("auto-connect-switch", "value"),
         State("ip-addresses-store", "data"),
         State("capacity-units-selector", "value"),
         State("custom-unit-name", "value"),
         State("custom-unit-weight", "value")],
        prevent_initial_call=True
    )
    def save_system_settings(n_clicks, auto_connect, ip_addresses,
                             unit_value, custom_name, custom_weight):
        """Save system settings including IP addresses"""
        if not n_clicks:
            return dash.no_update, dash.no_update
        
        # Save system settings
        system_settings = {
            "auto_connect": auto_connect
        }
        
        # Save system settings to file
        try:
            with open('system_settings.json', 'w') as f:
                json.dump(system_settings, f, indent=4)
        except Exception as e:
            logger.error(f"Error saving system settings: {e}")
            return "Error saving system settings", dash.no_update
        
        # Save IP addresses to file - make sure we're getting the full data structure
        try:
            with open('ip_addresses.json', 'w') as f:
                json.dump(ip_addresses, f, indent=4)
            #logger.debug("Saved IP addresses: %s", ip_addresses)
        except Exception as e:
            logger.error(f"Error saving IP addresses: {e}")
            return "Error saving IP addresses", dash.no_update
    
        # Save weight preference
        pref_data = dash.no_update
        if unit_value != "custom":
            save_weight_preference(unit_value, "", 1.0)
            pref_data = {"unit": unit_value, "label": "", "value": 1.0}
        elif custom_name and custom_weight:
            save_weight_preference("custom", custom_name, float(custom_weight))
            pref_data = {"unit": "custom", "label": custom_name,
                         "value": float(custom_weight)}
    
        return "Settings saved successfully", pref_data

    @app.callback(
        [Output("email-settings-save-status", "children"),
         Output("email-settings-store", "data", allow_duplicate=True)],
        Input("save-email-settings", "n_clicks"),
        [State("smtp-server-input", "value"),
         State("smtp-port-input", "value"),
         State("smtp-username-input", "value"),
         State("smtp-password-input", "value"),
         State("smtp-sender-input", "value")],
        prevent_initial_call=True
    )
    def save_email_settings_callback(n_clicks, server, port, username, password, sender):
        """Save SMTP email credentials from the settings modal."""
        if not n_clicks:
            return dash.no_update, dash.no_update
    
        settings = {
            "smtp_server": server or DEFAULT_EMAIL_SETTINGS["smtp_server"],
            "smtp_port": int(port) if port else DEFAULT_EMAIL_SETTINGS["smtp_port"],
            "smtp_username": username or "",
            "smtp_password": password or "",
            "from_address": sender or DEFAULT_EMAIL_SETTINGS["from_address"],
        }
    
        success = save_email_settings(settings)
        if success:
            global email_settings
            email_settings = settings
            return "Email settings saved", settings
        return "Error saving email settings", dash.no_update

    @app.callback(
        Output("settings-modal", "is_open"),
        [
            Input("settings-button", "n_clicks"),
            Input("close-settings", "n_clicks"),
        ],
        [State("settings-modal", "is_open")],
        prevent_initial_call=True
    )
    def toggle_settings_modal(settings_clicks, close_clicks, is_open):
        """Toggle the settings modal"""
        ctx = dash.callback_context
        if not ctx.triggered:
            return dash.no_update
            
        trigger_id = ctx.triggered[0]["prop_id"].split(".")[0]
        
        if trigger_id == "settings-button" and settings_clicks:
            return not is_open
        elif trigger_id == "close-settings" and close_clicks:
            return False

        return is_open

    @app.callback(
        [Output("ip-addresses-store", "data"),
         Output("new-ip-input", "value"),
         Output("new-ip-label", "value"),
         Output("system-settings-save-status", "children")],
        [Input("add-ip-button", "n_clicks")],
        [State("new-ip-input", "value"),
         State("new-ip-label", "value"),
         State("ip-addresses-store", "data")],
        prevent_initial_call=True
    )
    
    def add_ip_address(n_clicks, new_ip, new_label, current_data):
        """Add a new IP address to the stored list"""
        if not n_clicks or not new_ip or not new_ip.strip():
            return dash.no_update, dash.no_update, dash.no_update, dash.no_update
        
        # Use a default label if none provided
        if not new_label or not new_label.strip():
            current_lang = load_language_preference()
            new_label = f"{tr('machine_label', current_lang)} {len(current_data.get('addresses', [])) + 1}"
        
        # Enhanced IP validation to allow localhost formats
        new_ip = new_ip.strip().lower()
        
        # Check for valid localhost formats
        localhost_formats = [
            "localhost",
            "127.0.0.1",
            "::1"  # IPv6 localhost
        ]
        
        is_valid_ip = False
        
        # Check if it's a localhost format
        if new_ip in localhost_formats:
            is_valid_ip = True
            # Normalize localhost to 127.0.0.1 for consistency
            if new_ip == "localhost":
                new_ip = "127.0.0.1"
        else:
            # Check for regular IPv4 format
            ip_parts = new_ip.split('.')
            if len(ip_parts) == 4:
                try:
                    # Validate each part is a number between 0-255
                    if all(part.isdigit() and 0 <= int(part) <= 255 for part in ip_parts):
                        is_valid_ip = True
                except ValueError:
                    pass
            
            # Check for hostname format (letters, numbers, dots, hyphens)
            import re
            hostname_pattern = r'^[a-zA-Z0-9.-]+$'
            if re.match(hostname_pattern, new_ip) and len(new_ip) > 0:
                is_valid_ip = True
        
        if not is_valid_ip:
            return dash.no_update, "", dash.no_update, "Invalid IP address, hostname, or localhost format"
        
        # Get current addresses or initialize empty list
        addresses = current_data.get("addresses", []) if current_data else []
        
        # Check if IP already exists
        ip_already_exists = any(item["ip"] == new_ip for item in addresses)
        if ip_already_exists:
            return dash.no_update, "", dash.no_update, "IP address already exists"
        
        # Add the new IP with label
        addresses.append({"ip": new_ip, "label": new_label})
        
        # Return updated data and clear the inputs
        return {"addresses": addresses}, "", "", "IP address added successfully"

    @app.callback(
        [
            Output("connection-status", "children"),
            Output("connection-status", "className"),
            Output("active-machine-display", "children"),
            Output("active-machine-label", "children"),
            Output("status-label", "children"),
        ],
        [
            Input("status-update-interval", "n_intervals"),
            Input("active-machine-store", "data"),
            Input("language-preference-store", "data"),
        ],
        [
            State("machines-data", "data"),
            State("app-state", "data"),
        ],
        prevent_initial_call=False  # Allow initial call to set default state
    )
    def update_connection_status_display(n_intervals, active_machine_data, lang, machines_data, app_state_data):
        """Update the connection status and active machine display"""
        
        # Get active machine ID
        active_machine_id = active_machine_data.get("machine_id") if active_machine_data else None
        
        if not active_machine_id:
            # No machine selected
            return tr("no_machine_selected", lang), "text-warning small", "None", tr("active_machine_label", lang), tr("status_label", lang)
        
        # Find the active machine details
        machine_info = None
        if machines_data and machines_data.get("machines"):
            for machine in machines_data["machines"]:
                if machine["id"] == active_machine_id:
                    machine_info = machine
                    break
        
        if not machine_info:
            return "Machine not found", "text-danger small", f"{tr('machine_label', lang)} {active_machine_id} (not found)", tr("active_machine_label", lang), tr("status_label", lang)
        
        # Check if this machine is actually connected
        is_connected = (active_machine_id in machine_connections and 
                       machine_connections[active_machine_id].get('connected', False))
        
        # Create machine display text
        serial = machine_info.get('serial', 'Unknown')
        if serial != 'Unknown':
            machine_display = f"{tr('machine_label', lang)} {active_machine_id} (S/N: {serial})"
        else:
            machine_display = f"{tr('machine_label', lang)} {active_machine_id}"
        
        # Determine status
        if is_connected:
            status_text = tr("connected_status", lang)
            status_class = "text-success small"
        else:
            status_text = tr("disconnected_status", lang)
            status_class = "text-warning small"
        return status_text, status_class, machine_display, tr("active_machine_label", lang), tr("status_label", lang)

    @app.callback(
        Output("machines-data", "data", allow_duplicate=True),
        [Input("status-update-interval", "n_intervals"),
         Input("historical-time-index", "data"),
         Input("app-mode", "data")],
        [State("machines-data", "data"),
         State("production-data-store", "data"),
         State("weight-preference-store", "data")],
        prevent_initial_call=True,
    )
    def update_machine_dashboard_data(n_intervals, time_state, app_mode, machines_data, production_data, weight_pref):
        """Update machine data on every interval.
    
        In live mode this checks connection status and pulls fresh values from the
        OPC server.  When running in demo mode we synthesize values matching the
        main dashboard so that all machine cards show changing production data.
        """
        
        if not machines_data or not machines_data.get("machines"):
            return dash.no_update
    
        machines = machines_data.get("machines", [])
        updated = False
    
        mode = "demo"
        if app_mode and isinstance(app_mode, dict) and "mode" in app_mode:
            mode = app_mode["mode"]
    
        if mode == "historical":
            hours = time_state.get("hours", 24) if isinstance(time_state, dict) else 24
            for machine in machines:
                machine_id = machine.get("id")
                hist = get_historical_data(timeframe=f"{hours}h", machine_id=machine_id)
                cap_vals = hist.get("capacity", {}).get("values", [])
                acc_vals = hist.get("accepts", {}).get("values", [])
                rej_vals = hist.get("rejects", {}).get("values", [])
                cap_avg_lbs = sum(cap_vals)/len(cap_vals) if cap_vals else 0
                acc_avg_lbs = sum(acc_vals)/len(acc_vals) if acc_vals else 0
                rej_avg_lbs = sum(rej_vals)/len(rej_vals) if rej_vals else 0
                cap_avg = convert_capacity_from_lbs(cap_avg_lbs, weight_pref)
                acc_avg = convert_capacity_from_lbs(acc_avg_lbs, weight_pref)
                rej_avg = convert_capacity_from_lbs(rej_avg_lbs, weight_pref)
                prod = {
                    "capacity_formatted": f"{cap_avg:,.0f}",
                    "accepts_formatted": f"{acc_avg:,.0f}",
                    "rejects_formatted": f"{rej_avg:,.0f}",
                    "diagnostic_counter": (machine.get("operational_data") or {}).get("production", {}).get("diagnostic_counter", "0"),
                }
                if not machine.get("operational_data"):
                    machine["operational_data"] = {"preset": {}, "status": {}, "feeder": {}, "production": prod}
                else:
                    machine["operational_data"].setdefault("production", {})
                    machine["operational_data"]["production"].update(prod)
            machines_data["machines"] = machines
            return machines_data
        
    
        elif mode == "lab":
            # Display metrics from lab logs for each machine
            for machine in machines:
                machine_id = machine.get("id")
                metrics = load_lab_totals_metrics(
                    machine_id, active_counters=get_active_counter_flags(machine_id)
                )
                if metrics:
                    tot_cap_lbs, acc_lbs, rej_lbs, _ = metrics
                    counter_totals, _, object_totals = load_lab_totals(
                        machine_id, active_counters=get_active_counter_flags(machine_id)
                    )
                    reject_count = sum(counter_totals)
                    capacity_count = object_totals[-1] if object_totals else 0
                    accepts_count = max(0, capacity_count - reject_count)

                    cap = convert_capacity_from_lbs(tot_cap_lbs, weight_pref)
                    acc = convert_capacity_from_lbs(acc_lbs, weight_pref)
                    rej = convert_capacity_from_lbs(rej_lbs, weight_pref)
                else:
                    cap = acc = rej = 0
                    capacity_count = accepts_count = reject_count = 0

                prod = {
                    "capacity_formatted": f"{cap:,.0f}",
                    "accepts_formatted": f"{acc:,.0f}",
                    "rejects_formatted": f"{rej:,.0f}",
                    "capacity": cap,
                    "accepts": acc,
                    "rejects": rej,
                    "capacity_count": capacity_count,
                    "accepts_count": accepts_count,
                    "reject_count": reject_count,
                    "diagnostic_counter": (machine.get("operational_data") or {}).get("production", {}).get("diagnostic_counter", "0"),
                }

                if not machine.get("operational_data"):
                    machine["operational_data"] = {"preset": {}, "status": {}, "feeder": {}, "production": prod}
                else:
                    machine["operational_data"].setdefault("production", {})
                    machine["operational_data"]["production"].update(prod)

            machines_data["machines"] = machines
            return machines_data

        elif mode == "demo":
            now_str = datetime.now().strftime("%H:%M:%S")
            new_machines = []
    
            pref = load_weight_preference()
    
            for machine in machines:
                m = machine.copy()
                demo_lbs = random.uniform(47000, 53000)
                cap = convert_capacity_from_kg(demo_lbs / 2.205, pref)
                rej_pct = random.uniform(4.0, 6.0)
                rej = cap * (rej_pct / 100.0)
                acc = cap - rej
    
                counters = [random.randint(10, 180) for _ in range(12)]
    
                m["serial"] = m.get("serial", f"DEMO_{m.get('id')}")
                m["status"] = "DEMO"
                m["model"] = m.get("model", "Enpresor")
                m["last_update"] = now_str
                m["operational_data"] = {
                    "preset": {"number": 1, "name": "Demo"},
                    "status": {"text": "DEMO"},
                    "feeder": {"text": "Running"},
                    "production": {
                        "capacity_formatted": f"{cap:,.0f}",
                        "accepts_formatted": f"{acc:,.0f}",
                        "rejects_formatted": f"{rej:,.0f}",
                        "diagnostic_counter": "0",
                        "capacity": cap,
                        "accepts": acc,
                        "rejects": rej,
                    },
                }
                m["demo_counters"] = counters
                m["demo_mode"] = True
                new_machines.append(m)
    
            machines_data = machines_data.copy()
            machines_data["machines"] = new_machines
            return machines_data
    
    
        # Update ALL machines that should be connected
        for machine in machines:
            machine_id = machine.get("id")
            machine.pop("demo_mode", None)
    
            if machine_id not in machine_connections or not machine_connections.get(machine_id, {}).get('connected', False):
                if machine.get("status") != "Offline":
                    machine["status"] = "Offline"
                    machine["last_update"] = "Never"
                    machine["operational_data"] = None
                    updated = True
                continue
    
            if machine_id in machine_connections:
                try:
                    connection_info = machine_connections[machine_id]
                    
                    # Check if connection is still alive by trying to read a simple tag
                    is_still_connected = False
                    if connection_info.get('connected', False):
                        try:
                            # Try to read the Alive tag or any reliable tag to test connection
                            alive_tag = "Alive"
                            test_successful = False
    
                            if alive_tag in connection_info['tags']:
                                # Try to read the value - if this fails, connection is dead
                                test_value = connection_info['tags'][alive_tag]['node'].get_value()
                                test_successful = True
                            else:
                                # If no Alive tag, try the first available tag
                                for tag_name, tag_info in connection_info['tags'].items():
                                    try:
                                        test_value = tag_info['node'].get_value()
                                        test_successful = True
                                        break  # Success, stop trying other tags
                                    except:
                                        continue  # Try next tag
    
                            if test_successful:
                                is_still_connected = True
                                # Reset failure counter on success
                                connection_info['failure_count'] = 0
                            else:
                                raise Exception("No tags could be read")
    
                        except Exception as e:
                            logger.warning(f"Machine {machine_id} connection test failed: {e}")
                            failure_count = connection_info.get('failure_count', 0) + 1
                            connection_info['failure_count'] = failure_count
                            if failure_count >= FAILURE_THRESHOLD:
                                is_still_connected = False
                                # Mark the connection as dead after repeated failures
                                connection_info['connected'] = False
                            else:
                                # Keep connection alive until threshold reached
                                is_still_connected = True
                    
                    # Update machine status based on actual connection test
                    if is_still_connected:
                        # Connection is good - update with fresh data
                        basic_data = get_machine_current_data(machine_id)
                        operational_data = get_machine_operational_data(machine_id)
                        
                        machine["serial"] = basic_data["serial"]
                        machine["status"] = basic_data["status"]  # This should be "GOOD" for connected machines
                        machine["model"] = basic_data["model"]
                        machine["last_update"] = basic_data["last_update"]
                        machine["operational_data"] = operational_data
                        
                        # IMPORTANT: Ensure status is set to something that indicates connection
                        if machine["status"] in ["Unknown", "Offline", "Connection Lost", "Connection Error"]:
                            machine["status"] = "GOOD"  # Force good status for connected machines
                        
                        updated = True
                        
                    else:
                        # Connection is dead - update status to reflect this
                        machine["status"] = "Connection Lost"
                        machine["last_update"] = "Connection Lost"
                        machine["operational_data"] = None
                        updated = True
                        
                        # Clean up the dead connection
                        try:
                            if connection_info.get('client'):
                                connection_info['client'].disconnect()
                        except:
                            pass  # Ignore errors when disconnecting dead connection
                        
                        # Remove from connections
                        del machine_connections[machine_id]
                        logger.info(f"Removed dead connection for machine {machine_id}")
                        
                except Exception as e:
                    logger.error(f"Error monitoring machine {machine_id}: {e}")
                    # Mark machine as having connection error
                    machine["status"] = "Connection Error"
                    machine["last_update"] = "Error"
                    machine["operational_data"] = None
                    updated = True
                    
                    # Clean up the problematic connection
                    if machine_id in machine_connections:
                        try:
                            if machine_connections[machine_id].get('client'):
                                machine_connections[machine_id]['client'].disconnect()
                        except:
                            pass
                        del machine_connections[machine_id]
        
        if updated:
            machines_data["machines"] = machines
            return machines_data
        
        return dash.no_update

    @app.callback(
        Output("memory-metrics-store", "data"),
        Input("metric-logging-interval", "n_intervals"),
        prevent_initial_call=True,
    )
    def test_memory_management(_):
        """Return memory usage metrics for tests and enforce history limits."""
        max_points = 120
        if hasattr(app_state, "counter_history"):
            for i in range(1, 13):
                history = app_state.counter_history[i]
                if len(history["times"]) > max_points:
                    history["times"] = history["times"][-max_points:]
                    history["values"] = history["values"][-max_points:]
            lengths = {
                i: len(app_state.counter_history[i]["times"]) for i in range(1, 13)
            }
        else:
            lengths = {}

        rss_mb = mem_utils._get_process_memory_mb()
        if rss_mb == 0.0:
            rss_mb = 0.0
        return {"rss_mb": rss_mb, "max_points": max_points, "history_lengths": lengths}

    @app.callback(
        Output("saved-ip-list", "children"),
        [Input("ip-addresses-store", "data")]
    )
    def update_saved_ip_list(ip_data):
        """Update the list of saved IPs displayed in settings"""
        if not ip_data or "addresses" not in ip_data or not ip_data["addresses"]:
            return html.Div("No IP addresses saved", className="text-muted fst-italic")
        
        # Create a list item for each saved IP
        ip_items = []
        for item in ip_data["addresses"]:
            ip = item["ip"]
            label = item["label"]
            # Display format for the list: "Label: IP"
            display_text = f"{label}: {ip}"
            
            ip_items.append(
                dbc.Row([
                    dbc.Col(display_text, width=9),
                    dbc.Col(
                        dbc.Button(
                            "×", 
                            id={"type": "delete-ip-button", "index": ip},  # Still use IP as index for deletion
                            color="danger",
                            size="sm",
                            className="py-0 px-2"
                        ),
                        width=3,
                        className="text-end"
                    )
                ], className="mb-2 border-bottom pb-2")
            )
        
        return html.Div(ip_items)

    @app.callback(
        [Output("current-dashboard", "data", allow_duplicate=True),
        Output("active-machine-store", "data"),
        Output("app-state", "data", allow_duplicate=True)],
        [Input({"type": "machine-card-click", "index": ALL}, "n_clicks")],
        [State("machines-data", "data"),
        State("active-machine-store", "data"),
        State("app-state", "data"),
        State({"type": "machine-card-click", "index": ALL}, "id")],
        prevent_initial_call=True
    )
    def handle_machine_selection(card_clicks, machines_data, active_machine_data, app_state_data, card_ids):
        """Handle machine card clicks and switch to main dashboard - FIXED VERSION"""
        global active_machine_id, machine_connections, app_state
        
        ctx = callback_context
        if not ctx.triggered:
            return dash.no_update, dash.no_update, dash.no_update

        # Ignore spurious triggers when the layout re-renders
        if not any(card_clicks):
            raise PreventUpdate

        triggered_id = ctx.triggered_id
        machine_id = None
        if isinstance(triggered_id, dict) and triggered_id.get("type") == "machine-card-click":
            machine_id = triggered_id.get("index")

        if machine_id is None:
            #logger.warning("Machine card clicked but no machine ID found")
            return dash.no_update, dash.no_update, dash.no_update
        
        # CRITICAL FIX: Set global active_machine_id FIRST
        active_machine_id = machine_id
        #logger.info(f"=== MACHINE SELECTION: Selected machine {machine_id} as active machine ===")
        
        # CRITICAL FIX: Stop existing thread before starting new one
        if app_state.update_thread is not None and app_state.update_thread.is_alive():
            #logger.info("Stopping existing OPC update thread...")
            app_state.thread_stop_flag = True
            app_state.update_thread.join(timeout=3)
            #if app_state.update_thread.is_alive():
                #logger.warning("Thread did not stop gracefully")
            #else:
                #logger.info("Successfully stopped existing OPC update thread")
        
        # Check if the machine is connected
        if machine_id in machine_connections and machine_connections[machine_id].get('connected', False):
            # Machine is connected - set up app_state to point to this machine's data
            connection_info = machine_connections[machine_id]
            
            app_state.client = connection_info['client']
            app_state.tags = connection_info['tags']
            app_state.connected = True
            app_state.last_update_time = connection_info.get('last_update', datetime.now())
            
            # Start fresh thread for the selected machine
            app_state.thread_stop_flag = False
            app_state.update_thread = Thread(target=opc_update_thread)
            app_state.update_thread.daemon = True
            app_state.update_thread.start()
            #logger.info(f"Started new OPC update thread for machine {machine_id}")
            #logger.debug(
            #    "Thread status after selection: mode=%s, active_machine=%s, alive=%s",
            #    current_app_mode,
            #    active_machine_id,
            #    app_state.update_thread.is_alive(),
            #)
            
            #logger.info(f"Switched to connected machine {machine_id} - {len(app_state.tags)} tags available")
            app_state_data["connected"] = True
            
        else:
            # Machine not connected
            app_state.client = None
            app_state.tags = {}
            app_state.connected = False
            app_state.last_update_time = None
            
            #logger.info(f"Switched to disconnected machine {machine_id}")
            app_state_data["connected"] = False
        
        # Return to main dashboard with selected machine
        #logger.info(f"=== SWITCHING TO MAIN DASHBOARD with machine {machine_id} ===")
        return "main", {"machine_id": machine_id}, app_state_data

    @app.callback(
        Output("machines-data", "data", allow_duplicate=True),
        [Input({"type": "machine-connect-btn", "index": ALL}, "n_clicks")],
        [State("machines-data", "data"),
        State({"type": "machine-ip-dropdown", "index": ALL}, "value"),
        State({"type": "machine-connect-btn", "index": ALL}, "id"),
        State("server-name-input", "value")],
        prevent_initial_call=True
    )
    def handle_machine_connect_disconnect(n_clicks_list, machines_data, ip_values, button_ids, server_name):
        """Handle connect/disconnect - IMPROVED VERSION with better thread management"""
        
        if not any(n_clicks_list) or not button_ids:
            return dash.no_update
        
        # Find which button was clicked
        triggered_idx = None
        for i, clicks in enumerate(n_clicks_list):
            if clicks is not None and clicks > 0:
                triggered_idx = i
                break
        
        if triggered_idx is None:
            return dash.no_update
        
        machine_id = button_ids[triggered_idx]["index"]
        selected_ip = ip_values[triggered_idx] if triggered_idx < len(ip_values) else None
        
        if not selected_ip:
            return dash.no_update
        
        machines = machines_data.get("machines", [])
        is_connected = machine_id in machine_connections and machine_connections[machine_id]['connected']
        
        if is_connected:
            # DISCONNECT
            try:
                if machine_id in machine_connections:
                    machine_connections[machine_id]['client'].disconnect()
                    del machine_connections[machine_id]
                    #logger.info(f"Disconnected machine {machine_id}")
                
                for machine in machines:
                    if machine["id"] == machine_id:
                        machine["status"] = "Offline"
                        machine["last_update"] = "Disconnected"
                        machine["operational_data"] = None
                        break
                        
            except Exception as e:
                logger.error(f"Error disconnecting machine {machine_id}: {e}")
        
        else:
            # CONNECT
            try:
                connection_success = run_async(connect_and_monitor_machine(selected_ip, machine_id, server_name))
                
                if connection_success:
                    machine_data = get_machine_current_data(machine_id)
                    operational_data = get_machine_operational_data(machine_id)
                    
                    for machine in machines:
                        if machine["id"] == machine_id:
                            machine["ip"] = selected_ip
                            machine["selected_ip"] = selected_ip
                            machine["serial"] = machine_data["serial"]
                            machine["status"] = machine_data["status"]
                            machine["model"] = machine_data["model"]
                            machine["last_update"] = machine_data["last_update"]
                            machine["operational_data"] = operational_data
                            break
                            
                    #logger.info(f"Successfully connected machine {machine_id}")

                    # Initialize previous values so the next change will be logged
                    if machine_id not in prev_values:
                        prev_values[machine_id] = {}
                    if machine_id not in prev_active_states:
                        prev_active_states[machine_id] = {}
                    if machine_id not in prev_preset_names:
                        prev_preset_names[machine_id] = None

                    tags = machine_connections[machine_id]["tags"]
                    for opc_tag in MONITORED_RATE_TAGS:
                        if opc_tag in tags:
                            prev_values[machine_id][opc_tag] = tags[opc_tag]["data"].latest_value
                    for opc_tag in SENSITIVITY_ACTIVE_TAGS:
                        if opc_tag in tags:
                            prev_active_states[machine_id][opc_tag] = tags[opc_tag]["data"].latest_value
                    if PRESET_NAME_TAG in tags:
                        prev_preset_names[machine_id] = tags[PRESET_NAME_TAG]["data"].latest_value
                    _prepare_lab_environment(machine_id)
                    
                    # IMPROVED: Only start thread if no machines are currently active
                    # If this is the first connection or the current active machine
                    if active_machine_id == machine_id or active_machine_id is None:
                        if app_state.update_thread is None or not app_state.update_thread.is_alive():
                            app_state.thread_stop_flag = False
                            app_state.update_thread = Thread(target=opc_update_thread)
                            app_state.update_thread.daemon = True
                            app_state.update_thread.start()
                            #logger.info("Started OPC update thread for connected machine")
                    
                else:
                    logger.error(f"Failed to connect machine {machine_id}")
                    
            except Exception as e:
                logger.error(f"Error connecting machine {machine_id}: {e}")
        
        machines_data["machines"] = machines
        return machines_data

    @app.callback(
        Output("delete-ip-trigger", "data"),
        [Input({"type": "delete-ip-button", "index": ALL}, "n_clicks")],
        [State({"type": "delete-ip-button", "index": ALL}, "id")],
        prevent_initial_call=True
    )
    def handle_delete_button(n_clicks_list, button_ids):
        """Capture which delete button was clicked"""
        ctx = dash.callback_context
        if not ctx.triggered:
            return dash.no_update
        
        # Get which button was clicked by finding the button with a non-None click value
        triggered_idx = None
        for i, clicks in enumerate(n_clicks_list):
            if clicks is not None:
                triggered_idx = i
                break
        
        if triggered_idx is None:
            return dash.no_update
        
        # Get the corresponding button id
        button_id = button_ids[triggered_idx]
        ip_to_delete = button_id["index"]  # This is already a dictionary, no need for json.loads
        
        # Return the IP to delete
        return {"ip": ip_to_delete, "timestamp": time.time()}

    @app.callback(
        [Output("ip-addresses-store", "data", allow_duplicate=True),
         Output("delete-result", "children")],
        [Input("delete-ip-trigger", "data")],
        [State("ip-addresses-store", "data")],
        prevent_initial_call=True
    )
    def delete_ip_address(trigger_data, current_data):
        """Delete an IP address from the stored list"""
        if not trigger_data or "ip" not in trigger_data:
            return dash.no_update, dash.no_update
        
        ip_to_delete = trigger_data["ip"]
        
        # Get current addresses
        addresses = current_data.get("addresses", []) if current_data else []
        
        # Find the item to delete by IP
        found = False
        for i, item in enumerate(addresses):
            if item["ip"] == ip_to_delete:
                # Get the label for the message
                label = item["label"]
                # Remove the item
                addresses.pop(i)
                message = f"Deleted {label} ({ip_to_delete})"
                found = True
                break
        
        if not found:
            message = "IP address not found"
        
        # Return updated data
        return {"addresses": addresses}, message

    @app.callback(
        Output("theme-selector", "value"),
        [Input("auto-connect-trigger", "data")],
        prevent_initial_call=False
    )
    def load_initial_theme(trigger):
        """Load theme preference from file on startup"""
        theme = load_theme_preference()
        logger.info(f"Loading initial theme: {theme}")
        return theme


    @app.callback(
        [Output("capacity-units-selector", "value"),
         Output("custom-unit-name", "value"),
         Output("custom-unit-weight", "value")],
        [Input("auto-connect-trigger", "data")],
        prevent_initial_call=False,
    )
    def load_initial_capacity_units(trigger):
        pref = load_weight_preference()
        return pref.get("unit", "lb"), pref.get("label", ""), pref.get("value", 1.0)

    @app.callback(
        [Output("custom-unit-name", "style"),
         Output("custom-unit-weight", "style")],
        [Input("capacity-units-selector", "value")],
        prevent_initial_call=False,
    )
    def toggle_custom_unit_fields(unit_value):
        if unit_value == "custom":
            return {"display": "block"}, {"display": "block"}
        return {"display": "none"}, {"display": "none"}

    @app.callback(
        Output("weight-preference-store", "data"),
        [Input("capacity-units-selector", "value"),
         Input("custom-unit-name", "value"),
         Input("custom-unit-weight", "value")],
        prevent_initial_call=True,
    )
    def save_capacity_units(unit_value, custom_name, custom_weight):
        if unit_value != "custom":
            save_weight_preference(unit_value, "", 1.0)
            return {"unit": unit_value, "label": "", "value": 1.0}
        if custom_name and custom_weight:
            save_weight_preference("custom", custom_name, float(custom_weight))
            return {"unit": "custom", "label": custom_name, "value": float(custom_weight)}
        # If custom selected but fields incomplete, don't update
        return dash.no_update

    @app.callback(
        Output("language-selector", "value"),
        [Input("auto-connect-trigger", "data")],
        prevent_initial_call=False,
    )
    def load_initial_language(trigger):
        return load_language_preference()

    @app.callback(
        Output("language-preference-store", "data"),
        [Input("language-selector", "value")],
        prevent_initial_call=True,
    )
    def save_language(value):
        if value:
            save_language_preference(value)
            return value
        return dash.no_update

    @app.callback(
        Output("dashboard-title", "children"),
        [Input("active-machine-store", "data"),
         Input("current-dashboard", "data"),
         Input("language-preference-store", "data")],
        [State("machines-data", "data")],
        prevent_initial_call=True
    )
    def update_dashboard_title(active_machine_data, current_dashboard, lang, machines_data):
        """Update dashboard title to show active machine"""
        base_title = format_enpresor(tr("dashboard_title", lang))
        base_list = base_title if isinstance(base_title, list) else [base_title]

        if current_dashboard == "main" and active_machine_data and active_machine_data.get("machine_id"):
            machine_id = active_machine_data["machine_id"]
            
            # Find machine details
            machine_name = f"{tr('machine_label', lang)} {machine_id}"
            if machines_data and machines_data.get("machines"):
                for machine in machines_data["machines"]:
                    if machine["id"] == machine_id:
                        serial = machine.get("serial", "Unknown")
                        if serial != "Unknown":
                            machine_name = f"{tr('machine_label', lang)} {machine_id} (S/N: {serial})"
                        break
            
            return base_list + [f" - {machine_name}"]

        return base_title

    @app.callback(
        [Output("threshold-modal-header", "children"),
         Output("display-modal-header", "children"),
         Output("display-modal-description", "children"),
         Output("close-threshold-settings", "children"),
         Output("save-threshold-settings", "children"),
         Output("close-display-settings", "children"),
         Output("save-display-settings", "children"),
         Output("production-rate-units-header", "children"),
         Output("close-production-rate-units", "children"),
         Output("save-production-rate-units", "children"),
         Output("settings-modal-header", "children"),
         Output("update-counts-header", "children"),
         Output("close-update-counts", "children"),
         Output("upload-modal-header", "children"),
         Output("close-upload-modal", "children"),
         Output("delete-confirmation-header", "children"),
         Output("delete-warning", "children"),
         Output("cancel-delete-btn", "children"),
         Output("confirm-delete-btn", "children"),
         Output("close-settings", "children"),
        Output("add-floor-btn", "children"),
        Output("export-data-button", "children"),
        Output("new-dashboard-btn", "children"),
        Output("generate-report-btn", "children"),
        Output("color-theme-label", "children"),
        Output("theme-selector", "options"),
        Output("capacity-units-label", "children"),
        Output("language-label", "children"),
        Output("language-selector", "options"),
        Output("mode-selector", "options"),
        Output("system-configuration-title", "children"),
         Output("auto-connect-label", "children"),
         Output("add-machine-ip-label", "children"),
         Output("smtp-email-configuration-title", "children"),
         Output("smtp-server-label", "children"),
         Output("smtp-port-label", "children"),
         Output("smtp-username-label", "children"),
         Output("smtp-password-label", "children"),
         Output("smtp-from-label", "children"),
        Output("save-email-settings", "children"),
        Output("production-rate-unit-selector", "options"),
        Output("display-tab", "label"),
        Output("system-tab", "label"),
        Output("email-tab", "label"),
        Output("about-tab", "label"),
        Output("start-test-btn", "children"),
        Output("stop-test-btn", "children"),
        Output("lab-test-name", "placeholder"),
        Output("lab-start-selector", "options"),
        Output("upload-image", "children"),
        Output("add-ip-button", "children"),
        Output("save-system-settings", "children")],
        [Input("language-preference-store", "data")]
    )
    def refresh_text(lang):
        return (
            tr("threshold_settings_title", lang),
            tr("display_settings_title", lang),
            tr("display_settings_header", lang),
            tr("close", lang),
            tr("save_changes", lang),
            tr("close", lang),
            tr("save_changes", lang),
            tr("production_rate_units_title", lang),
            tr("close", lang),
            tr("save", lang),
            tr("system_settings_title", lang),
            tr("update_counts_title", lang),
            tr("close", lang),
            tr("upload_image_title", lang),
            tr("close", lang),
            tr("confirm_deletion_title", lang),
            tr("delete_warning", lang),
            tr("cancel", lang),
            tr("yes_delete", lang),
            tr("close", lang),
            tr("add_floor", lang),
            tr("export_data", lang),
            tr("switch_dashboards", lang),
            tr("generate_report", lang),
            tr("color_theme_label", lang),
            [
                {"label": tr("light_mode_option", lang), "value": "light"},
                {"label": tr("dark_mode_option", lang), "value": "dark"},
            ],
            tr("capacity_units_label", lang),
            tr("language_label", lang),
            [
                {"label": tr("english_option", lang), "value": "en"},
                {"label": tr("spanish_option", lang), "value": "es"},
                {"label": tr("japanese_option", lang), "value": "ja"},
            ],
            [
                {"label": tr("live_mode_option", lang), "value": "live"},
                {"label": tr("demo_mode_option", lang), "value": "demo"},
                {"label": tr("historical_mode_option", lang), "value": "historical"},
                {"label": tr("lab_test_mode_option", lang), "value": "lab"},
            ],
            tr("system_configuration_title", lang),
            tr("auto_connect_label", lang),
            tr("add_machine_ip_label", lang),
            tr("smtp_email_configuration_title", lang),
            tr("smtp_server_label", lang),
            tr("port_label", lang),
            tr("username_label", lang),
            tr("password_label", lang),
            tr("from_address_label", lang),
            tr("save_email_settings", lang),
            [
                {"label": tr("objects_per_min", lang), "value": "objects"},
                {"label": tr("capacity", lang), "value": "capacity"},
            ],
            tr("display_tab_label", lang),
            tr("system_tab_label", lang),
            tr("email_tab_label", lang),
            tr("about_tab_label", lang),
            tr("start_test", lang),
            tr("stop_test", lang),
            tr("test_lot_name_placeholder", lang),
            [
                {"label": tr("local_start_option", lang), "value": "local"},
                {"label": tr("feeder_start_option", lang), "value": "feeder"},
            ],
            html.Div([
                tr("drag_and_drop", lang),
                html.A(tr("select_image", lang))
            ]),
            tr("add_button", lang),
            tr("save_system_settings", lang),
        )

    @app.callback(
        Output("hidden-machines-cache", "data"),
        [Input("machines-data", "data")],
        prevent_initial_call=True
    )
    def cache_machines_data(machines_data):
        """Cache machines data for auto-reconnection thread"""
        if machines_data:
            app_state.machines_data_cache = machines_data
            #logger.debug(f"Cached machines data: {len(machines_data.get('machines', []))} machines")
        return machines_data

    @app.callback(
        Output("floor-machine-container", "children"),
        [Input("machines-data", "data"),
         Input("floors-data", "data"),
         Input("ip-addresses-store", "data"),
         Input("additional-image-store", "data"),
         Input("current-dashboard", "data"),
         Input("active-machine-store", "data"),
         Input("app-mode", "data"),
         Input("language-preference-store", "data")],
        prevent_initial_call=False
    )
    def render_floor_machine_layout_enhanced_with_selection(machines_data, floors_data, ip_addresses_data, additional_image_data, current_dashboard, active_machine_data, app_mode_data, lang):
        """Enhanced render with machine selection capability"""
        
        # CRITICAL: Only render on machine dashboard
        if current_dashboard != "new":
            raise PreventUpdate
        
        # ADD THIS CHECK: Prevent re-render if only machine status/operational data changed
        ctx = callback_context
        if ctx.triggered:
            trigger_id = ctx.triggered[0]["prop_id"]
            if "machines-data" in trigger_id:
                # Check if any floor is currently being edited
                if floors_data and floors_data.get("floors"):
                    for floor in floors_data["floors"]:
                        if floor.get("editing", False):
                            # A floor is being edited, don't re-render
                            return dash.no_update
        
        # Rest of the function continues as normal...
        active_machine_id = active_machine_data.get("machine_id") if active_machine_data else None
        
        return render_floor_machine_layout_with_customizable_names(
            machines_data,
            floors_data,
            ip_addresses_data,
            additional_image_data,
            current_dashboard,
            active_machine_id,
            app_mode_data,
            lang,
        )

    @app.callback(
        [Output("floors-data", "data", allow_duplicate=True),
         Output("machines-data", "data", allow_duplicate=True),
         Output("delete-confirmation-modal", "is_open", allow_duplicate=True)],
        [Input("confirm-delete-btn", "n_clicks")],
        [State("delete-pending-store", "data"),
         State("floors-data", "data"),
         State("machines-data", "data")],
        prevent_initial_call=True
    )
    def execute_confirmed_deletion(confirm_clicks, pending_delete, floors_data, machines_data):
        """Execute the deletion after user confirms"""
        global machine_connections, current_lab_filename
        
        if not confirm_clicks or not pending_delete or pending_delete.get("type") is None:
            return dash.no_update, dash.no_update, dash.no_update
        
        delete_type = pending_delete.get("type")
        delete_id = pending_delete.get("id")
        
        if delete_type == "floor":
            # Execute floor deletion (your existing floor deletion logic)
            floors = floors_data.get("floors", [])
            machines = machines_data.get("machines", [])
            
            # Find the floor to delete
            floor_found = False
            floor_name = None
            updated_floors = []
            
            for floor in floors:
                if floor["id"] == delete_id:
                    floor_found = True
                    floor_name = floor.get("name", f"Floor {delete_id}")
                    logger.info(f"Deleting floor: {floor_name}")
                else:
                    updated_floors.append(floor)
            
            if not floor_found:
                logger.warning(f"Floor {delete_id} not found for deletion")
                return dash.no_update, dash.no_update, False
            
            # Find machines on this floor and disconnect them
            machines_on_floor = [m for m in machines if m.get("floor_id") == delete_id]
            machines_to_keep = [m for m in machines if m.get("floor_id") != delete_id]
            
            # Disconnect machines on this floor
            for machine in machines_on_floor:
                machine_id = machine["id"]
                try:
                    if machine_id in machine_connections:
                        if machine_connections[machine_id].get('connected', False):
                            client = machine_connections[machine_id].get('client')
                            if client:
                                client.disconnect()
                            logger.info(f"Disconnected machine {machine_id} before floor deletion")
                        del machine_connections[machine_id]
                        logger.info(f"Removed machine {machine_id} from connections")
                except Exception as e:
                    logger.error(f"Error disconnecting machine {machine_id} during floor deletion: {e}")
            
            # Update data structures
            floors_data["floors"] = updated_floors
            machines_data["machines"] = machines_to_keep
            
            # Update selected floor if needed
            if floors_data.get("selected_floor") == delete_id:
                floors_data["selected_floor"] = "all" if updated_floors else 1
                logger.info(f"Changed selected floor to {floors_data['selected_floor']} after deletion")
            
            # Auto-save
            try:
                save_success = save_floor_machine_data(floors_data, machines_data)
                if save_success:
                    logger.info(f"Successfully deleted floor '{floor_name}' with {len(machines_on_floor)} machines and saved layout")
                else:
                    logger.warning(f"Floor '{floor_name}' deleted but layout save failed")
            except Exception as e:
                logger.error(f"Error saving layout after deleting floor '{floor_name}': {e}")
            
            return floors_data, machines_data, False
            
        elif delete_type == "machine":
            # Execute machine deletion (your existing machine deletion logic)
            machines = machines_data.get("machines", [])
            
            # Find and remove the machine
            machine_found = False
            updated_machines = []
            
            for machine in machines:
                if machine["id"] == delete_id:
                    machine_found = True
                    
                    # Disconnect the machine if connected
                    try:
                        if delete_id in machine_connections:
                            if machine_connections[delete_id].get('connected', False):
                                client = machine_connections[delete_id].get('client')
                                if client:
                                    client.disconnect()
                                logger.info(f"Disconnected machine {delete_id} before deletion")
                            del machine_connections[delete_id]
                            logger.info(f"Removed machine {delete_id} from connections")
                    except Exception as e:
                        logger.error(f"Error disconnecting machine {delete_id}: {e}")
                    
                    logger.info(f"Deleted machine {delete_id}: {machine.get('name', 'Unknown')}")
                else:
                    updated_machines.append(machine)
            
            if not machine_found:
                logger.warning(f"Machine {delete_id} not found for deletion")
                return dash.no_update, dash.no_update, False
            
            # Update machines data
            machines_data["machines"] = updated_machines
            
            # Auto-save
            try:
                save_success = save_floor_machine_data(floors_data, machines_data)
                if save_success:
                    logger.info(f"Successfully deleted machine {delete_id} and saved layout")
                else:
                    logger.warning(f"Machine {delete_id} deleted but layout save failed")
            except Exception as e:
                logger.error(f"Error saving layout after deleting machine {delete_id}: {e}")
            
            return dash.no_update, machines_data, False
        
        return dash.no_update, dash.no_update, False

    @app.callback(
        Output("floors-data", "data", allow_duplicate=True),
        [Input({"type": "edit-floor-name-btn", "index": ALL}, "n_clicks"),
         Input({"type": "save-floor-name-btn", "index": ALL}, "n_clicks"),
         Input({"type": "cancel-floor-name-btn", "index": ALL}, "n_clicks")],
        [State({"type": "floor-name-input", "index": ALL}, "value"),
         State({"type": "edit-floor-name-btn", "index": ALL}, "id"),
         State({"type": "save-floor-name-btn", "index": ALL}, "id"),
         State({"type": "cancel-floor-name-btn", "index": ALL}, "id"),
         State("floors-data", "data")],
        prevent_initial_call=True
    )
    def handle_floor_name_editing(edit_clicks, save_clicks, cancel_clicks, input_values, 
                                 edit_ids, save_ids, cancel_ids, floors_data):  
        """Handle floor name editing with auto-save"""
        ctx = callback_context
        if not ctx.triggered:
            return dash.no_update
    
        trigger_prop = ctx.triggered[0]["prop_id"]
        
        # Parse which button was clicked and which floor
        if '"type":"save-floor-name-btn"' in trigger_prop:
            # Find which save button was clicked
            for i, clicks in enumerate(save_clicks or []):
                if clicks and i < len(save_ids):
                    floor_id = save_ids[i]["index"]
                    new_name = input_values[i] if i < len(input_values or []) else None
                    
                    if new_name and new_name.strip():
                        # Update the floor name
                        floors = floors_data.get("floors", [])
                        for floor in floors:
                            if floor["id"] == floor_id:
                                floor["name"] = new_name.strip()
                                floor["editing"] = False
                                break
                        
                        floors_data["floors"] = floors
                        
                        # Auto-save the layout (get machines_data fresh)
                        _, machines_data = load_floor_machine_data()
                        if machines_data is None:
                            machines_data = {"machines": [], "next_machine_id": 1}
                        save_floor_machine_data(floors_data, machines_data)
                        logger.info(f"Floor {floor_id} renamed to '{new_name.strip()}' and saved")
                        
                        return floors_data
                    break
        
        elif '"type":"edit-floor-name-btn"' in trigger_prop:
            # Find which edit button was clicked
            for i, clicks in enumerate(edit_clicks or []):
                if clicks and i < len(edit_ids):
                    floor_id = edit_ids[i]["index"]
                    
                    # Set editing mode for this floor
                    floors = floors_data.get("floors", [])
                    for floor in floors:
                        if floor["id"] == floor_id:
                            floor["editing"] = True
                            break
                    
                    floors_data["floors"] = floors
                    return floors_data
                    break
        
        elif '"type":"cancel-floor-name-btn"' in trigger_prop:
            # Find which cancel button was clicked
            for i, clicks in enumerate(cancel_clicks or []):
                if clicks and i < len(cancel_ids):
                    floor_id = cancel_ids[i]["index"]
                    
                    # Cancel editing mode for this floor
                    floors = floors_data.get("floors", [])
                    for floor in floors:
                        if floor["id"] == floor_id:
                            floor["editing"] = False
                            break
                    
                    floors_data["floors"] = floors
                    return floors_data
                    break
        
        return dash.no_update

    @app.callback(
        Output("floors-data", "data", allow_duplicate=True),
        [Input("add-floor-btn", "n_clicks")],
        [State("floors-data", "data"),
         State("machines-data", "data")],
        prevent_initial_call=True
    )
    def add_new_floor_with_save(n_clicks, floors_data, machines_data):
        """Add a new floor with auto-save"""
        if not n_clicks:
            return dash.no_update
        
        floors = floors_data.get("floors", [])
        next_floor_number = len(floors) + 1
        
        # Ordinal suffixes
        def get_ordinal_suffix(n):
            if 10 <= n % 100 <= 20:
                suffix = 'th'
            else:
                suffix = {1: 'st', 2: 'nd', 3: 'rd'}.get(n % 10, 'th')
            return f"{n}{suffix}"
        
        new_floor = {
            "id": next_floor_number,
            "name": f"{get_ordinal_suffix(next_floor_number)} Floor",
            "editing": False
        }
        
        floors.append(new_floor)
        floors_data["floors"] = floors
        
        # Auto-save the layout
        save_floor_machine_data(floors_data, machines_data)
        logger.info(f"Added new floor: {new_floor['name']} and saved layout")
        
        return floors_data  

    @app.callback(
        Output("save-status", "children"),
        [Input("add-floor-btn", "n_clicks"),
         Input({"type": "save-floor-name-btn", "index": ALL}, "n_clicks"),
         Input({"type": "delete-floor-btn", "index": ALL}, "n_clicks")],
        prevent_initial_call=True
    )
    def show_floor_save_status(add_clicks, save_clicks, delete_clicks):
        """Show save status only when floors are actually modified"""
        if add_clicks or any(save_clicks or []) or any(delete_clicks or []):
            current_time = datetime.now().strftime("%H:%M:%S")
            return f"✓ Saved at {current_time}"
        return ""

    @app.callback(
        Output("save-status", "children", allow_duplicate=True),
        [Input("add-machine-btn", "n_clicks"),
         Input({"type": "machine-ip-dropdown", "index": ALL}, "value")],
        prevent_initial_call=True
    )
    def show_machine_save_status(add_single, ip_values):  # Removed add_multiple parameter
        """Show save status only when machines are added or IP changed"""
        ctx = callback_context
        if not ctx.triggered:
            return ""
        
        trigger_id = ctx.triggered[0]["prop_id"]
        
        # Only show save status for actual button clicks or IP changes
        if "add-machine-btn" in trigger_id or "machine-ip-dropdown" in trigger_id:
            current_time = datetime.now().strftime("%H:%M:%S")
            return f"✓ Saved at {current_time}"
        return ""

    @app.callback(
        Output("save-status", "children", allow_duplicate=True),
        [Input("confirm-delete-btn", "n_clicks")],
        prevent_initial_call=True
    )
    def show_delete_save_status(confirm_clicks):
        """Show save status only when items are actually deleted"""
        if confirm_clicks:
            current_time = datetime.now().strftime("%H:%M:%S")
            return f"✓ Saved at {current_time}"
        return ""


    @app.callback(
        Output("machines-data", "data", allow_duplicate=True),
        [Input("add-machine-btn", "n_clicks")],
        [State("machines-data", "data"),
         State("floors-data", "data")],
        prevent_initial_call=True
    )
    def add_new_machine_with_save(n_clicks, machines_data, floors_data):
        """Add a new blank machine to the selected floor with auto-save"""
        if not n_clicks:
            return dash.no_update
        
        machines = machines_data.get("machines", [])
        next_machine_id = get_next_available_machine_id(machines_data)  # Use helper function
        selected_floor_id = floors_data.get("selected_floor", "all")
        if selected_floor_id == "all":
            floors = floors_data.get("floors", [])
            selected_floor_id = floors[0]["id"] if floors else 1
        
        new_machine = {
            "id": next_machine_id,
            "floor_id": selected_floor_id,
            "name": f"{tr('machine_label', load_language_preference())} {next_machine_id}",
            "ip": None,
            "serial": "Unknown",
            "status": "Offline",
            "model": "Unknown",
            "last_update": "Never"
        }
        
        machines.append(new_machine)
        machines_data["machines"] = machines
        # Remove the next_machine_id update since we're using the helper function
        
        # Auto-save the layout
        save_floor_machine_data(floors_data, machines_data)
        logger.info(f"Added new machine {next_machine_id} to floor {selected_floor_id} and saved layout")
        
        return machines_data

    @app.callback(
        Output("floors-data", "data", allow_duplicate=True),
        [Input({"type": "floor-tile", "index": ALL}, "n_clicks")],
        [State("floors-data", "data")],
        prevent_initial_call=True
    )
    def handle_floor_selection_dynamic(n_clicks_list, floors_data):
        """Handle floor tile selection dynamically"""
        ctx = callback_context
        if not ctx.triggered or not any(n_clicks_list):
            return dash.no_update
        
        # Find which floor was clicked
        triggered_prop = ctx.triggered[0]["prop_id"]
        
        # Extract floor ID from the triggered property
        if "floor-tile" in triggered_prop:
            import json
            import re
            
            # Extract the JSON part before .n_clicks
            json_match = re.search(r'\{[^}]+\}', triggered_prop)
            if json_match:
                try:
                    button_id = json.loads(json_match.group())
                    selected_floor_id = button_id["index"]
                    
                    # Update the selected floor
                    floors_data["selected_floor"] = selected_floor_id
                    return floors_data
                except (json.JSONDecodeError, KeyError):
                    pass
        
        return dash.no_update

    @app.callback(
        Output("machines-data", "data", allow_duplicate=True),
        [Input({"type": "machine-ip-dropdown", "index": ALL}, "value")],
        [State("machines-data", "data"),
         State("floors-data", "data"),
         State({"type": "machine-ip-dropdown", "index": ALL}, "id")],
        prevent_initial_call=True
    )
    def update_machine_selected_ip_with_save(ip_values, machines_data, floors_data, dropdown_ids):
        """Update the selected IP for each machine when dropdown changes with auto-save"""
        if not ip_values or not dropdown_ids:
            return dash.no_update
        
        machines = machines_data.get("machines", [])
        changes_made = False
        
        # Update selected IP for each machine
        for i, ip_value in enumerate(ip_values):
            if i < len(dropdown_ids) and ip_value:
                machine_id = dropdown_ids[i]["index"]
                
                # Find and update the machine
                for machine in machines:
                    if machine["id"] == machine_id:
                        if machine.get("selected_ip") != ip_value:
                            machine["selected_ip"] = ip_value
                            changes_made = True
                            logger.info(f"Updated machine {machine_id} IP selection to {ip_value}")
                        break
        
        if changes_made:
            machines_data["machines"] = machines
            
            # Auto-save the layout
            save_floor_machine_data(floors_data, machines_data)
            logger.info("Machine IP selections saved")
            
            return machines_data
        
        return dash.no_update

    @app.callback(
        [
            Output("section-1-1", "children"),
            Output("production-data-store", "data"),
        ],
    
    
        [
            Input("status-update-interval", "n_intervals"),
            Input("current-dashboard", "data"),
            Input("historical-time-index", "data"),
            Input("historical-data-cache", "data"),
            Input("language-preference-store", "data"),
        ],
        [
            State("app-state", "data"),
            State("app-mode", "data"),
            State("production-data-store", "data"),
            State("weight-preference-store", "data"),
            State("machines-data", "data"),
        ],
    
    
        prevent_initial_call=True
    )
    
    
    
    def update_section_1_1(n, which, state_data, historical_data, lang, app_state_data, app_mode, production_data, weight_pref, machines_data):
    
        """Update section 1-1 with capacity information and update shared production data"""
    
        # only run when we’re in the “main” dashboard
        if which != "main":
            #print("DEBUG: Preventing update for section-1-1")
            raise PreventUpdate


        global previous_counter_values

        #logger.debug(
        #    "update_section_1_1: mode=%s, active_machine=%s, thread_alive=%s, stop_flag=%s",
        #    current_app_mode,
        #    active_machine_id,
        #    app_state.update_thread.is_alive() if app_state.update_thread else False,
        #    app_state.thread_stop_flag,
        #)

        total_capacity_formatted = None
        capacity_count = accepts_count = reject_count = None
        
    
        # Tag definitions - Easy to update when actual tag names are available
        CAPACITY_TAG = "Status.ColorSort.Sort1.Throughput.KgPerHour.Current"
        ACCEPTS_TAG = "Status.Production.Accepts"  # Not used in live mode calculation
        REJECTS_TAG = "Status.ColorSort.Sort1.Total.Percentage.Current"
        OPM_TAG = "Status.ColorSort.Sort1.Throughput.ObjectPerMin.Current"
    
        # Determine if we're in Live or Demo mode
        mode = "demo"  # Default to demo mode
        if app_mode and isinstance(app_mode, dict) and "mode" in app_mode:
            mode = app_mode["mode"]
    
        # Only update values if:
        # 1. We're in demo mode (always update with new random values)
        # 2. We're in live mode and connected (update from tags)
        if mode == "live" and app_state_data.get("connected", False):
            # Live mode: get values from OPC UA tags
            total_capacity = 0
    
            # Get total capacity first
            if CAPACITY_TAG in app_state.tags:
                capacity_value = app_state.tags[CAPACITY_TAG]["data"].latest_value
                if capacity_value is not None:
                    total_capacity = convert_capacity_from_kg(capacity_value, weight_pref)
                else:
                    total_capacity = 0
    
            # Rejects come from section 5-2 counter totals and OPM reading
            reject_count = sum(previous_counter_values) if previous_counter_values else 0

            opm = 0
            if OPM_TAG in app_state.tags:
                opm_val = app_state.tags[OPM_TAG]["data"].latest_value
                if opm_val is not None:
                    opm = opm_val

            reject_pct = (reject_count / opm) if opm else 0
            rejects = total_capacity * reject_pct
    
            # Calculate accepts as total_capacity minus rejects
            accepts = total_capacity - rejects
            
            # Ensure accepts doesn't go negative (safety check)
            if accepts < 0:
                accepts = 0
            
            # Update the shared data store
            production_data = {
                "capacity": total_capacity,
                "accepts": accepts,
                "rejects": rejects
            }
            
    
    
        elif mode == "historical":
            hours = state_data.get("hours", 24) if isinstance(state_data, dict) else 24
            hist = (
                historical_data if isinstance(historical_data, dict) and "capacity" in historical_data
                else get_historical_data(timeframe=f"{hours}h")
            )
            cap_vals = hist.get("capacity", {}).get("values", [])
            acc_vals = hist.get("accepts", {}).get("values", [])
            rej_vals = hist.get("rejects", {}).get("values", [])
    
            total_capacity_lbs = sum(cap_vals) / len(cap_vals) if cap_vals else 0
            total_capacity = convert_capacity_from_lbs(total_capacity_lbs, weight_pref)
    
            reject_count = sum(previous_counter_values) if previous_counter_values else 0
            rejects = convert_capacity_from_kg(reject_count * 46, weight_pref)
    
            accepts = total_capacity - rejects
            if accepts < 0:
                accepts = 0
    
            production_data = {
                "capacity": total_capacity,
                "accepts": accepts,
                "rejects": rejects,
            }

        elif mode == "lab":
            mid = active_machine_id
            capacity_count = accepts_count = reject_count = 0

            machine_dir = os.path.join(hourly_data_saving.EXPORT_DIR, str(mid))
            path = _get_latest_lab_file(machine_dir)
            if path:
                stat = os.stat(path)
                mtime = stat.st_mtime
                size = stat.st_size

            else:
                mtime = size = 0

            cache_entry = _lab_production_cache.get(mid)
            if (
                cache_entry is not None
                and cache_entry.get("mtime") == mtime
                and cache_entry.get("size") == size
            ):
                production_data = cache_entry["production_data"]
                total_capacity = production_data["capacity"]
                accepts = production_data["accepts"]
                rejects = production_data["rejects"]
                capacity_count = cache_entry.get("capacity_count", 0)
                accepts_count = cache_entry.get("accepts_count", 0)
                reject_count = cache_entry.get("reject_count", 0)
            else:
                active_flags = get_active_counter_flags(mid)
<<<<<<< HEAD
                metrics = (
                    load_lab_totals_metrics(mid, active_counters=active_flags)
                    if path
                    else None
                )
=======
>>>>>>> 94620660
                if path:
                    counts, _, objects = load_lab_totals(mid, active_counters=active_flags)
                else:
                    counts, objects = [0] * 12, []
<<<<<<< HEAD

                reject_count = sum(
                    c for c, active in zip(counts, active_flags) if active
                )
                capacity_count = objects[-1] if objects else 0
                accepts_count = max(0, capacity_count - reject_count)

                if metrics:
                    tot_cap_lbs, acc_lbs, rej_lbs, _ = metrics
                    total_capacity = convert_capacity_from_lbs(tot_cap_lbs, weight_pref)
                    accepts = convert_capacity_from_lbs(acc_lbs, weight_pref)
                    rejects = convert_capacity_from_lbs(rej_lbs, weight_pref)
                else:
                    total_capacity = accepts = rejects = 0

=======

                reject_count = sum(
                    c for c, active in zip(counts, active_flags) if active
                )
                capacity_count = objects[-1] if objects else 0
                accepts_count = max(0, capacity_count - reject_count)

                # Determine weight multiplier from saved settings
                settings_path = os.path.join(machine_dir, "settings.json")
                try:
                    with open(settings_path, "r", encoding="utf-8") as f:
                        settings_data = json.load(f)
                except Exception:
                    settings_data = {}
                mult = generate_report.lab_weight_multiplier_from_settings(settings_data)

                total_capacity = convert_capacity_from_lbs(capacity_count * mult, weight_pref)
                accepts = convert_capacity_from_lbs(accepts_count * mult, weight_pref)
                rejects = convert_capacity_from_lbs(reject_count * mult, weight_pref)

>>>>>>> 94620660
                production_data = {
                    "capacity": total_capacity,
                    "accepts": accepts,
                    "rejects": rejects,
                }

                _lab_production_cache[mid] = {
                    "mtime": mtime,
                    "size": size,
                    "production_data": production_data,
                    "capacity_count": capacity_count,
                    "accepts_count": accepts_count,
                    "reject_count": reject_count,
                }

        elif mode == "demo":

           # Demo mode: use production data from the active machine so that
            # section 1-1 matches the machine card in the new layout.
            machines_list = machines_data.get("machines", []) if isinstance(machines_data, dict) else []
            active_id = globals().get("active_machine_id")
            active_machine = next((m for m in machines_list if m.get("id") == active_id), None)

            if active_machine and active_machine.get("operational_data"):
                prod = active_machine["operational_data"].get("production", {})
                total_capacity = prod.get("capacity", 0)
                rejects = prod.get("rejects", 0)
                accepts = prod.get("accepts", total_capacity - rejects)
            else:
                # Fallback to synthetic values if machine data is missing
                demo_lbs = random.uniform(47000, 53000)
                total_capacity = convert_capacity_from_kg(demo_lbs / 2.205, weight_pref)
                temp_count = sum(previous_counter_values) if previous_counter_values else 0
                rejects = convert_capacity_from_kg(temp_count * 46, weight_pref)
                accepts = total_capacity - rejects

            if accepts < 0:
                accepts = 0

            # Do not display counts in demo mode
            reject_count = None
            
            # Update the shared data store
            production_data = {
                "capacity": total_capacity,
                "accepts": accepts,
                "rejects": rejects
            }
        else:
            # If not live+connected or demo, use existing values from the store
            total_capacity = production_data.get("capacity", 50000)
            accepts = production_data.get("accepts", 47500)
            rejects = production_data.get("rejects", 2500)
        
        # Calculate percentages
        if mode == "lab" and capacity_count is not None:
            total = capacity_count
            accepts_percent = (accepts_count / total * 100) if total > 0 else 0
            rejects_percent = (reject_count / total * 100) if total > 0 else 0
        else:
            total = accepts + rejects
            accepts_percent = (accepts / total * 100) if total > 0 else 0
            rejects_percent = (rejects / total * 100) if total > 0 else 0
        
        # Format values with commas for thousands separator and limited decimal places
        if total_capacity_formatted is None:
            total_capacity_formatted = f"{total_capacity:,.0f}"
        accepts_formatted = f"{accepts:,.2f}"
        rejects_formatted = f"{rejects:,.2f}"
        accepts_percent_formatted = f"{accepts_percent:.2f}"
        rejects_percent_formatted = f"{rejects_percent:.2f}"

        capacity_count_fmt = (
            f"{capacity_count:,.0f}" if capacity_count is not None else None
        )
        accepts_count_fmt = (
            f"{accepts_count:,.0f}" if accepts_count is not None else None
        )
        reject_count_fmt = (
            f"{reject_count:,.0f}" if reject_count is not None and mode != "live" else None
        )

        cap_display = (
            f"{capacity_count_fmt} pcs / {total_capacity_formatted} {capacity_unit_label(weight_pref)}"
            if capacity_count_fmt is not None
            else f"{total_capacity_formatted} {capacity_unit_label(weight_pref)}"
        )
        acc_display = (
            f"{accepts_count_fmt} pcs / {accepts_formatted} {capacity_unit_label(weight_pref, False)} "
            if accepts_count_fmt is not None
            else f"{accepts_formatted} {capacity_unit_label(weight_pref, False)} "
        )
        rej_display = (
            f"{reject_count_fmt} pcs / {rejects_formatted} {capacity_unit_label(weight_pref, False)} "
            if reject_count_fmt is not None
            else f"{rejects_formatted} {capacity_unit_label(weight_pref, False)} "
        )
        
        # Define styles for text
    
        base_style = {"fontSize": "1.6rem", "lineHeight": "1.6rem", "fontFamily": NUMERIC_FONT}
        label_style = {"fontWeight": "bold", "fontSize": "1.6rem"}
        incoming_style = {"color": "blue", "fontSize": "2.4rem", "fontFamily": NUMERIC_FONT}
        accepts_style = {"color": "green", "fontSize": "1.8rem", "fontFamily": NUMERIC_FONT}
        rejects_style = {"color": "red", "fontSize": "1.8rem", "fontFamily": NUMERIC_FONT}
    
        
        # Create the section content
        section_content = html.Div([
            # Title with mode indicator
            dbc.Row([
                dbc.Col(html.H6(tr("production_capacity_title", lang), className="text-left mb-2"), width=8),
                dbc.Col(
                    dbc.Button(
                        tr("update_counts_title", lang),
                        id="open-update-counts",
                        color="primary",
                        size="sm",
                        className="float-end"
                    ),
                    width=4
                )
            ]),
            
            # Capacity data
            html.Div([
                html.Span(tr("capacity", lang) + ": ", style=label_style),
                html.Br(),
                html.Span(
                    cap_display,
                    style={**incoming_style, "marginLeft": "20px"},
                ),
            ], className="mb-2", style=base_style),
            
            html.Div([
                html.Span(tr("accepts", lang) + ": ", style=label_style),
                html.Br(),
                html.Span(
                    acc_display,
                    style={**accepts_style,"marginLeft":"20px"},
                ),
                html.Span(f"({accepts_percent_formatted}%)", style=accepts_style),
            ], className="mb-2", style=base_style),
            
            html.Div([
                html.Span(tr("rejects", lang) + ": ", style=label_style),
                html.Br(),
                html.Span(
                    rej_display,
                    style={**rejects_style,"marginLeft":"20px"},
                ),
                html.Span(f"({rejects_percent_formatted}%)", style=rejects_style),
            ], className="mb-2", style=base_style),
        ], className="p-1")
        
        return section_content, production_data

    @app.callback(
        Output("update-counts-modal-body", "children"),
        [Input("status-update-interval", "n_intervals"),
         Input("current-dashboard",       "data"),
         Input("opc-pause-state", "data"),
         Input("language-preference-store", "data")],
        [State("app-state", "data"),
         State("app-mode", "data"),
         State("user-inputs", "data")],
        prevent_initial_call=True
    )
    def update_section_1_1b_with_manual_pause(n, which, pause_state, lang, app_state_data, app_mode, user_inputs):
        """Update section 1-1b with manual pause/resume system"""
        # only run when we’re in the “main” dashboard
        if which != "main":
            raise PreventUpdate
        
        # Tag definitions for live mode
        WEIGHT_TAG = "Settings.ColorSort.TestWeightValue"
        COUNT_TAG = "Settings.ColorSort.TestWeightCount"
        UNITS_TAG = "Status.Production.Units"
        
        # Default values
        default_weight = 500.0
        default_count = 1000
        default_unit = "lb"
        
        # Determine if we're in Live or Demo mode
        mode = "demo"
        if app_mode and isinstance(app_mode, dict) and "mode" in app_mode:
            mode = app_mode["mode"]
        
        # Check if OPC reading is paused
        is_paused = pause_state.get("paused", False)
        
        # Initialize values
        weight_value = default_weight
        count_value = default_count
        unit_value = default_unit
        opc_weight = None
        opc_count = None
        reading_status = "N/A"
        
        if mode in LIVE_LIKE_MODES and app_state_data.get("connected", False):
            # Always read the current OPC values for display in the status line
            if WEIGHT_TAG in app_state.tags:
                tag_value = app_state.tags[WEIGHT_TAG]["data"].latest_value
                if tag_value is not None:
                    opc_weight = float(tag_value)
                    
            if COUNT_TAG in app_state.tags:
                tag_value = app_state.tags[COUNT_TAG]["data"].latest_value
                if tag_value is not None:
                    opc_count = int(tag_value)
                    
            if UNITS_TAG in app_state.tags:
                tag_value = app_state.tags[UNITS_TAG]["data"].latest_value
                if tag_value is not None:
                    unit_value = tag_value
            
            # Decide what values to use based on pause state
            if is_paused:
                # OPC reading is paused - use user inputs if available, otherwise use last known OPC values
                if user_inputs:
                    weight_value = user_inputs.get("weight", opc_weight or default_weight)
                    count_value = user_inputs.get("count", opc_count or default_count)
                    unit_value = user_inputs.get("units", unit_value)
                else:
                    # No user inputs yet, use current OPC values as starting point
                    weight_value = opc_weight if opc_weight is not None else default_weight
                    count_value = opc_count if opc_count is not None else default_count
                reading_status = "⏸ Paused (Manual)"
            else:
                # OPC reading is active - always use current OPC values
                weight_value = opc_weight if opc_weight is not None else default_weight
                count_value = opc_count if opc_count is not None else default_count
                reading_status = "▶ Reading from OPC"
                
            logger.info(f"Live mode: Paused={is_paused} | OPC W={opc_weight}, C={opc_count} | Using W={weight_value}, C={count_value}")
        else:
            # Demo mode or not connected - use user inputs or defaults
            if user_inputs:
                weight_value = user_inputs.get("weight", default_weight)
                count_value = user_inputs.get("count", default_count)
                unit_value = user_inputs.get("units", default_unit)
            reading_status = "Demo mode" if mode == "demo" else "Not connected"
        
        return html.Div([
            # Title
            html.H6(tr("update_counts_title", lang), className="mb-0 text-center small"),
            
            # Show current OPC values and reading status in live mode
            html.Div([
                #html.Small(
                #    f"OPC: W={opc_weight if opc_weight is not None else 'N/A'}, "
                #    f"C={opc_count if opc_count is not None else 'N/A'} | "
                #    f"Status: {reading_status}", 
                #    className="text-info"
                #)
            ], className="mb-1 text-center") if mode in LIVE_LIKE_MODES and app_state_data.get("connected", False) else html.Div(),
            
            # Controls container 
            html.Div([
                # Units row
                dbc.Row([
                    dbc.Col(
                        html.Label(tr("units_label", lang), className="fw-bold pt-0 text-end small"),
                        width=3,
                    ),
                    dbc.Col(
                        dcc.Dropdown(
                            id="unit-selector",
                            options=[
                                {"label": "oz", "value": "oz"},
                                {"label": "lb", "value": "lb"},
                                {"label": "g", "value": "g"},
                                {"label": "kg", "value": "kg"}
                            ],
                            value=unit_value,
                            clearable=False,
                            style={"width": "100%", "fontSize": "0.8rem"}
                        ),
                        width=9,
                    ),
                ], className="mb-1"),
                
                # Weight row
                dbc.Row([
                    dbc.Col(
                        html.Label(tr("weight_label", lang), className="fw-bold pt-0 text-end small"),
                        width=3,
                    ),
                    dbc.Col(
                        dbc.Input(
                            id="weight-input",
                            type="number",
                            min=0,
                            step=1,
                            value=weight_value,
                            style={"width": "100%", "height": "1.4rem"}
                        ),
                        width=9,
                    ),
                ]),
    
                # Count row
                dbc.Row([
                    dbc.Col(
                        html.Label(tr("count_label", lang), className="fw-bold pt-0 text-end small"),
                        width=3,
                    ),
                    dbc.Col(
                        dbc.Input(
                            id="count-input",
                            type="number",
                            min=0,
                            step=1,
                            value=count_value,
                            style={"width": "100%", "height": "1.4rem"}
                        ),
                        width=9,
                    ),
                ], className="mb-1"),
                
                # Two button row - same width, half each
                dbc.Row([
                    dbc.Col(width=3),  # Empty space to align with inputs
                    dbc.Col([
                        dbc.ButtonGroup([
                            dbc.Button(
                                tr("pause_opc_read_button", lang) if not is_paused else tr("resume_opc_read_button", lang),
                                id="toggle-opc-pause",
                                color="warning" if not is_paused else "success",
                                size="sm",
                                style={"fontSize": "0.65rem", "padding": "0.2rem 0.3rem"}
                            ),
                            dbc.Button(
                                tr("save_to_opc_button", lang),
                                id="save-count-settings",
                                color="primary",
                                size="sm",
                                style={"fontSize": "0.65rem", "padding": "0.2rem 0.3rem"}
                            )
                        ], className="w-100")
                    ], width=9)
                ]),
                
                # Notification area
                dbc.Row([
                    dbc.Col(width=3),
                    dbc.Col(
                        html.Div(id="save-counts-notification", className="small text-success mt-1"),
                        width=9
                    )
                ])
            ]),
        ], className="p-1 ps-2")

    @app.callback(
        Output("opc-pause-state", "data"),
        [Input("toggle-opc-pause", "n_clicks")],
        [State("opc-pause-state", "data"),
         State("app-mode", "data")],
        prevent_initial_call=True
    )
    def toggle_opc_pause(n_clicks, current_pause_state, app_mode):
        """Toggle OPC reading pause state"""
        if not n_clicks:
            return dash.no_update
        
        # Only allow pausing in live mode
        mode = "demo"
        if app_mode and isinstance(app_mode, dict) and "mode" in app_mode:
            mode = app_mode["mode"]
        
        if mode not in LIVE_LIKE_MODES:
            return dash.no_update
        
        # Toggle the pause state
        current_paused = current_pause_state.get("paused", False)
        new_paused = not current_paused
        
        logger.info(f"OPC reading {'paused' if new_paused else 'resumed'} by user")
        
        return {"paused": new_paused}

    @app.callback(
        Output("user-inputs", "data", allow_duplicate=True),
        [Input("mode-selector", "value")],
        [State("user-inputs", "data")],
        prevent_initial_call=True
    )
    def clear_inputs_on_mode_switch(mode, current_inputs):
        """Clear user inputs when switching to live mode"""
        if mode in LIVE_LIKE_MODES:
            logger.info("Switched to live mode - clearing user inputs")
            return {}  # Clear all user inputs
        return dash.no_update

    @app.callback(
        [Output("save-counts-notification", "children"),
         Output("opc-pause-state", "data", allow_duplicate=True)],
        [Input("save-count-settings", "n_clicks")],
        [State("weight-input", "value"),
         State("count-input", "value"),
         State("unit-selector", "value"),
         State("app-state", "data"),
         State("app-mode", "data"),
         State("opc-pause-state", "data")],
        prevent_initial_call=True
    )
    def save_and_resume_opc_reading(n_clicks, weight_value, count_value, unit_value, 
                                   app_state_data, app_mode, pause_state):
        """Save the count settings to OPC UA tags and resume OPC reading"""
        if not n_clicks:
            return dash.no_update, dash.no_update
        
        # Tag definitions for writing
        WEIGHT_TAG = "Settings.ColorSort.TestWeightValue"
        COUNT_TAG = "Settings.ColorSort.TestWeightCount"
        
        # Determine if we're in Live mode
        mode = "demo"
        if app_mode and isinstance(app_mode, dict) and "mode" in app_mode:
            mode = app_mode["mode"]
        
        # Only write to tags in live mode when connected
        if mode in LIVE_LIKE_MODES and app_state_data.get("connected", False):
            try:
                success_messages = []
                error_messages = []
                
                # Write weight value to OPC UA tag
                if WEIGHT_TAG in app_state.tags and weight_value is not None:
                    try:
                        app_state.tags[WEIGHT_TAG]["node"].set_value(float(weight_value))
                        success_messages.append(f"Weight: {weight_value}")
                        logger.info(f"Successfully wrote weight value {weight_value} to {WEIGHT_TAG}")
                    except Exception as e:
                        error_messages.append(f"Weight write error: {str(e)}")
                        logger.error(f"Error writing weight value to {WEIGHT_TAG}: {e}")
                
                # Write count value to OPC UA tag
                if COUNT_TAG in app_state.tags and count_value is not None:
                    try:
                        app_state.tags[COUNT_TAG]["node"].set_value(int(count_value))
                        success_messages.append(f"Count: {count_value}")
                        logger.info(f"Successfully wrote count value {count_value} to {COUNT_TAG}")
                    except Exception as e:
                        error_messages.append(f"Count write error: {str(e)}")
                        logger.error(f"Error writing count value to {COUNT_TAG}: {e}")
                
                # Prepare notification message and resume reading if successful
                if success_messages and not error_messages:
                    notification = f"✓ Saved: {', '.join(success_messages)} - OPC reading resumed"
                    # Resume OPC reading after successful save
                    resumed_state = {"paused": False}
                    logger.info("OPC reading resumed after successful save")
                    return notification, resumed_state
                elif success_messages and error_messages:
                    notification = f"⚠ Partial: {', '.join(success_messages)}. Errors: {', '.join(error_messages)}"
                    return notification, dash.no_update
                elif error_messages:
                    notification = f"✗ Errors: {', '.join(error_messages)}"
                    return notification, dash.no_update
                else:
                    notification = "⚠ No OPC UA tags found for writing"
                    return notification, dash.no_update
                
            except Exception as e:
                error_msg = f"✗ Save failed: {str(e)}"
                logger.error(f"Unexpected error saving count settings: {e}")
                return error_msg, dash.no_update
        
        else:
            # Not in live mode or not connected
            if mode == "demo":
                return "✓ Saved locally (Demo mode)", dash.no_update
            else:
                return "⚠ Not connected to OPC server", dash.no_update

    @app.callback(
        Output("user-inputs", "data"),
        [
            Input("unit-selector", "value"),
            Input("weight-input", "value"),
            Input("count-input", "value")
        ],
        [State("user-inputs", "data"),
         State("app-mode", "data")],
        prevent_initial_call=True
    )
    def save_user_inputs_with_mode_tracking(units, weight, count, current_data, app_mode):
        """Save user input values when they change (with mode tracking)"""
        ctx = callback_context
        if not ctx.triggered:
            return current_data or {"units": "lb", "weight": 500.0, "count": 1000}
        
        # Get which input triggered the callback
        trigger_id = ctx.triggered[0]["prop_id"].split(".")[0]
        
        # Determine current mode
        mode = "demo"
        if app_mode and isinstance(app_mode, dict) and "mode" in app_mode:
            mode = app_mode["mode"]
        
        # Create a new data object with defaults if current_data is None
        new_data = current_data.copy() if current_data else {"units": "lb", "weight": 500.0, "count": 1000}
        
        # Mark if user made changes in live mode
        if mode in LIVE_LIKE_MODES:
            new_data["live_mode_user_changed"] = True
            #logger.debug("User changed %s in live mode", trigger_id)
        
        # Update the value that changed
        if trigger_id == "unit-selector" and units is not None:
            new_data["units"] = units
        elif trigger_id == "weight-input" and weight is not None:
            new_data["weight"] = weight
        elif trigger_id == "count-input" and count is not None:
            new_data["count"] = count
        
        return new_data

    @app.callback(
        Output("section-1-2", "children"),
        [Input("production-data-store", "data"),
         Input("status-update-interval", "n_intervals"),
         Input("current-dashboard", "data"),
         Input("historical-time-index", "data"),
         Input("historical-data-cache", "data"),
         Input("counter-view-mode", "data"),
         Input("counter-values-store", "data")],
        [State("app-state", "data"),
         State("app-mode", "data")],
        prevent_initial_call=True
    )
    def update_section_1_2(production_data, n_intervals, which, state_data, historical_data, counter_mode, counter_values, app_state_data, app_mode):

        """Update section 1-2 with side-by-side pie charts for accepts/rejects and reject breakdown.

        The first pie chart normally uses accepts/rejects from the production data. When the
        counter display mode is set to "percent" (via the section 5-2 threshold settings) the
        reject percentage is instead derived from the sum of all 12 counter percentages."""
        
        # Only run when we're in the "main" dashboard
        if which != "main":
            raise PreventUpdate
            
        global previous_counter_values
        
        counter_colors = {
            1: "green",       # Blue
            2: "lightgreen",      # Green
            3: "orange",     # Orange
            4: "blue",      # Black
            5: "#f9d70b",    # Yellow (using hex to ensure visibility)
            6: "magenta",    # Magenta
            7: "cyan",       # Cyan
            8: "red",        # Red
            9: "purple",
            10: "brown",
            11: "gray",
            12: "lightblue"
        }
    
        # Extract data from the shared production data store
        total_capacity = production_data.get("capacity", 50000)
        accepts = production_data.get("accepts", 47500)
        rejects = production_data.get("rejects", 2500)

        # Determine accepts/rejects percentages for the first pie chart
        # Percent view only affects display in section 5-2, not how rejects are
        # calculated here. Always derive the percentages from the production
        # data counts so switching display modes does not alter totals.
        total = accepts + rejects
        accepts_percent = (accepts / total * 100) if total > 0 else 0
        rejects_percent = (rejects / total * 100) if total > 0 else 0
        
        # Second chart data - Use the counter values for the reject breakdown
        counter_values = counter_values or previous_counter_values or [0] * 12
        previous_counter_values = counter_values
        
        active_flags = get_active_counter_flags(globals().get("active_machine_id"))
        # Calculate the total of all counter values for active counters only
        filtered_values = [v for v, flag in zip(counter_values, active_flags) if flag]
        total_counter_value = sum(filtered_values)
        
        if total_counter_value > 0:
            # Create percentage breakdown for each counter relative to total rejects
            # Filter out counters with zero values and track their original counter numbers
            reject_counters = {}
            counter_indices = {}  # Track which counter number each entry corresponds to
            for i, value in enumerate(counter_values):
                if not active_flags[i] or value <= 0:
                    continue
                counter_name = f"Counter {i+1}"
                counter_number = i + 1  # Store the actual counter number
                counter_percent_of_rejects = (value / total_counter_value) * 100
                reject_counters[counter_name] = counter_percent_of_rejects
                counter_indices[counter_name] = counter_number
        else:
            # Fallback if counter values sum to zero - create empty dict
            reject_counters = {}
        
        # Create first pie chart - Accepts/Rejects ratio
        fig1 = go.Figure(data=[go.Pie(
            labels=['Accepts', 'Rejects'],
            values=[accepts_percent, rejects_percent],  # Use the exact percentages from section 1-1
            hole=.4,
            marker_colors=['green', 'red'],
            textinfo='percent',
            insidetextorientation='radial',
            rotation = 90
        )])
    
        # Update layout for first chart with centered title
        fig1.update_layout(
            title={
                'text': "Accept/Reject Ratio",
                'y': 0.99,
                'x': 0.5,
                'xanchor': 'center',
                'yanchor': 'top'
            },
            margin=dict(l=10, r=10, t=25, b=10),
            height=210,
            showlegend=False,  # Set showlegend to False to remove the legend
            plot_bgcolor='var(--chart-bg)',
            paper_bgcolor='var(--chart-bg)'
        )
    
        # Create second pie chart - Reject breakdown (only if we have non-zero data)
        if reject_counters:  # Only create chart if we have data
            # Extract data for the second pie chart
            labels = list(reject_counters.keys())
            values = list(reject_counters.values())
            # Use the correct counter numbers for colors instead of sequential indices
            colors = [counter_colors.get(counter_indices[label], "gray") for label in labels]
    
            # Create second pie chart - Reject breakdown
            fig2 = go.Figure(data=[go.Pie(
                labels=labels,
                values=values,
                hole=.4,
                marker_colors=colors,
                textinfo='percent',
                insidetextorientation='radial'
            )])
    
            # Update layout for second chart with centered title
            fig2.update_layout(
                title={
                    'text': "Reject Percentages",
                    'y': 0.99,
                    'x': 0.5,
                    'xanchor': 'center',
                    'yanchor': 'top'
                },
                margin=dict(l=10, r=10, t=25, b=10),
                height=210,
                showlegend=False,  # Set showlegend to False to remove the legend
                plot_bgcolor='var(--chart-bg)',
                paper_bgcolor='var(--chart-bg)'
            )
            
            # Second chart content
            second_chart_content = dcc.Graph(
                figure=fig2,
                config={'displayModeBar': False, 'responsive': True},
                style={'width': '100%', 'height': '100%'}
            )
        else:
            # No data available - show placeholder
            second_chart_content = html.Div([
                html.Div("No Reject Data", className="text-center text-muted d-flex align-items-center justify-content-center h-100"),
            ], style={'minHeight': '200px', 'height': 'auto', 'border': '1px solid #dee2e6', 'borderRadius': '0.25rem'})
        
        # Return the layout with both charts side by side
        return html.Div([
            dbc.Row([
                # First chart
                dbc.Col(
                    dcc.Graph(
                        figure=fig1,
                        config={'displayModeBar': False, 'responsive': True},
                        style={'width': '100%', 'height': '100%'}
                    ),
                    width=6
                ),
                
                # Second chart or placeholder
                dbc.Col(
                    second_chart_content,
                    width=6
                ),
            ]),
        ])

    @app.callback(
        Output("user-inputs", "data", allow_duplicate=True),
        [Input("auto-connect-trigger", "data")],
        [State("user-inputs", "data")],
        prevent_initial_call=True
    )
    def initialize_user_inputs(trigger, current_data):
        """Initialize user inputs on page load if not already set"""
        if current_data:
            return dash.no_update
        return {"units": "lb", "weight": 500.0, "count": 1000}

    @app.callback(
        Output("section-2", "children"),
        [Input("status-update-interval", "n_intervals"),
         Input("current-dashboard",       "data"),
         Input("language-preference-store", "data")],
        [State("app-state", "data"),
         State("app-mode", "data")],
        prevent_initial_call=True
    )
    def update_section_2(n_intervals, which, lang, app_state_data, app_mode):
        """Update section 2 with three status boxes and feeder gauges"""
        
          # only run when we’re in the “main” dashboard
        if which != "main":
            raise PreventUpdate
        # CRITICAL: Check if we actually have a connected machine and valid app_state
        if not app_state_data.get("connected", False):
            #logger.debug("No connected machine - preventing section update")
            raise PreventUpdate
        
        if not app_state.client or not app_state.tags:
            #logger.debug("No valid client or tags - preventing section update")
            raise PreventUpdate
            # or return [no_update, no_update]
        # Tag definitions
        PRESET_NUMBER_TAG = "Status.Info.PresetNumber"
        PRESET_NAME_TAG = "Status.Info.PresetName"
        GLOBAL_FAULT_TAG = "Status.Faults.GlobalFault"
        GLOBAL_WARNING_TAG = "Status.Faults.GlobalWarning"
        FEEDER_TAG_PREFIX = "Status.Feeders."
        FEEDER_TAG_SUFFIX = "IsRunning"
        MODEL_TAG = "Status.Info.Type"  # Added this tag to check model type
        FEEDERS_SWITCH_TAG = "Status.Feeders.MainSwitchIsOn"
        EJECTORS_SWITCH_TAG = "Status.Ejectors.MainSwitchIsOn"
        
        # Determine if we're in Live or Demo mode
        mode = "demo"  # Default to demo mode
        if app_mode and isinstance(app_mode, dict) and "mode" in app_mode:
            mode = app_mode["mode"]
        #logger.debug("Section 2: mode=%s, connected=%s", mode, app_state_data.get("connected", False))
        
        # Define color styles for different states
        success_style = {"backgroundColor": "#28a745", "color": "white"}  # Green
        danger_style = {"backgroundColor": "#dc3545", "color": "white"}   # Red
        warning_style = {"backgroundColor": "#ffc107", "color": "black"}  # Yellow
        secondary_style = {"backgroundColor": "#6c757d", "color": "white"}  # Gray

        # Default indicator styles
        feeders_switch_text = tr("feeders_off", lang)
        feeders_switch_style = secondary_style
        ejectors_switch_text = tr("ejectors_off", lang)
        ejectors_switch_style = secondary_style

        # Check model type to determine number of gauges to show
        show_all_gauges = True  # Default to showing all 4 gauges
        model_type = None
        
        # Define box styles based on mode
        if mode == "demo":
            # Demo mode - force green for all boxes
            preset_text = "1 Yellow CORN"
            preset_style = success_style
            
            status_text = "GOOD"
            status_style = success_style
            
            feeder_text = "Running"
            feeder_style = success_style
            
            # In demo mode, show all gauges
            show_all_gauges = True

            feeders_switch_text = tr("feeders_on", lang)
            feeders_switch_style = success_style
            ejectors_switch_text = tr("ejectors_on", lang)
            ejectors_switch_style = success_style
            
        elif not app_state_data.get("connected", False):
            # Not connected - all gray
            preset_text = "Unknown"
            preset_style = secondary_style
            
            status_text = "Unknown"
            status_style = secondary_style
            
            feeder_text = "Unknown"
            feeder_style = secondary_style

            feeders_switch_text = tr("feeders_off", lang)
            feeders_switch_style = secondary_style
            ejectors_switch_text = tr("ejectors_off", lang)
            ejectors_switch_style = secondary_style

            # When not connected, show all gauges
            show_all_gauges = True
            
        else:
            # Live mode - FIXED to properly access the global app_state
            preset_number = "N/A"
            preset_name = "N/A"
            
            # Check model type first to determine gauge visibility
            if MODEL_TAG in app_state.tags:
                model_type = app_state.tags[MODEL_TAG]["data"].latest_value
                if model_type == "RGB400":
                    show_all_gauges = False  # Hide gauges 3 and 4
                    #logger.info("Model type is RGB400 - hiding gauges 3 and 4")
                else:
                    show_all_gauges = True
                    #logger.info(f"Model type is {model_type} - showing all gauges")
            
            # Try to get preset information - FIXED to use proper app_state reference
            if PRESET_NUMBER_TAG in app_state.tags:
                preset_number = app_state.tags[PRESET_NUMBER_TAG]["data"].latest_value
                if preset_number is None:
                    preset_number = "N/A"
                #logger.info(f"Retrieved preset number: {preset_number}")
                    
            if PRESET_NAME_TAG in app_state.tags:
                preset_name = app_state.tags[PRESET_NAME_TAG]["data"].latest_value
                if preset_name is None:
                    preset_name = "N/A"
                #logger.info(f"Retrieved preset name: {preset_name}")
                    
            preset_text = f"{preset_number} {preset_name}"
            preset_style = success_style  # Default to green
            
            # Check fault and warning status - FIXED to use proper app_state reference
            has_fault = False
            has_warning = False
            
            if GLOBAL_FAULT_TAG in app_state.tags:
                has_fault = bool(app_state.tags[GLOBAL_FAULT_TAG]["data"].latest_value)
                
            if GLOBAL_WARNING_TAG in app_state.tags:
                has_warning = bool(app_state.tags[GLOBAL_WARNING_TAG]["data"].latest_value)
                
            # Set status text and style based on fault/warning
            if has_fault:
                status_text = "FAULT"
                status_style = danger_style
            elif has_warning:
                status_text = "WARNING"
                status_style = warning_style
            else:
                status_text = "GOOD"
                status_style = success_style
    
            if status_text in ("FAULT", "WARNING", "GOOD"):
                status_text = tr(f"{status_text.lower()}_status", lang)
                
            # Check feeder status - FIXED to use proper app_state reference
            feeder_running = False

            # Check only the appropriate number of feeders based on model
            max_feeder = 2 if not show_all_gauges else 4
            for feeder_num in range(1, max_feeder + 1):
                tag_name = f"{FEEDER_TAG_PREFIX}{feeder_num}{FEEDER_TAG_SUFFIX}"
                if tag_name in app_state.tags:
                    if bool(app_state.tags[tag_name]["data"].latest_value):
                        feeder_running = True
                        break

            if feeder_running:
                feeder_text = tr("running_state", lang)
                feeder_style = success_style
            else:
                feeder_text = tr("stopped_state", lang)
                feeder_style = secondary_style

            feeders_on = False
            ejectors_on = False
            if FEEDERS_SWITCH_TAG in app_state.tags:
                feeders_on = bool(app_state.tags[FEEDERS_SWITCH_TAG]["data"].latest_value)
            if EJECTORS_SWITCH_TAG in app_state.tags:
                ejectors_on = bool(app_state.tags[EJECTORS_SWITCH_TAG]["data"].latest_value)

            feeders_switch_text = tr("feeders_on", lang) if feeders_on else tr("feeders_off", lang)
            feeders_switch_style = success_style if feeders_on else secondary_style
            ejectors_switch_text = tr("ejectors_on", lang) if ejectors_on else tr("ejectors_off", lang)
            ejectors_switch_style = success_style if ejectors_on else secondary_style
            
            # Add debug logging for live mode
            #logger.debug(
            #    "Live mode - Preset: %s , Status: %s, Feeder: %s",
            #    preset_text,
            #    status_text,
            #    feeder_text,
            #)
        
        # Create the feeder rate boxes with conditional display
        feeder_boxes = create_feeder_rate_boxes(app_state_data, app_mode, mode, show_all_gauges)
        
        # Create the three boxes with explicit styling and add feeder gauges
        return html.Div([
            html.H5(tr("machine_status_title", lang), className="mb-2 text-left"),
            
            # Box 1 - Preset - Using inline styling instead of Bootstrap classes
            html.Div([
                html.Div([
                    html.Div([
                        html.Span(tr("preset_label", lang) + " ", className="fw-bold"),
                        html.Span(preset_text),
                    ], className="h7"),
                ], className="p-3"),
            ], className="mb-2", style={"borderRadius": "0.25rem", **preset_style}),
            
            # Box 2 - Status - Using inline styling
            html.Div([
                html.Div([
                    html.Div([
                        html.Span(tr("status_label", lang) + " ", className="fw-bold"),
                        html.Span(status_text),
                    ], className="h7"),
                ], className="p-3"),
            ], className="mb-2", style={"borderRadius": "0.25rem", **status_style}),
            
            # Box 3 - Feeders - Using inline styling
            html.Div([
                html.Div([
                    html.Div([
                        html.Span(tr("feeders_label", lang) + " ", className="fw-bold"),
                        html.Span(feeder_text),
                    ], className="h7"),
                ], className="p-3"),
            ], className="mb-2", style={"borderRadius": "0.25rem", **feeder_style}),

            # Indicators for Feeder and Ejector main switches
            html.Div([
                html.Div(
                    feeders_switch_text,
                    className="text-center p-2 flex-fill",
                    style={"borderRadius": "0.25rem", **feeders_switch_style},
                ),
                html.Div(
                    ejectors_switch_text,
                    className="text-center p-2 flex-fill",
                    style={"borderRadius": "0.25rem", **ejectors_switch_style},
                ),
            ], className="mb-2", style={"display": "flex", "gap": "0.5rem"}),

            # Row of feeder rate boxes
            feeder_boxes,
        ])

    @app.callback(
        Output("section-3-1", "children"),
        [Input("status-update-interval", "n_intervals"),
         Input("current-dashboard",       "data"),
         Input("language-preference-store", "data")],
        [State("additional-image-store", "data")],
        prevent_initial_call=True
    )
    
    def update_section_3_1(n_intervals, which, lang, additional_image_data):
        """Update section 3-1 with the Load Image button and additional image if loaded"""
        # Debug logging
        #logger.info(f"Image data in section-3-1: {'' if not additional_image_data else 'Data present'}")
        
        # only run when we’re in the “main” dashboard
        if which != "main":
            raise PreventUpdate
            # or return [no_update, no_update]
        # Check if additional image is loaded
        has_additional_image = additional_image_data and 'image' in additional_image_data
        
        # More debug logging
        #if has_additional_image:
        #    logger.info("Section 3-1: Image found in data store")
        #else:
        #    logger.info("Section 3-1: No image in data store")
        
        # Create the additional image section with auto-scaling
        if has_additional_image:
            additional_image_section = html.Div([
                html.Img(
                    src=additional_image_data['image'],
                    style={
                        'width': '100%',
                        'maxWidth': '100%',
                        'maxHeight': '130px',
                        'objectFit': 'contain',
                        'margin': '0 auto',
                        'display': 'block'
                    }
                )
            ], className="text-center", style={'minHeight': '130px', 'height': 'auto', 'display': 'flex', 'alignItems': 'center', 'justifyContent': 'center'})
        else:
            additional_image_section = html.Div(
                "No custom image loaded",
                className="text-center text-muted",
                style={'minHeight': '130px', 'height': 'auto', 'display': 'flex', 'alignItems': 'center', 'justifyContent': 'center'}
            )
        
        return html.Div([
            # Title and Load button row
            dbc.Row([
                # Title
                dbc.Col(html.H5(tr("corporate_logo_title", lang), className="mb-0"), width=8),
                # Load button
                dbc.Col(
                    dbc.Button(
                        tr("load_image_button", lang),
                        id="load-additional-image",
                        color="primary", 
                        size="sm",
                        className="float-end"
                    ), 
                    width=4
                ),
            ], className="mb-2 align-items-center"),
            
            # Additional image section with fixed height
            additional_image_section,
        ], style={'minHeight': '175px', 'height': 'auto'})  # Flexible height for section 3-1

    @app.callback(
        Output("upload-modal", "is_open"),
        [Input("load-additional-image", "n_clicks"),
         Input("close-upload-modal", "n_clicks")],
        [State("upload-modal", "is_open")],
        prevent_initial_call=True
    )
    def toggle_upload_modal(load_clicks, close_clicks, is_open):
        """Toggle the upload modal when the Load Image button is clicked"""
        ctx = callback_context
        
        # If callback wasn't triggered, don't change the state
        if not ctx.triggered:
            return dash.no_update
            
        # Get the ID of the component that triggered the callback
        trigger_id = ctx.triggered[0]["prop_id"].split(".")[0]
        
        # If the Load Image button was clicked and modal is not already open, open it
        if trigger_id == "load-additional-image" and load_clicks and not is_open:
            return True
        
        # If the Close button was clicked and modal is open, close it
        elif trigger_id == "close-upload-modal" and close_clicks and is_open:
            return False
        
        # Otherwise, don't change the state
        return is_open

    @app.callback(
        Output("section-3-2", "children"),
        [Input("status-update-interval", "n_intervals"),
         Input("current-dashboard",       "data"),
         Input("language-preference-store", "data")],
        [State("app-state", "data"),
         State("app-mode", "data")],
        prevent_initial_call=True
    
    )
    def update_section_3_2(n_intervals, which, lang, app_state_data, app_mode):
        """Update section 3-2 with machine information and Satake logo"""
    
        # only run when we’re in the “main” dashboard
        if which != "main":
            raise PreventUpdate
            # or return [no_update, no_update]
    
        # Tag definitions for easy updating
        SERIAL_TAG = "Status.Info.Serial"
        MODEL_TAG = "Status.Info.Type"  # Added tag for model information
        
        # Determine if we're in Live or Demo mode
        mode = "demo"  # Default to demo mode
        if app_mode and isinstance(app_mode, dict) and "mode" in app_mode:
            mode = app_mode["mode"]
        #logger.debug(
        #    "Section 3-2: mode=%s, connected=%s",
        #    mode,
        #    app_state_data.get("connected", False),
        #)

        # Generate current timestamp for "Last Update" display. This must be
        # evaluated on each callback invocation so the UI reflects the actual
        # update time rather than a static value.
        current_time = datetime.now().strftime("%Y-%m-%d %H:%M:%S")
        
        if mode == "demo":
            # Demo mode values
            serial_number = "2025_1_4CH"
            status_text = "DEMO"
            model_text = "Enpresor RGB"
            last_update = current_time
            status_class = "text-success"
        else:
            # Live mode - use original code with model tag
            serial_number = "Unknown"
            if app_state_data.get("connected", False) and SERIAL_TAG in app_state.tags:
                serial_number = app_state.tags[SERIAL_TAG]["data"].latest_value or "Unknown"
            
            # Get the model from the Type tag when in Live mode
            model_text = "ENPRESOR RGB"  # Default model
            if app_state_data.get("connected", False) and MODEL_TAG in app_state.tags:
                model_from_tag = app_state.tags[MODEL_TAG]["data"].latest_value
                if model_from_tag:
                    model_text = model_from_tag  # Use the model from the tag if available
            
            status_text = "Online" if app_state_data.get("connected", False) else "Offline"
            status_class = "text-success" if app_state_data.get("connected", False) else "text-secondary"
            last_update = current_time if app_state_data.get("connected", False) else "Never"
        
        return html.Div([
            # Title
            html.H5(tr("machine_info_title", lang), className="mb-2 text-center"),
            
            # Custom container with fixed height and auto-scaling image
            html.Div([
                # Logo container (left side)
                html.Div([
                    html.Img(
                        src=f'data:image/png;base64,{SATAKE_LOGO}',
                        style={
                            'width': '100%',
                            'maxWidth': '100%',
    
                            'maxHeight': '200px',  # Increased maximum height
    
                            'objectFit': 'contain',
                            'margin': '0 auto',
                            'display': 'block'
                        }
                    )
                ], className="machine-info-logo", style={
                    'flex': '0 0 auto',
    
                    'width': '45%',
                    'maxWidth': '180px',
                    'minHeight': '180px',  # Increased minimum height for logo container
    
                    'display': 'flex',
                    'alignItems': 'center',
                    'justifyContent': 'center',
                    'paddingRight': '15px'
                }),
                
                # Information container (right side)
                html.Div([
                    html.Div([
                        html.Span(tr("serial_number_label", lang) + " ", className="fw-bold"),
                        html.Span(serial_number),
                    ], className="mb-1"),
                    
                    html.Div([
                        html.Span(tr("status_label", lang) + " ", className="fw-bold"),
                        html.Span(status_text, className=status_class),
                    ], className="mb-1"),
                    
                    html.Div([
                        html.Span(tr("model_label", lang) + " ", className="fw-bold"),
                        html.Span(model_text),
                    ], className="mb-1"),
                    
                    html.Div([
                        html.Span(tr("last_update_label", lang) + " ", className="fw-bold"),
                        html.Span(last_update),
                    ], className="mb-1"),
                ], style={
                    'flex': '1',
                    'paddingLeft': '30px',  # Increased left padding to shift text right more
                    'borderLeft': '1px solid #eee',
                    'marginLeft': '15px',
                    'minHeight': '150px',  # Reduced minimum height for text container
                    'display': 'flex',
                    'flexDirection': 'column',
                    'justifyContent': 'center'
                }),
            ], className="machine-info-container", style={
                'display': 'flex',
                'flexDirection': 'row',
                'alignItems': 'center',
                'flexWrap': 'wrap',
                'width': '100%',
                'minHeight': '150px'  # Reduced minimum height for the whole container
            }),
        ], style={'height': 'auto'})  # Allow section 3-2 height to adjust

    @app.callback(
        Output("section-4", "children"),
        [Input("status-update-interval", "n_intervals"),
         Input("current-dashboard",       "data"),
         Input("language-preference-store", "data")],
        [State("app-state", "data"),
         State("app-mode", "data")],
        prevent_initial_call=True
    )
    def update_section_4(n_intervals, which, lang, app_state_data, app_mode):
        """Update section 4 with the color sort primary list.
    
        Each sensitivity's number and name are displayed above its image.
        """
        # only run when we’re in the “main” dashboard
        if which != "main":
            raise PreventUpdate
            # or return [no_update, no_update]
        # Tag definitions for easy updating
        PRIMARY_ACTIVE_TAG_PREFIX = "Settings.ColorSort.Primary"
        PRIMARY_ACTIVE_TAG_SUFFIX = ".IsAssigned"
        PRIMARY_NAME_TAG_PREFIX = "Settings.ColorSort.Primary"
        PRIMARY_NAME_TAG_SUFFIX = ".Name"
        PRIMARY_IMAGE_TAG_PREFIX = "Settings.ColorSort.Primary"
        PRIMARY_IMAGE_TAG_SUFFIX = ".SampleImage"
        
        # Define colors for each primary number
        primary_colors = {
            1: "green",       # Blue
            2: "lightgreen",      # Green
            3: "orange",     # Orange
            4: "blue",      # Black
            5: "#f9d70b",    # Yellow (using hex to ensure visibility)
            6: "magenta",    # Magenta
            7: "cyan",       # Cyan
            8: "red",        # Red
            9: "purple",
            10: "brown",
            11: "gray", 
            12: "lightblue"
        }
        
        # Define base64 image strings for demo mode fallback
        base64_image_strings = {
            1: base64_image_string1,
            2: base64_image_string2,
            3: base64_image_string3,
            4: base64_image_string4,
            5: base64_image_string5,
            6: base64_image_string6,
            7: base64_image_string7,
            8: base64_image_string8
        }
        
        # Determine if we're in Live or Demo mode
        mode = "demo"  # Default to demo mode
        if app_mode and isinstance(app_mode, dict) and "mode" in app_mode:
            mode = app_mode["mode"]
        
        # Define demo mode primary names and active status
        demo_primary_names = {
            1: "CORN",
            2: "SPOT",
            3: "GREEN",
            4: "SOY",
            5: "SPLIT",
            6: "DARKS",
            7: "BROKEN",
            8: "MOLD",
            9: "",
            10: "",
            11: "",
            12: ""
        }
        
        # For demo mode, all primaries are active except #5 (to show the inactive state)
        demo_primary_active = {i: (i != 5) for i in range(1, 13)}
        
        # Initialize lists for left and right columns
        left_column_items = []
        right_column_items = []
        
        # Define the image container style with WHITE background for both modes
        # Base style for the image containers.  Border color is set later based on
        # whether a sensitivity is assigned.
        image_container_style = {
            "height": "50px",
            "width": "50px",
            "marginRight": "0px",
            "border": "4px solid #ccc",  # Increased default border thickness
            "borderRadius": "3px",
            "display": "flex",
            "alignItems": "center",
            "justifyContent": "center",
            "overflow": "hidden",
            "padding": "0px",
            "backgroundColor": "#ffffff"  # Force white background for both light and dark mode
        }
        
        # Image style to fill the container
        image_style = {
            "height": "100%",
            "width": "100%",
            "objectFit": "contain",
        }
        
        if mode == "demo":
            # Demo mode - use predefined values and demo images
            for i in range(1, 13):
                name = demo_primary_names[i]
                is_active = demo_primary_active[i]
                    
                # Set styling based on active status
                if is_active:
                    text_color = primary_colors[i]
                    text_class = ""
                else:
                    text_color = "#aaaaaa"  # Gray for inactive
                    text_class = "text-muted"
                
                # Create text style with added bold font weight
                text_style = {
                    "color": text_color,
                    "display": "inline-block",
                    "verticalAlign": "middle",
                    "fontWeight": "bold",
                    "whiteSpace": "nowrap",
                }
                border_color = "green" if is_active else "red"
                if not is_active:
                    text_style["fontStyle"] = "italic"
                image_style_current = image_container_style.copy()
                image_style_current["border"] = f"4px solid {border_color}"
                
                # Create item with appropriate image or empty container
                if i <= 8 and i in base64_image_strings:  # First 8 items with images in demo mode
                    base64_str = base64_image_strings[i]
                    img_src = f"data:image/png;base64,{base64_str}" if not base64_str.startswith("data:") else base64_str
    
                    # Create item with image in bordered container
                    item = html.Div([
                        html.Span(
                            f"{i}. {name}",
                            style=text_style
                        ),
                        html.Div([
                            html.Img(
                                src=img_src,
                                style=image_style
                            )
                        ], style=image_style_current),
                    ],
                    className=f"mb-1 {text_class}",
                    style={"display": "flex", "flexDirection": "column", "alignItems": "center"})
                else:  # Items 9-12 or fallbacks - empty white container instead of image
                    item = html.Div([
                        html.Span(
                            f"{i}. {name}",
                            style=text_style
                        ),
                        html.Div([
                            # Nothing inside, just the white background
                        ], style=image_style_current),
                    ],
                    className=f"mb-1 {text_class}",
                    style={"display": "flex", "flexDirection": "column", "alignItems": "center"})
                
                # Add to appropriate column based on odd/even
                if i % 2 == 1:  # Odds on the left
                    left_column_items.append(item)
                else:          # Evens on the right
                    right_column_items.append(item)
        
        elif not app_state_data.get("connected", False):
            # When not connected, show placeholder list with empty white containers
            for i in range(1, 13):
                # Bold text style for not connected state
                not_connected_style = {
                    "display": "inline-block",
                    "verticalAlign": "middle",
                    "fontWeight": "bold",
                    "whiteSpace": "nowrap",
                }
                
                item = html.Div([
                    html.Span(
                        f"{i}) Not connected",
                        className="text-muted",
                        style=not_connected_style
                    ),
                    html.Div([], style=image_container_style),  # Empty white container
                ],
                className="mb-1",
                style={"display": "flex", "flexDirection": "column", "alignItems": "center"})
                
                # Add to appropriate column based on odd/even
                if i % 2 == 1:  # Odds on the left
                    left_column_items.append(item)
                else:          # Evens on the right
                    right_column_items.append(item)
        
        else:
            # Live mode - load images from OPC UA tags
            for i in range(1, 13):
                # Check if the primary is active
                is_active = True  # Default to active
                active_tag_name = f"{PRIMARY_ACTIVE_TAG_PREFIX}{i}{PRIMARY_ACTIVE_TAG_SUFFIX}"
                
                if active_tag_name in app_state.tags:
                    is_active = bool(app_state.tags[active_tag_name]["data"].latest_value)
                
                # Get primary name
                name = f"Primary {i}"  # Default name
                name_tag = f"{PRIMARY_NAME_TAG_PREFIX}{i}{PRIMARY_NAME_TAG_SUFFIX}"
                
                if name_tag in app_state.tags:
                    tag_value = app_state.tags[name_tag]["data"].latest_value
                    if tag_value is not None:
                        name = tag_value
                
                # Get sample image from OPC UA tag
                image_tag = f"{PRIMARY_IMAGE_TAG_PREFIX}{i}{PRIMARY_IMAGE_TAG_SUFFIX}"
                has_image = False
                image_src = None
                
                if image_tag in app_state.tags:
                    try:
                        image_data = app_state.tags[image_tag]["data"].latest_value
                        if image_data is not None:
                            # Check if the image data is already in the correct format
                            if isinstance(image_data, str):
                                if image_data.startswith("data:image"):
                                    # Already in data URL format
                                    image_src = image_data
                                    has_image = True
                                elif len(image_data) > 100:  # Assume it's base64 if it's a long string
                                    # Try to determine image type and create data URL
                                    # For now, assume PNG - you might need to detect the actual format
                                    image_src = f"data:image/png;base64,{image_data}"
                                    has_image = True
                            elif isinstance(image_data, bytes):
                                # Convert bytes to base64
                                base64_str = base64.b64encode(image_data).decode('utf-8')
                                image_src = f"data:image/png;base64,{base64_str}"
                                has_image = True
                    except Exception as e:
                        #logger.error(f"Error processing image data for Primary {i}: {e}")
                        has_image = False
                #else:
                    #logger.debug(f"Image tag {image_tag} not found in app_state.tags")
                
                # Set styling based on active status
                if is_active:
                    text_color = primary_colors[i]
                    text_class = ""
                else:
                    text_color = "#aaaaaa"  # Gray for inactive
                    text_class = "text-muted"
                
                # Create text style with added bold font weight
                text_style = {
                    "color": text_color,
                    "display": "inline-block",
                    "verticalAlign": "middle",
                    "fontWeight": "bold",
                    "whiteSpace": "nowrap",
                }
                border_color = "green" if is_active else "red"
                if not is_active:
                    text_style["fontStyle"] = "italic"
                image_style_current = image_container_style.copy()
                image_style_current["border"] = f"4px solid {border_color}"
    
                # Create item with image from OPC UA tag or empty white container
                if has_image and image_src:
                    item = html.Div([
                        html.Span(
                            f"{i}) {name}",
                            style=text_style
                        ),
                        html.Div([  # Wrapper div for the image with white background
                            html.Img(
                                src=image_src,
                                style=image_style,
                                title=f"Sample image for {name}"  # Add tooltip
                            )
                        ], style=image_style_current),
                    ],
                    className=f"mb-1 {text_class}",
                    style={"display": "flex", "flexDirection": "column", "alignItems": "center"})
                else:
                    # No image available - show empty white container
                    item = html.Div([
                        html.Span(
                            f"{i}) {name}",
                            style=text_style
                        ),
                        html.Div([  # Empty white container
                            # Nothing inside, just the white background
                        ], style=image_style_current),
                    ],
                    className=f"mb-1 {text_class}",
                    style={"display": "flex", "flexDirection": "column", "alignItems": "center"})
                
                # Add to appropriate column based on odd/even
                if i % 2 == 1:  # Odds on the left
                    left_column_items.append(item)
                else:          # Evens on the right
                    right_column_items.append(item)
        
        # Allow this panel to flex so it shares space with other sections
        container_style = {"flex": "1"}
        
        # Return two-column layout
        return html.Div([
            html.H5(tr("sensitivities_title", lang), className="mb-2 text-left"),
            
            # Create a row with two columns
            dbc.Row([
                # Left column - odd items
                dbc.Col(
                    html.Div(left_column_items),
                    width=6
                ),
    
                # Right column - even items
                dbc.Col(
                    html.Div(right_column_items),
                    width=6
                ),
            ]),
        ], style=container_style)

    @app.callback(
        Output("section-5-1", "children"),
        [Input("status-update-interval", "n_intervals"),
         Input("current-dashboard",       "data"),
         Input("historical-time-index",   "data"),
         Input("historical-data-cache",   "data"),
         Input("language-preference-store", "data")],
        [State("app-state", "data"),
         State("app-mode", "data"),
         State("active-machine-store", "data"),
         State("weight-preference-store", "data"),
         State("production-rate-unit", "data")],
        prevent_initial_call=True
    )
    def update_section_5_1(n_intervals, which, state_data, historical_data, lang, app_state_data, app_mode, active_machine_data, weight_pref, pr_unit):
    
        """Update section 5-1 with trend graph for objects per minute"""
         # only run when we’re in the “main” dashboard
        if which != "main":
            raise PreventUpdate
            # or return [no_update, no_update]
    
        # Tag definitions - Easy to update when actual tag names are available
        OBJECTS_PER_MIN_TAG = "Status.ColorSort.Sort1.Throughput.ObjectPerMin.Current"
        CAPACITY_TAG = "Status.ColorSort.Sort1.Throughput.KgPerHour.Current"
    
        # Determine which units to display
        units = pr_unit or "objects"
        if units == "capacity":
            section_title = tr("production_rate_capacity_title", lang)
            data_tag = CAPACITY_TAG
        else:
            section_title = tr("production_rate_objects_title", lang)
            data_tag = OBJECTS_PER_MIN_TAG
        
        # Fixed time range for X-axis (last 2 minutes with 1-second intervals)
        max_points = 120  # 2 minutes × 60 seconds
        
        # Determine if we're in Live or Demo mode
        mode = "demo"  # Default to demo mode
        if app_mode and isinstance(app_mode, dict) and "mode" in app_mode:
            mode = app_mode["mode"]
    
    
        if mode == "historical":
            hours = state_data.get("hours", 24) if isinstance(state_data, dict) else 24
            active_id = active_machine_data.get("machine_id") if active_machine_data else None
            hist_data = (
                historical_data if isinstance(historical_data, dict) and "capacity" in historical_data
                else get_historical_data(timeframe=f"{hours}h", machine_id=active_id)
            )
            times = hist_data["capacity"]["times"]
            values_lbs = hist_data["capacity"]["values"]
    
            x_data = [t.strftime("%H:%M:%S") if isinstance(t, datetime) else t for t in times]
            y_data = [convert_capacity_from_lbs(v, weight_pref) for v in values_lbs]
            if y_data:
                min_val = max(0, min(y_data) * 0.9)
                max_val = max(y_data) * 1.1
            else:
                min_val = 0
                max_val = 10000
        elif mode == "lab":
            mid = active_machine_data.get("machine_id") if active_machine_data else None
            _, times, totals = load_lab_totals(mid, active_counters=get_active_counter_flags(mid))
            x_data = [t.strftime("%H:%M:%S") if isinstance(t, datetime) else t for t in times]
            y_data = totals
            if y_data:
                min_val = max(0, min(y_data) * 0.9)
                max_val = max(y_data) * 1.1
            else:
                min_val = 0
                max_val = 10000

        elif mode in LIVE_LIKE_MODES and app_state_data.get("connected", False):
            # Live mode and connected - get real data
            tag_found = False
            current_value = 0
    
    
            
            # Check if the tag exists
            if data_tag in app_state.tags:
                tag_found = True
                tag_data = app_state.tags[data_tag]['data']
                
                # Get current value
                current_value = tag_data.latest_value if tag_data.latest_value is not None else 0
                if units == "capacity":
                    current_value = convert_capacity_from_kg(current_value, weight_pref)
                
                # Get historical data
                timestamps = tag_data.timestamps
                values = tag_data.values
                if units == "capacity":
                    values = [convert_capacity_from_kg(v, weight_pref) for v in values]
                
                # If we have data, create the time series
                if timestamps and values:
                    # Ensure we only use the most recent data points (up to max_points)
                    if len(timestamps) > max_points:
                        timestamps = timestamps[-max_points:]
                        values = values[-max_points:]
                    
                    # Format times for display
                    x_data = [ts.strftime("%H:%M:%S") for ts in timestamps]
                    y_data = values
                    
                    # Determine min and max values for y-axis with some padding
                    if len(y_data) > 0:
                        min_val = max(0, min(y_data) * 0.9) if min(y_data) > 0 else 0
                        max_val = max(y_data) * 1.1 if max(y_data) > 0 else 10000
                    else:
                        min_val = 0
                        max_val = 100000
                else:
                    # No historical data yet, create empty chart
                    current_time = datetime.now()
                    x_data = [(current_time - timedelta(seconds=i)).strftime("%H:%M:%S") for i in range(max_points)]
                    x_data.reverse()  # Put in chronological order
                    y_data = [None] * max_points
                    min_val = 0
                    max_val = 10000
            else:
                # Tag not found - create dummy data
                current_time = datetime.now()
                x_data = [(current_time - timedelta(seconds=i)).strftime("%H:%M:%S") for i in range(max_points)]
                x_data.reverse()  # Put in chronological order
                y_data = [None] * max_points
                min_val = 0
                max_val = 10000
        else:
            # Demo mode or not connected - use the original code
            # Generate dummy data for demonstration
            current_time = datetime.now()
            x_data = [(current_time - timedelta(seconds=i)).strftime("%H:%M:%S") for i in range(max_points)]
            x_data.reverse()  # Put in chronological order
            
            # Demo mode - create realistic looking data
            if mode == "demo":
                if units == "capacity":
                    # Base around 50,000 lbs/hr converted from kg
                    base_value = convert_capacity_from_kg(50000 / 2.205, weight_pref)
                else:
                    # Start with base value of 5000 objects per minute
                    base_value = 5000
                
                # Create random variations around the base value
                np.random.seed(int(current_time.timestamp()) % 1000)  # Seed with current time for variety
                var_scale = 2000 if units == "capacity" else 1000
                variations = np.random.normal(0, var_scale, max_points)
                
                # Create a slightly rising trend
                trend = np.linspace(0, 15, max_points)  # Rising trend from 0 to 15
                
                # Add some cyclical pattern
                cycles = 10 * np.sin(np.linspace(0, 4*np.pi, max_points))  # Sine wave with amplitude 10
                
                # Combine base value, variations, trend, and cycles
                y_data = [max(0, base_value + variations[i] + trend[i] + cycles[i]) for i in range(max_points)]
                
                min_val = base_value * 0.8 if units == "capacity" else 3000
                max_val = max(y_data) * 1.1  # 10% headroom
            else:
                # Not connected - empty chart
                y_data = [None] * max_points
                min_val = 3000 if units != "capacity" else 0
                max_val = 10000
        
        # Create figure
        fig = go.Figure()
        
        # Add trace
        fig.add_trace(go.Scatter(
            x=x_data,
            y=y_data,
            mode='lines',
            name='Capacity' if units == "capacity" else 'Objects/Min',
            line=dict(color='#1f77b4', width=2)
        ))
    
        step = max(1, len(x_data) // 5)
        
        # Update layout
        fig.update_layout(
            title=None,
            xaxis=dict(
                showgrid=True,
                gridcolor='rgba(211,211,211,0.3)',
                tickmode='array',
                tickvals=list(range(0, len(x_data), step)),
                ticktext=[x_data[i] for i in range(0, len(x_data), step) if i < len(x_data)],
            ),
            yaxis=dict(
                title=None,
                showgrid=True,
                gridcolor='rgba(211,211,211,0.3)',
                range=[min_val, max_val]
            ),
            margin=dict(l=5, r=5, t=5, b=5),
            height=200,
            plot_bgcolor='var(--chart-bg)',
            paper_bgcolor='var(--chart-bg)',
            hovermode='closest',
            showlegend=False
        )
        
        # Include the historical indicator directly in the header so the
        # graph height remains unchanged when toggling modes.
        header = f"{section_title} (Historical View)" if mode == "historical" else section_title
    
        children = [
            dbc.Row([
                dbc.Col(html.H5(header, className="mb-0"), width=9),
                dbc.Col(
                    dbc.Button(
                        tr("units_button", lang),
                        id={"type": "open-production-rate-units", "index": 0},
                        color="primary",
                        size="sm",
                        className="float-end",
                    ),
                    width=3,
                ),
            ], className="mb-2 align-items-center")
        ]
    
    
    
        children.append(
            dcc.Graph(
                id='trend-graph',
                figure=fig,
                config={'displayModeBar': False, 'responsive': True},
                style={'width': '100%', 'height': '100%'}
            )
        )
    
        return html.Div(children)

    @app.callback(
        Output("alarm-data", "data"),
        [Input("status-update-interval", "n_intervals")],
        [State("app-state", "data")]
    )
    def update_alarms_store(n_intervals, app_state_data):
        """Update the alarms data store from the counter values and check for threshold violations"""
        global previous_counter_values, threshold_settings, threshold_violation_state

        # Determine how counter values should be interpreted
        mode = threshold_settings.get("counter_mode", "counts") if isinstance(threshold_settings, dict) else "counts"
        if mode == "percent":
            total_val = sum(previous_counter_values)
            values = [
                (v / total_val * 100) if total_val else 0
                for v in previous_counter_values
            ]
        else:
            values = previous_counter_values

        # Get current time
        current_time = datetime.now()

        # Check for alarms
        alarms = []
        for i, value in enumerate(values):
            counter_num = i + 1
            
            # Safely check if counter_num exists in threshold_settings and is a dictionary
            if counter_num in threshold_settings and isinstance(threshold_settings[counter_num], dict):
                settings = threshold_settings[counter_num]
                violation = False
                is_high = False  # Track which threshold is violated (high or low)
                
                # Check for threshold violations
                if 'min_enabled' in settings and settings['min_enabled'] and value < settings['min_value']:
                    violation = True
                    alarms.append(f"Sens. {counter_num} below min threshold")
                elif 'max_enabled' in settings and settings['max_enabled'] and value > settings['max_value']:
                    violation = True
                    is_high = True
                    alarms.append(f"Sens. {counter_num} above max threshold")
                
                # Get violation state for this counter
                violation_state = threshold_violation_state[counter_num]
                
                # If email notifications are enabled
                if threshold_settings.get('email_enabled', False):
                    email_minutes = threshold_settings.get('email_minutes', 2)
                    
                    # If now violating but wasn't before
                    if violation and not violation_state['is_violating']:
                        # Start tracking this violation
                        violation_state['is_violating'] = True
                        violation_state['violation_start_time'] = current_time
                        violation_state['email_sent'] = False
                        logger.info(f"Started tracking threshold violation for Sensitivity {counter_num}")
                    
                    # If still violating
                    elif violation and violation_state['is_violating']:
                        # Check if it's been violating long enough to send an email
                        if not violation_state['email_sent']:
                            time_diff = (current_time - violation_state['violation_start_time']).total_seconds()
                            if time_diff >= (email_minutes * 60):
                                # Send the email
                                email_sent = send_threshold_email(counter_num, is_high)
                                if email_sent:
                                    violation_state['email_sent'] = True
                                    logger.info(f"Sent threshold violation email for Sensitivity {counter_num}")
                    
                    # If no longer violating
                    elif not violation and violation_state['is_violating']:
                        # Reset the violation state
                        violation_state['is_violating'] = False
                        violation_state['violation_start_time'] = None
                        violation_state['email_sent'] = False
                        logger.info(f"Reset threshold violation for Sensitivity {counter_num}")
        
        return {"alarms": alarms}

    @app.callback(
        [Output("section-5-2", "children"),
        Output("counter-values-store", "data")],
        [Input("status-update-interval", "n_intervals"),
         Input("current-dashboard",       "data"),
         Input("historical-time-index",   "data"),
         Input("historical-data-cache",   "data"),
         Input("language-preference-store", "data")],
        [State("app-state", "data"),
         State("app-mode", "data"),
         State("active-machine-store", "data"),
         State("counter-view-mode", "data")],
        prevent_initial_call=True
    )
    def update_section_5_2(n_intervals, which, state_data, historical_data, lang, app_state_data, app_mode, active_machine_data, counter_mode):
        """Update section 5-2 with bar chart for counter values and update alarm data"""
        
        # only run when we’re in the “main” dashboard
        if which != "main":
            raise PreventUpdate
            # or return [no_update, no_update]
        global previous_counter_values, threshold_settings
    
        # Ensure we have a full set of values to work with
        if not previous_counter_values or len(previous_counter_values) < 12:
            previous_counter_values = [0] * 12
        
        # Define title for the section
        section_title = tr("sensitivity_rates_title", lang)
        
        # Always read counter rate values from OPC. Percent view only changes
        # how the bar chart is displayed.
        TAG_PATTERN = "Status.ColorSort.Sort1.DefectCount{}.Rate.Current"
        
        # Define colors for each primary/counter number
        counter_colors = {
            1: "green",       # Blue
            2: "lightgreen",      # Green
            3: "orange",     # Orange
            4: "blue",      # Black
            5: "#f9d70b",    # Yellow (using hex to ensure visibility)
            6: "magenta",    # Magenta
            7: "cyan",       # Cyan
            8: "red",        # Red
            9: "purple",
            10: "brown",
            11: "gray",
            12: "lightblue"
        }
        
        # Get mode (live, demo, or historical)
        mode = "demo"  # Default to demo mode
        if app_mode and isinstance(app_mode, dict) and "mode" in app_mode:
            mode = app_mode["mode"]
        
        # Generate values based on mode
        if mode == "historical":
            hours = state_data.get("hours", 24) if isinstance(state_data, dict) else 24
            active_id = active_machine_data.get("machine_id") if active_machine_data else None
            historical_data = (
                historical_data
                if isinstance(historical_data, dict) and 1 in historical_data
                else get_historical_data(timeframe=f"{hours}h", machine_id=active_id)
            )
            
            # Use the average value for each counter over the timeframe
            new_counter_values = []
            for i in range(1, 13):
                vals = historical_data[i]["values"]
                if vals:
                    avg_val = sum(vals) / len(vals)
                    new_counter_values.append(avg_val)
                else:
                    new_counter_values.append(50)
    
            # Store the new values for the next update
            previous_counter_values = new_counter_values.copy()
            #logger.debug("Section 5-2 values (historical mode): %s", new_counter_values)
        elif mode == "lab":
            mid = active_machine_data.get("machine_id") if active_machine_data else None
            rates = load_last_lab_counters(mid)
            new_counter_values = [r * 60 for r in rates]
            previous_counter_values = new_counter_values.copy()
            #logger.debug("Section 5-2 values (lab mode): %s", new_counter_values)
        elif mode in LIVE_LIKE_MODES and app_state_data.get("connected", False):
            # Live mode: get values from OPC UA
            # Use the tag pattern provided for each counter
            new_counter_values = []
            for i in range(1, 13):
                # Construct the tag name using the provided pattern
                tag_name = TAG_PATTERN.format(i)
    
                # Check if the tag exists
                if tag_name in app_state.tags:
                    value = app_state.tags[tag_name]["data"].latest_value
                    if value is None:
                        # If tag exists but value is None, keep previous value
                        value = previous_counter_values[i-1]
                    new_counter_values.append(value)
                else:
                    # Tag not found - keep previous value
                    new_counter_values.append(previous_counter_values[i-1])
    
            # Store the new values for the next update
            previous_counter_values = new_counter_values.copy()
            #logger.debug("Section 5-2 values (live mode): %s", new_counter_values)
        elif mode == "demo":
            # Demo mode: generate synthetic values
            new_counter_values = []
            for i, prev_value in enumerate(previous_counter_values):
                # Determine maximum change (up to ±20)
                max_change = min(20, prev_value - 10)  # Ensure we don't go below 10
    
                # Fix: Convert max_change to an integer
                max_change_int = int(max_change)
    
                # Use the integer version in randint
                change = random.randint(-max_change_int, 20)
    
                # Calculate new value with bounds
                new_value = max(10, min(180, prev_value + change))
    
                # Add to the list
                new_counter_values.append(new_value)
    
            # Store the new values for the next update
            previous_counter_values = new_counter_values.copy()
            #logger.debug("Section 5-2 values (demo mode): %s", new_counter_values)
        else:
            # Live mode but not connected - keep the last values
            new_counter_values = previous_counter_values.copy()
            #logger.debug("Section 5-2 values (disconnected): using previous values")
        
        # Create counter names
        counter_names = [f"{i}" for i in range(1, 13)]
        
        # Convert values for display if percent mode is selected
        if counter_mode == "percent":
            total_val = sum(new_counter_values)
            display_values = [
                (v / total_val * 100) if total_val else 0 for v in new_counter_values
            ]
        else:
            display_values = new_counter_values

        # Create figure with our data
        fig = go.Figure()

        # Use a single bar trace with all data
        fig.add_trace(go.Bar(
            x=counter_names,  # Use all counter names as x values
            y=display_values,  # Display values depend on view mode
            marker_color=[counter_colors.get(i, 'gray') for i in range(1, 13)],  # Set colors per bar
            hoverinfo='text',  # Keep hover info
            hovertext=[f"Sensitivity {i}: {display_values[i-1]:.2f}" for i in range(1, 13)]  # Custom hover text with 2 decimal places

        ))
        
        # Add horizontal min threshold lines for each counter if enabled
        for i, counter in enumerate(counter_names):
            counter_num = i + 1
            # Check if counter_num exists in threshold_settings and is a dictionary
            if counter_num in threshold_settings and isinstance(threshold_settings[counter_num], dict):
                settings = threshold_settings[counter_num]
                
                if 'min_enabled' in settings and settings['min_enabled']:
                    fig.add_shape(
                        type="line",
                        x0=i - 0.4,  # Start slightly before the bar
                        x1=i + 0.4,  # End slightly after the bar
                        y0=settings['min_value'],
                        y1=settings['min_value'],
                        line=dict(
                            color="black",
                            width=2,
                            dash="solid",
                        ),
                    )
        
        # Add horizontal max threshold lines for each counter if enabled
        for i, counter in enumerate(counter_names):
            counter_num = i + 1
            # Check if counter_num exists in threshold_settings and is a dictionary
            if counter_num in threshold_settings and isinstance(threshold_settings[counter_num], dict):
                settings = threshold_settings[counter_num]
                
                if 'max_enabled' in settings and settings['max_enabled']:
                    fig.add_shape(
                        type="line",
                        x0=i - 0.4,  # Start slightly before the bar
                        x1=i + 0.4,  # End slightly after the bar
                        y0=settings['max_value'],
                        y1=settings['max_value'],
                        line=dict(
                            color="red",
                            width=2,
                            dash="solid",
                        ),
                    )
        
        # Calculate max value for y-axis scaling
        if counter_mode == "percent":
            # Percent view caps the axis at 100 and uses display values
            max_value = max(display_values) if display_values else 0
            y_max = min(max_value * 1.1, 100)
            if y_max < 5:
                y_max = 5
        else:
            # Counts view - include enabled thresholds in the calculation
            all_values = new_counter_values.copy()
            for counter_num, settings in threshold_settings.items():
                if isinstance(counter_num, int) and isinstance(settings, dict):
                    if 'max_enabled' in settings and settings['max_enabled']:
                        all_values.append(settings['max_value'])

            max_value = max(all_values) if all_values else 100
            y_max = max(100, max_value * 1.1)
        
        # Update layout
        fig.update_layout(
            title=None,
            xaxis=dict(
                title=None,
                showgrid=False,
                tickangle=0,
            ),
            yaxis=dict(
                title=None,
                showgrid=True,
                gridcolor='rgba(211,211,211,0.3)',
                range=[0, y_max]  # Dynamic range based on data and thresholds
            ),
            margin=dict(l=5, r=5, t=0, b=20),  # Increased bottom margin for rotated labels
            height=198,  # Increased height since we have more space now
            plot_bgcolor='var(--chart-bg)',
            paper_bgcolor='var(--chart-bg)',
            showlegend=False,
        )
        
        # Create the section content
        section_content = html.Div([
            # Header row with title and settings button
            dbc.Row([
                dbc.Col(html.H5(section_title + (" (Historical)" if mode == "historical" else ""), className="mb-0"), width=9),
                dbc.Col(
                    dbc.Button(tr("thresholds_button", lang),
                            id={"type": "open-threshold", "index": 0},
                            color="primary",
                            size="sm",
                            className="float-end"),
                    width=3
                )
            ], className="mb-2 align-items-center"),
            
            # Bar chart
            dcc.Graph(
                id='counter-bar-chart',
                figure=fig,
                config={'displayModeBar': False, 'responsive': True},
                style={'width': '100%', 'height': '100%'}
            )
        ])
        
        # Return the section content
        return section_content, new_counter_values

    @app.callback(
        Output("section-6-1", "children"),
        [Input("status-update-interval", "n_intervals"),
         Input("current-dashboard", "data"),
         Input("historical-time-index", "data"),
         Input("language-preference-store", "data")],
        [State("app-state", "data"),
         State("app-mode", "data"),
         State("active-machine-store", "data")],
        prevent_initial_call=True,
    )
    def update_section_6_1(n_intervals, which, state_data, lang, app_state_data, app_mode, active_machine_data):
        """Update section 6-1 with trend graph for the 12 counters, supporting historical data."""
        mem_utils.log_memory_if_high()
        if which != "main":
            raise PreventUpdate
        global previous_counter_values, display_settings

        if not previous_counter_values or len(previous_counter_values) < 12:
            previous_counter_values = [0] * 12

        section_title = tr("counter_values_trend_title", lang)

        counter_colors = {
            1: "green",
            2: "lightgreen",
            3: "orange",
            4: "blue",
            5: "#f9d70b",
            6: "magenta",
            7: "cyan",
            8: "red",
            9: "purple",
            10: "brown",
            11: "gray",
            12: "lightblue",
        }

        mode = "demo"
        if app_mode and isinstance(app_mode, dict) and "mode" in app_mode:
            mode = app_mode["mode"]

        if mode == "historical":
            hours = state_data.get("hours", 24) if isinstance(state_data, dict) else 24
            active_id = active_machine_data.get("machine_id") if active_machine_data else None
            historical_data = get_historical_data(timeframe=f"{hours}h", machine_id=active_id)

            fig = go.Figure()
            for i in range(1, 13):
                if display_settings.get(i, True):
                    counter_name = f"Counter {i}"
                    color = counter_colors.get(i, "gray")
                    times = historical_data[i]['times']
                    values = historical_data[i]['values']
                    time_labels = [t.strftime("%H:%M:%S") if isinstance(t, datetime) else t for t in times]
                    if times and values:
                        fig.add_trace(go.Scatter(
                            x=time_labels,
                            y=values,
                            mode='lines',
                            name=counter_name,
                            line=dict(color=color, width=2),
                            hoverinfo='text',
                            hovertext=[f"{counter_name}: {value}" for value in values],
                        ))

            ref_times = historical_data[1]['times'] if historical_data[1]['times'] else []
            label_list = [t.strftime('%H:%M:%S') if isinstance(t, datetime) else t for t in ref_times]
            step = max(1, len(label_list) // 5) if label_list else 1

            hist_values = [historical_data[i]['values'][-1] if historical_data[i]['values'] else None for i in range(1, 13)]
            #logger.debug("Section 6-1 latest values (historical mode): %s", hist_values)

            max_hist_value = 0
            for i in range(1, 13):
                if display_settings.get(i, True):
                    vals = historical_data[i]["values"]
                    if vals:
                        max_hist_value = max(max_hist_value, max(vals))

            yaxis_range = [0, 10] if max_hist_value < 10 else [0, None]

            fig.update_layout(
                title=None,
                xaxis=dict(
                    showgrid=False,
                    gridcolor='rgba(211,211,211,0.3)',
                    rangeslider=dict(visible=False),
                    tickmode='array',
                    tickvals=list(range(0, len(label_list), step)) if label_list else [],
                    ticktext=[label_list[i] for i in range(0, len(label_list), step) if i < len(label_list)] if label_list else [],
                ),
                yaxis=dict(
                    title=None,
                    showgrid=False,
                    gridcolor='rgba(211,211,211,0.3)',
                    range=yaxis_range,
                ),
                margin=dict(l=5, r=5, t=5, b=5),
                height=200,
                plot_bgcolor='var(--chart-bg)',
                paper_bgcolor='var(--chart-bg)',
                hovermode='closest',
                showlegend=False,
            )

            return html.Div([
                dbc.Row([
                    dbc.Col(html.H5(f"{section_title} (Historical View)", className="mb-0"), width=9),
                    dbc.Col(
                        dbc.Button(tr("display_button", lang),
                                   id={"type": "open-display", "index": 0},
                                   color="primary",
                                   size="sm",
                                   className="float-end"),
                        width=3,
                    ),
                ], className="mb-2 align-items-center"),
                dcc.Graph(
                    id='counter-trend-graph',
                    figure=fig,
                    config={'displayModeBar': False, 'responsive': True},
                    style={'width': '100%', 'height': '100%'}
                ),
            ])

        if not hasattr(app_state, 'counter_history'):
            app_state.counter_history = {i: {'times': [], 'values': []} for i in range(1, 13)}

        current_time = datetime.now()

        if mode in LIVE_LIKE_MODES and app_state_data.get("connected", False):
            for i, value in enumerate(previous_counter_values):
                counter_utils.add_data_point(app_state.counter_history, i + 1, current_time, value)
        elif mode == "demo":
            for i, value in enumerate(previous_counter_values):
                counter_utils.add_data_point(app_state.counter_history, i + 1, current_time, value)
        else:
            for i in range(1, 13):
                prev_vals = app_state.counter_history[i]['values']
                prev_value = prev_vals[-1] if prev_vals else 0
                counter_utils.add_data_point(app_state.counter_history, i, current_time, prev_value)

        latest_values = [app_state.counter_history[i]['values'][-1] if app_state.counter_history[i]['values'] else None for i in range(1, 13)]
        #logger.debug("Section 6-1 latest values (%s mode): %s", mode, latest_values)

        fig = go.Figure()

        for i in range(1, 13):
            if display_settings.get(i, True):
                counter_name = f"Counter {i}"
                color = counter_colors.get(i, "gray")
                times = app_state.counter_history[i]['times']
                values = app_state.counter_history[i]['values']
                time_labels = [t.strftime("%H:%M:%S") for t in times]
                if times and values:
                    fig.add_trace(go.Scatter(
                        x=time_labels,
                        y=values,
                        mode='lines',
                        name=counter_name,
                        line=dict(color=color, width=2),
                        hoverinfo='text',
                        hovertext=[f"{counter_name}: {value}" for value in values],
                    ))

        max_live_value = 0
        for i in range(1, 13):
            if display_settings.get(i, True):
                vals = app_state.counter_history[i]["values"]
                if vals:
                    max_live_value = max(max_live_value, max(vals))

        yaxis_range = [0, 10] if max_live_value < 10 else [0, None]

        fig.update_layout(
            title=None,
            xaxis=dict(
                showgrid=False,
                gridcolor='rgba(211,211,211,0.3)',
                tickmode='array',
                tickvals=list(range(0, len(time_labels), max(1, len(time_labels) // 5))) if time_labels else [],
                ticktext=[time_labels[i] for i in range(0, len(time_labels),
                                                    max(1, len(time_labels) // 5))
                        if i < len(time_labels)] if time_labels else [],
            ),
            yaxis=dict(
                title=None,
                showgrid=False,
                gridcolor='rgba(211,211,211,0.3)',
                range=yaxis_range,
            ),
            margin=dict(l=5, r=5, t=5, b=5),
            height=200,
            plot_bgcolor='var(--chart-bg)',
            paper_bgcolor='var(--chart-bg)',
            hovermode='closest',
            showlegend=False,
        )

        return html.Div([
            dbc.Row([
                dbc.Col(html.H5(section_title, className="mb-0"), width=9),
                dbc.Col(
                    dbc.Button(tr("display_button", lang),
                               id={"type": "open-display", "index": 0},
                               color="primary",
                               size="sm",
                               className="float-end"),
                    width=3,
                ),
            ], className="mb-2 align-items-center"),
            dcc.Graph(
                id='counter-trend-graph',
                figure=fig,
                config={'displayModeBar': False, 'responsive': True},
                style={'width': '100%', 'height': '100%'}
            ),
        ])

    @app.callback(
        Output("section-6-2", "children"),
        [Input("alarm-data", "data"),
         Input("current-dashboard",       "data"),
         Input("status-update-interval", "n_intervals"),
         Input("language-preference-store", "data")],
        prevent_initial_call=True
    )
    def update_section_6_2(alarm_data,which, n_intervals, lang):
        """Update section 6-2 with alarms display in two columns"""
         # only run when we’re in the “main” dashboard
        if which != "main":
            raise PreventUpdate
            # or return [no_update, no_update]
        # Set title for the section
        section_title = tr("sensitivity_threshold_alarms_title", lang)
        
        # Get alarms from the data store
        alarms = alarm_data.get("alarms", []) if alarm_data else []
    
        def _translate_alarm(alarm):
            if alarm.startswith("Sens."):
                parts = alarm.split()
                if len(parts) >= 3:
                    num = parts[1]
                    if "below" in alarm:
                        return tr("sensitivity_below_min", lang).format(num=num)
                    elif "above" in alarm:
                        return tr("sensitivity_above_max", lang).format(num=num)
            return alarm
    
        translated_alarms = [_translate_alarm(a) for a in alarms]
        
        # Create alarm display with two columns
        if alarms:
            # Split alarms into two columns
            mid_point = len(alarms) // 2 + len(alarms) % 2  # Ceiling division to balance columns
            left_alarms = translated_alarms[:mid_point]
            right_alarms = translated_alarms[mid_point:]
            
            # Create left column items
            left_items = [html.Li(alarm, className="text-danger mb-1") for alarm in left_alarms]
            
            # Create right column items
            right_items = [html.Li(alarm, className="text-danger mb-1") for alarm in right_alarms]
            
            # Create two-column layout
            alarm_display = html.Div([
                html.Div(tr("active_alarms_title", lang), className="fw-bold text-danger mb-2"),
                dbc.Row([
                    # Left column
                    dbc.Col(
                        html.Ul(left_items, className="ps-3 mb-0"),
                        width=6
                    ),
                    # Right column
                    dbc.Col(
                        html.Ul(right_items, className="ps-3 mb-0"),
                        width=6
                    ),
                ]),
            ])
        else:
            # No alarms display
            alarm_display = html.Div([
                html.Div("No active alarms", className="text-success")
            ])
        
        # Return the section content with fixed height
        return html.Div([
            html.H5(section_title, className="text-center mb-2"),
            
            # Alarms display with fixed height
            dbc.Card(
                dbc.CardBody(
                    alarm_display, 
                    className="p-2 overflow-auto",  # Add overflow-auto for scrolling if needed
                    # Scale alarm display height with viewport
                    style={"height": "205px"}
                ),
                className="h-100"
            ),
            
            # Timestamp
            
        ])

    @app.callback(
        Output("section-7-1", "children"),
        [Input("status-update-interval", "n_intervals"),
         Input("current-dashboard",       "data"),
         Input("language-preference-store", "data")],
        [State("app-state", "data"),
         State("app-mode", "data")],
        prevent_initial_call=True
    )
    def update_section_7_1(n_intervals, which, lang, app_state_data, app_mode):
        """Update section 7-1 with air pressure gauge"""
        # only run when we’re in the “main” dashboard
        if which != "main":
            raise PreventUpdate
            # or return [no_update, no_update]
    
        # Tag definition for air pressure - Easy to update when actual tag name is available
        AIR_PRESSURE_TAG = "Status.Environmental.AirPressurePsi"
        
        # Define gauge configuration
        min_pressure = 0
        max_pressure = 100
        
        # Define color ranges for gauge based on requirements
        red_range_low = [0, 30]       # Critical low range
        yellow_range = [31, 50]       # Warning range
        green_range = [51, 75]        # Normal range
        red_range_high = [76, 100]    # Critical high range
        
        # Determine if we're in Live or Demo mode
        mode = "demo"  # Default to demo mode
        if app_mode and isinstance(app_mode, dict) and "mode" in app_mode:
            mode = app_mode["mode"]
        
        # Get air pressure value based on mode
        if mode in LIVE_LIKE_MODES and app_state_data.get("connected", False):
            # Live mode: get value from OPC UA tag
            if AIR_PRESSURE_TAG in app_state.tags:
                # Read the actual value from the tag
                air_pressure = (app_state.tags[AIR_PRESSURE_TAG]["data"].latest_value)/100
                if air_pressure is None:
                    air_pressure = 0  # Default to 0 if tag exists but value is None
            else:
                # Tag not found, use 0 as per requirement
                air_pressure = 0
        else:
            # Demo mode: generate a realistic air pressure value with limited variation
            # Use timestamp for some variation in the demo
            timestamp = int(datetime.now().timestamp())
            
            # Generate value that stays very close to 65 PSI (±3 PSI maximum variation)
            base_value = 65  # Base in middle of green range
            # Use a small sine wave variation (±3 PSI max)
            variation = 3 * math.sin(timestamp / 10)  # Limited to ±3 PSI
            air_pressure = base_value + variation
        
        # Determine indicator color based on pressure value
        if 0 <= air_pressure <= 30:
            indicator_color = "red"
            status_text = "Critical Low"
            status_color = "danger"
        elif 31 <= air_pressure <= 50:
            indicator_color = "yellow"
            status_text = "Warning Low"
            status_color = "warning"
        elif 51 <= air_pressure <= 75:
            indicator_color = "green"
            status_text = "Normal"
            status_color = "success"
        else:  # 76-100
            indicator_color = "red"
            status_text = "Critical High"
            status_color = "danger"
        
        # Create the gauge figure
        fig = go.Figure(go.Indicator(
            mode="gauge+number",
            value=air_pressure,
            domain={'x': [0, 1], 'y': [0, 1]},
            #title={'text': "Air Pressure", 'font': {'size': 14}},
            gauge={
                'axis': {'range': [min_pressure, max_pressure], 'tickwidth': 1, 'tickcolor': "darkblue"},
                'bar': {'color': indicator_color},  # Use dynamic color based on value
                'bgcolor': "#d3d3d3",  # Light grey background
                'borderwidth': 2,
                'bordercolor': "gray",
                'threshold': {
                    'line': {'color': "darkgray", 'width': 4},
                    'thickness': 0.75,
                    'value': air_pressure
                }
            }
        ))
        
        # Update layout for the gauge
        fig.update_layout(
            height=200,
            margin=dict(l=10, r=10, t=30, b=10),
            paper_bgcolor='var(--chart-bg)',  # Use grey paper background
            plot_bgcolor='var(--chart-bg)',   # Use grey plot background
            font={'color': "darkblue", 'family': "Arial"}
        )
        
        return html.Div([
            html.H5(tr("air_pressure_title", lang), className="text-left mb-1"),
            # Gauge chart
            dcc.Graph(
                figure=fig,
                config={'displayModeBar': False, 'responsive': True},
                style={'width': '100%', 'height': '100%'}
            ),
            
            # Status text below the gauge
            #html.Div([
            #    html.Span("Status: ", className="fw-bold me-1"),
            #    html.Span(status_text, className=f"text-{status_color}")
            #], className="text-center mt-2")
        ])

    @app.callback(
        Output("section-7-2", "children"),
        [Input("status-update-interval", "n_intervals"),
         Input("current-dashboard",       "data"),
         Input("historical-time-index",   "data"),
         Input("language-preference-store", "data")],
        [State("app-state", "data"),
         State("app-mode", "data"),
         State("active-machine-store", "data")],
        prevent_initial_call=True
    )
    def update_section_7_2(n_intervals, which, time_state, lang, app_state_data, app_mode, active_machine_data):
        """Update section 7-2 with Machine Control Log"""
        # only run when we're in the "main" dashboard
        if which != "main":
            raise PreventUpdate
            
        global prev_values, prev_active_states, prev_preset_names, machine_control_log
    
        machine_id = active_machine_data.get("machine_id") if active_machine_data else None
    
        # Determine current mode (live or demo)
        mode = "demo"
        if app_mode and isinstance(app_mode, dict) and "mode" in app_mode:
            mode = app_mode["mode"]
        
        #logger.debug("Section 7-2 callback triggered at %s", datetime.now())
        #logger.debug("Section 7-2: mode=%s, connected=%s", mode, app_state_data.get("connected", False))
        #logger.debug("Section 7-2 Debug: machine_id=%s", machine_id)
        #logger.debug("Section 7-2 Debug: MONITORED_RATE_TAGS=%s", MONITORED_RATE_TAGS)
        #logger.debug("Section 7-2 Debug: prev_values keys=%s", list(prev_values.get(machine_id, {}).keys()))

        # Avoid dumping the entire tag list every cycle
        #logger.debug("app_state tag count: %s", len(app_state.tags))

    
        # Live monitoring of feeder rate tags and sensitivity assignments
        if mode in LIVE_LIKE_MODES and app_state_data.get("connected", False) and machine_id is not None:
            try:
                # Initialize machine_prev dictionaries if they don't exist
                if machine_id not in prev_values:
                    prev_values[machine_id] = {}
                    logger.debug("Initialized prev_values for machine %s", machine_id)
                if machine_id not in prev_active_states:
                    prev_active_states[machine_id] = {}
                    #logger.debug("Initialized prev_active_states for machine %s", machine_id)
                
                machine_prev = prev_values[machine_id]
                machine_prev_active = prev_active_states[machine_id]
    
                # Monitor feeder rate changes
                for opc_tag, friendly_name in MONITORED_RATE_TAGS.items():
                    try:
                        if opc_tag in app_state.tags:
                            new_val = app_state.tags[opc_tag]["data"].latest_value
                            prev_val = machine_prev.get(opc_tag)
                            #logger.debug("Tag %s: new_val=%s, prev_val=%s", opc_tag, new_val, prev_val)
    
                            if prev_val is not None and new_val is not None and new_val != prev_val:
                                logger.debug("CHANGE DETECTED! %s: %s -> %s", opc_tag, prev_val, new_val)
                                try:
                                    #logger.debug("Rate %s changed from %s to %s", opc_tag, prev_val, new_val)
                                    add_control_log_entry(friendly_name, prev_val, new_val, machine_id=machine_id)
                                    #logger.debug("LOG ENTRY ADDED for %s", friendly_name)
                                except Exception as e:
                                    logger.error(f"ERROR adding log entry: {e}")
    
                            machine_prev[opc_tag] = new_val
                        else:
                            logger.warning(f"Feeder tag {opc_tag} not found in app_state.tags")
                    except Exception as e:
                        logger.error(f"Error monitoring feeder tag {opc_tag}: {e}")
    
                # Monitor sensitivity assignment changes  
                #logger.debug("Starting sensitivity tag checks")
                for opc_tag, sens_num in SENSITIVITY_ACTIVE_TAGS.items():
                    try:
                        if opc_tag in app_state.tags:
                            new_val = app_state.tags[opc_tag]["data"].latest_value
                            prev_val = machine_prev_active.get(opc_tag)
                            #logger.info(f"Sensitivity {sens_num} Tag {opc_tag}: new_val={new_val}, prev_val={prev_val}")
                            
                            if prev_val is not None and new_val is not None and bool(new_val) != bool(prev_val):
                                #logger.info(f"SENSITIVITY CHANGE DETECTED! Sens {sens_num}: {bool(prev_val)} -> {bool(new_val)}")
                                try:
                                    add_activation_log_entry(sens_num, bool(new_val), machine_id=machine_id)
                                    #logger.info(f"SENSITIVITY LOG ENTRY ADDED for Sensitivity {sens_num}")
                                except Exception as e:
                                    logger.error(f"ERROR adding sensitivity log entry: {e}")
                                    
                            machine_prev_active[opc_tag] = new_val
                        else:
                            if opc_tag not in warned_sensitivity_tags:
                                logger.warning(
                                    "Sensitivity tag %s missing from app_state.tags",
                                    opc_tag,
                                )
                                warned_sensitivity_tags.add(opc_tag)
                    except Exception as e:
                        logger.error(f"Error monitoring sensitivity tag {opc_tag}: {e}")

                # Monitor preset name changes
                if PRESET_NAME_TAG in app_state.tags:
                    new_name = app_state.tags[PRESET_NAME_TAG]["data"].latest_value
                    prev_name = prev_preset_names.get(machine_id)
                    if prev_name is not None and new_name is not None and new_name != prev_name:
                        add_preset_log_entry(prev_name, new_name, machine_id=machine_id)
                    prev_preset_names[machine_id] = new_name

            except Exception as e:
                logger.error(f"Fatal error in section 7-2 monitoring: {e}")
                logger.exception("Full traceback:")
    
        # Create the log entries display - with even more compact styling
        log_entries = []
    
        # Determine which log to display based on mode
        display_log = machine_control_log
        if mode == "historical":
            hours = time_state.get("hours", 24) if isinstance(time_state, dict) else 24
            machine_id = active_machine_data.get("machine_id") if active_machine_data else None
            display_log = get_historical_control_log(timeframe=hours, machine_id=machine_id)
            display_log = sorted(display_log, key=lambda e: e.get("timestamp"), reverse=True)
        elif mode in LIVE_LIKE_MODES:
            # Debug logging to see what's in the control log
            #logger.debug(
            #    "Total entries in machine_control_log: %s",
            #    len(machine_control_log),
            #)
            #logger.debug("Looking for entries with machine_id=%s", machine_id)
            
            # More permissive filtering - include entries that match the machine_id
            display_log = []
            for entry in machine_control_log:
                entry_machine_id = entry.get("machine_id")
                is_demo = entry.get("demo", False)
                #logger.debug(
                #    "Entry: machine_id=%s, demo=%s, tag=%s",
                #    entry_machine_id,
                #    is_demo,
                #    entry.get('tag', 'N/A'),
                #)
                
                # Include if machine_id matches (regardless of demo flag for now)
                if str(entry_machine_id) == str(machine_id):
                    display_log.append(entry)
                    #logger.debug("Including entry: %s", entry.get('tag', 'N/A'))
            
            #logger.debug("Filtered to %s entries for machine %s", len(display_log), machine_id)
    
        # newest entries first - sort by timestamp if available
        if display_log:
            try:
                display_log = sorted(display_log, key=lambda e: e.get("timestamp", datetime.min), reverse=True)
            except Exception as e:
                logger.error(f"Error sorting display_log: {e}")
        
        display_log = display_log[:20]
    
        for idx, entry in enumerate(display_log, start=1):
            timestamp = entry.get("display_timestamp")
            if not timestamp:
                ts = entry.get("timestamp")
                if isinstance(ts, datetime):
                    timestamp = ts.strftime("%Y-%m-%d %H:%M:%S")
                elif ts:
                    timestamp = str(ts)
                else:
                    t = entry.get("time")
                    if isinstance(t, datetime):
                        timestamp = t.strftime("%Y-%m-%d %H:%M:%S")
                    elif t:
                        timestamp = str(t)
                    else:
                        timestamp = ""
    
            def _translate_tag(tag):
                if tag.startswith("Sens "):
                    parts = tag.split()
                    if len(parts) >= 2:
                        return f"{tr('sensitivity_label', lang)} {parts[1]}"
                if tag.startswith("Feeder") or tag.startswith("Feed"):
                    parts = tag.split()
                    if len(parts) >= 2 and parts[1].isdigit():
                        return tr(f"feeder_{parts[1]}", lang)
                    return tr('feeder_label', lang).rstrip(':')
                return tag
    
            tag_translated = _translate_tag(entry.get('tag', ''))
    
            icon_val = entry.get("icon")
            if icon_val in ("✅", "❌"):
                color_class = "text-success" if entry.get("action") == "Enabled" else "text-danger"
                icon = html.Span(icon_val, className=color_class)
                log_entries.append(
                    html.Div(
                        [f"{idx}. {tag_translated} {entry.get('action')} ", icon, f" {timestamp}"],
                        className="mb-1 small",
                        style={"whiteSpace": "nowrap"},
                    )
                )
            elif icon_val in ("⬆", "⬇"):
                color_class = "text-success" if icon_val == "⬆" else "text-danger"
                icon = html.Span(icon_val, className=color_class)
                value_change = f"{entry.get('old_value', '')} -> {entry.get('new_value', '')}"
                log_entries.append(
                    html.Div(
                        [f"{idx}. {tag_translated} ", icon, f" {value_change} {timestamp}"],
                        className="mb-1 small",
                        style={"whiteSpace": "nowrap"},
                    )
                )
            elif icon_val == "🔄":
                icon = html.Span(icon_val)
                log_entries.append(
                    html.Div(
                        [f"{idx}. Preset \"{entry.get('old_value', '')}\" ", icon, f" \"{entry.get('new_value', '')}\" {timestamp}"],
                        className="mb-1 small",
                        style={"whiteSpace": "nowrap"},
                    )
                )
            else:
                description = f"{tag_translated} {entry.get('action', '')}".strip()
                value_change = f"{entry.get('old_value', '')} -> {entry.get('new_value', '')}"
                log_entries.append(
                    html.Div(
                        f"{idx}. {description} {value_change} {timestamp}",
                        className="mb-1 small",
                        style={"whiteSpace": "nowrap"}
                    )
                )
    
        # If no entries, show placeholder
        if not log_entries:
            log_entries.append(
                html.Div(tr("no_changes_yet", lang), className="text-center text-muted py-1")
            )
    
        # Return the section content with title
        return html.Div(
            [html.H5(tr("machine_control_log_title", lang), className="text-left mb-1"), *log_entries],
            className="overflow-auto px-0",
            # Use flexbox so this log grows with available space
            style={"flex": "1"}
        )

    @app.callback(
        [Output("historical-time-index", "data"),
         Output("historical-time-display", "children"),
         Output("historical-data-cache", "data")],
        [Input("historical-time-slider", "value"),
         Input("mode-selector", "value")],
        [State("active-machine-store", "data")],
        prevent_initial_call=True
    )
    def update_historical_time_and_display(slider_value, mode, active_machine_data):
        """Return the chosen historical range, display text, and cached data."""
        if mode != "historical":
            return dash.no_update, "", dash.no_update
    
        # Load filtered historical data for the selected timeframe so the graphs
        # update immediately when the slider changes
        machine_id = active_machine_data.get("machine_id") if active_machine_data else None
        historical_data = load_historical_data(f"{slider_value}h", machine_id=machine_id)
    
        # Use counter 1 as the reference for the time axis.  If data exists, format
        # the first timestamp for display to indicate the starting point.
        ref_counter = 1
        timestamp_str = ""
        if (ref_counter in historical_data and
                historical_data[ref_counter]['times']):
            first_ts = historical_data[ref_counter]['times'][0]
            if isinstance(first_ts, datetime):
                timestamp_str = first_ts.strftime("%H:%M")
            else:
                timestamp_str = str(first_ts)
    
        display_text = f"Showing last {slider_value} hours"
        if timestamp_str:
            display_text += f" starting {timestamp_str}"
    
    
        # Return the selected timeframe, display text, and cached data
        return {"hours": slider_value}, display_text, historical_data

    @app.callback(
        Output("historical-time-controls", "className"),
        [Input("mode-selector", "value")],
        prevent_initial_call=True
    )
    def toggle_historical_controls_visibility(mode):
        """Show/hide historical controls based on selected mode"""
        if mode == "historical":
            return "d-block"  # Show controls
        else:
            return "d-none"  # Hide controls

    @app.callback(
        [Output("lab-test-controls", "className"),
         Output("lab-start-selector-col", "className")],
        [Input("mode-selector", "value")],
        prevent_initial_call=True,
    )
    def toggle_lab_controls_visibility(mode):
        cls = "d-flex" if mode == "lab" else "d-none"
        return cls, cls

    @app.callback(
        Output("interval-debug-store", "data"),  # Use any unused output
        [Input("status-update-interval", "n_intervals"),
        Input("metric-logging-interval", "n_intervals")], 
        [State("lab-test-running", "data"),
        State("mode-selector", "value")],
        prevent_initial_call=True,
    )
    def debug_intervals(status_intervals, metric_intervals, lab_running, mode):
        """Debug what's happening to intervals during grace period"""
        global _lab_running_state, _grace_start_time

        elapsed = None
        if _grace_start_time is not None:
            elapsed = time.time() - _grace_start_time
        
        print(f"[INTERVAL DEBUG] status_intervals={status_intervals}, metric_intervals={metric_intervals}")
        print(f"[INTERVAL DEBUG] mode={mode}, lab_running={lab_running}, elapsed={elapsed}")
        
        return {"status": status_intervals, "metric": metric_intervals}


    

    

    # Add this temporary callback for debugging
    @app.callback(
        Output("debug-output", "children"),  # You'll need to add this to your layout
        [Input("lab-test-stop-time", "data"),
        Input("lab-test-running", "data")],
        prevent_initial_call=False,
    )
    def debug_store_values(stop_time, running):
        """Debug callback to track store value changes"""
        import traceback
        import datetime
        
        # Get the stack trace to see which callback triggered this
        stack = traceback.extract_stack()
        caller_info = ""
        
        # Look for callback-related frames
        for frame in stack[-5:-1]:  # Last few frames before this one
            if "callback" in frame.filename or "_callback" in frame.name:
                caller_info = f"{frame.filename}:{frame.lineno} in {frame.name}"
                break
        
        timestamp = datetime.datetime.now().strftime("%H:%M:%S.%f")[:-3]
        
        print(f"[STORE DEBUG {timestamp}] stop_time={stop_time}, running={running}")
        print(f"[STORE DEBUG {timestamp}] Called from: {caller_info}")
        
        # Also check callback context
        try:
            ctx = callback_context
            if ctx.triggered:
                print(f"[STORE DEBUG {timestamp}] Triggered by: {[t['prop_id'] for t in ctx.triggered]}")
            else:
                print(f"[STORE DEBUG {timestamp}] No triggers (initial load)")
        except:
            print(f"[STORE DEBUG {timestamp}] Could not get callback context")
        
        return f"Debug: stop_time={stop_time}, running={running} at {timestamp}"

    @app.callback(
        Output("debug-state-monitor", "data"),  # Use any unused output
        [Input("lab-test-running", "data"),
        Input("lab-test-stop-time", "data")],
        prevent_initial_call=False,
    )
    def monitor_state_changes(running, stop_time):
        """Monitor what values actually reach the stores."""
        print(f"[STORE MONITOR] running={running}, stop_time={stop_time}")
        return {"running": running, "stop_time": stop_time}



    @app.callback(
        [Input("lab-test-running", "data")],
        prevent_initial_call=False,
    )
    def monitor_running_changes(running):
        import traceback
        import time
        timestamp = time.strftime("%H:%M:%S")
        stack = ''.join(traceback.format_stack()[-3:-1])
        #print(f"[RUNNING MONITOR {timestamp}] running changed to: {running}")
        #print(f"[RUNNING MONITOR {timestamp}] Called from:\n{stack}")

    @app.callback(
        Output("lab-test-info", "data"),
        [Input("start-test-btn", "n_clicks"), Input("stop-test-btn", "n_clicks")],
        [State("lab-test-name", "value")],
        prevent_initial_call=True,
    )
    def manage_lab_test_info(start_click, stop_click, name):
        ctx = callback_context
        if not ctx.triggered:
            raise PreventUpdate
        trigger = ctx.triggered[0]["prop_id"].split(".")[0]
        global current_lab_filename
        if trigger == "start-test-btn":
            test_name = name or "Test"
            filename = (
                f"Lab_Test_{test_name}_{datetime.now().strftime('%m_%d_%Y')}.csv"
            )
            current_lab_filename = filename
            try:
                if active_machine_id is not None:
                    _create_empty_lab_log(active_machine_id, filename)
                    _reset_lab_session(active_machine_id)
            except Exception as exc:
                logger.warning(f"Failed to prepare new lab log: {exc}")
            return {"filename": filename}
        return {}

    @app.callback(
        [Output("metric-logging-interval", "interval"), Output("metric-logging-interval", "disabled")],
        [Input("mode-selector", "value")],  # Only depend on mode
    )
    def adjust_logging_interval_fixed(mode):
        """Simplified - no complex dependencies."""
        if mode == "lab":
            return 1000, False  # 1 second, always enabled
        return 60000, False


    @app.callback(
        [Output("lab-test-running", "data"), Output("lab-test-stop-time", "data")],
        [Input("start-test-btn", "n_clicks"),
        Input("stop-test-btn", "n_clicks"),
        Input("mode-selector", "value"),
        Input("status-update-interval", "n_intervals")],
        [State("lab-test-running", "data"),
        State("lab-test-stop-time", "data"),
        State("lab-test-name", "value"),
        State("app-mode", "data"),
        State("active-machine-store", "data"),
        State("lab-start-selector", "value")],
        prevent_initial_call=True,
    )
    def update_lab_state_fixed(start_click, stop_click, mode, n_intervals, running, stop_time, test_name, app_mode, active_machine_data, start_mode):
        """Manage lab running state and stop time using reliable global variables."""
        global current_lab_filename, last_stop_click, _lab_running_state, _grace_start_time, _last_ui_update_time, machine_connections

        # Record this callback time for watchdog purposes
        _last_ui_update_time = time.time()

        # CRITICAL FIX: Use global variables as the source of truth
        running = _lab_running_state
        grace_start = _grace_start_time

        # FAILSAFE: clear grace period if elapsed
        if grace_start and time.time() - grace_start >= 30:
            grace_start = None
            _grace_start_time = None

        _debug(f"[LAB TEST DEBUG] ENTRY: running={running}, grace_start={grace_start} (from globals)")
        
        ctx = callback_context
        triggers = [t["prop_id"].split(".")[0] for t in ctx.triggered] if ctx.triggered else []
        trigger = "interval"
        if "stop-test-btn" in triggers:
            trigger = "stop-test-btn"
        elif "start-test-btn" in triggers:
            trigger = "start-test-btn"
        elif "mode-selector" in triggers:
            trigger = "mode-selector"
        elif triggers:
            trigger = triggers[0]

        _debug(f"[LAB TEST DEBUG] update_lab_state triggers={triggers} selected={trigger}")

        active_machine_id = active_machine_data.get("machine_id") if active_machine_data else None
        FEEDERS_SWITCH_TAG = "Status.Feeders.MainSwitchIsOn"
        main_switch_on = False
        if (
            start_mode == "feeder"
            and active_machine_id is not None
            and active_machine_id in machine_connections
            and machine_connections[active_machine_id].get("connected", False)
        ):
            tags = machine_connections[active_machine_id]["tags"]
            if FEEDERS_SWITCH_TAG in tags:
                try:
                    main_switch_on = bool(tags[FEEDERS_SWITCH_TAG]["data"].latest_value)
                except Exception:
                    main_switch_on = False

        # IMPORTANT: Allow mode switching even during grace period
        if mode != "lab":
            _debug("[LAB TEST DEBUG] Switched away from lab mode - clearing lab state")
            _lab_running_state = False
            _grace_start_time = None
            return False, None

        new_running = running
        new_grace_start = grace_start

        if start_mode == "feeder":
            if main_switch_on and not running:
                test_name = test_name or "Test"
                filename = f"Lab_Test_{test_name}_{datetime.now().strftime('%m_%d_%Y')}.csv"
                current_lab_filename = filename
                try:
                    if active_machine_id is not None:
                        _create_empty_lab_log(active_machine_id, filename)
                        _reset_lab_session(active_machine_id)
                except Exception as exc:
                    logger.warning(f"Failed to prepare new lab log: {exc}")
                resume_update_thread()
                new_running = True
                new_grace_start = None
                _debug("[LAB TEST DEBUG] AUTO-START via feeder switch")
            elif not main_switch_on and running:
                new_running = False
                new_grace_start = time.time()
                _debug("[LAB TEST DEBUG] AUTO-STOP via feeder switch - grace period started")
            elif not main_switch_on and grace_start:
                elapsed = time.time() - grace_start
                _debug(f"[LAB TEST DEBUG] Grace period check (feeder): elapsed={elapsed:.2f}s")
                if elapsed >= 30.0:
                    print("[LAB TEST] Grace period complete - stopping test", flush=True)
                    current_lab_filename = None
                    new_grace_start = None
                    _debug("[LAB TEST DEBUG] Grace period completed - test stopped")
            _lab_running_state = new_running
            _grace_start_time = new_grace_start
            _debug(f"[LAB TEST DEBUG] FINAL: new_running={new_running}, grace_start={new_grace_start} (feeder mode)")
            return new_running, new_grace_start

        # Handle mode selector switching TO lab mode - clear any previous state
        if trigger == "mode-selector":
            _debug("[LAB TEST DEBUG] Switched to lab mode - clearing previous state")
            new_running = False
            new_grace_start = None

        # Only allow state changes on button presses or interval grace period checks
        elif ctx.triggered and len(ctx.triggered) > 0:
            if trigger == "start-test-btn":
                last_stop_click = stop_click or 0
                if start_mode != "feeder":
                    print("[LAB TEST] Start button pressed", flush=True)
                    print("[LAB TEST] Active threads:", [t.name for t in threading.enumerate()], flush=True)
                    try:
                        active_machine_id = active_machine_data.get("machine_id") if active_machine_data else None
                        if active_machine_id is not None:
                            _reset_lab_session(active_machine_id)
                    except Exception as exc:
                        logger.warning(f"Failed to reset lab session: {exc}")

                # Resume the background update thread immediately so lab mode
                # continues updating without waiting for the monitor watchdog.

                resume_update_thread()
                new_running = True
                new_grace_start = None
                _debug(f"[LAB TEST DEBUG] START: new_running={new_running}, grace_start={new_grace_start}")

            elif trigger == "stop-test-btn":
                last_stop_click = stop_click or 0
                if start_mode != "feeder":
                    print("[LAB TEST] Stop button pressed - entering grace period", flush=True)
                    print("[LAB TEST] Active threads:", [t.name for t in threading.enumerate()], flush=True)
                new_running = False
                new_grace_start = time.time()
                _debug("[LAB TEST] Grace period timer started")
                _debug(f"[LAB TEST DEBUG] STOP: grace_start={new_grace_start}")

            elif trigger == "status-update-interval":
                # Interval should ONLY check for grace period completion
                _debug("[LAB TEST DEBUG] Interval trigger - checking grace period only")

                # Check if grace period has elapsed
                if new_grace_start:
                    elapsed = time.time() - new_grace_start
                    _debug(f"[LAB TEST DEBUG] Grace period check: elapsed={elapsed:.2f}s")

                    if elapsed >= 30.0:
                        print("[LAB TEST] Grace period complete - stopping test", flush=True)
                        current_lab_filename = None

                        # Try to refresh cache but don't fail if it doesn't work
                        try:
                            active_machine_id = active_machine_data.get("machine_id") if active_machine_data else None
                            if active_machine_id is not None:
                                refresh_lab_cache(active_machine_id)
                                _debug("[LAB TEST DEBUG] Successfully refreshed lab cache")
                        except Exception as exc:
                            logger.warning(f"Failed to refresh lab cache (non-critical): {exc}")
                            _debug(f"[LAB TEST DEBUG] Cache refresh failed but continuing: {exc}")

                        new_running = False
                        new_grace_start = None
                        _debug("[LAB TEST DEBUG] Grace period completed - test stopped")

        # Special handling for catch-up stop button presses
        elif stop_click and stop_click != last_stop_click:
            last_stop_click = stop_click
            new_grace_start = time.time()
            new_running = False
            _debug("[LAB TEST] Grace period timer started (catch-up)")
            _debug(f"[LAB TEST DEBUG] CATCH-UP: grace_start={new_grace_start}")

        # CRITICAL FIX: Update global variables as the source of truth
        _lab_running_state = new_running
        _grace_start_time = new_grace_start
        
        _debug(f"[LAB TEST DEBUG] FINAL: new_running={new_running}, grace_start={new_grace_start} (globals updated)")
        
        # IMPORTANT: Return values to keep stores in sync AND trigger dependent callbacks
        # This ensures button callbacks get triggered when the state changes
        return new_running, new_grace_start
    @app.callback(
        Output("mode-change-monitor", "data"),  # Use any unused output
        [Input("mode-selector", "value")],
        prevent_initial_call=True,
    )
    def monitor_mode_changes(mode):
        """Monitor what happens during mode changes."""
        print(f"[MODE MONITOR] Mode selector triggered: {mode} at {time.time()}")
        return {"mode": mode}
        
        # No change
        return running, stop_time

    @app.callback(
        [Output("start-test-btn", "disabled"),
        Output("start-test-btn", "color"),
        Output("stop-test-btn", "disabled"),
        Output("stop-test-btn", "color")],
        [Input("status-update-interval", "n_intervals"),
         Input("lab-test-running", "data"),
         Input("lab-test-stop-time", "data"),
         Input("mode-selector", "value")],
        prevent_initial_call=True,
    )

    def toggle_lab_buttons_fixed(*args):
        """Fixed button state with periodic failsafe.

        Accepts either ``(n_intervals, running, stop_time, mode)`` or the legacy
        ``(running, stop_time, mode)`` argument order used in older tests.
        """

        if len(args) == 4:
            n_intervals, running, stop_time, mode = args
        elif len(args) == 3:
            n_intervals = 0
            running, stop_time, mode = args
        else:
            raise TypeError(
                "toggle_lab_buttons_fixed() requires 3 or 4 positional arguments"
            )

        global _lab_running_state, _grace_start_time

        # Use global state as source of truth
        running = _lab_running_state
        grace_start = _grace_start_time

        # ADD THIS DEBUG
        print(f"[BUTTON CALLBACK] running={running}, grace_start={grace_start}, mode={mode}")

        # FAILSAFE: if grace period should have expired, force stopped state
        if grace_start and time.time() - grace_start >= 30:
            running = False
            grace_start = None
            _lab_running_state = False
            _grace_start_time = None

        
        if mode != "lab":
            print("[BUTTON CALLBACK] Not lab mode - disabling all")
            return True, "secondary", True, "secondary"
        
        # Grace period - both buttons disabled/grey
        if grace_start and (time.time() - grace_start < 30):
            print("[BUTTON CALLBACK] Grace period active - both disabled")
            return True, "secondary", True, "secondary"
        
        # Test running - start disabled, stop red
        if running:
            print("[BUTTON CALLBACK] Test running - stop red")
            return True, "secondary", False, "danger"
        
        # Test stopped - start green, stop disabled  
        print("[BUTTON CALLBACK] Test stopped - start green")
        return False, "success", True, "secondary"

    @app.callback(
        Output("debug-monitor-store", "data"),  # Use any unused output
        [Input("status-update-interval", "n_intervals")],
        [State("lab-test-running", "data"),
        State("lab-test-stop-time", "data"),
        State("mode-selector", "value")],
        prevent_initial_call=True,
    )
    def monitor_lab_health(n_intervals, running, stop_time, mode):
        """Monitor lab mode health and restart stalled update threads."""
        global _last_ui_update_time

        if mode == "lab":
            thread_count = threading.active_count()

            if running:
                print(
                    f"[LAB MONITOR] Test running for {n_intervals}s, {thread_count} threads active"
                )

                if thread_count > 20:
                    print(f"[LAB WARNING] Too many threads: {thread_count}")

                if n_intervals > 60:
                    print("[LAB MONITOR] Long test detected - monitoring for issues")

                    last_update = app_state.last_update_time
                    if last_update is None or (
                        datetime.now() - last_update
                    ).total_seconds() > 10:
                        print("[LAB MONITOR] Update thread stalled - restarting")
                        resume_update_thread()

            # Watchdog: restart if UI callbacks have not run recently
            if _last_ui_update_time and time.time() - _last_ui_update_time > 10:
                print("[LAB MONITOR] UI updates stalled - restarting")
                resume_update_thread()
                _last_ui_update_time = time.time()

        return {"intervals": n_intervals, "threads": threading.active_count()}
    @app.callback(
        [Output("display-modal", "is_open"),
         Output("display-form-container", "children")],
        [Input({"type": "open-display", "index": ALL}, "n_clicks"),
         Input("close-display-settings", "n_clicks"),
         Input("save-display-settings", "n_clicks"),
         Input("language-preference-store", "data")],
        [State("display-modal", "is_open"),
         State({"type": "display-enabled", "index": ALL}, "value")],
        prevent_initial_call=True
    )
    def toggle_display_modal(open_clicks, close_clicks, save_clicks, lang, is_open, display_enabled_values):
        """Handle opening/closing the display settings modal and saving settings"""
        global display_settings
        
        ctx = callback_context
        
        # Check if callback was triggered
        if not ctx.triggered:
            return no_update, no_update
        
        # Get the property that triggered the callback
        trigger_prop_id = ctx.triggered[0]["prop_id"]
        
        # Check for open button clicks (with pattern matching)
        if '"type":"open-display"' in trigger_prop_id:
            # Check if any button was actually clicked (not initial state)
            if any(click is not None for click in open_clicks):
                return True, create_display_settings_form(lang)
        
        # Check for close button click
        elif trigger_prop_id == "close-display-settings.n_clicks":
            # Check if button was actually clicked (not initial state)
            if close_clicks is not None:
                return False, no_update
        
        # Check for save button click
        elif trigger_prop_id == "save-display-settings.n_clicks":
            # Check if button was actually clicked (not initial state)
            if save_clicks is not None and display_enabled_values:
                # Safety check: make sure we have the right number of values
                if len(display_enabled_values) == 12:  # We expect 12 counters
                    # Update the display settings
                    for i in range(len(display_enabled_values)):
                        counter_num = i + 1
                        display_settings[counter_num] = display_enabled_values[i]
                    
                    # Save settings to file
                    save_success = save_display_settings(display_settings)
                    if save_success:
                        logger.info("Display settings saved successfully")
                    else:
                        logger.warning("Failed to save display settings")
                else:
                    logger.warning(f"Unexpected number of display values: {len(display_enabled_values)}")
                
                # Close modal
                return False, create_display_settings_form(lang)
        
        # Default case - don't update anything
        return no_update, no_update

    @app.callback(
        [Output("production-rate-units-modal", "is_open"),
         Output("production-rate-unit", "data")],
        [Input({"type": "open-production-rate-units", "index": ALL}, "n_clicks"),
         Input("close-production-rate-units", "n_clicks"),
         Input("save-production-rate-units", "n_clicks")],
        [State("production-rate-units-modal", "is_open"),
         State("production-rate-unit-selector", "value")],
        prevent_initial_call=True,
    )
    def toggle_production_rate_units_modal(open_clicks, close_clicks, save_clicks, is_open, selected):
        """Show or hide the units selection modal and save the chosen unit."""
        ctx = callback_context
        if not ctx.triggered:
            return no_update, no_update
    
        trigger = ctx.triggered[0]["prop_id"]
        if '"type":"open-production-rate-units"' in trigger:
            if any(click is not None for click in open_clicks):
                return True, dash.no_update
        elif trigger == "close-production-rate-units.n_clicks":
            if close_clicks is not None:
                return False, dash.no_update
        elif trigger == "save-production-rate-units.n_clicks":
            if save_clicks is not None:
                return False, selected
    
        return no_update, no_update

    @app.callback(
        [Output("additional-image-store", "data"),
         Output("upload-status", "children"),
         Output("image-error-store", "data")],
        [Input("upload-image", "contents")],
        [State("upload-image", "filename")]
    )
    def handle_image_upload_enhanced(contents, filename):
        """Validate, cache, and store uploaded image."""
        if contents is None:
            return dash.no_update, dash.no_update, None

        logger.info(f"Processing image upload: {filename}")
        processed, err = img_utils.validate_and_process_image(contents)
        if err:
            logger.error(f"Image validation failed: {err}")
            return dash.no_update, html.Div(f"Error uploading image: {err}", className="text-danger"), err

        success, err = img_utils.cache_image(processed)
        if not success:
            logger.error(f"Error caching image: {err}")
            return dash.no_update, html.Div(f"Error uploading image: {err}", className="text-danger"), err

        new_data = {"image": processed}
        return new_data, html.Div(f"Uploaded: {filename}", className="text-success"), None

    @app.callback(
        [Output("image-error-alert", "children"),
         Output("image-error-alert", "is_open")],
        Input("image-error-store", "data"),
        prevent_initial_call=True,
    )
    def show_image_errors(msg):
        if msg:
            return msg, True
        return "", False

    @app.callback(
        Output("update-counts-modal", "is_open"),
        [Input("open-update-counts", "n_clicks"),
         Input("close-update-counts", "n_clicks"),
         Input("save-count-settings", "n_clicks")],
        [State("update-counts-modal", "is_open")],
        prevent_initial_call=True,
    )
    def toggle_update_counts_modal(open_click, close_click, save_click, is_open):
        ctx = callback_context
        if not ctx.triggered:
            return dash.no_update
    
        trigger = ctx.triggered[0]["prop_id"]
        if trigger == "open-update-counts.n_clicks" and open_click:
            return True
        elif trigger == "close-update-counts.n_clicks" and close_click:
            return False
        elif trigger == "save-count-settings.n_clicks" and save_click:
            return False
    
        return is_open

    @app.callback(
        [Output("app-mode", "data"),
         Output("historical-time-slider", "value")],
        [Input("mode-selector", "value")],
        prevent_initial_call=False
    )
    def update_app_mode(mode):
        """Update the application mode (live, demo, or historical)"""
        # Reset historical slider to most recent when switching to historical mode
        slider_value = 24 if mode == "historical" else dash.no_update
    
        # Log the new mode for debugging unexpected switches
        #logger.info(f"App mode updated to '{mode}'")
    
        return {"mode": mode}, slider_value

    @app.callback(Output("app-mode-tracker", "data"), Input("app-mode", "data"))
    def _track_app_mode(data):
        """Synchronize ``current_app_mode`` with the ``app-mode`` store."""
        from EnpresorOPCDataViewBeforeRestructureLegacy import (
            current_app_mode,
            set_current_app_mode,
        )

        if isinstance(data, dict) and "mode" in data:
            new_mode = data["mode"]
            if new_mode != current_app_mode:
                set_current_app_mode(new_mode)
                if new_mode == "lab":
                    print("[LAB TEST] Lab mode activated - pausing background threads", flush=True)
                    pause_background_processes()
                else:
                    print("[LAB TEST] Exiting lab mode - resuming background threads", flush=True)
                    resume_background_processes()
        return dash.no_update

    @app.callback(
        [Output("threshold-modal", "is_open")],  # Changed this to remove the second output
        [Input({"type": "open-threshold", "index": ALL}, "n_clicks"),
         Input("close-threshold-settings", "n_clicks"),
         Input("save-threshold-settings", "n_clicks")],
        [State("threshold-modal", "is_open"),
         State({"type": "threshold-min-enabled", "index": ALL}, "value"),
         State({"type": "threshold-max-enabled", "index": ALL}, "value"),
         State({"type": "threshold-min-value", "index": ALL}, "value"),
         State({"type": "threshold-max-value", "index": ALL}, "value"),
         State("threshold-email-address", "value"),
         State("threshold-email-minutes", "value"),
         State("threshold-email-enabled", "value"),
         State("counter-view-mode", "data")],
        prevent_initial_call=True
    )
    def toggle_threshold_modal(open_clicks, close_clicks, save_clicks, is_open,
                              min_enabled_values, max_enabled_values, min_values, max_values,
                              email_address, email_minutes, email_enabled, mode):
        """Handle opening/closing the threshold settings modal and saving settings"""
        global threshold_settings
        
        ctx = callback_context
        
        # Check if callback was triggered
        if not ctx.triggered:
            return [no_update]  # Return as a list with one element
        
        # Get the property that triggered the callback
        trigger_prop_id = ctx.triggered[0]["prop_id"]
        
        # Check for open button clicks (with pattern matching)
        if '"type":"open-threshold"' in trigger_prop_id:
            # Check if any button was actually clicked (not initial state)
            if any(click is not None for click in open_clicks):
                return [True]  # Return as a list with one element
        
        # Check for close button click
        elif trigger_prop_id == "close-threshold-settings.n_clicks":
            # Check if button was actually clicked (not initial state)
            if close_clicks is not None:
                return [False]  # Return as a list with one element
        
        # Check for save button click
        elif trigger_prop_id == "save-threshold-settings.n_clicks":
            # Check if button was actually clicked (not initial state)
            if save_clicks is not None and min_enabled_values:
                # Update the threshold settings
                for i in range(len(min_enabled_values)):
                    counter_num = i + 1
                    threshold_settings[counter_num] = {
                        'min_enabled': min_enabled_values[i],
                        'max_enabled': max_enabled_values[i],
                        'min_value': float(min_values[i]),
                        'max_value': float(max_values[i])
                    }
                
                # Save the email settings
                threshold_settings['email_enabled'] = email_enabled
                threshold_settings['email_address'] = email_address
                threshold_settings['email_minutes'] = int(email_minutes) if email_minutes is not None else 2
                threshold_settings['counter_mode'] = mode
                
                # Save settings to file
                save_success = save_threshold_settings(threshold_settings)
                if save_success:
                    logger.info("Threshold settings saved successfully")
                else:
                    logger.warning("Failed to save threshold settings")
                
                # Close modal - no need to update the settings display anymore
                return [False]  # Return as a list with one element
        
        # Default case - don't update anything
        return [no_update]  # Return as a list with one element

    @app.callback(
        Output("threshold-form-container", "children"),
        [Input({"type": "open-threshold", "index": ALL}, "n_clicks"),
         Input("language-preference-store", "data"),
         Input("counter-view-mode", "data")],
        prevent_initial_call=True,
    )
    def refresh_threshold_form(open_clicks, lang, mode):
        ctx = callback_context
        if not ctx.triggered:
            raise PreventUpdate

        trigger = ctx.triggered[0]["prop_id"]
        if '"type":"open-threshold"' in trigger:
            if any(click is not None for click in open_clicks):
                return create_threshold_settings_form(lang, mode)
        if trigger == "language-preference-store.data" or trigger == "counter-view-mode.data":
            return create_threshold_settings_form(lang, mode)
        raise PreventUpdate

    @app.callback(
        [Output({"type": "threshold-min-value", "index": ALL}, "value"),
         Output({"type": "threshold-max-value", "index": ALL}, "value")],
        Input("auto-set-button", "n_clicks"),
        State("auto-set-percent", "value"),
        State("counter-view-mode", "data"),
        prevent_initial_call=True,
    )
    def auto_set_thresholds(n_clicks, percent, mode):
        if not n_clicks:
            raise PreventUpdate

        tolerance = (percent or 20) / 100.0
        global previous_counter_values, threshold_settings

        if mode == "percent":
            total_val = sum(previous_counter_values)
            current_values = [
                (v / total_val * 100) if total_val else 0
                for v in previous_counter_values
            ]
        else:
            current_values = previous_counter_values

        new_mins = []
        new_maxs = []
        for i, value in enumerate(current_values):
            min_val = round(value * (1 - tolerance), 2)
            max_val = round(value * (1 + tolerance), 2)
            new_mins.append(min_val)
            new_maxs.append(max_val)

            counter_num = i + 1
            if counter_num in threshold_settings:
                threshold_settings[counter_num]['min_value'] = min_val
                threshold_settings[counter_num]['max_value'] = max_val

        return new_mins, new_maxs

    @app.callback(
        Output("counter-view-mode", "data"),
        Input("counter-mode-toggle", "value"),
        prevent_initial_call=True,
    )
    def set_counter_view_mode(value):
        """Store the user's preferred counter display mode."""
        global threshold_settings
        if isinstance(threshold_settings, dict):
            threshold_settings["counter_mode"] = value
        return value

    @app.callback(
        Output("metric-logging-store", "data"),
        [Input("metric-logging-interval", "n_intervals")],
    
        [State("app-state", "data"),
         State("app-mode", "data"),
         State("machines-data", "data"),
         State("production-data-store", "data"),
         State("weight-preference-store", "data"),
         State("lab-test-running", "data"),
         State("active-machine-store", "data"),
         State("lab-test-info", "data")],
        prevent_initial_call=True,
    )
    def log_current_metrics(n_intervals, app_state_data, app_mode, machines_data, production_data, weight_pref, lab_running, active_machine_data, lab_test_info):

        """Collect metrics for each connected machine and append to its file.

        In lab mode, metrics are logged at every interval.
        """
        global machine_connections, current_lab_filename
    
        CAPACITY_TAG = "Status.ColorSort.Sort1.Throughput.KgPerHour.Current"
        REJECTS_TAG = "Status.ColorSort.Sort1.Total.Percentage.Current"
        OPM_TAG = "Status.ColorSort.Sort1.Throughput.ObjectPerMin.Current"
        OPM_60M_TAG = "Status.ColorSort.Sort1.Throughput.ObjectPerMin.60M"
        COUNTER_TAG = "Status.ColorSort.Sort1.DefectCount{}.Rate.60M"
        FEEDERS_SWITCH_TAG = "Status.Feeders.MainSwitchIsOn"
        mode = "demo"
        if app_mode and isinstance(app_mode, dict) and "mode" in app_mode:
            mode = app_mode["mode"]
    
        if not weight_pref:
            weight_pref = load_weight_preference()
    
        if mode == "demo":
            if machines_data and machines_data.get("machines"):
                for m in machines_data["machines"]:
                    prod = (m.get("operational_data") or {}).get("production", {})
                    capacity = prod.get("capacity", 0)
                    accepts = prod.get("accepts", 0)
                    rejects = prod.get("rejects", 0)
    
                    metrics = {
                        "capacity": convert_capacity_to_lbs(capacity, weight_pref),
                        "accepts": convert_capacity_to_lbs(accepts, weight_pref),
                        "rejects": convert_capacity_to_lbs(rejects, weight_pref),
                        "objects_per_min": 0,
                        "objects_60M": 0,
                        "running": 1,
                        "stopped": 0,
                    }
    
                    counters = m.get("demo_counters", [0] * 12)
                    for i in range(1, 13):
                        metrics[f"counter_{i}"] = counters[i-1] if i-1 < len(counters) else 0
    
                    append_metrics(metrics, machine_id=str(m.get("id")), mode="Demo")
    
            return dash.no_update

        if mode == "lab" and not lab_running:
            return dash.no_update

        if mode == "lab":
            active_machine_id = (
                active_machine_data.get("machine_id") if active_machine_data else None
            )
            if not active_machine_id or active_machine_id not in machine_connections:
                return dash.no_update
            machines_iter = {active_machine_id: machine_connections[active_machine_id]}.items()
            lab_filename = None
            if isinstance(lab_test_info, dict):
                lab_filename = lab_test_info.get("filename")
            if not lab_filename:
                lab_filename = current_lab_filename

            # If no filename is available yet, skip logging rather than
            # creating a generic file.  This avoids race conditions where a
            # log entry could be written to ``Lab_Test_<date>.csv`` just after
            # a test stops.
            if not lab_filename:
                return dash.no_update

            current_lab_filename = lab_filename
        else:
            machines_iter = machine_connections.items()

        for machine_id, info in machines_iter:
            if not info.get("connected", False):
                continue
            tags = info["tags"]
            main_switch_on = False
            if FEEDERS_SWITCH_TAG in tags:
                try:
                    main_switch_on = bool(tags[FEEDERS_SWITCH_TAG]["data"].latest_value)
                except Exception:
                    main_switch_on = False
            if mode == "lab" and not main_switch_on:
                continue
            capacity_value = tags.get(CAPACITY_TAG, {}).get("data").latest_value if CAPACITY_TAG in tags else None

            capacity_lbs = capacity_value * 2.205 if capacity_value is not None else 0

            opm = tags.get(OPM_TAG, {}).get("data").latest_value if OPM_TAG in tags else 0
            opm60 = tags.get(OPM_60M_TAG, {}).get("data").latest_value if OPM_60M_TAG in tags else 0
            if opm is None:
                opm = 0
            if opm60 is None:
                opm60 = 0

            reject_count = 0
            counters = {}
            for i in range(1, 13):
                tname = COUNTER_TAG.format(i)
                val = tags.get(tname, {}).get("data").latest_value if tname in tags else 0
                if val is None:
                    val = 0
                counters[f"counter_{i}"] = val
                reject_count += val

            reject_pct = (reject_count / opm) if opm else 0
            rejects_lbs = capacity_lbs * reject_pct
            accepts_lbs = capacity_lbs - rejects_lbs
    
            # Determine feeder running state
            feeder_running = False
            for i in range(1, 5):
                run_tag = f"Status.Feeders.{i}IsRunning"
                if run_tag in tags:
                    val = tags[run_tag]["data"].latest_value
                    if bool(val):
                        feeder_running = True
                        break

            metrics = {}
            if mode == "lab":
                metrics["main_switch_on"] = 1 if main_switch_on else 0
            metrics.update({
                "capacity": capacity_lbs,
                "accepts": accepts_lbs,
                "rejects": rejects_lbs,
                "objects_per_min": opm,
                "objects_60M": opm60,
                "running": 1 if feeder_running else 0,
                "stopped": 0 if feeder_running else 1,
            })
            metrics.update(counters)

            log_mode = "Lab" if mode == "lab" else "Live"
            if mode == "lab":
                # Clamp negative or extremely small values when logging lab data
                for key, value in metrics.items():
                    if isinstance(value, (int, float)):
                        if value < 0 or abs(value) < SMALL_VALUE_THRESHOLD:
                            metrics[key] = 0
                append_metrics(
                    metrics,
                    machine_id=str(machine_id),
                    filename=lab_filename,
                    mode=log_mode,
                )
            else:
                append_metrics(metrics, machine_id=str(machine_id), mode=log_mode)
    
        return dash.no_update<|MERGE_RESOLUTION|>--- conflicted
+++ resolved
@@ -2950,19 +2950,18 @@
                 reject_count = cache_entry.get("reject_count", 0)
             else:
                 active_flags = get_active_counter_flags(mid)
-<<<<<<< HEAD
+
                 metrics = (
                     load_lab_totals_metrics(mid, active_counters=active_flags)
                     if path
                     else None
                 )
-=======
->>>>>>> 94620660
+
                 if path:
                     counts, _, objects = load_lab_totals(mid, active_counters=active_flags)
                 else:
                     counts, objects = [0] * 12, []
-<<<<<<< HEAD
+
 
                 reject_count = sum(
                     c for c, active in zip(counts, active_flags) if active
@@ -2978,28 +2977,7 @@
                 else:
                     total_capacity = accepts = rejects = 0
 
-=======
-
-                reject_count = sum(
-                    c for c, active in zip(counts, active_flags) if active
-                )
-                capacity_count = objects[-1] if objects else 0
-                accepts_count = max(0, capacity_count - reject_count)
-
-                # Determine weight multiplier from saved settings
-                settings_path = os.path.join(machine_dir, "settings.json")
-                try:
-                    with open(settings_path, "r", encoding="utf-8") as f:
-                        settings_data = json.load(f)
-                except Exception:
-                    settings_data = {}
-                mult = generate_report.lab_weight_multiplier_from_settings(settings_data)
-
-                total_capacity = convert_capacity_from_lbs(capacity_count * mult, weight_pref)
-                accepts = convert_capacity_from_lbs(accepts_count * mult, weight_pref)
-                rejects = convert_capacity_from_lbs(reject_count * mult, weight_pref)
-
->>>>>>> 94620660
+
                 production_data = {
                     "capacity": total_capacity,
                     "accepts": accepts,
