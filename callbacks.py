"""Dash callback definitions for the modernized OPC dashboard.

This module mirrors much of the behavior from the original monolithic
``EnpresorOPCDataViewBeforeRestructureLegacy`` script.  The callbacks
are registered at runtime via :func:`register_callbacks` so that they
can be imported by both the legacy script and the refactored app.
"""

import importlib
import sys
from datetime import datetime
from collections import defaultdict
import os
import glob
import shutil
import tempfile
import time
import csv
import re
import threading

def _debug(message: str) -> None:
    """Helper to print debug messages and persist them to a file."""
    try:
        print(message, flush=True)
        with open("debug.log", "a", encoding="utf-8") as fh:
            fh.write(message + "\n")
    except Exception:
        # Ignore file I/O errors to avoid breaking callbacks
        pass
import hourly_data_saving
import autoconnect
import image_manager as img_utils
import generate_report
from report_tags import save_machine_settings
try:
    import resource
except ImportError:  # pragma: no cover - resource not available on Windows
    resource = None

import memory_monitor as mem_utils

# ``counter_manager`` is imported dynamically from the legacy module, so use
# an alias for the helper functions defined in ``counter_manager.py`` to avoid
# name clashes.
import counter_manager as counter_utils



# Tags for monitoring feeder rate changes - add this near the top of callbacks.py
MONITORED_RATE_TAGS = {
    "Status.Feeders.1Rate": "Feeder 1 Rate",
    "Status.Feeders.2Rate": "Feeder 2 Rate", 
    "Status.Feeders.3Rate": "Feeder 3 Rate",
    "Status.Feeders.4Rate": "Feeder 4 Rate",
}

SENSITIVITY_ACTIVE_TAGS = {
    "Settings.ColorSort.Primary1.IsAssigned": 1,
    "Settings.ColorSort.Primary2.IsAssigned": 2,
    "Settings.ColorSort.Primary3.IsAssigned": 3,
    "Settings.ColorSort.Primary4.IsAssigned": 4,
    "Settings.ColorSort.Primary5.IsAssigned": 5,
    "Settings.ColorSort.Primary6.IsAssigned": 6,
    "Settings.ColorSort.Primary7.IsAssigned": 7,
    "Settings.ColorSort.Primary8.IsAssigned": 8,
    "Settings.ColorSort.Primary9.IsAssigned": 9,
    "Settings.ColorSort.Primary10.IsAssigned": 10,
    "Settings.ColorSort.Primary11.IsAssigned": 11,
    "Settings.ColorSort.Primary12.IsAssigned": 12,
}

# Keep track of which sensitivity tags have already triggered a missing-tag
# warning so we don't flood the log on every update cycle.
warned_sensitivity_tags = set()


def get_active_counter_flags(machine_id):
    """Return a list of booleans indicating which counters are active."""
    flags = [True] * 12
    try:
        states = prev_active_states.get(machine_id, {})
    except Exception:
        states = {}
    for tag, num in SENSITIVITY_ACTIVE_TAGS.items():
        if num <= len(flags):
            val = states.get(tag)
            if val is not None:
                flags[num - 1] = bool(val)
    return flags

# OPC tag for the preset name
PRESET_NAME_TAG = "Status.Info.PresetName"

# Track last logged capacity per machine and filename
last_logged_capacity = defaultdict(lambda: None)

# Filename used for the active lab test session
current_lab_filename = None

# Any metric whose absolute value is below this threshold will be logged as 0.
SMALL_VALUE_THRESHOLD = 1e-3

# Flag to prevent re-entrancy when the legacy module imports this module and
# executes ``register_callbacks`` during import.
_REGISTERING = False

# Cache of lab log totals keyed by ``(machine_id, file_path)``. Each entry
# stores cumulative counter totals, timestamps, object totals and bookkeeping
# information so that subsequent calls only process new rows appended to the
# log file.
_lab_totals_cache = {}


# Cache of live metrics totals keyed by ``(machine_id, file_path)``. Each entry
# stores cumulative counter totals and bookkeeping information so that
# subsequent calls only process new rows appended to the 24h metrics file.
_live_totals_cache = {}

# Cache of lab production metrics keyed by machine id. Stores total capacity,
# accepts, rejects and associated object counts so repeated updates only parse
# new log data.
_lab_production_cache = {}


def _clear_lab_caches(machine_id):
    """Remove cached lab data for the given machine."""
    for key in list(_lab_totals_cache):
        if key[0] == machine_id:
            _lab_totals_cache.pop(key, None)
    _lab_production_cache.pop(machine_id, None)


def _reset_lab_session(machine_id):
    """Reset counters and history for a new lab test."""
    _clear_lab_caches(machine_id)
    global previous_counter_values
    previous_counter_values = [0] * 12
    if "app_state" in globals() and hasattr(app_state, "counter_history"):
        app_state.counter_history = {
            i: {"times": [], "values": []} for i in range(1, 13)
        }


def _create_empty_lab_log(machine_id, filename):
    """Ensure a new lab log file exists so cached data does not reuse old logs."""
    machine_dir = os.path.join(hourly_data_saving.EXPORT_DIR, str(machine_id))
    os.makedirs(machine_dir, exist_ok=True)
    path = os.path.join(machine_dir, filename)
    try:
        with open(path, "w", encoding="utf-8"):
            pass
    except OSError:
        # Ignore failures if file cannot be created
        pass


def _get_latest_lab_file(machine_dir):
    """Return the newest existing ``Lab_Test_*.csv`` file or ``None``."""
    files = glob.glob(os.path.join(machine_dir, "Lab_Test_*.csv"))
    existing = [f for f in files if os.path.exists(f)]
    if not existing:
        return None
    try:
        return max(existing, key=os.path.getmtime)
    except OSError:
        return None





def load_lab_totals(machine_id, filename=None, active_counters=None):
    """Return cumulative counter totals and object totals from a lab log.

    Parameters
    ----------
    machine_id : int
        Identifier for the machine directory under ``EXPORT_DIR``.
    filename : str, optional
        Specific CSV log filename.  If omitted the newest ``Lab_Test_*.csv`` is
        used.
    active_counters : list[bool], optional
        Boolean flags for each counter index ``1-12``.  When provided, only
        counters whose flag is ``True`` contribute to the returned totals.

    The results are cached per file so subsequent calls only process rows that
    were appended since the last invocation. This significantly reduces I/O when
    lab logs grow large.
    """
    machine_dir = os.path.join(hourly_data_saving.EXPORT_DIR, str(machine_id))
    if filename:
        path = os.path.join(machine_dir, filename)
    else:
        path = _get_latest_lab_file(machine_dir)
        if not path:
            return [0] * 12, [], []

    if not os.path.exists(path):
        return [0] * 12, [], []

    key = (machine_id, os.path.abspath(path))
    stat = os.stat(path)
    mtime = stat.st_mtime
    size = stat.st_size

    cache = _lab_totals_cache.get(key)
    if cache is not None:
        # Reset if file was truncated or replaced with an older version
        if size < cache.get("size", 0) or mtime < cache.get("mtime", 0):
            cache = None

    if active_counters is None:
        active_counters = [True] * 12

    if cache is None:
        counter_totals = [0] * 12
        timestamps = []
        object_totals = []
        obj_sum = 0.0
        prev_ts = None
        prev_rate = None
        prev_counters = None

        last_index = -1
    else:
        counter_totals = cache["counter_totals"]
        timestamps = cache["timestamps"]
        object_totals = cache["object_totals"]
        obj_sum = object_totals[-1] if object_totals else 0.0
        prev_ts = cache.get("prev_ts")
        prev_rate = cache.get("prev_rate")
        prev_counters = cache.get("prev_counters")
        last_index = cache.get("last_index", -1)

    with open(path, newline="", encoding="utf-8") as f:
        reader = csv.DictReader(f)
        for idx, row in enumerate(reader):
            if idx <= last_index:
                continue

            ts = row.get("timestamp")
            ts_val = None
            if ts:
                try:
                    ts_val = datetime.fromisoformat(ts)
                except Exception:
                    ts_val = ts
            timestamps.append(ts_val)


            current_counters = []
            for i in range(1, 13):
                val = row.get(f"counter_{i}")
                try:
                    current_counters.append(float(val) if val else 0.0)
                except ValueError:
                    current_counters.append(0.0)

            if prev_counters is not None:
                if (
                    isinstance(prev_ts, datetime)
                    and isinstance(ts_val, datetime)
                ):
                    delta_minutes = (
                        ts_val - prev_ts
                    ).total_seconds() / 60.0
                else:
                    delta_minutes = 1 / 60.0

                scale = generate_report.LAB_OBJECT_SCALE_FACTOR
                for idx_c, prev_val in enumerate(prev_counters):
                    if idx_c < len(active_counters) and active_counters[idx_c]:
                        counter_totals[idx_c] += prev_val * delta_minutes * scale


            opm = row.get("objects_60M")
            if opm is None or opm == "":
                opm = row.get("objects_per_min")
            try:
                rate_val = float(opm) if opm else None
            except ValueError:
                rate_val = None

            if (
                prev_ts is not None
                and isinstance(prev_ts, datetime)
                and isinstance(ts_val, datetime)
                and prev_rate is not None
            ):
                stats = generate_report.calculate_total_objects_from_csv_rates(
                    [prev_rate, prev_rate],
                    timestamps=[prev_ts, ts_val],
                    is_lab_mode=True,
                )
                obj_sum += stats.get("total_objects", 0)

            object_totals.append(obj_sum)
            prev_ts = ts_val
            prev_rate = rate_val
            prev_counters = current_counters

            last_index = idx

    _lab_totals_cache[key] = {
        "counter_totals": counter_totals,
        "timestamps": timestamps,
        "object_totals": object_totals,
        "last_index": last_index,
        "prev_ts": prev_ts,
        "prev_rate": prev_rate,
        "prev_counters": prev_counters,
        "mtime": mtime,
        "size": size,
    }

    return counter_totals, timestamps, object_totals



def load_live_counter_totals(machine_id, filename=hourly_data_saving.METRICS_FILENAME):
    """Return cumulative counter totals from the live metrics file.

    The results are cached per file so subsequent calls only process rows that
    were appended since the last invocation. This mirrors the caching logic
    used by :func:`load_lab_totals` but only tracks counter totals.
    """
    machine_dir = os.path.join(hourly_data_saving.EXPORT_DIR, str(machine_id))
    path = os.path.join(machine_dir, filename)


    if not os.path.exists(path):
        return [0] * 12

    key = (machine_id, os.path.abspath(path))
    stat = os.stat(path)
    mtime = stat.st_mtime
    size = stat.st_size

    cache = _live_totals_cache.get(key)
    if cache is not None:

        # Reset if file was truncated or replaced with an older version

        if size < cache.get("size", 0) or mtime < cache.get("mtime", 0):
            cache = None

    if cache is None:

        totals = [0] * 12
        last_index = -1
    else:
        totals = cache["totals"]

        last_index = cache.get("last_index", -1)

    with open(path, newline="", encoding="utf-8") as f:
        reader = csv.DictReader(f)
        for idx, row in enumerate(reader):
            if idx <= last_index:
                continue
            for i in range(1, 13):
                val = row.get(f"counter_{i}")
                try:

                    totals[i - 1] += float(val) if val else 0.0

                except ValueError:
                    pass
            last_index = idx

    _live_totals_cache[key] = {

        "totals": totals,

        "last_index": last_index,
        "mtime": mtime,
        "size": size,
    }


    return totals



def load_last_lab_metrics(machine_id):
    """Return the last capacity/accepts/rejects values from a lab log."""
    machine_dir = os.path.join(hourly_data_saving.EXPORT_DIR, str(machine_id))
    path = _get_latest_lab_file(machine_dir)
    if not path:
        return None
    if not os.path.exists(path):
        return None

    last_row = None
    with open(path, newline="", encoding="utf-8") as f:
        reader = csv.DictReader(f)
        for row in reader:
            last_row = row

    if not last_row:
        return None

    def _get_float(key):
        try:
            return float(last_row.get(key, 0)) if last_row.get(key) else 0.0
        except ValueError:
            return 0.0

    capacity = _get_float("capacity")
    accepts = _get_float("accepts")
    rejects = _get_float("rejects")

    return capacity, accepts, rejects


def load_last_lab_objects(machine_id):
    """Return the most recent ``objects_60M`` value from a lab log."""
    machine_dir = os.path.join(hourly_data_saving.EXPORT_DIR, str(machine_id))
    path = _get_latest_lab_file(machine_dir)
    if not path or not os.path.exists(path):
        return 0

    # Ensure cached data is up to date so ``prev_rate`` reflects the latest row
    load_lab_totals(machine_id)

    key = (machine_id, os.path.abspath(path))
    cache = _lab_totals_cache.get(key)
    if cache:
        rate = cache.get("prev_rate")
        try:
            return float(rate) if rate is not None else 0
        except (ValueError, TypeError):
            return 0

    # Fallback: read the last row directly if cache is missing
    last_row = None
    try:
        with open(path, newline="", encoding="utf-8") as f:
            for row in csv.DictReader(f):
                last_row = row
    except OSError:
        return 0

    if not last_row:
        return 0

    val = last_row.get("objects_60M") or last_row.get("objects_per_min")
    try:
        return float(val) if val else 0
    except ValueError:
        return 0

def load_last_lab_counters(machine_id):
    """Return the most recent ``counter`` rates from a lab log."""
    machine_dir = os.path.join(hourly_data_saving.EXPORT_DIR, str(machine_id))
    path = _get_latest_lab_file(machine_dir)
    if not path or not os.path.exists(path):
        return [0] * 12

    # Update cached totals so ``prev_counters`` reflects the latest row
    load_lab_totals(machine_id)

    key = (machine_id, os.path.abspath(path))
    cache = _lab_totals_cache.get(key)
    if cache and cache.get("prev_counters") is not None:
        rates = []
        for val in cache.get("prev_counters", [])[:12]:
            try:
                rates.append(float(val))
            except (ValueError, TypeError):
                rates.append(0.0)
        rates.extend([0.0] * (12 - len(rates)))
        return rates

    # Fallback: read the last row directly
    last_row = None
    try:
        with open(path, newline="", encoding="utf-8") as f:
            for row in csv.DictReader(f):
                last_row = row
    except OSError:
        return [0] * 12

    if not last_row:
        return [0] * 12

    rates = []
    for i in range(1, 13):
        val = last_row.get(f"counter_{i}")
        try:
            rates.append(float(val) if val else 0.0)
        except ValueError:
            rates.append(0.0)
    return rates



def load_lab_average_capacity_and_accepts(machine_id):
    """Return the average capacity rate (lbs/hr), total accepts in lbs,
    and elapsed seconds from the latest lab log."""
    machine_dir = os.path.join(hourly_data_saving.EXPORT_DIR, str(machine_id))
    path = _get_latest_lab_file(machine_dir)
    if not path:
        return None

    capacities = []
    accepts = []
    timestamps = []

    with open(path, newline="", encoding="utf-8") as f:
        reader = csv.DictReader(f)
        for row in reader:
            cap = row.get("capacity")
            acc = row.get("accepts")
            ts = row.get("timestamp")
            try:
                if cap:
                    capacities.append(float(cap))
            except ValueError:
                pass
            try:
                accepts.append(float(acc)) if acc else accepts.append(0.0)
            except ValueError:
                accepts.append(0.0)
            if ts:
                timestamps.append(ts)

    stats = generate_report.calculate_total_capacity_from_csv_rates(
        capacities, timestamps=timestamps, is_lab_mode=True
    )
    cap_avg = stats.get("average_rate_lbs_per_hr", 0)
    acc_total = sum(accepts)

    elapsed_seconds = 0
    if timestamps:
        try:
            start = datetime.fromisoformat(str(timestamps[0]))
            end = datetime.fromisoformat(str(timestamps[-1]))
            elapsed_seconds = int((end - start).total_seconds())
        except Exception:
            elapsed_seconds = 0

    return cap_avg, acc_total, elapsed_seconds


def load_lab_totals_metrics(machine_id, active_counters=None):
    """Return total capacity, accepts, rejects and elapsed seconds from the latest lab log.

    ``active_counters`` is accepted for API symmetry with :func:`load_lab_totals`
    but is currently unused.
    """
    machine_dir = os.path.join(hourly_data_saving.EXPORT_DIR, str(machine_id))
    path = _get_latest_lab_file(machine_dir)
    if not path:
        return None

    accepts = []
    rejects = []
    timestamps = []

    with open(path, newline="", encoding="utf-8") as f:
        reader = csv.DictReader(f)
        for row in reader:
            a = row.get("accepts")
            r = row.get("rejects")
            ts = row.get("timestamp")
            try:
                accepts.append(float(a)) if a else accepts.append(0.0)
            except ValueError:
                accepts.append(0.0)
            try:
                rejects.append(float(r)) if r else rejects.append(0.0)
            except ValueError:
                rejects.append(0.0)
            if ts:
                timestamps.append(ts)

    a_stats = generate_report.calculate_total_capacity_from_csv_rates(
        accepts, timestamps=timestamps, is_lab_mode=True
    )
    r_stats = generate_report.calculate_total_capacity_from_csv_rates(
        rejects, timestamps=timestamps, is_lab_mode=True
    )

    accepts_total = a_stats.get("total_capacity_lbs", 0)
    rejects_total = r_stats.get("total_capacity_lbs", 0)
    total_capacity = accepts_total + rejects_total

    elapsed_seconds = 0
    if timestamps:
        try:
            start = datetime.fromisoformat(str(timestamps[0]))
            end = datetime.fromisoformat(str(timestamps[-1]))
            elapsed_seconds = int((end - start).total_seconds())
        except Exception:
            elapsed_seconds = 0

    return total_capacity, accepts_total, rejects_total, elapsed_seconds


def load_live_counter_totals(machine_id):
    """Return total objects removed for each counter from live metrics CSV."""
    file_path = os.path.join(
        hourly_data_saving.EXPORT_DIR,
        str(machine_id),
        hourly_data_saving.METRICS_FILENAME,
    )

    if not os.path.exists(file_path):
        return [0] * 12

    key = (machine_id, os.path.abspath(file_path))
    stat = os.stat(file_path)
    mtime = stat.st_mtime
    size = stat.st_size

    cache = _live_totals_cache.get(key)
    if cache is not None:
        if size < cache.get("size", 0) or mtime < cache.get("mtime", 0):
            cache = None

    if cache is None:
        totals = [0.0] * 12
        last_index = -1
    else:
        totals = cache["totals"]
        last_index = cache["last_index"]

    with open(file_path, newline="", encoding="utf-8") as f:
        reader = csv.DictReader(f)
        for idx, row in enumerate(reader):
            if idx <= last_index:
                continue
            for i in range(1, 13):
                val = row.get(f"counter_{i}")
                try:
                    rate = float(val) if val else 0.0
                except ValueError:
                    rate = 0.0
                totals[i - 1] += rate
            last_index = idx

    _live_totals_cache[key] = {
        "totals": totals,
        "last_index": last_index,
        "mtime": mtime,
        "size": size,
    }

    return totals


def refresh_lab_cache(machine_id):
    """Update cached lab totals after a test completes."""
    weight_pref = load_weight_preference()
    machine_dir = os.path.join(hourly_data_saving.EXPORT_DIR, str(machine_id))
    path = _get_latest_lab_file(machine_dir)
    if not path:
        return

    stat = os.stat(path)
    mtime = stat.st_mtime
    size = stat.st_size

    metrics = load_lab_totals_metrics(machine_id, active_counters=get_active_counter_flags(machine_id))
    if not metrics:
        return

    tot_cap_lbs, acc_lbs, rej_lbs, _ = metrics
    counter_totals, _, object_totals = load_lab_totals(
        machine_id, active_counters=get_active_counter_flags(machine_id)
    )

    reject_count = sum(counter_totals)
    capacity_count = object_totals[-1] if object_totals else 0
    accepts_count = max(0, capacity_count - reject_count)

    total_capacity = convert_capacity_from_lbs(tot_cap_lbs, weight_pref)
    accepts = convert_capacity_from_lbs(acc_lbs, weight_pref)
    rejects = convert_capacity_from_lbs(rej_lbs, weight_pref)

    production_data = {
        "capacity": total_capacity,
        "accepts": accepts,
        "rejects": rejects,
    }

    _lab_production_cache[machine_id] = {
        "mtime": mtime,
        "size": size,
        "production_data": production_data,
        "capacity_count": capacity_count,
        "accepts_count": accepts_count,
        "reject_count": reject_count,
    }


def register_callbacks(app):
    """Public entry point that guards against re-entrant registration."""
    global _REGISTERING
    if _REGISTERING:
        return
    _REGISTERING = True
    try:
        _register_callbacks_impl(app)
    finally:
        _REGISTERING = False

def _register_callbacks_impl(app):
    main = sys.modules.get("EnpresorOPCDataViewBeforeRestructureLegacy")
    if main is None:
        candidate = sys.modules.get("__main__")
        if candidate and getattr(candidate, "__file__", "").endswith("EnpresorOPCDataViewBeforeRestructureLegacy.py"):
            main = candidate
        else:
            main = importlib.import_module("EnpresorOPCDataViewBeforeRestructureLegacy")

    sys.modules.setdefault("EnpresorOPCDataViewBeforeRestructureLegacy", main)
    globals().update({k: v for k, v in vars(main).items() if not k.startswith("_")})
    for name in [
        "app_state",
        "machine_connections",
        "connect_and_monitor_machine",
        "load_floor_machine_data",
        "opc_update_thread",
        "auto_reconnection_thread",
        "resume_update_thread",
        "pause_background_processes",
        "resume_background_processes",
        "logger",
    ]:
        if name in globals():
            setattr(autoconnect, name, globals()[name])
    autoconnect.initialize_autoconnect()
    LIVE_LIKE_MODES = {"live", "lab"}

    def format_enpresor(text: str):
        parts = text.split("Enpresor")
        if len(parts) == 2:
            return [
                parts[0],
                html.Span("Enpresor", className="enpresor-font", style={"color": "red"}),
                parts[1],
            ]
        return text

    # Create a client-side callback to handle theme switching
    app.clientside_callback(
        """
        function(theme) {
            console.log('Theme callback triggered with:', theme);

            // Get root document element
            const root = document.documentElement;

            // Define theme colors
            const themeColors = {
                light: {
                    backgroundColor: "#f0f0f0",
                    cardBackgroundColor: "#ffffff",
                    textColor: "#212529",
                    borderColor: "rgba(0,0,0,0.125)",
                    chartBackgroundColor: "rgba(255,255,255,0.9)"
                },
                dark: {
                    backgroundColor: "#202124",
                    cardBackgroundColor: "#2d2d30",
                    textColor: "#e8eaed",
                    borderColor: "rgba(255,255,255,0.125)",
                    chartBackgroundColor: "rgba(45,45,48,0.9)"
                }
            };

            // Apply selected theme
            if (theme === "dark") {
                // Dark mode
                root.style.setProperty("--bs-body-bg", themeColors.dark.backgroundColor);
                root.style.setProperty("--bs-body-color", themeColors.dark.textColor);
                root.style.setProperty("--bs-card-bg", themeColors.dark.cardBackgroundColor);
                root.style.setProperty("--bs-card-border-color", themeColors.dark.borderColor);
                root.style.setProperty("--chart-bg", themeColors.dark.chartBackgroundColor);

                // Add dark-mode class to body for additional CSS targeting
                document.body.classList.add("dark-mode");
                document.body.classList.remove("light-mode");

                // Store theme preference in localStorage
                localStorage.setItem("satake-theme", "dark");
            } else {
                // Light mode (default)
                root.style.setProperty("--bs-body-bg", themeColors.light.backgroundColor);
                root.style.setProperty("--bs-body-color", themeColors.light.textColor);
                root.style.setProperty("--bs-card-bg", themeColors.light.cardBackgroundColor);
                root.style.setProperty("--bs-card-border-color", themeColors.light.borderColor);
                root.style.setProperty("--chart-bg", themeColors.light.chartBackgroundColor);

                // Add light-mode class to body for additional CSS targeting
                document.body.classList.add("light-mode");
                document.body.classList.remove("dark-mode");

                // Store theme preference in localStorage
                localStorage.setItem("satake-theme", "light");
            }

            // Update all Plotly charts with new theme
            if (window.Plotly) {
                const plots = document.querySelectorAll('.js-plotly-plot');
                plots.forEach(plot => {
                    try {
                        const bgColor = theme === "dark" ? themeColors.dark.chartBackgroundColor : themeColors.light.chartBackgroundColor;
                        const textColor = theme === "dark" ? themeColors.dark.textColor : themeColors.light.textColor;

                        Plotly.relayout(plot, {
                            'paper_bgcolor': bgColor,
                            'plot_bgcolor': bgColor,
                            'font.color': textColor
                        });
                    } catch (e) {
                        console.error('Error updating Plotly chart:', e);
                    }
                });

                // Special handling for feeder gauges - update annotation colors specifically
                const feederGauge = document.getElementById('feeder-gauges-graph');
                if (feederGauge && feederGauge.layout && feederGauge.layout.annotations) {
                    try {
                        const labelColor = theme === "dark" ? themeColors.dark.textColor : themeColors.light.textColor;

                        // Update annotation colors (feed rate labels)
                        const updatedAnnotations = feederGauge.layout.annotations.map(annotation => ({
                            ...annotation,
                            font: {
                                ...annotation.font,
                                color: labelColor
                            }
                        }));

                        // Apply the updated annotations
                        Plotly.relayout(feederGauge, {
                            'annotations': updatedAnnotations
                        });

                        console.log('Updated feeder gauge label colors for', theme, 'mode');
                    } catch (e) {
                        console.error('Error updating feeder gauge labels:', e);
                    }
                }
            }

            return theme;
        }
        """,
        Output("theme-selector", "value", allow_duplicate=True),
        Input("theme-selector", "value"),
        prevent_initial_call=True
    )

    @app.callback(
        Output("dashboard-content", "children"),
        [Input("current-dashboard", "data"),
         Input("language-preference-store", "data")]
    )
    def render_dashboard(which, lang):
        if which == "new":
            return render_new_dashboard(lang)
        else:
            return render_main_dashboard(lang)

    @app.callback(
        Output("current-dashboard", "data"),
        Input("new-dashboard-btn", "n_clicks"),
        State("current-dashboard", "data"),
        State("active-machine-store", "data"),  # ADD THIS STATE
        prevent_initial_call=False
    )
    def manage_dashboard(n_clicks, current, active_machine_data):
        """Improved dashboard management that preserves active machine context"""
        # On first load n_clicks is None → show the new dashboard
        if n_clicks is None:
            return "new"
        
        # Allow toggling back to the floor/machine dashboard even when a machine
        # is active.  The previous logic prevented leaving the main dashboard if
        # a machine was selected which made the "Switch Dashboards" button appear
        # unresponsive once a machine was chosen.
        
        # On every actual click, flip between "main" and "new"
        new_dashboard = "new" if current == "main" else "main"
        #logger.debug("manage_dashboard toggled to %s", new_dashboard)
        return new_dashboard

    @app.callback(
        Output("export-data-button", "disabled"),
        [Input("status-update-interval", "n_intervals")],
        [State("active-machine-store", "data")]
    )
    def update_export_button(n_intervals, active_machine_data):
        """Enable or disable the export button based on connection state."""
    
        active_machine_id = active_machine_data.get("machine_id") if active_machine_data else None
        is_connected = (
            active_machine_id
            and active_machine_id in machine_connections
            and machine_connections[active_machine_id].get("connected", False)
        )
    
        return not is_connected

    @app.callback(
        Output("export-download", "data"),
        [Input("export-data-button", "n_clicks")],
        [State("active-machine-store", "data")],
        prevent_initial_call=True,
    )
    def export_all_tags(n_clicks, active_machine_data):
        """Perform full tag discovery and export when the button is clicked."""
        if not n_clicks:
            raise PreventUpdate
    
        active_machine_id = active_machine_data.get("machine_id") if active_machine_data else None
        if (
            not active_machine_id
            or active_machine_id not in machine_connections
            or not machine_connections[active_machine_id].get("connected", False)
        ):
            raise PreventUpdate
    
        pause_update_thread()
        client = machine_connections[active_machine_id]["client"]
        all_tags = run_async(discover_all_tags(client))
        csv_string = generate_csv_string(all_tags)
        resume_update_thread()
    
        timestamp_str = datetime.now().strftime("%Y%m%d_%H%M%S")
        return {
            "content": csv_string,
            "filename": f"satake_data_export_{timestamp_str}.csv",
        }

    @app.callback(
        Output("report-download", "data"),
        Input("generate-report-btn", "n_clicks"),
        [State("app-mode", "data"), State("active-machine-store", "data"), State("language-preference-store", "data")],
        prevent_initial_call=True,
    )
    def generate_report_callback(n_clicks, app_mode, active_machine_data, lang_store):
        """Generate a PDF report when the button is clicked.
        
        FIXED VERSION: The original had a truncated line "if temp" that should be "if temp_dir:"
        Also fixes the hardcoded is_lab_mode=True parameter.
        """
        if not n_clicks:
            raise PreventUpdate

        print("[LAB TEST] Generate report button clicked", flush=True)

        export_dir = generate_report.METRIC_EXPORT_DIR
        lang = lang_store or load_language_preference()
        machines = None
        include_global = True
        temp_dir = None
        lab_test_name = None

        if app_mode and isinstance(app_mode, dict) and app_mode.get("mode") == "lab":
            mid = active_machine_data.get("machine_id") if active_machine_data else None
            if not mid:
                raise PreventUpdate
            machines = [str(mid)]
            include_global = False

            machine_dir = os.path.join(export_dir, str(mid))
            lab_files = glob.glob(os.path.join(machine_dir, "Lab_Test_*.csv"))
            if not lab_files:
                raise PreventUpdate
            latest_file = max(lab_files, key=os.path.getmtime)
            lab_test_name = None
            m = re.match(
                r"Lab_Test_(.+?)_\d{2}_\d{2}_\d{4}(?:_\d{2}_\d{2}_\d{2})?\.csv$",
                os.path.basename(latest_file),
            )
            if m:
                lab_test_name = m.group(1)

            temp_dir = tempfile.mkdtemp()
            temp_machine_dir = os.path.join(temp_dir, str(mid))
            os.makedirs(temp_machine_dir, exist_ok=True)
            shutil.copy(latest_file, os.path.join(temp_machine_dir, "last_24h_metrics.csv"))
            save_machine_settings(
                mid,
                machine_connections,
                export_dir=temp_dir,
                active_only=True,
            )
            export_dir = temp_dir
            data = {}
            is_lab_mode = True  # Set to True only for lab mode
        else:
            data = generate_report.fetch_last_24h_metrics()
            is_lab_mode = False  # Set to False for regular mode

        with tempfile.NamedTemporaryFile(suffix=".pdf", delete=False) as tmp:
            print("[LAB TEST] Report generation started", flush=True)
            generate_report.build_report(
                data,
                tmp.name,
                export_dir=export_dir,
                machines=machines,
                include_global=include_global,
                is_lab_mode=is_lab_mode,
                lang=lang,  # pass language
                lab_test_name=lab_test_name if is_lab_mode else None,
            )
            with open(tmp.name, "rb") as f:
                pdf_bytes = f.read()

        print("[LAB TEST] Report generation completed", flush=True)

        # FIXED: Complete the truncated temp directory cleanup
        if temp_dir:  # This was the truncated line: "if temp"
            shutil.rmtree(temp_dir, ignore_errors=True)

        pdf_b64 = base64.b64encode(pdf_bytes).decode()
        timestamp_str = datetime.now().strftime("%Y%m%d_%H%M%S")
        return {
            "content": pdf_b64,
            "filename": f"production_report_{timestamp_str}.pdf",
            "type": "application/pdf",
            "base64": True,
        }

    @app.callback(
        Output("generate-report-btn", "disabled"),
        [Input("status-update-interval", "n_intervals"), Input("lab-test-running", "data")],
        [State("lab-test-stop-time", "data")]
    )
    def disable_report_button(n_intervals, running, stop_time):
<<<<<<< HEAD
        elapsed = None
        if stop_time:
            elapsed = time.time() - abs(stop_time)
        _debug(
            f"[LAB TEST DEBUG] disable_report_button running={running}, stop_time={stop_time}, elapsed={elapsed}"
=======


        elapsed = None
        if stop_time:
            elapsed = time.time() - abs(stop_time)
        print(
            f"[LAB TEST DEBUG] disable_report_button running={running}, stop_time={stop_time}, elapsed={elapsed}",

            flush=True,
>>>>>>> 9fe0526c
        )
        if running:
            return True
        if stop_time is None:
            return False
        return (time.time() - abs(stop_time)) < 30

    @app.callback(
        [Output("delete-confirmation-modal", "is_open"),
         Output("delete-pending-store", "data"),
         Output("delete-item-details", "children")],
        [Input({"type": "delete-floor-btn", "index": ALL}, "n_clicks"),
         Input({"type": "delete-machine-btn", "index": ALL}, "n_clicks"),
         Input("cancel-delete-btn", "n_clicks"),
         Input("close-delete-modal", "n_clicks")],
        [State("delete-confirmation-modal", "is_open"),
         State({"type": "delete-floor-btn", "index": ALL}, "id"),
         State({"type": "delete-machine-btn", "index": ALL}, "id"),
         State("floors-data", "data"),
         State("machines-data", "data")],
        prevent_initial_call=True
    )
    def handle_delete_confirmation_modal(floor_delete_clicks, machine_delete_clicks, cancel_clicks, close_clicks,
                                       is_open, floor_ids, machine_ids, floors_data, machines_data):
        """Handle opening and closing the delete confirmation modal"""
        ctx = callback_context
        if not ctx.triggered:
            return dash.no_update, dash.no_update, dash.no_update
        
        triggered_prop = ctx.triggered[0]["prop_id"]
        
        # Handle cancel or close buttons
        if "cancel-delete-btn" in triggered_prop or "close-delete-modal" in triggered_prop:
            if cancel_clicks or close_clicks:
                return False, {"type": None, "id": None, "name": None}, ""
        
        # Handle floor delete button clicks
        elif '"type":"delete-floor-btn"' in triggered_prop:
            for i, clicks in enumerate(floor_delete_clicks):
                if clicks and i < len(floor_ids):
                    floor_id = floor_ids[i]["index"]
                    
                    # Find floor name
                    floor_name = f"Floor {floor_id}"
                    if floors_data and floors_data.get("floors"):
                        for floor in floors_data["floors"]:
                            if floor["id"] == floor_id:
                                floor_name = floor["name"]
                                break
                    
                    # Count machines on this floor
                    machine_count = 0
                    if machines_data and machines_data.get("machines"):
                        machine_count = len([m for m in machines_data["machines"] if m.get("floor_id") == floor_id])
                    
                    # Create confirmation message
                    if machine_count > 0:
                        details = html.Div([
                            html.P(f'Floor: "{floor_name}"', className="fw-bold mb-1"),
                            html.P(f"This will also delete {machine_count} machine(s) on this floor.", 
                                  className="text-warning small"),
                            html.P("This action cannot be undone.", className="text-danger small")
                        ])
                    else:
                        details = html.Div([
                            html.P(f'Floor: "{floor_name}"', className="fw-bold mb-1"),
                            html.P("This action cannot be undone.", className="text-danger small")
                        ])
                    
                    return True, {"type": "floor", "id": floor_id, "name": floor_name}, details
        
        # Handle machine delete button clicks  
        elif '"type":"delete-machine-btn"' in triggered_prop:
            for i, clicks in enumerate(machine_delete_clicks):
                if clicks and i < len(machine_ids):
                    machine_id = machine_ids[i]["index"]
                    
                    # Find machine name/details
                    current_lang = load_language_preference()
                    machine_name = f"{tr('machine_label', current_lang)} {machine_id}"
                    machine_details = ""
                    if machines_data and machines_data.get("machines"):
                        for machine in machines_data["machines"]:
                            if machine["id"] == machine_id:
                                serial = machine.get("serial", "Unknown")
                                ip = machine.get("ip", "Unknown")
                                if serial != "Unknown":
                                    machine_details = f"Serial: {serial}"
                                if ip != "Unknown":
                                    if machine_details:
                                        machine_details += f" | IP: {ip}"
                                    else:
                                        machine_details = f"IP: {ip}"
                                break
                    
                    # Create confirmation message
                    details = html.Div([
                        html.P(f"{tr('machine_label', current_lang)}: \"{machine_name}\"", className="fw-bold mb-1"),
                        html.P(machine_details, className="small mb-1") if machine_details else html.Div(),
                        html.P("This action cannot be undone.", className="text-danger small")
                    ])
                    
                    return True, {"type": "machine", "id": machine_id, "name": machine_name}, details
        
        return dash.no_update, dash.no_update, dash.no_update

    @app.callback(
        [Output("system-settings-save-status", "children", allow_duplicate=True),
         Output("weight-preference-store", "data", allow_duplicate=True)],
        [Input("save-system-settings", "n_clicks")],
        [State("auto-connect-switch", "value"),
         State("ip-addresses-store", "data"),
         State("capacity-units-selector", "value"),
         State("custom-unit-name", "value"),
         State("custom-unit-weight", "value")],
        prevent_initial_call=True
    )
    def save_system_settings(n_clicks, auto_connect, ip_addresses,
                             unit_value, custom_name, custom_weight):
        """Save system settings including IP addresses"""
        if not n_clicks:
            return dash.no_update, dash.no_update
        
        # Save system settings
        system_settings = {
            "auto_connect": auto_connect
        }
        
        # Save system settings to file
        try:
            with open('system_settings.json', 'w') as f:
                json.dump(system_settings, f, indent=4)
        except Exception as e:
            logger.error(f"Error saving system settings: {e}")
            return "Error saving system settings", dash.no_update
        
        # Save IP addresses to file - make sure we're getting the full data structure
        try:
            with open('ip_addresses.json', 'w') as f:
                json.dump(ip_addresses, f, indent=4)
            #logger.debug("Saved IP addresses: %s", ip_addresses)
        except Exception as e:
            logger.error(f"Error saving IP addresses: {e}")
            return "Error saving IP addresses", dash.no_update
    
        # Save weight preference
        pref_data = dash.no_update
        if unit_value != "custom":
            save_weight_preference(unit_value, "", 1.0)
            pref_data = {"unit": unit_value, "label": "", "value": 1.0}
        elif custom_name and custom_weight:
            save_weight_preference("custom", custom_name, float(custom_weight))
            pref_data = {"unit": "custom", "label": custom_name,
                         "value": float(custom_weight)}
    
        return "Settings saved successfully", pref_data

    @app.callback(
        [Output("email-settings-save-status", "children"),
         Output("email-settings-store", "data", allow_duplicate=True)],
        Input("save-email-settings", "n_clicks"),
        [State("smtp-server-input", "value"),
         State("smtp-port-input", "value"),
         State("smtp-username-input", "value"),
         State("smtp-password-input", "value"),
         State("smtp-sender-input", "value")],
        prevent_initial_call=True
    )
    def save_email_settings_callback(n_clicks, server, port, username, password, sender):
        """Save SMTP email credentials from the settings modal."""
        if not n_clicks:
            return dash.no_update, dash.no_update
    
        settings = {
            "smtp_server": server or DEFAULT_EMAIL_SETTINGS["smtp_server"],
            "smtp_port": int(port) if port else DEFAULT_EMAIL_SETTINGS["smtp_port"],
            "smtp_username": username or "",
            "smtp_password": password or "",
            "from_address": sender or DEFAULT_EMAIL_SETTINGS["from_address"],
        }
    
        success = save_email_settings(settings)
        if success:
            global email_settings
            email_settings = settings
            return "Email settings saved", settings
        return "Error saving email settings", dash.no_update

    @app.callback(
        Output("settings-modal", "is_open"),
        [
            Input("settings-button", "n_clicks"),
            Input("close-settings", "n_clicks"),
        ],
        [State("settings-modal", "is_open")],
        prevent_initial_call=True
    )
    def toggle_settings_modal(settings_clicks, close_clicks, is_open):
        """Toggle the settings modal"""
        ctx = dash.callback_context
        if not ctx.triggered:
            return dash.no_update
            
        trigger_id = ctx.triggered[0]["prop_id"].split(".")[0]
        
        if trigger_id == "settings-button" and settings_clicks:
            return not is_open
        elif trigger_id == "close-settings" and close_clicks:
            return False

        return is_open

    @app.callback(
        [Output("ip-addresses-store", "data"),
         Output("new-ip-input", "value"),
         Output("new-ip-label", "value"),
         Output("system-settings-save-status", "children")],
        [Input("add-ip-button", "n_clicks")],
        [State("new-ip-input", "value"),
         State("new-ip-label", "value"),
         State("ip-addresses-store", "data")],
        prevent_initial_call=True
    )
    
    def add_ip_address(n_clicks, new_ip, new_label, current_data):
        """Add a new IP address to the stored list"""
        if not n_clicks or not new_ip or not new_ip.strip():
            return dash.no_update, dash.no_update, dash.no_update, dash.no_update
        
        # Use a default label if none provided
        if not new_label or not new_label.strip():
            current_lang = load_language_preference()
            new_label = f"{tr('machine_label', current_lang)} {len(current_data.get('addresses', [])) + 1}"
        
        # Enhanced IP validation to allow localhost formats
        new_ip = new_ip.strip().lower()
        
        # Check for valid localhost formats
        localhost_formats = [
            "localhost",
            "127.0.0.1",
            "::1"  # IPv6 localhost
        ]
        
        is_valid_ip = False
        
        # Check if it's a localhost format
        if new_ip in localhost_formats:
            is_valid_ip = True
            # Normalize localhost to 127.0.0.1 for consistency
            if new_ip == "localhost":
                new_ip = "127.0.0.1"
        else:
            # Check for regular IPv4 format
            ip_parts = new_ip.split('.')
            if len(ip_parts) == 4:
                try:
                    # Validate each part is a number between 0-255
                    if all(part.isdigit() and 0 <= int(part) <= 255 for part in ip_parts):
                        is_valid_ip = True
                except ValueError:
                    pass
            
            # Check for hostname format (letters, numbers, dots, hyphens)
            import re
            hostname_pattern = r'^[a-zA-Z0-9.-]+$'
            if re.match(hostname_pattern, new_ip) and len(new_ip) > 0:
                is_valid_ip = True
        
        if not is_valid_ip:
            return dash.no_update, "", dash.no_update, "Invalid IP address, hostname, or localhost format"
        
        # Get current addresses or initialize empty list
        addresses = current_data.get("addresses", []) if current_data else []
        
        # Check if IP already exists
        ip_already_exists = any(item["ip"] == new_ip for item in addresses)
        if ip_already_exists:
            return dash.no_update, "", dash.no_update, "IP address already exists"
        
        # Add the new IP with label
        addresses.append({"ip": new_ip, "label": new_label})
        
        # Return updated data and clear the inputs
        return {"addresses": addresses}, "", "", "IP address added successfully"

    @app.callback(
        [
            Output("connection-status", "children"),
            Output("connection-status", "className"),
            Output("active-machine-display", "children"),
            Output("active-machine-label", "children"),
            Output("status-label", "children"),
        ],
        [
            Input("status-update-interval", "n_intervals"),
            Input("active-machine-store", "data"),
            Input("language-preference-store", "data"),
        ],
        [
            State("machines-data", "data"),
            State("app-state", "data"),
        ],
        prevent_initial_call=False  # Allow initial call to set default state
    )
    def update_connection_status_display(n_intervals, active_machine_data, lang, machines_data, app_state_data):
        """Update the connection status and active machine display"""
        
        # Get active machine ID
        active_machine_id = active_machine_data.get("machine_id") if active_machine_data else None
        
        if not active_machine_id:
            # No machine selected
            return tr("no_machine_selected", lang), "text-warning small", "None", tr("active_machine_label", lang), tr("status_label", lang)
        
        # Find the active machine details
        machine_info = None
        if machines_data and machines_data.get("machines"):
            for machine in machines_data["machines"]:
                if machine["id"] == active_machine_id:
                    machine_info = machine
                    break
        
        if not machine_info:
            return "Machine not found", "text-danger small", f"{tr('machine_label', lang)} {active_machine_id} (not found)", tr("active_machine_label", lang), tr("status_label", lang)
        
        # Check if this machine is actually connected
        is_connected = (active_machine_id in machine_connections and 
                       machine_connections[active_machine_id].get('connected', False))
        
        # Create machine display text
        serial = machine_info.get('serial', 'Unknown')
        if serial != 'Unknown':
            machine_display = f"{tr('machine_label', lang)} {active_machine_id} (S/N: {serial})"
        else:
            machine_display = f"{tr('machine_label', lang)} {active_machine_id}"
        
        # Determine status
        if is_connected:
            status_text = tr("connected_status", lang)
            status_class = "text-success small"
        else:
            status_text = tr("disconnected_status", lang)
            status_class = "text-warning small"
        return status_text, status_class, machine_display, tr("active_machine_label", lang), tr("status_label", lang)

    @app.callback(
        Output("machines-data", "data", allow_duplicate=True),
        [Input("status-update-interval", "n_intervals"),
         Input("historical-time-index", "data"),
         Input("app-mode", "data")],
        [State("machines-data", "data"),
         State("production-data-store", "data"),
         State("weight-preference-store", "data")],
        prevent_initial_call=True,
    )
    def update_machine_dashboard_data(n_intervals, time_state, app_mode, machines_data, production_data, weight_pref):
        """Update machine data on every interval.
    
        In live mode this checks connection status and pulls fresh values from the
        OPC server.  When running in demo mode we synthesize values matching the
        main dashboard so that all machine cards show changing production data.
        """
        
        if not machines_data or not machines_data.get("machines"):
            return dash.no_update
    
        machines = machines_data.get("machines", [])
        updated = False
    
        mode = "demo"
        if app_mode and isinstance(app_mode, dict) and "mode" in app_mode:
            mode = app_mode["mode"]
    
        if mode == "historical":
            hours = time_state.get("hours", 24) if isinstance(time_state, dict) else 24
            for machine in machines:
                machine_id = machine.get("id")
                hist = get_historical_data(timeframe=f"{hours}h", machine_id=machine_id)
                cap_vals = hist.get("capacity", {}).get("values", [])
                acc_vals = hist.get("accepts", {}).get("values", [])
                rej_vals = hist.get("rejects", {}).get("values", [])
                cap_avg_lbs = sum(cap_vals)/len(cap_vals) if cap_vals else 0
                acc_avg_lbs = sum(acc_vals)/len(acc_vals) if acc_vals else 0
                rej_avg_lbs = sum(rej_vals)/len(rej_vals) if rej_vals else 0
                cap_avg = convert_capacity_from_lbs(cap_avg_lbs, weight_pref)
                acc_avg = convert_capacity_from_lbs(acc_avg_lbs, weight_pref)
                rej_avg = convert_capacity_from_lbs(rej_avg_lbs, weight_pref)
                prod = {
                    "capacity_formatted": f"{cap_avg:,.0f}",
                    "accepts_formatted": f"{acc_avg:,.0f}",
                    "rejects_formatted": f"{rej_avg:,.0f}",
                    "diagnostic_counter": (machine.get("operational_data") or {}).get("production", {}).get("diagnostic_counter", "0"),
                }
                if not machine.get("operational_data"):
                    machine["operational_data"] = {"preset": {}, "status": {}, "feeder": {}, "production": prod}
                else:
                    machine["operational_data"].setdefault("production", {})
                    machine["operational_data"]["production"].update(prod)
            machines_data["machines"] = machines
            return machines_data
        
    
        elif mode == "lab":
            # Display metrics from lab logs for each machine
            for machine in machines:
                machine_id = machine.get("id")
                metrics = load_lab_totals_metrics(
                    machine_id, active_counters=get_active_counter_flags(machine_id)
                )
                if metrics:
                    tot_cap_lbs, acc_lbs, rej_lbs, _ = metrics
                    counter_totals, _, object_totals = load_lab_totals(
                        machine_id, active_counters=get_active_counter_flags(machine_id)
                    )
                    reject_count = sum(counter_totals)
                    capacity_count = object_totals[-1] if object_totals else 0
                    accepts_count = max(0, capacity_count - reject_count)

                    cap = convert_capacity_from_lbs(tot_cap_lbs, weight_pref)
                    acc = convert_capacity_from_lbs(acc_lbs, weight_pref)
                    rej = convert_capacity_from_lbs(rej_lbs, weight_pref)
                else:
                    cap = acc = rej = 0
                    capacity_count = accepts_count = reject_count = 0

                prod = {
                    "capacity_formatted": f"{cap:,.0f}",
                    "accepts_formatted": f"{acc:,.0f}",
                    "rejects_formatted": f"{rej:,.0f}",
                    "capacity": cap,
                    "accepts": acc,
                    "rejects": rej,
                    "capacity_count": capacity_count,
                    "accepts_count": accepts_count,
                    "reject_count": reject_count,
                    "diagnostic_counter": (machine.get("operational_data") or {}).get("production", {}).get("diagnostic_counter", "0"),
                }

                if not machine.get("operational_data"):
                    machine["operational_data"] = {"preset": {}, "status": {}, "feeder": {}, "production": prod}
                else:
                    machine["operational_data"].setdefault("production", {})
                    machine["operational_data"]["production"].update(prod)

            machines_data["machines"] = machines
            return machines_data

        elif mode == "demo":
            now_str = datetime.now().strftime("%H:%M:%S")
            new_machines = []
    
            pref = load_weight_preference()
    
            for machine in machines:
                m = machine.copy()
                demo_lbs = random.uniform(47000, 53000)
                cap = convert_capacity_from_kg(demo_lbs / 2.205, pref)
                rej_pct = random.uniform(4.0, 6.0)
                rej = cap * (rej_pct / 100.0)
                acc = cap - rej
    
                counters = [random.randint(10, 180) for _ in range(12)]
    
                m["serial"] = m.get("serial", f"DEMO_{m.get('id')}")
                m["status"] = "DEMO"
                m["model"] = m.get("model", "Enpresor")
                m["last_update"] = now_str
                m["operational_data"] = {
                    "preset": {"number": 1, "name": "Demo"},
                    "status": {"text": "DEMO"},
                    "feeder": {"text": "Running"},
                    "production": {
                        "capacity_formatted": f"{cap:,.0f}",
                        "accepts_formatted": f"{acc:,.0f}",
                        "rejects_formatted": f"{rej:,.0f}",
                        "diagnostic_counter": "0",
                        "capacity": cap,
                        "accepts": acc,
                        "rejects": rej,
                    },
                }
                m["demo_counters"] = counters
                m["demo_mode"] = True
                new_machines.append(m)
    
            machines_data = machines_data.copy()
            machines_data["machines"] = new_machines
            return machines_data
    
    
        # Update ALL machines that should be connected
        for machine in machines:
            machine_id = machine.get("id")
            machine.pop("demo_mode", None)
    
            if machine_id not in machine_connections or not machine_connections.get(machine_id, {}).get('connected', False):
                if machine.get("status") != "Offline":
                    machine["status"] = "Offline"
                    machine["last_update"] = "Never"
                    machine["operational_data"] = None
                    updated = True
                continue
    
            if machine_id in machine_connections:
                try:
                    connection_info = machine_connections[machine_id]
                    
                    # Check if connection is still alive by trying to read a simple tag
                    is_still_connected = False
                    if connection_info.get('connected', False):
                        try:
                            # Try to read the Alive tag or any reliable tag to test connection
                            alive_tag = "Alive"
                            test_successful = False
    
                            if alive_tag in connection_info['tags']:
                                # Try to read the value - if this fails, connection is dead
                                test_value = connection_info['tags'][alive_tag]['node'].get_value()
                                test_successful = True
                            else:
                                # If no Alive tag, try the first available tag
                                for tag_name, tag_info in connection_info['tags'].items():
                                    try:
                                        test_value = tag_info['node'].get_value()
                                        test_successful = True
                                        break  # Success, stop trying other tags
                                    except:
                                        continue  # Try next tag
    
                            if test_successful:
                                is_still_connected = True
                                # Reset failure counter on success
                                connection_info['failure_count'] = 0
                            else:
                                raise Exception("No tags could be read")
    
                        except Exception as e:
                            logger.warning(f"Machine {machine_id} connection test failed: {e}")
                            failure_count = connection_info.get('failure_count', 0) + 1
                            connection_info['failure_count'] = failure_count
                            if failure_count >= FAILURE_THRESHOLD:
                                is_still_connected = False
                                # Mark the connection as dead after repeated failures
                                connection_info['connected'] = False
                            else:
                                # Keep connection alive until threshold reached
                                is_still_connected = True
                    
                    # Update machine status based on actual connection test
                    if is_still_connected:
                        # Connection is good - update with fresh data
                        basic_data = get_machine_current_data(machine_id)
                        operational_data = get_machine_operational_data(machine_id)
                        
                        machine["serial"] = basic_data["serial"]
                        machine["status"] = basic_data["status"]  # This should be "GOOD" for connected machines
                        machine["model"] = basic_data["model"]
                        machine["last_update"] = basic_data["last_update"]
                        machine["operational_data"] = operational_data
                        
                        # IMPORTANT: Ensure status is set to something that indicates connection
                        if machine["status"] in ["Unknown", "Offline", "Connection Lost", "Connection Error"]:
                            machine["status"] = "GOOD"  # Force good status for connected machines
                        
                        updated = True
                        
                    else:
                        # Connection is dead - update status to reflect this
                        machine["status"] = "Connection Lost"
                        machine["last_update"] = "Connection Lost"
                        machine["operational_data"] = None
                        updated = True
                        
                        # Clean up the dead connection
                        try:
                            if connection_info.get('client'):
                                connection_info['client'].disconnect()
                        except:
                            pass  # Ignore errors when disconnecting dead connection
                        
                        # Remove from connections
                        del machine_connections[machine_id]
                        logger.info(f"Removed dead connection for machine {machine_id}")
                        
                except Exception as e:
                    logger.error(f"Error monitoring machine {machine_id}: {e}")
                    # Mark machine as having connection error
                    machine["status"] = "Connection Error"
                    machine["last_update"] = "Error"
                    machine["operational_data"] = None
                    updated = True
                    
                    # Clean up the problematic connection
                    if machine_id in machine_connections:
                        try:
                            if machine_connections[machine_id].get('client'):
                                machine_connections[machine_id]['client'].disconnect()
                        except:
                            pass
                        del machine_connections[machine_id]
        
        if updated:
            machines_data["machines"] = machines
            return machines_data
        
        return dash.no_update

    @app.callback(
        Output("memory-metrics-store", "data"),
        Input("metric-logging-interval", "n_intervals"),
        prevent_initial_call=True,
    )
    def test_memory_management(_):
        """Return memory usage metrics for tests and enforce history limits."""
        max_points = 120
        if hasattr(app_state, "counter_history"):
            for i in range(1, 13):
                history = app_state.counter_history[i]
                if len(history["times"]) > max_points:
                    history["times"] = history["times"][-max_points:]
                    history["values"] = history["values"][-max_points:]
            lengths = {
                i: len(app_state.counter_history[i]["times"]) for i in range(1, 13)
            }
        else:
            lengths = {}

        rss_mb = mem_utils._get_process_memory_mb()
        if rss_mb == 0.0:
            rss_mb = 0.0
        return {"rss_mb": rss_mb, "max_points": max_points, "history_lengths": lengths}

    @app.callback(
        Output("saved-ip-list", "children"),
        [Input("ip-addresses-store", "data")]
    )
    def update_saved_ip_list(ip_data):
        """Update the list of saved IPs displayed in settings"""
        if not ip_data or "addresses" not in ip_data or not ip_data["addresses"]:
            return html.Div("No IP addresses saved", className="text-muted fst-italic")
        
        # Create a list item for each saved IP
        ip_items = []
        for item in ip_data["addresses"]:
            ip = item["ip"]
            label = item["label"]
            # Display format for the list: "Label: IP"
            display_text = f"{label}: {ip}"
            
            ip_items.append(
                dbc.Row([
                    dbc.Col(display_text, width=9),
                    dbc.Col(
                        dbc.Button(
                            "×", 
                            id={"type": "delete-ip-button", "index": ip},  # Still use IP as index for deletion
                            color="danger",
                            size="sm",
                            className="py-0 px-2"
                        ),
                        width=3,
                        className="text-end"
                    )
                ], className="mb-2 border-bottom pb-2")
            )
        
        return html.Div(ip_items)

    @app.callback(
        [Output("current-dashboard", "data", allow_duplicate=True),
        Output("active-machine-store", "data"),
        Output("app-state", "data", allow_duplicate=True)],
        [Input({"type": "machine-card-click", "index": ALL}, "n_clicks")],
        [State("machines-data", "data"),
        State("active-machine-store", "data"),
        State("app-state", "data"),
        State({"type": "machine-card-click", "index": ALL}, "id")],
        prevent_initial_call=True
    )
    def handle_machine_selection(card_clicks, machines_data, active_machine_data, app_state_data, card_ids):
        """Handle machine card clicks and switch to main dashboard - FIXED VERSION"""
        global active_machine_id, machine_connections, app_state
        
        ctx = callback_context
        if not ctx.triggered:
            return dash.no_update, dash.no_update, dash.no_update

        # Ignore spurious triggers when the layout re-renders
        if not any(card_clicks):
            raise PreventUpdate

        triggered_id = ctx.triggered_id
        machine_id = None
        if isinstance(triggered_id, dict) and triggered_id.get("type") == "machine-card-click":
            machine_id = triggered_id.get("index")

        if machine_id is None:
            #logger.warning("Machine card clicked but no machine ID found")
            return dash.no_update, dash.no_update, dash.no_update
        
        # CRITICAL FIX: Set global active_machine_id FIRST
        active_machine_id = machine_id
        #logger.info(f"=== MACHINE SELECTION: Selected machine {machine_id} as active machine ===")
        
        # CRITICAL FIX: Stop existing thread before starting new one
        if app_state.update_thread is not None and app_state.update_thread.is_alive():
            #logger.info("Stopping existing OPC update thread...")
            app_state.thread_stop_flag = True
            app_state.update_thread.join(timeout=3)
            #if app_state.update_thread.is_alive():
                #logger.warning("Thread did not stop gracefully")
            #else:
                #logger.info("Successfully stopped existing OPC update thread")
        
        # Check if the machine is connected
        if machine_id in machine_connections and machine_connections[machine_id].get('connected', False):
            # Machine is connected - set up app_state to point to this machine's data
            connection_info = machine_connections[machine_id]
            
            app_state.client = connection_info['client']
            app_state.tags = connection_info['tags']
            app_state.connected = True
            app_state.last_update_time = connection_info.get('last_update', datetime.now())
            
            # Start fresh thread for the selected machine
            app_state.thread_stop_flag = False
            app_state.update_thread = Thread(target=opc_update_thread)
            app_state.update_thread.daemon = True
            app_state.update_thread.start()
            #logger.info(f"Started new OPC update thread for machine {machine_id}")
            #logger.debug(
            #    "Thread status after selection: mode=%s, active_machine=%s, alive=%s",
            #    current_app_mode,
            #    active_machine_id,
            #    app_state.update_thread.is_alive(),
            #)
            
            #logger.info(f"Switched to connected machine {machine_id} - {len(app_state.tags)} tags available")
            app_state_data["connected"] = True
            
        else:
            # Machine not connected
            app_state.client = None
            app_state.tags = {}
            app_state.connected = False
            app_state.last_update_time = None
            
            #logger.info(f"Switched to disconnected machine {machine_id}")
            app_state_data["connected"] = False
        
        # Return to main dashboard with selected machine
        #logger.info(f"=== SWITCHING TO MAIN DASHBOARD with machine {machine_id} ===")
        return "main", {"machine_id": machine_id}, app_state_data

    @app.callback(
        Output("machines-data", "data", allow_duplicate=True),
        [Input({"type": "machine-connect-btn", "index": ALL}, "n_clicks")],
        [State("machines-data", "data"),
        State({"type": "machine-ip-dropdown", "index": ALL}, "value"),
        State({"type": "machine-connect-btn", "index": ALL}, "id"),
        State("server-name-input", "value")],
        prevent_initial_call=True
    )
    def handle_machine_connect_disconnect(n_clicks_list, machines_data, ip_values, button_ids, server_name):
        """Handle connect/disconnect - IMPROVED VERSION with better thread management"""
        
        if not any(n_clicks_list) or not button_ids:
            return dash.no_update
        
        # Find which button was clicked
        triggered_idx = None
        for i, clicks in enumerate(n_clicks_list):
            if clicks is not None and clicks > 0:
                triggered_idx = i
                break
        
        if triggered_idx is None:
            return dash.no_update
        
        machine_id = button_ids[triggered_idx]["index"]
        selected_ip = ip_values[triggered_idx] if triggered_idx < len(ip_values) else None
        
        if not selected_ip:
            return dash.no_update
        
        machines = machines_data.get("machines", [])
        is_connected = machine_id in machine_connections and machine_connections[machine_id]['connected']
        
        if is_connected:
            # DISCONNECT
            try:
                if machine_id in machine_connections:
                    machine_connections[machine_id]['client'].disconnect()
                    del machine_connections[machine_id]
                    #logger.info(f"Disconnected machine {machine_id}")
                
                for machine in machines:
                    if machine["id"] == machine_id:
                        machine["status"] = "Offline"
                        machine["last_update"] = "Disconnected"
                        machine["operational_data"] = None
                        break
                        
            except Exception as e:
                logger.error(f"Error disconnecting machine {machine_id}: {e}")
        
        else:
            # CONNECT
            try:
                connection_success = run_async(connect_and_monitor_machine(selected_ip, machine_id, server_name))
                
                if connection_success:
                    machine_data = get_machine_current_data(machine_id)
                    operational_data = get_machine_operational_data(machine_id)
                    
                    for machine in machines:
                        if machine["id"] == machine_id:
                            machine["ip"] = selected_ip
                            machine["selected_ip"] = selected_ip
                            machine["serial"] = machine_data["serial"]
                            machine["status"] = machine_data["status"]
                            machine["model"] = machine_data["model"]
                            machine["last_update"] = machine_data["last_update"]
                            machine["operational_data"] = operational_data
                            break
                            
                    #logger.info(f"Successfully connected machine {machine_id}")

                    # Initialize previous values so the next change will be logged
                    if machine_id not in prev_values:
                        prev_values[machine_id] = {}
                    if machine_id not in prev_active_states:
                        prev_active_states[machine_id] = {}
                    if machine_id not in prev_preset_names:
                        prev_preset_names[machine_id] = None

                    tags = machine_connections[machine_id]["tags"]
                    for opc_tag in MONITORED_RATE_TAGS:
                        if opc_tag in tags:
                            prev_values[machine_id][opc_tag] = tags[opc_tag]["data"].latest_value
                    for opc_tag in SENSITIVITY_ACTIVE_TAGS:
                        if opc_tag in tags:
                            prev_active_states[machine_id][opc_tag] = tags[opc_tag]["data"].latest_value
                    if PRESET_NAME_TAG in tags:
                        prev_preset_names[machine_id] = tags[PRESET_NAME_TAG]["data"].latest_value
                    
                    # IMPROVED: Only start thread if no machines are currently active
                    # If this is the first connection or the current active machine
                    if active_machine_id == machine_id or active_machine_id is None:
                        if app_state.update_thread is None or not app_state.update_thread.is_alive():
                            app_state.thread_stop_flag = False
                            app_state.update_thread = Thread(target=opc_update_thread)
                            app_state.update_thread.daemon = True
                            app_state.update_thread.start()
                            #logger.info("Started OPC update thread for connected machine")
                    
                else:
                    logger.error(f"Failed to connect machine {machine_id}")
                    
            except Exception as e:
                logger.error(f"Error connecting machine {machine_id}: {e}")
        
        machines_data["machines"] = machines
        return machines_data

    @app.callback(
        Output("delete-ip-trigger", "data"),
        [Input({"type": "delete-ip-button", "index": ALL}, "n_clicks")],
        [State({"type": "delete-ip-button", "index": ALL}, "id")],
        prevent_initial_call=True
    )
    def handle_delete_button(n_clicks_list, button_ids):
        """Capture which delete button was clicked"""
        ctx = dash.callback_context
        if not ctx.triggered:
            return dash.no_update
        
        # Get which button was clicked by finding the button with a non-None click value
        triggered_idx = None
        for i, clicks in enumerate(n_clicks_list):
            if clicks is not None:
                triggered_idx = i
                break
        
        if triggered_idx is None:
            return dash.no_update
        
        # Get the corresponding button id
        button_id = button_ids[triggered_idx]
        ip_to_delete = button_id["index"]  # This is already a dictionary, no need for json.loads
        
        # Return the IP to delete
        return {"ip": ip_to_delete, "timestamp": time.time()}

    @app.callback(
        [Output("ip-addresses-store", "data", allow_duplicate=True),
         Output("delete-result", "children")],
        [Input("delete-ip-trigger", "data")],
        [State("ip-addresses-store", "data")],
        prevent_initial_call=True
    )
    def delete_ip_address(trigger_data, current_data):
        """Delete an IP address from the stored list"""
        if not trigger_data or "ip" not in trigger_data:
            return dash.no_update, dash.no_update
        
        ip_to_delete = trigger_data["ip"]
        
        # Get current addresses
        addresses = current_data.get("addresses", []) if current_data else []
        
        # Find the item to delete by IP
        found = False
        for i, item in enumerate(addresses):
            if item["ip"] == ip_to_delete:
                # Get the label for the message
                label = item["label"]
                # Remove the item
                addresses.pop(i)
                message = f"Deleted {label} ({ip_to_delete})"
                found = True
                break
        
        if not found:
            message = "IP address not found"
        
        # Return updated data
        return {"addresses": addresses}, message

    @app.callback(
        Output("theme-selector", "value"),
        [Input("auto-connect-trigger", "data")],
        prevent_initial_call=False
    )
    def load_initial_theme(trigger):
        """Load theme preference from file on startup"""
        theme = load_theme_preference()
        logger.info(f"Loading initial theme: {theme}")
        return theme


    @app.callback(
        [Output("capacity-units-selector", "value"),
         Output("custom-unit-name", "value"),
         Output("custom-unit-weight", "value")],
        [Input("auto-connect-trigger", "data")],
        prevent_initial_call=False,
    )
    def load_initial_capacity_units(trigger):
        pref = load_weight_preference()
        return pref.get("unit", "lb"), pref.get("label", ""), pref.get("value", 1.0)

    @app.callback(
        [Output("custom-unit-name", "style"),
         Output("custom-unit-weight", "style")],
        [Input("capacity-units-selector", "value")],
        prevent_initial_call=False,
    )
    def toggle_custom_unit_fields(unit_value):
        if unit_value == "custom":
            return {"display": "block"}, {"display": "block"}
        return {"display": "none"}, {"display": "none"}

    @app.callback(
        Output("weight-preference-store", "data"),
        [Input("capacity-units-selector", "value"),
         Input("custom-unit-name", "value"),
         Input("custom-unit-weight", "value")],
        prevent_initial_call=True,
    )
    def save_capacity_units(unit_value, custom_name, custom_weight):
        if unit_value != "custom":
            save_weight_preference(unit_value, "", 1.0)
            return {"unit": unit_value, "label": "", "value": 1.0}
        if custom_name and custom_weight:
            save_weight_preference("custom", custom_name, float(custom_weight))
            return {"unit": "custom", "label": custom_name, "value": float(custom_weight)}
        # If custom selected but fields incomplete, don't update
        return dash.no_update

    @app.callback(
        Output("language-selector", "value"),
        [Input("auto-connect-trigger", "data")],
        prevent_initial_call=False,
    )
    def load_initial_language(trigger):
        return load_language_preference()

    @app.callback(
        Output("language-preference-store", "data"),
        [Input("language-selector", "value")],
        prevent_initial_call=True,
    )
    def save_language(value):
        if value:
            save_language_preference(value)
            return value
        return dash.no_update

    @app.callback(
        Output("dashboard-title", "children"),
        [Input("active-machine-store", "data"),
         Input("current-dashboard", "data"),
         Input("language-preference-store", "data")],
        [State("machines-data", "data")],
        prevent_initial_call=True
    )
    def update_dashboard_title(active_machine_data, current_dashboard, lang, machines_data):
        """Update dashboard title to show active machine"""
        base_title = format_enpresor(tr("dashboard_title", lang))
        base_list = base_title if isinstance(base_title, list) else [base_title]

        if current_dashboard == "main" and active_machine_data and active_machine_data.get("machine_id"):
            machine_id = active_machine_data["machine_id"]
            
            # Find machine details
            machine_name = f"{tr('machine_label', lang)} {machine_id}"
            if machines_data and machines_data.get("machines"):
                for machine in machines_data["machines"]:
                    if machine["id"] == machine_id:
                        serial = machine.get("serial", "Unknown")
                        if serial != "Unknown":
                            machine_name = f"{tr('machine_label', lang)} {machine_id} (S/N: {serial})"
                        break
            
            return base_list + [f" - {machine_name}"]

        return base_title

    @app.callback(
        [Output("threshold-modal-header", "children"),
         Output("display-modal-header", "children"),
         Output("display-modal-description", "children"),
         Output("close-threshold-settings", "children"),
         Output("save-threshold-settings", "children"),
         Output("close-display-settings", "children"),
         Output("save-display-settings", "children"),
         Output("production-rate-units-header", "children"),
         Output("close-production-rate-units", "children"),
         Output("save-production-rate-units", "children"),
         Output("settings-modal-header", "children"),
         Output("update-counts-header", "children"),
         Output("close-update-counts", "children"),
         Output("upload-modal-header", "children"),
         Output("close-upload-modal", "children"),
         Output("delete-confirmation-header", "children"),
         Output("delete-warning", "children"),
         Output("cancel-delete-btn", "children"),
         Output("confirm-delete-btn", "children"),
         Output("close-settings", "children"),
        Output("add-floor-btn", "children"),
        Output("export-data-button", "children"),
        Output("new-dashboard-btn", "children"),
        Output("generate-report-btn", "children"),
        Output("color-theme-label", "children"),
        Output("theme-selector", "options"),
        Output("capacity-units-label", "children"),
        Output("language-label", "children"),
        Output("language-selector", "options"),
        Output("mode-selector", "options"),
        Output("system-configuration-title", "children"),
         Output("auto-connect-label", "children"),
         Output("add-machine-ip-label", "children"),
         Output("smtp-email-configuration-title", "children"),
         Output("smtp-server-label", "children"),
         Output("smtp-port-label", "children"),
         Output("smtp-username-label", "children"),
         Output("smtp-password-label", "children"),
         Output("smtp-from-label", "children"),
        Output("save-email-settings", "children"),
        Output("production-rate-unit-selector", "options"),
        Output("display-tab", "label"),
        Output("system-tab", "label"),
        Output("email-tab", "label"),
        Output("about-tab", "label"),
        Output("start-test-btn", "children"),
        Output("stop-test-btn", "children"),
        Output("lab-test-name", "placeholder"),
        Output("lab-start-selector", "options"),
        Output("upload-image", "children"),
        Output("add-ip-button", "children"),
        Output("save-system-settings", "children")],
        [Input("language-preference-store", "data")]
    )
    def refresh_text(lang):
        return (
            tr("threshold_settings_title", lang),
            tr("display_settings_title", lang),
            tr("display_settings_header", lang),
            tr("close", lang),
            tr("save_changes", lang),
            tr("close", lang),
            tr("save_changes", lang),
            tr("production_rate_units_title", lang),
            tr("close", lang),
            tr("save", lang),
            tr("system_settings_title", lang),
            tr("update_counts_title", lang),
            tr("close", lang),
            tr("upload_image_title", lang),
            tr("close", lang),
            tr("confirm_deletion_title", lang),
            tr("delete_warning", lang),
            tr("cancel", lang),
            tr("yes_delete", lang),
            tr("close", lang),
            tr("add_floor", lang),
            tr("export_data", lang),
            tr("switch_dashboards", lang),
            tr("generate_report", lang),
            tr("color_theme_label", lang),
            [
                {"label": tr("light_mode_option", lang), "value": "light"},
                {"label": tr("dark_mode_option", lang), "value": "dark"},
            ],
            tr("capacity_units_label", lang),
            tr("language_label", lang),
            [
                {"label": tr("english_option", lang), "value": "en"},
                {"label": tr("spanish_option", lang), "value": "es"},
                {"label": tr("japanese_option", lang), "value": "ja"},
            ],
            [
                {"label": tr("live_mode_option", lang), "value": "live"},
                {"label": tr("demo_mode_option", lang), "value": "demo"},
                {"label": tr("historical_mode_option", lang), "value": "historical"},
                {"label": tr("lab_test_mode_option", lang), "value": "lab"},
            ],
            tr("system_configuration_title", lang),
            tr("auto_connect_label", lang),
            tr("add_machine_ip_label", lang),
            tr("smtp_email_configuration_title", lang),
            tr("smtp_server_label", lang),
            tr("port_label", lang),
            tr("username_label", lang),
            tr("password_label", lang),
            tr("from_address_label", lang),
            tr("save_email_settings", lang),
            [
                {"label": tr("objects_per_min", lang), "value": "objects"},
                {"label": tr("capacity", lang), "value": "capacity"},
            ],
            tr("display_tab_label", lang),
            tr("system_tab_label", lang),
            tr("email_tab_label", lang),
            tr("about_tab_label", lang),
            tr("start_test", lang),
            tr("stop_test", lang),
            tr("test_lot_name_placeholder", lang),
            [
                {"label": tr("local_start_option", lang), "value": "local"},
                {"label": tr("feeder_start_option", lang), "value": "feeder"},
            ],
            html.Div([
                tr("drag_and_drop", lang),
                html.A(tr("select_image", lang))
            ]),
            tr("add_button", lang),
            tr("save_system_settings", lang),
        )

    @app.callback(
        Output("hidden-machines-cache", "data"),
        [Input("machines-data", "data")],
        prevent_initial_call=True
    )
    def cache_machines_data(machines_data):
        """Cache machines data for auto-reconnection thread"""
        if machines_data:
            app_state.machines_data_cache = machines_data
            #logger.debug(f"Cached machines data: {len(machines_data.get('machines', []))} machines")
        return machines_data

    @app.callback(
        Output("floor-machine-container", "children"),
        [Input("machines-data", "data"),
         Input("floors-data", "data"),
         Input("ip-addresses-store", "data"),
         Input("additional-image-store", "data"),
         Input("current-dashboard", "data"),
         Input("active-machine-store", "data"),
         Input("app-mode", "data"),
         Input("language-preference-store", "data")],
        prevent_initial_call=False
    )
    def render_floor_machine_layout_enhanced_with_selection(machines_data, floors_data, ip_addresses_data, additional_image_data, current_dashboard, active_machine_data, app_mode_data, lang):
        """Enhanced render with machine selection capability"""
        
        # CRITICAL: Only render on machine dashboard
        if current_dashboard != "new":
            raise PreventUpdate
        
        # ADD THIS CHECK: Prevent re-render if only machine status/operational data changed
        ctx = callback_context
        if ctx.triggered:
            trigger_id = ctx.triggered[0]["prop_id"]
            if "machines-data" in trigger_id:
                # Check if any floor is currently being edited
                if floors_data and floors_data.get("floors"):
                    for floor in floors_data["floors"]:
                        if floor.get("editing", False):
                            # A floor is being edited, don't re-render
                            return dash.no_update
        
        # Rest of the function continues as normal...
        active_machine_id = active_machine_data.get("machine_id") if active_machine_data else None
        
        return render_floor_machine_layout_with_customizable_names(
            machines_data,
            floors_data,
            ip_addresses_data,
            additional_image_data,
            current_dashboard,
            active_machine_id,
            app_mode_data,
            lang,
        )

    @app.callback(
        [Output("floors-data", "data", allow_duplicate=True),
         Output("machines-data", "data", allow_duplicate=True),
         Output("delete-confirmation-modal", "is_open", allow_duplicate=True)],
        [Input("confirm-delete-btn", "n_clicks")],
        [State("delete-pending-store", "data"),
         State("floors-data", "data"),
         State("machines-data", "data")],
        prevent_initial_call=True
    )
    def execute_confirmed_deletion(confirm_clicks, pending_delete, floors_data, machines_data):
        """Execute the deletion after user confirms"""
        global machine_connections, current_lab_filename
        
        if not confirm_clicks or not pending_delete or pending_delete.get("type") is None:
            return dash.no_update, dash.no_update, dash.no_update
        
        delete_type = pending_delete.get("type")
        delete_id = pending_delete.get("id")
        
        if delete_type == "floor":
            # Execute floor deletion (your existing floor deletion logic)
            floors = floors_data.get("floors", [])
            machines = machines_data.get("machines", [])
            
            # Find the floor to delete
            floor_found = False
            floor_name = None
            updated_floors = []
            
            for floor in floors:
                if floor["id"] == delete_id:
                    floor_found = True
                    floor_name = floor.get("name", f"Floor {delete_id}")
                    logger.info(f"Deleting floor: {floor_name}")
                else:
                    updated_floors.append(floor)
            
            if not floor_found:
                logger.warning(f"Floor {delete_id} not found for deletion")
                return dash.no_update, dash.no_update, False
            
            # Find machines on this floor and disconnect them
            machines_on_floor = [m for m in machines if m.get("floor_id") == delete_id]
            machines_to_keep = [m for m in machines if m.get("floor_id") != delete_id]
            
            # Disconnect machines on this floor
            for machine in machines_on_floor:
                machine_id = machine["id"]
                try:
                    if machine_id in machine_connections:
                        if machine_connections[machine_id].get('connected', False):
                            client = machine_connections[machine_id].get('client')
                            if client:
                                client.disconnect()
                            logger.info(f"Disconnected machine {machine_id} before floor deletion")
                        del machine_connections[machine_id]
                        logger.info(f"Removed machine {machine_id} from connections")
                except Exception as e:
                    logger.error(f"Error disconnecting machine {machine_id} during floor deletion: {e}")
            
            # Update data structures
            floors_data["floors"] = updated_floors
            machines_data["machines"] = machines_to_keep
            
            # Update selected floor if needed
            if floors_data.get("selected_floor") == delete_id:
                floors_data["selected_floor"] = "all" if updated_floors else 1
                logger.info(f"Changed selected floor to {floors_data['selected_floor']} after deletion")
            
            # Auto-save
            try:
                save_success = save_floor_machine_data(floors_data, machines_data)
                if save_success:
                    logger.info(f"Successfully deleted floor '{floor_name}' with {len(machines_on_floor)} machines and saved layout")
                else:
                    logger.warning(f"Floor '{floor_name}' deleted but layout save failed")
            except Exception as e:
                logger.error(f"Error saving layout after deleting floor '{floor_name}': {e}")
            
            return floors_data, machines_data, False
            
        elif delete_type == "machine":
            # Execute machine deletion (your existing machine deletion logic)
            machines = machines_data.get("machines", [])
            
            # Find and remove the machine
            machine_found = False
            updated_machines = []
            
            for machine in machines:
                if machine["id"] == delete_id:
                    machine_found = True
                    
                    # Disconnect the machine if connected
                    try:
                        if delete_id in machine_connections:
                            if machine_connections[delete_id].get('connected', False):
                                client = machine_connections[delete_id].get('client')
                                if client:
                                    client.disconnect()
                                logger.info(f"Disconnected machine {delete_id} before deletion")
                            del machine_connections[delete_id]
                            logger.info(f"Removed machine {delete_id} from connections")
                    except Exception as e:
                        logger.error(f"Error disconnecting machine {delete_id}: {e}")
                    
                    logger.info(f"Deleted machine {delete_id}: {machine.get('name', 'Unknown')}")
                else:
                    updated_machines.append(machine)
            
            if not machine_found:
                logger.warning(f"Machine {delete_id} not found for deletion")
                return dash.no_update, dash.no_update, False
            
            # Update machines data
            machines_data["machines"] = updated_machines
            
            # Auto-save
            try:
                save_success = save_floor_machine_data(floors_data, machines_data)
                if save_success:
                    logger.info(f"Successfully deleted machine {delete_id} and saved layout")
                else:
                    logger.warning(f"Machine {delete_id} deleted but layout save failed")
            except Exception as e:
                logger.error(f"Error saving layout after deleting machine {delete_id}: {e}")
            
            return dash.no_update, machines_data, False
        
        return dash.no_update, dash.no_update, False

    @app.callback(
        Output("floors-data", "data", allow_duplicate=True),
        [Input({"type": "edit-floor-name-btn", "index": ALL}, "n_clicks"),
         Input({"type": "save-floor-name-btn", "index": ALL}, "n_clicks"),
         Input({"type": "cancel-floor-name-btn", "index": ALL}, "n_clicks")],
        [State({"type": "floor-name-input", "index": ALL}, "value"),
         State({"type": "edit-floor-name-btn", "index": ALL}, "id"),
         State({"type": "save-floor-name-btn", "index": ALL}, "id"),
         State({"type": "cancel-floor-name-btn", "index": ALL}, "id"),
         State("floors-data", "data")],
        prevent_initial_call=True
    )
    def handle_floor_name_editing(edit_clicks, save_clicks, cancel_clicks, input_values, 
                                 edit_ids, save_ids, cancel_ids, floors_data):  
        """Handle floor name editing with auto-save"""
        ctx = callback_context
        if not ctx.triggered:
            return dash.no_update
    
        trigger_prop = ctx.triggered[0]["prop_id"]
        
        # Parse which button was clicked and which floor
        if '"type":"save-floor-name-btn"' in trigger_prop:
            # Find which save button was clicked
            for i, clicks in enumerate(save_clicks or []):
                if clicks and i < len(save_ids):
                    floor_id = save_ids[i]["index"]
                    new_name = input_values[i] if i < len(input_values or []) else None
                    
                    if new_name and new_name.strip():
                        # Update the floor name
                        floors = floors_data.get("floors", [])
                        for floor in floors:
                            if floor["id"] == floor_id:
                                floor["name"] = new_name.strip()
                                floor["editing"] = False
                                break
                        
                        floors_data["floors"] = floors
                        
                        # Auto-save the layout (get machines_data fresh)
                        _, machines_data = load_floor_machine_data()
                        if machines_data is None:
                            machines_data = {"machines": [], "next_machine_id": 1}
                        save_floor_machine_data(floors_data, machines_data)
                        logger.info(f"Floor {floor_id} renamed to '{new_name.strip()}' and saved")
                        
                        return floors_data
                    break
        
        elif '"type":"edit-floor-name-btn"' in trigger_prop:
            # Find which edit button was clicked
            for i, clicks in enumerate(edit_clicks or []):
                if clicks and i < len(edit_ids):
                    floor_id = edit_ids[i]["index"]
                    
                    # Set editing mode for this floor
                    floors = floors_data.get("floors", [])
                    for floor in floors:
                        if floor["id"] == floor_id:
                            floor["editing"] = True
                            break
                    
                    floors_data["floors"] = floors
                    return floors_data
                    break
        
        elif '"type":"cancel-floor-name-btn"' in trigger_prop:
            # Find which cancel button was clicked
            for i, clicks in enumerate(cancel_clicks or []):
                if clicks and i < len(cancel_ids):
                    floor_id = cancel_ids[i]["index"]
                    
                    # Cancel editing mode for this floor
                    floors = floors_data.get("floors", [])
                    for floor in floors:
                        if floor["id"] == floor_id:
                            floor["editing"] = False
                            break
                    
                    floors_data["floors"] = floors
                    return floors_data
                    break
        
        return dash.no_update

    @app.callback(
        Output("floors-data", "data", allow_duplicate=True),
        [Input("add-floor-btn", "n_clicks")],
        [State("floors-data", "data"),
         State("machines-data", "data")],
        prevent_initial_call=True
    )
    def add_new_floor_with_save(n_clicks, floors_data, machines_data):
        """Add a new floor with auto-save"""
        if not n_clicks:
            return dash.no_update
        
        floors = floors_data.get("floors", [])
        next_floor_number = len(floors) + 1
        
        # Ordinal suffixes
        def get_ordinal_suffix(n):
            if 10 <= n % 100 <= 20:
                suffix = 'th'
            else:
                suffix = {1: 'st', 2: 'nd', 3: 'rd'}.get(n % 10, 'th')
            return f"{n}{suffix}"
        
        new_floor = {
            "id": next_floor_number,
            "name": f"{get_ordinal_suffix(next_floor_number)} Floor",
            "editing": False
        }
        
        floors.append(new_floor)
        floors_data["floors"] = floors
        
        # Auto-save the layout
        save_floor_machine_data(floors_data, machines_data)
        logger.info(f"Added new floor: {new_floor['name']} and saved layout")
        
        return floors_data  

    @app.callback(
        Output("save-status", "children"),
        [Input("add-floor-btn", "n_clicks"),
         Input({"type": "save-floor-name-btn", "index": ALL}, "n_clicks"),
         Input({"type": "delete-floor-btn", "index": ALL}, "n_clicks")],
        prevent_initial_call=True
    )
    def show_floor_save_status(add_clicks, save_clicks, delete_clicks):
        """Show save status only when floors are actually modified"""
        if add_clicks or any(save_clicks or []) or any(delete_clicks or []):
            current_time = datetime.now().strftime("%H:%M:%S")
            return f"✓ Saved at {current_time}"
        return ""

    @app.callback(
        Output("save-status", "children", allow_duplicate=True),
        [Input("add-machine-btn", "n_clicks"),
         Input({"type": "machine-ip-dropdown", "index": ALL}, "value")],
        prevent_initial_call=True
    )
    def show_machine_save_status(add_single, ip_values):  # Removed add_multiple parameter
        """Show save status only when machines are added or IP changed"""
        ctx = callback_context
        if not ctx.triggered:
            return ""
        
        trigger_id = ctx.triggered[0]["prop_id"]
        
        # Only show save status for actual button clicks or IP changes
        if "add-machine-btn" in trigger_id or "machine-ip-dropdown" in trigger_id:
            current_time = datetime.now().strftime("%H:%M:%S")
            return f"✓ Saved at {current_time}"
        return ""

    @app.callback(
        Output("save-status", "children", allow_duplicate=True),
        [Input("confirm-delete-btn", "n_clicks")],
        prevent_initial_call=True
    )
    def show_delete_save_status(confirm_clicks):
        """Show save status only when items are actually deleted"""
        if confirm_clicks:
            current_time = datetime.now().strftime("%H:%M:%S")
            return f"✓ Saved at {current_time}"
        return ""


    @app.callback(
        Output("machines-data", "data", allow_duplicate=True),
        [Input("add-machine-btn", "n_clicks")],
        [State("machines-data", "data"),
         State("floors-data", "data")],
        prevent_initial_call=True
    )
    def add_new_machine_with_save(n_clicks, machines_data, floors_data):
        """Add a new blank machine to the selected floor with auto-save"""
        if not n_clicks:
            return dash.no_update
        
        machines = machines_data.get("machines", [])
        next_machine_id = get_next_available_machine_id(machines_data)  # Use helper function
        selected_floor_id = floors_data.get("selected_floor", "all")
        if selected_floor_id == "all":
            floors = floors_data.get("floors", [])
            selected_floor_id = floors[0]["id"] if floors else 1
        
        new_machine = {
            "id": next_machine_id,
            "floor_id": selected_floor_id,
            "name": f"{tr('machine_label', load_language_preference())} {next_machine_id}",
            "ip": None,
            "serial": "Unknown",
            "status": "Offline",
            "model": "Unknown",
            "last_update": "Never"
        }
        
        machines.append(new_machine)
        machines_data["machines"] = machines
        # Remove the next_machine_id update since we're using the helper function
        
        # Auto-save the layout
        save_floor_machine_data(floors_data, machines_data)
        logger.info(f"Added new machine {next_machine_id} to floor {selected_floor_id} and saved layout")
        
        return machines_data

    @app.callback(
        Output("floors-data", "data", allow_duplicate=True),
        [Input({"type": "floor-tile", "index": ALL}, "n_clicks")],
        [State("floors-data", "data")],
        prevent_initial_call=True
    )
    def handle_floor_selection_dynamic(n_clicks_list, floors_data):
        """Handle floor tile selection dynamically"""
        ctx = callback_context
        if not ctx.triggered or not any(n_clicks_list):
            return dash.no_update
        
        # Find which floor was clicked
        triggered_prop = ctx.triggered[0]["prop_id"]
        
        # Extract floor ID from the triggered property
        if "floor-tile" in triggered_prop:
            import json
            import re
            
            # Extract the JSON part before .n_clicks
            json_match = re.search(r'\{[^}]+\}', triggered_prop)
            if json_match:
                try:
                    button_id = json.loads(json_match.group())
                    selected_floor_id = button_id["index"]
                    
                    # Update the selected floor
                    floors_data["selected_floor"] = selected_floor_id
                    return floors_data
                except (json.JSONDecodeError, KeyError):
                    pass
        
        return dash.no_update

    @app.callback(
        Output("machines-data", "data", allow_duplicate=True),
        [Input({"type": "machine-ip-dropdown", "index": ALL}, "value")],
        [State("machines-data", "data"),
         State("floors-data", "data"),
         State({"type": "machine-ip-dropdown", "index": ALL}, "id")],
        prevent_initial_call=True
    )
    def update_machine_selected_ip_with_save(ip_values, machines_data, floors_data, dropdown_ids):
        """Update the selected IP for each machine when dropdown changes with auto-save"""
        if not ip_values or not dropdown_ids:
            return dash.no_update
        
        machines = machines_data.get("machines", [])
        changes_made = False
        
        # Update selected IP for each machine
        for i, ip_value in enumerate(ip_values):
            if i < len(dropdown_ids) and ip_value:
                machine_id = dropdown_ids[i]["index"]
                
                # Find and update the machine
                for machine in machines:
                    if machine["id"] == machine_id:
                        if machine.get("selected_ip") != ip_value:
                            machine["selected_ip"] = ip_value
                            changes_made = True
                            logger.info(f"Updated machine {machine_id} IP selection to {ip_value}")
                        break
        
        if changes_made:
            machines_data["machines"] = machines
            
            # Auto-save the layout
            save_floor_machine_data(floors_data, machines_data)
            logger.info("Machine IP selections saved")
            
            return machines_data
        
        return dash.no_update

    @app.callback(
        [
            Output("section-1-1", "children"),
            Output("production-data-store", "data"),
        ],
    
    
        [
            Input("status-update-interval", "n_intervals"),
            Input("current-dashboard", "data"),
            Input("historical-time-index", "data"),
            Input("historical-data-cache", "data"),
            Input("language-preference-store", "data"),
        ],
        [
            State("app-state", "data"),
            State("app-mode", "data"),
            State("production-data-store", "data"),
            State("weight-preference-store", "data"),
        ],
    
    
        prevent_initial_call=True
    )
    
    
    
    def update_section_1_1(n, which, state_data, historical_data, lang, app_state_data, app_mode, production_data, weight_pref):
    
        """Update section 1-1 with capacity information and update shared production data"""
    
        # only run when we’re in the “main” dashboard
        if which != "main":
            #print("DEBUG: Preventing update for section-1-1")
            raise PreventUpdate


        global previous_counter_values

        #logger.debug(
        #    "update_section_1_1: mode=%s, active_machine=%s, thread_alive=%s, stop_flag=%s",
        #    current_app_mode,
        #    active_machine_id,
        #    app_state.update_thread.is_alive() if app_state.update_thread else False,
        #    app_state.thread_stop_flag,
        #)

        total_capacity_formatted = None
        capacity_count = accepts_count = reject_count = None
        
    
        # Tag definitions - Easy to update when actual tag names are available
        CAPACITY_TAG = "Status.ColorSort.Sort1.Throughput.KgPerHour.Current"
        ACCEPTS_TAG = "Status.Production.Accepts"  # Not used in live mode calculation
        REJECTS_TAG = "Status.ColorSort.Sort1.Total.Percentage.Current"
        OPM_TAG = "Status.ColorSort.Sort1.Throughput.ObjectPerMin.Current"
    
        # Determine if we're in Live or Demo mode
        mode = "demo"  # Default to demo mode
        if app_mode and isinstance(app_mode, dict) and "mode" in app_mode:
            mode = app_mode["mode"]
    
        # Only update values if:
        # 1. We're in demo mode (always update with new random values)
        # 2. We're in live mode and connected (update from tags)
        if mode == "live" and app_state_data.get("connected", False):
            # Live mode: get values from OPC UA tags
            total_capacity = 0
    
            # Get total capacity first
            if CAPACITY_TAG in app_state.tags:
                capacity_value = app_state.tags[CAPACITY_TAG]["data"].latest_value
                if capacity_value is not None:
                    total_capacity = convert_capacity_from_kg(capacity_value, weight_pref)
                else:
                    total_capacity = 0
    
            # Rejects come from section 5-2 counter totals and OPM reading
            reject_count = sum(previous_counter_values) if previous_counter_values else 0

            opm = 0
            if OPM_TAG in app_state.tags:
                opm_val = app_state.tags[OPM_TAG]["data"].latest_value
                if opm_val is not None:
                    opm = opm_val

            reject_pct = (reject_count / opm) if opm else 0
            rejects = total_capacity * reject_pct
    
            # Calculate accepts as total_capacity minus rejects
            accepts = total_capacity - rejects
            
            # Ensure accepts doesn't go negative (safety check)
            if accepts < 0:
                accepts = 0
            
            # Update the shared data store
            production_data = {
                "capacity": total_capacity,
                "accepts": accepts,
                "rejects": rejects
            }
            
    
    
        elif mode == "historical":
            hours = state_data.get("hours", 24) if isinstance(state_data, dict) else 24
            hist = (
                historical_data if isinstance(historical_data, dict) and "capacity" in historical_data
                else get_historical_data(timeframe=f"{hours}h")
            )
            cap_vals = hist.get("capacity", {}).get("values", [])
            acc_vals = hist.get("accepts", {}).get("values", [])
            rej_vals = hist.get("rejects", {}).get("values", [])
    
            total_capacity_lbs = sum(cap_vals) / len(cap_vals) if cap_vals else 0
            total_capacity = convert_capacity_from_lbs(total_capacity_lbs, weight_pref)
    
            reject_count = sum(previous_counter_values) if previous_counter_values else 0
            rejects = convert_capacity_from_kg(reject_count * 46, weight_pref)
    
            accepts = total_capacity - rejects
            if accepts < 0:
                accepts = 0
    
            production_data = {
                "capacity": total_capacity,
                "accepts": accepts,
                "rejects": rejects,
            }

        elif mode == "lab":
            mid = active_machine_id
            capacity_count = accepts_count = reject_count = 0

            machine_dir = os.path.join(hourly_data_saving.EXPORT_DIR, str(mid))
            path = _get_latest_lab_file(machine_dir)
            if path:
                stat = os.stat(path)
                mtime = stat.st_mtime
                size = stat.st_size

            else:
                mtime = size = 0

            cache_entry = _lab_production_cache.get(mid)
            if (
                cache_entry is not None
                and cache_entry.get("mtime") == mtime
                and cache_entry.get("size") == size
            ):
                production_data = cache_entry["production_data"]
                total_capacity = production_data["capacity"]
                accepts = production_data["accepts"]
                rejects = production_data["rejects"]
                capacity_count = cache_entry.get("capacity_count", 0)
                accepts_count = cache_entry.get("accepts_count", 0)
                reject_count = cache_entry.get("reject_count", 0)
            else:
                metrics = (
                    load_lab_totals_metrics(mid, active_counters=get_active_counter_flags(mid))
                    if path
                    else None
                )
                if metrics:
                    tot_cap_lbs, acc_lbs, rej_lbs, _ = metrics

                    load_lab_totals(
                        mid, active_counters=get_active_counter_flags(mid)
                    )

                    counter_rates = load_last_lab_counters(mid)
                    reject_count = sum(counter_rates) * 60
                    capacity_count = load_last_lab_objects(mid) * 60

                    accepts_count = max(0, capacity_count - reject_count)

                    total_capacity = convert_capacity_from_lbs(tot_cap_lbs, weight_pref)
                    accepts = convert_capacity_from_lbs(acc_lbs, weight_pref)
                    rejects = convert_capacity_from_lbs(rej_lbs, weight_pref)

                    production_data = {
                        "capacity": total_capacity,
                        "accepts": accepts,
                        "rejects": rejects,
                    }
                else:
                    # No existing lab log yet. Use zeroed placeholders so the
                    # dashboard doesn't display stale live values when switching
                    # to lab mode.
                    total_capacity = accepts = rejects = 0
                    capacity_count = accepts_count = reject_count = 0
                    production_data = {"capacity": 0, "accepts": 0, "rejects": 0}

                _lab_production_cache[mid] = {
                    "mtime": mtime,
                    "size": size,
                    "production_data": production_data,
                    "capacity_count": capacity_count,
                    "accepts_count": accepts_count,
                    "reject_count": reject_count,
                }

        elif mode == "demo":
    
            # Demo mode: generate realistic random capacity value
            demo_lbs = random.uniform(47000, 53000)
            total_capacity = convert_capacity_from_kg(demo_lbs / 2.205, weight_pref)
    
            # Rejects come from section 5-2 counter totals
            reject_count = sum(previous_counter_values) if previous_counter_values else 0
            rejects = convert_capacity_from_kg(reject_count * 46, weight_pref)
    
            # Calculate accepts as the difference
            accepts = total_capacity - rejects
    
            # Update the shared data store
            production_data = {
                "capacity": total_capacity,
                "accepts": accepts,
                "rejects": rejects
            }
        else:
            # If not live+connected or demo, use existing values from the store
            total_capacity = production_data.get("capacity", 50000)
            accepts = production_data.get("accepts", 47500)
            rejects = production_data.get("rejects", 2500)
        
        # Calculate percentages
        total = accepts + rejects
        accepts_percent = (accepts / total * 100) if total > 0 else 0
        rejects_percent = (rejects / total * 100) if total > 0 else 0
        
        # Format values with commas for thousands separator and limited decimal places
        if total_capacity_formatted is None:
            total_capacity_formatted = f"{total_capacity:,.0f}"
        accepts_formatted = f"{accepts:,.2f}"
        rejects_formatted = f"{rejects:,.2f}"
        accepts_percent_formatted = f"{accepts_percent:.2f}"
        rejects_percent_formatted = f"{rejects_percent:.2f}"

        capacity_count_fmt = (
            f"{capacity_count:,.0f}" if capacity_count is not None else None
        )
        accepts_count_fmt = (
            f"{accepts_count:,.0f}" if accepts_count is not None else None
        )
        reject_count_fmt = (
            f"{reject_count:,.0f}" if reject_count is not None and mode != "live" else None
        )

        cap_display = (
            f"{capacity_count_fmt} pcs / {total_capacity_formatted} {capacity_unit_label(weight_pref)}"
            if capacity_count_fmt is not None
            else f"{total_capacity_formatted} {capacity_unit_label(weight_pref)}"
        )
        acc_display = (
            f"{accepts_count_fmt} pcs / {accepts_formatted} {capacity_unit_label(weight_pref, False)} "
            if accepts_count_fmt is not None
            else f"{accepts_formatted} {capacity_unit_label(weight_pref, False)} "
        )
        rej_display = (
            f"{reject_count_fmt} pcs / {rejects_formatted} {capacity_unit_label(weight_pref, False)} "
            if reject_count_fmt is not None
            else f"{rejects_formatted} {capacity_unit_label(weight_pref, False)} "
        )
        
        # Define styles for text
    
        base_style = {"fontSize": "1.6rem", "lineHeight": "1.6rem", "fontFamily": NUMERIC_FONT}
        label_style = {"fontWeight": "bold", "fontSize": "1.6rem"}
        incoming_style = {"color": "blue", "fontSize": "2.4rem", "fontFamily": NUMERIC_FONT}
        accepts_style = {"color": "green", "fontSize": "1.8rem", "fontFamily": NUMERIC_FONT}
        rejects_style = {"color": "red", "fontSize": "1.8rem", "fontFamily": NUMERIC_FONT}
    
        
        # Create the section content
        section_content = html.Div([
            # Title with mode indicator
            dbc.Row([
                dbc.Col(html.H6(tr("production_capacity_title", lang), className="text-left mb-2"), width=8),
                dbc.Col(
                    dbc.Button(
                        tr("update_counts_title", lang),
                        id="open-update-counts",
                        color="primary",
                        size="sm",
                        className="float-end"
                    ),
                    width=4
                )
            ]),
            
            # Capacity data
            html.Div([
                html.Span(tr("capacity", lang) + ": ", style=label_style),
                html.Br(),
                html.Span(
                    cap_display,
                    style={**incoming_style, "marginLeft": "20px"},
                ),
            ], className="mb-2", style=base_style),
            
            html.Div([
                html.Span(tr("accepts", lang) + ": ", style=label_style),
                html.Br(),
                html.Span(
                    acc_display,
                    style={**accepts_style,"marginLeft":"20px"},
                ),
                html.Span(f"({accepts_percent_formatted}%)", style=accepts_style),
            ], className="mb-2", style=base_style),
            
            html.Div([
                html.Span(tr("rejects", lang) + ": ", style=label_style),
                html.Br(),
                html.Span(
                    rej_display,
                    style={**rejects_style,"marginLeft":"20px"},
                ),
                html.Span(f"({rejects_percent_formatted}%)", style=rejects_style),
            ], className="mb-2", style=base_style),
        ], className="p-1")
        
        return section_content, production_data

    @app.callback(
        Output("update-counts-modal-body", "children"),
        [Input("status-update-interval", "n_intervals"),
         Input("current-dashboard",       "data"),
         Input("opc-pause-state", "data"),
         Input("language-preference-store", "data")],
        [State("app-state", "data"),
         State("app-mode", "data"),
         State("user-inputs", "data")],
        prevent_initial_call=True
    )
    def update_section_1_1b_with_manual_pause(n, which, pause_state, lang, app_state_data, app_mode, user_inputs):
        """Update section 1-1b with manual pause/resume system"""
        # only run when we’re in the “main” dashboard
        if which != "main":
            raise PreventUpdate
        
        # Tag definitions for live mode
        WEIGHT_TAG = "Settings.ColorSort.TestWeightValue"
        COUNT_TAG = "Settings.ColorSort.TestWeightCount"
        UNITS_TAG = "Status.Production.Units"
        
        # Default values
        default_weight = 500.0
        default_count = 1000
        default_unit = "lb"
        
        # Determine if we're in Live or Demo mode
        mode = "demo"
        if app_mode and isinstance(app_mode, dict) and "mode" in app_mode:
            mode = app_mode["mode"]
        
        # Check if OPC reading is paused
        is_paused = pause_state.get("paused", False)
        
        # Initialize values
        weight_value = default_weight
        count_value = default_count
        unit_value = default_unit
        opc_weight = None
        opc_count = None
        reading_status = "N/A"
        
        if mode in LIVE_LIKE_MODES and app_state_data.get("connected", False):
            # Always read the current OPC values for display in the status line
            if WEIGHT_TAG in app_state.tags:
                tag_value = app_state.tags[WEIGHT_TAG]["data"].latest_value
                if tag_value is not None:
                    opc_weight = float(tag_value)
                    
            if COUNT_TAG in app_state.tags:
                tag_value = app_state.tags[COUNT_TAG]["data"].latest_value
                if tag_value is not None:
                    opc_count = int(tag_value)
                    
            if UNITS_TAG in app_state.tags:
                tag_value = app_state.tags[UNITS_TAG]["data"].latest_value
                if tag_value is not None:
                    unit_value = tag_value
            
            # Decide what values to use based on pause state
            if is_paused:
                # OPC reading is paused - use user inputs if available, otherwise use last known OPC values
                if user_inputs:
                    weight_value = user_inputs.get("weight", opc_weight or default_weight)
                    count_value = user_inputs.get("count", opc_count or default_count)
                    unit_value = user_inputs.get("units", unit_value)
                else:
                    # No user inputs yet, use current OPC values as starting point
                    weight_value = opc_weight if opc_weight is not None else default_weight
                    count_value = opc_count if opc_count is not None else default_count
                reading_status = "⏸ Paused (Manual)"
            else:
                # OPC reading is active - always use current OPC values
                weight_value = opc_weight if opc_weight is not None else default_weight
                count_value = opc_count if opc_count is not None else default_count
                reading_status = "▶ Reading from OPC"
                
            logger.info(f"Live mode: Paused={is_paused} | OPC W={opc_weight}, C={opc_count} | Using W={weight_value}, C={count_value}")
        else:
            # Demo mode or not connected - use user inputs or defaults
            if user_inputs:
                weight_value = user_inputs.get("weight", default_weight)
                count_value = user_inputs.get("count", default_count)
                unit_value = user_inputs.get("units", default_unit)
            reading_status = "Demo mode" if mode == "demo" else "Not connected"
        
        return html.Div([
            # Title
            html.H6(tr("update_counts_title", lang), className="mb-0 text-center small"),
            
            # Show current OPC values and reading status in live mode
            html.Div([
                #html.Small(
                #    f"OPC: W={opc_weight if opc_weight is not None else 'N/A'}, "
                #    f"C={opc_count if opc_count is not None else 'N/A'} | "
                #    f"Status: {reading_status}", 
                #    className="text-info"
                #)
            ], className="mb-1 text-center") if mode in LIVE_LIKE_MODES and app_state_data.get("connected", False) else html.Div(),
            
            # Controls container 
            html.Div([
                # Units row
                dbc.Row([
                    dbc.Col(
                        html.Label(tr("units_label", lang), className="fw-bold pt-0 text-end small"),
                        width=3,
                    ),
                    dbc.Col(
                        dcc.Dropdown(
                            id="unit-selector",
                            options=[
                                {"label": "oz", "value": "oz"},
                                {"label": "lb", "value": "lb"},
                                {"label": "g", "value": "g"},
                                {"label": "kg", "value": "kg"}
                            ],
                            value=unit_value,
                            clearable=False,
                            style={"width": "100%", "fontSize": "0.8rem"}
                        ),
                        width=9,
                    ),
                ], className="mb-1"),
                
                # Weight row
                dbc.Row([
                    dbc.Col(
                        html.Label(tr("weight_label", lang), className="fw-bold pt-0 text-end small"),
                        width=3,
                    ),
                    dbc.Col(
                        dbc.Input(
                            id="weight-input",
                            type="number",
                            min=0,
                            step=1,
                            value=weight_value,
                            style={"width": "100%", "height": "1.4rem"}
                        ),
                        width=9,
                    ),
                ]),
    
                # Count row
                dbc.Row([
                    dbc.Col(
                        html.Label(tr("count_label", lang), className="fw-bold pt-0 text-end small"),
                        width=3,
                    ),
                    dbc.Col(
                        dbc.Input(
                            id="count-input",
                            type="number",
                            min=0,
                            step=1,
                            value=count_value,
                            style={"width": "100%", "height": "1.4rem"}
                        ),
                        width=9,
                    ),
                ], className="mb-1"),
                
                # Two button row - same width, half each
                dbc.Row([
                    dbc.Col(width=3),  # Empty space to align with inputs
                    dbc.Col([
                        dbc.ButtonGroup([
                            dbc.Button(
                                tr("pause_opc_read_button", lang) if not is_paused else tr("resume_opc_read_button", lang),
                                id="toggle-opc-pause",
                                color="warning" if not is_paused else "success",
                                size="sm",
                                style={"fontSize": "0.65rem", "padding": "0.2rem 0.3rem"}
                            ),
                            dbc.Button(
                                tr("save_to_opc_button", lang),
                                id="save-count-settings",
                                color="primary",
                                size="sm",
                                style={"fontSize": "0.65rem", "padding": "0.2rem 0.3rem"}
                            )
                        ], className="w-100")
                    ], width=9)
                ]),
                
                # Notification area
                dbc.Row([
                    dbc.Col(width=3),
                    dbc.Col(
                        html.Div(id="save-counts-notification", className="small text-success mt-1"),
                        width=9
                    )
                ])
            ]),
        ], className="p-1 ps-2")

    @app.callback(
        Output("opc-pause-state", "data"),
        [Input("toggle-opc-pause", "n_clicks")],
        [State("opc-pause-state", "data"),
         State("app-mode", "data")],
        prevent_initial_call=True
    )
    def toggle_opc_pause(n_clicks, current_pause_state, app_mode):
        """Toggle OPC reading pause state"""
        if not n_clicks:
            return dash.no_update
        
        # Only allow pausing in live mode
        mode = "demo"
        if app_mode and isinstance(app_mode, dict) and "mode" in app_mode:
            mode = app_mode["mode"]
        
        if mode not in LIVE_LIKE_MODES:
            return dash.no_update
        
        # Toggle the pause state
        current_paused = current_pause_state.get("paused", False)
        new_paused = not current_paused
        
        logger.info(f"OPC reading {'paused' if new_paused else 'resumed'} by user")
        
        return {"paused": new_paused}

    @app.callback(
        Output("user-inputs", "data", allow_duplicate=True),
        [Input("mode-selector", "value")],
        [State("user-inputs", "data")],
        prevent_initial_call=True
    )
    def clear_inputs_on_mode_switch(mode, current_inputs):
        """Clear user inputs when switching to live mode"""
        if mode in LIVE_LIKE_MODES:
            logger.info("Switched to live mode - clearing user inputs")
            return {}  # Clear all user inputs
        return dash.no_update

    @app.callback(
        [Output("save-counts-notification", "children"),
         Output("opc-pause-state", "data", allow_duplicate=True)],
        [Input("save-count-settings", "n_clicks")],
        [State("weight-input", "value"),
         State("count-input", "value"),
         State("unit-selector", "value"),
         State("app-state", "data"),
         State("app-mode", "data"),
         State("opc-pause-state", "data")],
        prevent_initial_call=True
    )
    def save_and_resume_opc_reading(n_clicks, weight_value, count_value, unit_value, 
                                   app_state_data, app_mode, pause_state):
        """Save the count settings to OPC UA tags and resume OPC reading"""
        if not n_clicks:
            return dash.no_update, dash.no_update
        
        # Tag definitions for writing
        WEIGHT_TAG = "Settings.ColorSort.TestWeightValue"
        COUNT_TAG = "Settings.ColorSort.TestWeightCount"
        
        # Determine if we're in Live mode
        mode = "demo"
        if app_mode and isinstance(app_mode, dict) and "mode" in app_mode:
            mode = app_mode["mode"]
        
        # Only write to tags in live mode when connected
        if mode in LIVE_LIKE_MODES and app_state_data.get("connected", False):
            try:
                success_messages = []
                error_messages = []
                
                # Write weight value to OPC UA tag
                if WEIGHT_TAG in app_state.tags and weight_value is not None:
                    try:
                        app_state.tags[WEIGHT_TAG]["node"].set_value(float(weight_value))
                        success_messages.append(f"Weight: {weight_value}")
                        logger.info(f"Successfully wrote weight value {weight_value} to {WEIGHT_TAG}")
                    except Exception as e:
                        error_messages.append(f"Weight write error: {str(e)}")
                        logger.error(f"Error writing weight value to {WEIGHT_TAG}: {e}")
                
                # Write count value to OPC UA tag
                if COUNT_TAG in app_state.tags and count_value is not None:
                    try:
                        app_state.tags[COUNT_TAG]["node"].set_value(int(count_value))
                        success_messages.append(f"Count: {count_value}")
                        logger.info(f"Successfully wrote count value {count_value} to {COUNT_TAG}")
                    except Exception as e:
                        error_messages.append(f"Count write error: {str(e)}")
                        logger.error(f"Error writing count value to {COUNT_TAG}: {e}")
                
                # Prepare notification message and resume reading if successful
                if success_messages and not error_messages:
                    notification = f"✓ Saved: {', '.join(success_messages)} - OPC reading resumed"
                    # Resume OPC reading after successful save
                    resumed_state = {"paused": False}
                    logger.info("OPC reading resumed after successful save")
                    return notification, resumed_state
                elif success_messages and error_messages:
                    notification = f"⚠ Partial: {', '.join(success_messages)}. Errors: {', '.join(error_messages)}"
                    return notification, dash.no_update
                elif error_messages:
                    notification = f"✗ Errors: {', '.join(error_messages)}"
                    return notification, dash.no_update
                else:
                    notification = "⚠ No OPC UA tags found for writing"
                    return notification, dash.no_update
                
            except Exception as e:
                error_msg = f"✗ Save failed: {str(e)}"
                logger.error(f"Unexpected error saving count settings: {e}")
                return error_msg, dash.no_update
        
        else:
            # Not in live mode or not connected
            if mode == "demo":
                return "✓ Saved locally (Demo mode)", dash.no_update
            else:
                return "⚠ Not connected to OPC server", dash.no_update

    @app.callback(
        Output("user-inputs", "data"),
        [
            Input("unit-selector", "value"),
            Input("weight-input", "value"),
            Input("count-input", "value")
        ],
        [State("user-inputs", "data"),
         State("app-mode", "data")],
        prevent_initial_call=True
    )
    def save_user_inputs_with_mode_tracking(units, weight, count, current_data, app_mode):
        """Save user input values when they change (with mode tracking)"""
        ctx = callback_context
        if not ctx.triggered:
            return current_data or {"units": "lb", "weight": 500.0, "count": 1000}
        
        # Get which input triggered the callback
        trigger_id = ctx.triggered[0]["prop_id"].split(".")[0]
        
        # Determine current mode
        mode = "demo"
        if app_mode and isinstance(app_mode, dict) and "mode" in app_mode:
            mode = app_mode["mode"]
        
        # Create a new data object with defaults if current_data is None
        new_data = current_data.copy() if current_data else {"units": "lb", "weight": 500.0, "count": 1000}
        
        # Mark if user made changes in live mode
        if mode in LIVE_LIKE_MODES:
            new_data["live_mode_user_changed"] = True
            #logger.debug("User changed %s in live mode", trigger_id)
        
        # Update the value that changed
        if trigger_id == "unit-selector" and units is not None:
            new_data["units"] = units
        elif trigger_id == "weight-input" and weight is not None:
            new_data["weight"] = weight
        elif trigger_id == "count-input" and count is not None:
            new_data["count"] = count
        
        return new_data

    @app.callback(
        Output("section-1-2", "children"),
        [Input("production-data-store", "data"),
         Input("status-update-interval", "n_intervals"),
         Input("current-dashboard", "data"),
         Input("historical-time-index", "data"),
         Input("historical-data-cache", "data"),
         Input("counter-view-mode", "data")],
        [State("app-state", "data"),
         State("app-mode", "data")],
        prevent_initial_call=True
    )
    def update_section_1_2(production_data, n_intervals, which, state_data, historical_data, counter_mode, app_state_data, app_mode):

        """Update section 1-2 with side-by-side pie charts for accepts/rejects and reject breakdown.

        The first pie chart normally uses accepts/rejects from the production data. When the
        counter display mode is set to "percent" (via the section 5-2 threshold settings) the
        reject percentage is instead derived from the sum of all 12 counter percentages."""
        
        # Only run when we're in the "main" dashboard
        if which != "main":
            raise PreventUpdate
            
        global previous_counter_values
        
        counter_colors = {
            1: "green",       # Blue
            2: "lightgreen",      # Green
            3: "orange",     # Orange
            4: "blue",      # Black
            5: "#f9d70b",    # Yellow (using hex to ensure visibility)
            6: "magenta",    # Magenta
            7: "cyan",       # Cyan
            8: "red",        # Red
            9: "purple",
            10: "brown",
            11: "gray",
            12: "lightblue"
        }
    
        # Extract data from the shared production data store
        total_capacity = production_data.get("capacity", 50000)
        accepts = production_data.get("accepts", 47500)
        rejects = production_data.get("rejects", 2500)

        # Determine accepts/rejects percentages for the first pie chart
        # Percent view only affects display in section 5-2, not how rejects are
        # calculated here. Always derive the percentages from the production
        # data counts so switching display modes does not alter totals.
        total = accepts + rejects
        accepts_percent = (accepts / total * 100) if total > 0 else 0
        rejects_percent = (rejects / total * 100) if total > 0 else 0
        
        # Second chart data - Use the counter values for the reject breakdown
        # Ensure previous_counter_values has a predictable baseline
        if 'previous_counter_values' not in globals() or not previous_counter_values:
            # Start counters at zero instead of random demo values
            previous_counter_values = [0] * 12
        
        # Calculate the total of all counter values
        total_counter_value = sum(previous_counter_values)
        
        if total_counter_value > 0:
            # Create percentage breakdown for each counter relative to total rejects
            # Filter out counters with zero values and track their original counter numbers
            reject_counters = {}
            counter_indices = {}  # Track which counter number each entry corresponds to
            for i, value in enumerate(previous_counter_values):
                if value > 0:  # Only include counters with values greater than 0
                    counter_name = f"Counter {i+1}"
                    counter_number = i + 1  # Store the actual counter number
                    # This counter's percentage of the total rejects
                    counter_percent_of_rejects = (value / total_counter_value) * 100
                    reject_counters[counter_name] = counter_percent_of_rejects
                    counter_indices[counter_name] = counter_number
        else:
            # Fallback if counter values sum to zero - create empty dict
            reject_counters = {}
        
        # Create first pie chart - Accepts/Rejects ratio
        fig1 = go.Figure(data=[go.Pie(
            labels=['Accepts', 'Rejects'],
            values=[accepts_percent, rejects_percent],  # Use the exact percentages from section 1-1
            hole=.4,
            marker_colors=['green', 'red'],
            textinfo='percent',
            insidetextorientation='radial',
            rotation = 90
        )])
    
        # Update layout for first chart with centered title
        fig1.update_layout(
            title={
                'text': "Accept/Reject Ratio",
                'y': 0.99,
                'x': 0.5,
                'xanchor': 'center',
                'yanchor': 'top'
            },
            margin=dict(l=10, r=10, t=25, b=10),
            height=210,
            showlegend=False,  # Set showlegend to False to remove the legend
            plot_bgcolor='var(--chart-bg)',
            paper_bgcolor='var(--chart-bg)'
        )
    
        # Create second pie chart - Reject breakdown (only if we have non-zero data)
        if reject_counters:  # Only create chart if we have data
            # Extract data for the second pie chart
            labels = list(reject_counters.keys())
            values = list(reject_counters.values())
            # Use the correct counter numbers for colors instead of sequential indices
            colors = [counter_colors.get(counter_indices[label], "gray") for label in labels]
    
            # Create second pie chart - Reject breakdown
            fig2 = go.Figure(data=[go.Pie(
                labels=labels,
                values=values,
                hole=.4,
                marker_colors=colors,
                textinfo='percent',
                insidetextorientation='radial'
            )])
    
            # Update layout for second chart with centered title
            fig2.update_layout(
                title={
                    'text': "Reject Percentages",
                    'y': 0.99,
                    'x': 0.5,
                    'xanchor': 'center',
                    'yanchor': 'top'
                },
                margin=dict(l=10, r=10, t=25, b=10),
                height=210,
                showlegend=False,  # Set showlegend to False to remove the legend
                plot_bgcolor='var(--chart-bg)',
                paper_bgcolor='var(--chart-bg)'
            )
            
            # Second chart content
            second_chart_content = dcc.Graph(
                figure=fig2,
                config={'displayModeBar': False, 'responsive': True},
                style={'width': '100%', 'height': '100%'}
            )
        else:
            # No data available - show placeholder
            second_chart_content = html.Div([
                html.Div("No Reject Data", className="text-center text-muted d-flex align-items-center justify-content-center h-100"),
            ], style={'minHeight': '200px', 'height': 'auto', 'border': '1px solid #dee2e6', 'borderRadius': '0.25rem'})
        
        # Return the layout with both charts side by side
        return html.Div([
            dbc.Row([
                # First chart
                dbc.Col(
                    dcc.Graph(
                        figure=fig1,
                        config={'displayModeBar': False, 'responsive': True},
                        style={'width': '100%', 'height': '100%'}
                    ),
                    width=6
                ),
                
                # Second chart or placeholder
                dbc.Col(
                    second_chart_content,
                    width=6
                ),
            ]),
        ])

    @app.callback(
        Output("user-inputs", "data", allow_duplicate=True),
        [Input("auto-connect-trigger", "data")],
        [State("user-inputs", "data")],
        prevent_initial_call=True
    )
    def initialize_user_inputs(trigger, current_data):
        """Initialize user inputs on page load if not already set"""
        if current_data:
            return dash.no_update
        return {"units": "lb", "weight": 500.0, "count": 1000}

    @app.callback(
        Output("section-2", "children"),
        [Input("status-update-interval", "n_intervals"),
         Input("current-dashboard",       "data"),
         Input("language-preference-store", "data")],
        [State("app-state", "data"),
         State("app-mode", "data")],
        prevent_initial_call=True
    )
    def update_section_2(n_intervals, which, lang, app_state_data, app_mode):
        """Update section 2 with three status boxes and feeder gauges"""
        
          # only run when we’re in the “main” dashboard
        if which != "main":
            raise PreventUpdate
        # CRITICAL: Check if we actually have a connected machine and valid app_state
        if not app_state_data.get("connected", False):
            #logger.debug("No connected machine - preventing section update")
            raise PreventUpdate
        
        if not app_state.client or not app_state.tags:
            #logger.debug("No valid client or tags - preventing section update")
            raise PreventUpdate
            # or return [no_update, no_update]
        # Tag definitions
        PRESET_NUMBER_TAG = "Status.Info.PresetNumber"
        PRESET_NAME_TAG = "Status.Info.PresetName"
        GLOBAL_FAULT_TAG = "Status.Faults.GlobalFault"
        GLOBAL_WARNING_TAG = "Status.Faults.GlobalWarning"
        FEEDER_TAG_PREFIX = "Status.Feeders."
        FEEDER_TAG_SUFFIX = "IsRunning"
        MODEL_TAG = "Status.Info.Type"  # Added this tag to check model type
        
        # Determine if we're in Live or Demo mode
        mode = "demo"  # Default to demo mode
        if app_mode and isinstance(app_mode, dict) and "mode" in app_mode:
            mode = app_mode["mode"]
        #logger.debug("Section 2: mode=%s, connected=%s", mode, app_state_data.get("connected", False))
        
        # Define color styles for different states
        success_style = {"backgroundColor": "#28a745", "color": "white"}  # Green
        danger_style = {"backgroundColor": "#dc3545", "color": "white"}   # Red
        warning_style = {"backgroundColor": "#ffc107", "color": "black"}  # Yellow
        secondary_style = {"backgroundColor": "#6c757d", "color": "white"}  # Gray
        
        # Check model type to determine number of gauges to show
        show_all_gauges = True  # Default to showing all 4 gauges
        model_type = None
        
        # Define box styles based on mode
        if mode == "demo":
            # Demo mode - force green for all boxes
            preset_text = "1 Yellow CORN"
            preset_style = success_style
            
            status_text = "GOOD"
            status_style = success_style
            
            feeder_text = "Running"
            feeder_style = success_style
            
            # In demo mode, show all gauges
            show_all_gauges = True
            
        elif not app_state_data.get("connected", False):
            # Not connected - all gray
            preset_text = "Unknown"
            preset_style = secondary_style
            
            status_text = "Unknown"
            status_style = secondary_style
            
            feeder_text = "Unknown"
            feeder_style = secondary_style
            
            # When not connected, show all gauges
            show_all_gauges = True
            
        else:
            # Live mode - FIXED to properly access the global app_state
            preset_number = "N/A"
            preset_name = "N/A"
            
            # Check model type first to determine gauge visibility
            if MODEL_TAG in app_state.tags:
                model_type = app_state.tags[MODEL_TAG]["data"].latest_value
                if model_type == "RGB400":
                    show_all_gauges = False  # Hide gauges 3 and 4
                    #logger.info("Model type is RGB400 - hiding gauges 3 and 4")
                else:
                    show_all_gauges = True
                    #logger.info(f"Model type is {model_type} - showing all gauges")
            
            # Try to get preset information - FIXED to use proper app_state reference
            if PRESET_NUMBER_TAG in app_state.tags:
                preset_number = app_state.tags[PRESET_NUMBER_TAG]["data"].latest_value
                if preset_number is None:
                    preset_number = "N/A"
                #logger.info(f"Retrieved preset number: {preset_number}")
                    
            if PRESET_NAME_TAG in app_state.tags:
                preset_name = app_state.tags[PRESET_NAME_TAG]["data"].latest_value
                if preset_name is None:
                    preset_name = "N/A"
                #logger.info(f"Retrieved preset name: {preset_name}")
                    
            preset_text = f"{preset_number} {preset_name}"
            preset_style = success_style  # Default to green
            
            # Check fault and warning status - FIXED to use proper app_state reference
            has_fault = False
            has_warning = False
            
            if GLOBAL_FAULT_TAG in app_state.tags:
                has_fault = bool(app_state.tags[GLOBAL_FAULT_TAG]["data"].latest_value)
                
            if GLOBAL_WARNING_TAG in app_state.tags:
                has_warning = bool(app_state.tags[GLOBAL_WARNING_TAG]["data"].latest_value)
                
            # Set status text and style based on fault/warning
            if has_fault:
                status_text = "FAULT"
                status_style = danger_style
            elif has_warning:
                status_text = "WARNING"
                status_style = warning_style
            else:
                status_text = "GOOD"
                status_style = success_style
    
            if status_text in ("FAULT", "WARNING", "GOOD"):
                status_text = tr(f"{status_text.lower()}_status", lang)
                
            # Check feeder status - FIXED to use proper app_state reference
            feeder_running = False
            
            # Check only the appropriate number of feeders based on model
            max_feeder = 2 if not show_all_gauges else 4
            for feeder_num in range(1, max_feeder + 1):
                tag_name = f"{FEEDER_TAG_PREFIX}{feeder_num}{FEEDER_TAG_SUFFIX}"
                if tag_name in app_state.tags:
                    if bool(app_state.tags[tag_name]["data"].latest_value):
                        feeder_running = True
                        break
                        
            if feeder_running:
                feeder_text = tr("running_state", lang)
                feeder_style = success_style
            else:
                feeder_text = tr("stopped_state", lang)
                feeder_style = secondary_style
            
            # Add debug logging for live mode
            #logger.debug(
            #    "Live mode - Preset: %s , Status: %s, Feeder: %s",
            #    preset_text,
            #    status_text,
            #    feeder_text,
            #)
        
        # Create the feeder rate boxes with conditional display
        feeder_boxes = create_feeder_rate_boxes(app_state_data, app_mode, mode, show_all_gauges)
        
        # Create the three boxes with explicit styling and add feeder gauges
        return html.Div([
            html.H5(tr("machine_status_title", lang), className="mb-2 text-left"),
            
            # Box 1 - Preset - Using inline styling instead of Bootstrap classes
            html.Div([
                html.Div([
                    html.Div([
                        html.Span(tr("preset_label", lang) + " ", className="fw-bold"),
                        html.Span(preset_text),
                    ], className="h7"),
                ], className="p-3"),
            ], className="mb-2", style={"borderRadius": "0.25rem", **preset_style}),
            
            # Box 2 - Status - Using inline styling
            html.Div([
                html.Div([
                    html.Div([
                        html.Span(tr("status_label", lang) + " ", className="fw-bold"),
                        html.Span(status_text),
                    ], className="h7"),
                ], className="p-3"),
            ], className="mb-2", style={"borderRadius": "0.25rem", **status_style}),
            
            # Box 3 - Feeders - Using inline styling
            html.Div([
                html.Div([
                    html.Div([
                        html.Span(tr("feeders_label", lang) + " ", className="fw-bold"),
                        html.Span(feeder_text),
                    ], className="h7"),
                ], className="p-3"),
            ], className="mb-2", style={"borderRadius": "0.25rem", **feeder_style}),
    
            # Row of feeder rate boxes
            feeder_boxes,
        ])

    @app.callback(
        Output("section-3-1", "children"),
        [Input("status-update-interval", "n_intervals"),
         Input("current-dashboard",       "data"),
         Input("language-preference-store", "data")],
        [State("additional-image-store", "data")],
        prevent_initial_call=True
    )
    
    def update_section_3_1(n_intervals, which, lang, additional_image_data):
        """Update section 3-1 with the Load Image button and additional image if loaded"""
        # Debug logging
        #logger.info(f"Image data in section-3-1: {'' if not additional_image_data else 'Data present'}")
        
        # only run when we’re in the “main” dashboard
        if which != "main":
            raise PreventUpdate
            # or return [no_update, no_update]
        # Check if additional image is loaded
        has_additional_image = additional_image_data and 'image' in additional_image_data
        
        # More debug logging
        #if has_additional_image:
        #    logger.info("Section 3-1: Image found in data store")
        #else:
        #    logger.info("Section 3-1: No image in data store")
        
        # Create the additional image section with auto-scaling
        if has_additional_image:
            additional_image_section = html.Div([
                html.Img(
                    src=additional_image_data['image'],
                    style={
                        'width': '100%',
                        'maxWidth': '100%',
                        'maxHeight': '130px',
                        'objectFit': 'contain',
                        'margin': '0 auto',
                        'display': 'block'
                    }
                )
            ], className="text-center", style={'minHeight': '130px', 'height': 'auto', 'display': 'flex', 'alignItems': 'center', 'justifyContent': 'center'})
        else:
            additional_image_section = html.Div(
                "No custom image loaded",
                className="text-center text-muted",
                style={'minHeight': '130px', 'height': 'auto', 'display': 'flex', 'alignItems': 'center', 'justifyContent': 'center'}
            )
        
        return html.Div([
            # Title and Load button row
            dbc.Row([
                # Title
                dbc.Col(html.H5(tr("corporate_logo_title", lang), className="mb-0"), width=8),
                # Load button
                dbc.Col(
                    dbc.Button(
                        tr("load_image_button", lang),
                        id="load-additional-image",
                        color="primary", 
                        size="sm",
                        className="float-end"
                    ), 
                    width=4
                ),
            ], className="mb-2 align-items-center"),
            
            # Additional image section with fixed height
            additional_image_section,
        ], style={'minHeight': '175px', 'height': 'auto'})  # Flexible height for section 3-1

    @app.callback(
        Output("upload-modal", "is_open"),
        [Input("load-additional-image", "n_clicks"),
         Input("close-upload-modal", "n_clicks")],
        [State("upload-modal", "is_open")],
        prevent_initial_call=True
    )
    def toggle_upload_modal(load_clicks, close_clicks, is_open):
        """Toggle the upload modal when the Load Image button is clicked"""
        ctx = callback_context
        
        # If callback wasn't triggered, don't change the state
        if not ctx.triggered:
            return dash.no_update
            
        # Get the ID of the component that triggered the callback
        trigger_id = ctx.triggered[0]["prop_id"].split(".")[0]
        
        # If the Load Image button was clicked and modal is not already open, open it
        if trigger_id == "load-additional-image" and load_clicks and not is_open:
            return True
        
        # If the Close button was clicked and modal is open, close it
        elif trigger_id == "close-upload-modal" and close_clicks and is_open:
            return False
        
        # Otherwise, don't change the state
        return is_open

    @app.callback(
        Output("section-3-2", "children"),
        [Input("status-update-interval", "n_intervals"),
         Input("current-dashboard",       "data"),
         Input("language-preference-store", "data")],
        [State("app-state", "data"),
         State("app-mode", "data")],
        prevent_initial_call=True
    
    )
    def update_section_3_2(n_intervals, which, lang, app_state_data, app_mode):
        """Update section 3-2 with machine information and Satake logo"""
    
        # only run when we’re in the “main” dashboard
        if which != "main":
            raise PreventUpdate
            # or return [no_update, no_update]
    
        # Tag definitions for easy updating
        SERIAL_TAG = "Status.Info.Serial"
        MODEL_TAG = "Status.Info.Type"  # Added tag for model information
        
        # Determine if we're in Live or Demo mode
        mode = "demo"  # Default to demo mode
        if app_mode and isinstance(app_mode, dict) and "mode" in app_mode:
            mode = app_mode["mode"]
        #logger.debug(
        #    "Section 3-2: mode=%s, connected=%s",
        #    mode,
        #    app_state_data.get("connected", False),
        #)

        # Generate current timestamp for "Last Update" display. This must be
        # evaluated on each callback invocation so the UI reflects the actual
        # update time rather than a static value.
        current_time = datetime.now().strftime("%Y-%m-%d %H:%M:%S")
        
        if mode == "demo":
            # Demo mode values
            serial_number = "2025_1_4CH"
            status_text = "DEMO"
            model_text = "Enpresor RGB"
            last_update = current_time
            status_class = "text-success"
        else:
            # Live mode - use original code with model tag
            serial_number = "Unknown"
            if app_state_data.get("connected", False) and SERIAL_TAG in app_state.tags:
                serial_number = app_state.tags[SERIAL_TAG]["data"].latest_value or "Unknown"
            
            # Get the model from the Type tag when in Live mode
            model_text = "ENPRESOR RGB"  # Default model
            if app_state_data.get("connected", False) and MODEL_TAG in app_state.tags:
                model_from_tag = app_state.tags[MODEL_TAG]["data"].latest_value
                if model_from_tag:
                    model_text = model_from_tag  # Use the model from the tag if available
            
            status_text = "Online" if app_state_data.get("connected", False) else "Offline"
            status_class = "text-success" if app_state_data.get("connected", False) else "text-secondary"
            last_update = current_time if app_state_data.get("connected", False) else "Never"
        
        return html.Div([
            # Title
            html.H5(tr("machine_info_title", lang), className="mb-2 text-center"),
            
            # Custom container with fixed height and auto-scaling image
            html.Div([
                # Logo container (left side)
                html.Div([
                    html.Img(
                        src=f'data:image/png;base64,{SATAKE_LOGO}',
                        style={
                            'width': '100%',
                            'maxWidth': '100%',
    
                            'maxHeight': '200px',  # Increased maximum height
    
                            'objectFit': 'contain',
                            'margin': '0 auto',
                            'display': 'block'
                        }
                    )
                ], className="machine-info-logo", style={
                    'flex': '0 0 auto',
    
                    'width': '45%',
                    'maxWidth': '180px',
                    'minHeight': '180px',  # Increased minimum height for logo container
    
                    'display': 'flex',
                    'alignItems': 'center',
                    'justifyContent': 'center',
                    'paddingRight': '15px'
                }),
                
                # Information container (right side)
                html.Div([
                    html.Div([
                        html.Span(tr("serial_number_label", lang) + " ", className="fw-bold"),
                        html.Span(serial_number),
                    ], className="mb-1"),
                    
                    html.Div([
                        html.Span(tr("status_label", lang) + " ", className="fw-bold"),
                        html.Span(status_text, className=status_class),
                    ], className="mb-1"),
                    
                    html.Div([
                        html.Span(tr("model_label", lang) + " ", className="fw-bold"),
                        html.Span(model_text),
                    ], className="mb-1"),
                    
                    html.Div([
                        html.Span(tr("last_update_label", lang) + " ", className="fw-bold"),
                        html.Span(last_update),
                    ], className="mb-1"),
                ], style={
                    'flex': '1',
                    'paddingLeft': '30px',  # Increased left padding to shift text right more
                    'borderLeft': '1px solid #eee',
                    'marginLeft': '15px',
                    'minHeight': '150px',  # Reduced minimum height for text container
                    'display': 'flex',
                    'flexDirection': 'column',
                    'justifyContent': 'center'
                }),
            ], className="machine-info-container", style={
                'display': 'flex',
                'flexDirection': 'row',
                'alignItems': 'center',
                'flexWrap': 'wrap',
                'width': '100%',
                'minHeight': '150px'  # Reduced minimum height for the whole container
            }),
        ], style={'height': 'auto'})  # Allow section 3-2 height to adjust

    @app.callback(
        Output("section-4", "children"),
        [Input("status-update-interval", "n_intervals"),
         Input("current-dashboard",       "data"),
         Input("language-preference-store", "data")],
        [State("app-state", "data"),
         State("app-mode", "data")],
        prevent_initial_call=True
    )
    def update_section_4(n_intervals, which, lang, app_state_data, app_mode):
        """Update section 4 with the color sort primary list.
    
        Each sensitivity's number and name are displayed above its image.
        """
        # only run when we’re in the “main” dashboard
        if which != "main":
            raise PreventUpdate
            # or return [no_update, no_update]
        # Tag definitions for easy updating
        PRIMARY_ACTIVE_TAG_PREFIX = "Settings.ColorSort.Primary"
        PRIMARY_ACTIVE_TAG_SUFFIX = ".IsAssigned"
        PRIMARY_NAME_TAG_PREFIX = "Settings.ColorSort.Primary"
        PRIMARY_NAME_TAG_SUFFIX = ".Name"
        PRIMARY_IMAGE_TAG_PREFIX = "Settings.ColorSort.Primary"
        PRIMARY_IMAGE_TAG_SUFFIX = ".SampleImage"
        
        # Define colors for each primary number
        primary_colors = {
            1: "green",       # Blue
            2: "lightgreen",      # Green
            3: "orange",     # Orange
            4: "blue",      # Black
            5: "#f9d70b",    # Yellow (using hex to ensure visibility)
            6: "magenta",    # Magenta
            7: "cyan",       # Cyan
            8: "red",        # Red
            9: "purple",
            10: "brown",
            11: "gray", 
            12: "lightblue"
        }
        
        # Define base64 image strings for demo mode fallback
        base64_image_strings = {
            1: base64_image_string1,
            2: base64_image_string2,
            3: base64_image_string3,
            4: base64_image_string4,
            5: base64_image_string5,
            6: base64_image_string6,
            7: base64_image_string7,
            8: base64_image_string8
        }
        
        # Determine if we're in Live or Demo mode
        mode = "demo"  # Default to demo mode
        if app_mode and isinstance(app_mode, dict) and "mode" in app_mode:
            mode = app_mode["mode"]
        
        # Define demo mode primary names and active status
        demo_primary_names = {
            1: "CORN",
            2: "SPOT",
            3: "GREEN",
            4: "SOY",
            5: "SPLIT",
            6: "DARKS",
            7: "BROKEN",
            8: "MOLD",
            9: "",
            10: "",
            11: "",
            12: ""
        }
        
        # For demo mode, all primaries are active except #5 (to show the inactive state)
        demo_primary_active = {i: (i != 5) for i in range(1, 13)}
        
        # Initialize lists for left and right columns
        left_column_items = []
        right_column_items = []
        
        # Define the image container style with WHITE background for both modes
        # Base style for the image containers.  Border color is set later based on
        # whether a sensitivity is assigned.
        image_container_style = {
            "height": "50px",
            "width": "50px",
            "marginRight": "0px",
            "border": "4px solid #ccc",  # Increased default border thickness
            "borderRadius": "3px",
            "display": "flex",
            "alignItems": "center",
            "justifyContent": "center",
            "overflow": "hidden",
            "padding": "0px",
            "backgroundColor": "#ffffff"  # Force white background for both light and dark mode
        }
        
        # Image style to fill the container
        image_style = {
            "height": "100%",
            "width": "100%",
            "objectFit": "contain",
        }
        
        if mode == "demo":
            # Demo mode - use predefined values and demo images
            for i in range(1, 13):
                name = demo_primary_names[i]
                is_active = demo_primary_active[i]
                    
                # Set styling based on active status
                if is_active:
                    text_color = primary_colors[i]
                    text_class = ""
                else:
                    text_color = "#aaaaaa"  # Gray for inactive
                    text_class = "text-muted"
                
                # Create text style with added bold font weight
                text_style = {
                    "color": text_color,
                    "display": "inline-block",
                    "verticalAlign": "middle",
                    "fontWeight": "bold",
                    "whiteSpace": "nowrap",
                }
                border_color = "green" if is_active else "red"
                if not is_active:
                    text_style["fontStyle"] = "italic"
                image_style_current = image_container_style.copy()
                image_style_current["border"] = f"4px solid {border_color}"
                
                # Create item with appropriate image or empty container
                if i <= 8 and i in base64_image_strings:  # First 8 items with images in demo mode
                    base64_str = base64_image_strings[i]
                    img_src = f"data:image/png;base64,{base64_str}" if not base64_str.startswith("data:") else base64_str
    
                    # Create item with image in bordered container
                    item = html.Div([
                        html.Span(
                            f"{i}. {name}",
                            style=text_style
                        ),
                        html.Div([
                            html.Img(
                                src=img_src,
                                style=image_style
                            )
                        ], style=image_style_current),
                    ],
                    className=f"mb-1 {text_class}",
                    style={"display": "flex", "flexDirection": "column", "alignItems": "center"})
                else:  # Items 9-12 or fallbacks - empty white container instead of image
                    item = html.Div([
                        html.Span(
                            f"{i}. {name}",
                            style=text_style
                        ),
                        html.Div([
                            # Nothing inside, just the white background
                        ], style=image_style_current),
                    ],
                    className=f"mb-1 {text_class}",
                    style={"display": "flex", "flexDirection": "column", "alignItems": "center"})
                
                # Add to appropriate column based on odd/even
                if i % 2 == 1:  # Odds on the left
                    left_column_items.append(item)
                else:          # Evens on the right
                    right_column_items.append(item)
        
        elif not app_state_data.get("connected", False):
            # When not connected, show placeholder list with empty white containers
            for i in range(1, 13):
                # Bold text style for not connected state
                not_connected_style = {
                    "display": "inline-block",
                    "verticalAlign": "middle",
                    "fontWeight": "bold",
                    "whiteSpace": "nowrap",
                }
                
                item = html.Div([
                    html.Span(
                        f"{i}) Not connected",
                        className="text-muted",
                        style=not_connected_style
                    ),
                    html.Div([], style=image_container_style),  # Empty white container
                ],
                className="mb-1",
                style={"display": "flex", "flexDirection": "column", "alignItems": "center"})
                
                # Add to appropriate column based on odd/even
                if i % 2 == 1:  # Odds on the left
                    left_column_items.append(item)
                else:          # Evens on the right
                    right_column_items.append(item)
        
        else:
            # Live mode - load images from OPC UA tags
            for i in range(1, 13):
                # Check if the primary is active
                is_active = True  # Default to active
                active_tag_name = f"{PRIMARY_ACTIVE_TAG_PREFIX}{i}{PRIMARY_ACTIVE_TAG_SUFFIX}"
                
                if active_tag_name in app_state.tags:
                    is_active = bool(app_state.tags[active_tag_name]["data"].latest_value)
                
                # Get primary name
                name = f"Primary {i}"  # Default name
                name_tag = f"{PRIMARY_NAME_TAG_PREFIX}{i}{PRIMARY_NAME_TAG_SUFFIX}"
                
                if name_tag in app_state.tags:
                    tag_value = app_state.tags[name_tag]["data"].latest_value
                    if tag_value is not None:
                        name = tag_value
                
                # Get sample image from OPC UA tag
                image_tag = f"{PRIMARY_IMAGE_TAG_PREFIX}{i}{PRIMARY_IMAGE_TAG_SUFFIX}"
                has_image = False
                image_src = None
                
                if image_tag in app_state.tags:
                    try:
                        image_data = app_state.tags[image_tag]["data"].latest_value
                        if image_data is not None:
                            # Check if the image data is already in the correct format
                            if isinstance(image_data, str):
                                if image_data.startswith("data:image"):
                                    # Already in data URL format
                                    image_src = image_data
                                    has_image = True
                                elif len(image_data) > 100:  # Assume it's base64 if it's a long string
                                    # Try to determine image type and create data URL
                                    # For now, assume PNG - you might need to detect the actual format
                                    image_src = f"data:image/png;base64,{image_data}"
                                    has_image = True
                            elif isinstance(image_data, bytes):
                                # Convert bytes to base64
                                base64_str = base64.b64encode(image_data).decode('utf-8')
                                image_src = f"data:image/png;base64,{base64_str}"
                                has_image = True
                    except Exception as e:
                        #logger.error(f"Error processing image data for Primary {i}: {e}")
                        has_image = False
                #else:
                    #logger.debug(f"Image tag {image_tag} not found in app_state.tags")
                
                # Set styling based on active status
                if is_active:
                    text_color = primary_colors[i]
                    text_class = ""
                else:
                    text_color = "#aaaaaa"  # Gray for inactive
                    text_class = "text-muted"
                
                # Create text style with added bold font weight
                text_style = {
                    "color": text_color,
                    "display": "inline-block",
                    "verticalAlign": "middle",
                    "fontWeight": "bold",
                    "whiteSpace": "nowrap",
                }
                border_color = "green" if is_active else "red"
                if not is_active:
                    text_style["fontStyle"] = "italic"
                image_style_current = image_container_style.copy()
                image_style_current["border"] = f"4px solid {border_color}"
    
                # Create item with image from OPC UA tag or empty white container
                if has_image and image_src:
                    item = html.Div([
                        html.Span(
                            f"{i}) {name}",
                            style=text_style
                        ),
                        html.Div([  # Wrapper div for the image with white background
                            html.Img(
                                src=image_src,
                                style=image_style,
                                title=f"Sample image for {name}"  # Add tooltip
                            )
                        ], style=image_style_current),
                    ],
                    className=f"mb-1 {text_class}",
                    style={"display": "flex", "flexDirection": "column", "alignItems": "center"})
                else:
                    # No image available - show empty white container
                    item = html.Div([
                        html.Span(
                            f"{i}) {name}",
                            style=text_style
                        ),
                        html.Div([  # Empty white container
                            # Nothing inside, just the white background
                        ], style=image_style_current),
                    ],
                    className=f"mb-1 {text_class}",
                    style={"display": "flex", "flexDirection": "column", "alignItems": "center"})
                
                # Add to appropriate column based on odd/even
                if i % 2 == 1:  # Odds on the left
                    left_column_items.append(item)
                else:          # Evens on the right
                    right_column_items.append(item)
        
        # Allow this panel to flex so it shares space with other sections
        container_style = {"flex": "1"}
        
        # Return two-column layout
        return html.Div([
            html.H5(tr("sensitivities_title", lang), className="mb-2 text-left"),
            
            # Create a row with two columns
            dbc.Row([
                # Left column - odd items
                dbc.Col(
                    html.Div(left_column_items),
                    width=6
                ),
    
                # Right column - even items
                dbc.Col(
                    html.Div(right_column_items),
                    width=6
                ),
            ]),
        ], style=container_style)

    @app.callback(
        Output("section-5-1", "children"),
        [Input("status-update-interval", "n_intervals"),
         Input("current-dashboard",       "data"),
         Input("historical-time-index",   "data"),
         Input("historical-data-cache",   "data"),
         Input("language-preference-store", "data")],
        [State("app-state", "data"),
         State("app-mode", "data"),
         State("active-machine-store", "data"),
         State("weight-preference-store", "data"),
         State("production-rate-unit", "data")],
        prevent_initial_call=True
    )
    def update_section_5_1(n_intervals, which, state_data, historical_data, lang, app_state_data, app_mode, active_machine_data, weight_pref, pr_unit):
    
        """Update section 5-1 with trend graph for objects per minute"""
         # only run when we’re in the “main” dashboard
        if which != "main":
            raise PreventUpdate
            # or return [no_update, no_update]
    
        # Tag definitions - Easy to update when actual tag names are available
        OBJECTS_PER_MIN_TAG = "Status.ColorSort.Sort1.Throughput.ObjectPerMin.Current"
        CAPACITY_TAG = "Status.ColorSort.Sort1.Throughput.KgPerHour.Current"
    
        # Determine which units to display
        units = pr_unit or "objects"
        if units == "capacity":
            section_title = tr("production_rate_capacity_title", lang)
            data_tag = CAPACITY_TAG
        else:
            section_title = tr("production_rate_objects_title", lang)
            data_tag = OBJECTS_PER_MIN_TAG
        
        # Fixed time range for X-axis (last 2 minutes with 1-second intervals)
        max_points = 120  # 2 minutes × 60 seconds
        
        # Determine if we're in Live or Demo mode
        mode = "demo"  # Default to demo mode
        if app_mode and isinstance(app_mode, dict) and "mode" in app_mode:
            mode = app_mode["mode"]
    
    
        if mode == "historical":
            hours = state_data.get("hours", 24) if isinstance(state_data, dict) else 24
            active_id = active_machine_data.get("machine_id") if active_machine_data else None
            hist_data = (
                historical_data if isinstance(historical_data, dict) and "capacity" in historical_data
                else get_historical_data(timeframe=f"{hours}h", machine_id=active_id)
            )
            times = hist_data["capacity"]["times"]
            values_lbs = hist_data["capacity"]["values"]
    
            x_data = [t.strftime("%H:%M:%S") if isinstance(t, datetime) else t for t in times]
            y_data = [convert_capacity_from_lbs(v, weight_pref) for v in values_lbs]
            if y_data:
                min_val = max(0, min(y_data) * 0.9)
                max_val = max(y_data) * 1.1
            else:
                min_val = 0
                max_val = 10000
        elif mode == "lab":
            mid = active_machine_data.get("machine_id") if active_machine_data else None
            _, times, totals = load_lab_totals(mid, active_counters=get_active_counter_flags(mid))
            x_data = [t.strftime("%H:%M:%S") if isinstance(t, datetime) else t for t in times]
            y_data = totals
            if y_data:
                min_val = max(0, min(y_data) * 0.9)
                max_val = max(y_data) * 1.1
            else:
                min_val = 0
                max_val = 10000

        elif mode in LIVE_LIKE_MODES and app_state_data.get("connected", False):
            # Live mode and connected - get real data
            tag_found = False
            current_value = 0
    
    
            
            # Check if the tag exists
            if data_tag in app_state.tags:
                tag_found = True
                tag_data = app_state.tags[data_tag]['data']
                
                # Get current value
                current_value = tag_data.latest_value if tag_data.latest_value is not None else 0
                if units == "capacity":
                    current_value = convert_capacity_from_kg(current_value, weight_pref)
                
                # Get historical data
                timestamps = tag_data.timestamps
                values = tag_data.values
                if units == "capacity":
                    values = [convert_capacity_from_kg(v, weight_pref) for v in values]
                
                # If we have data, create the time series
                if timestamps and values:
                    # Ensure we only use the most recent data points (up to max_points)
                    if len(timestamps) > max_points:
                        timestamps = timestamps[-max_points:]
                        values = values[-max_points:]
                    
                    # Format times for display
                    x_data = [ts.strftime("%H:%M:%S") for ts in timestamps]
                    y_data = values
                    
                    # Determine min and max values for y-axis with some padding
                    if len(y_data) > 0:
                        min_val = max(0, min(y_data) * 0.9) if min(y_data) > 0 else 0
                        max_val = max(y_data) * 1.1 if max(y_data) > 0 else 10000
                    else:
                        min_val = 0
                        max_val = 100000
                else:
                    # No historical data yet, create empty chart
                    current_time = datetime.now()
                    x_data = [(current_time - timedelta(seconds=i)).strftime("%H:%M:%S") for i in range(max_points)]
                    x_data.reverse()  # Put in chronological order
                    y_data = [None] * max_points
                    min_val = 0
                    max_val = 10000
            else:
                # Tag not found - create dummy data
                current_time = datetime.now()
                x_data = [(current_time - timedelta(seconds=i)).strftime("%H:%M:%S") for i in range(max_points)]
                x_data.reverse()  # Put in chronological order
                y_data = [None] * max_points
                min_val = 0
                max_val = 10000
        else:
            # Demo mode or not connected - use the original code
            # Generate dummy data for demonstration
            current_time = datetime.now()
            x_data = [(current_time - timedelta(seconds=i)).strftime("%H:%M:%S") for i in range(max_points)]
            x_data.reverse()  # Put in chronological order
            
            # Demo mode - create realistic looking data
            if mode == "demo":
                if units == "capacity":
                    # Base around 50,000 lbs/hr converted from kg
                    base_value = convert_capacity_from_kg(50000 / 2.205, weight_pref)
                else:
                    # Start with base value of 5000 objects per minute
                    base_value = 5000
                
                # Create random variations around the base value
                np.random.seed(int(current_time.timestamp()) % 1000)  # Seed with current time for variety
                var_scale = 2000 if units == "capacity" else 1000
                variations = np.random.normal(0, var_scale, max_points)
                
                # Create a slightly rising trend
                trend = np.linspace(0, 15, max_points)  # Rising trend from 0 to 15
                
                # Add some cyclical pattern
                cycles = 10 * np.sin(np.linspace(0, 4*np.pi, max_points))  # Sine wave with amplitude 10
                
                # Combine base value, variations, trend, and cycles
                y_data = [max(0, base_value + variations[i] + trend[i] + cycles[i]) for i in range(max_points)]
                
                min_val = base_value * 0.8 if units == "capacity" else 3000
                max_val = max(y_data) * 1.1  # 10% headroom
            else:
                # Not connected - empty chart
                y_data = [None] * max_points
                min_val = 3000 if units != "capacity" else 0
                max_val = 10000
        
        # Create figure
        fig = go.Figure()
        
        # Add trace
        fig.add_trace(go.Scatter(
            x=x_data,
            y=y_data,
            mode='lines',
            name='Capacity' if units == "capacity" else 'Objects/Min',
            line=dict(color='#1f77b4', width=2)
        ))
    
        step = max(1, len(x_data) // 5)
        
        # Update layout
        fig.update_layout(
            title=None,
            xaxis=dict(
                showgrid=True,
                gridcolor='rgba(211,211,211,0.3)',
                tickmode='array',
                tickvals=list(range(0, len(x_data), step)),
                ticktext=[x_data[i] for i in range(0, len(x_data), step) if i < len(x_data)],
            ),
            yaxis=dict(
                title=None,
                showgrid=True,
                gridcolor='rgba(211,211,211,0.3)',
                range=[min_val, max_val]
            ),
            margin=dict(l=5, r=5, t=5, b=5),
            height=200,
            plot_bgcolor='var(--chart-bg)',
            paper_bgcolor='var(--chart-bg)',
            hovermode='closest',
            showlegend=False
        )
        
        # Include the historical indicator directly in the header so the
        # graph height remains unchanged when toggling modes.
        header = f"{section_title} (Historical View)" if mode == "historical" else section_title
    
        children = [
            dbc.Row([
                dbc.Col(html.H5(header, className="mb-0"), width=9),
                dbc.Col(
                    dbc.Button(
                        tr("units_button", lang),
                        id={"type": "open-production-rate-units", "index": 0},
                        color="primary",
                        size="sm",
                        className="float-end",
                    ),
                    width=3,
                ),
            ], className="mb-2 align-items-center")
        ]
    
    
    
        children.append(
            dcc.Graph(
                id='trend-graph',
                figure=fig,
                config={'displayModeBar': False, 'responsive': True},
                style={'width': '100%', 'height': '100%'}
            )
        )
    
        return html.Div(children)

    @app.callback(
        Output("alarm-data", "data"),
        [Input("status-update-interval", "n_intervals")],
        [State("app-state", "data")]
    )
    def update_alarms_store(n_intervals, app_state_data):
        """Update the alarms data store from the counter values and check for threshold violations"""
        global previous_counter_values, threshold_settings, threshold_violation_state

        # Determine how counter values should be interpreted
        mode = threshold_settings.get("counter_mode", "counts") if isinstance(threshold_settings, dict) else "counts"
        if mode == "percent":
            total_val = sum(previous_counter_values)
            values = [
                (v / total_val * 100) if total_val else 0
                for v in previous_counter_values
            ]
        else:
            values = previous_counter_values

        # Get current time
        current_time = datetime.now()

        # Check for alarms
        alarms = []
        for i, value in enumerate(values):
            counter_num = i + 1
            
            # Safely check if counter_num exists in threshold_settings and is a dictionary
            if counter_num in threshold_settings and isinstance(threshold_settings[counter_num], dict):
                settings = threshold_settings[counter_num]
                violation = False
                is_high = False  # Track which threshold is violated (high or low)
                
                # Check for threshold violations
                if 'min_enabled' in settings and settings['min_enabled'] and value < settings['min_value']:
                    violation = True
                    alarms.append(f"Sens. {counter_num} below min threshold")
                elif 'max_enabled' in settings and settings['max_enabled'] and value > settings['max_value']:
                    violation = True
                    is_high = True
                    alarms.append(f"Sens. {counter_num} above max threshold")
                
                # Get violation state for this counter
                violation_state = threshold_violation_state[counter_num]
                
                # If email notifications are enabled
                if threshold_settings.get('email_enabled', False):
                    email_minutes = threshold_settings.get('email_minutes', 2)
                    
                    # If now violating but wasn't before
                    if violation and not violation_state['is_violating']:
                        # Start tracking this violation
                        violation_state['is_violating'] = True
                        violation_state['violation_start_time'] = current_time
                        violation_state['email_sent'] = False
                        logger.info(f"Started tracking threshold violation for Sensitivity {counter_num}")
                    
                    # If still violating
                    elif violation and violation_state['is_violating']:
                        # Check if it's been violating long enough to send an email
                        if not violation_state['email_sent']:
                            time_diff = (current_time - violation_state['violation_start_time']).total_seconds()
                            if time_diff >= (email_minutes * 60):
                                # Send the email
                                email_sent = send_threshold_email(counter_num, is_high)
                                if email_sent:
                                    violation_state['email_sent'] = True
                                    logger.info(f"Sent threshold violation email for Sensitivity {counter_num}")
                    
                    # If no longer violating
                    elif not violation and violation_state['is_violating']:
                        # Reset the violation state
                        violation_state['is_violating'] = False
                        violation_state['violation_start_time'] = None
                        violation_state['email_sent'] = False
                        logger.info(f"Reset threshold violation for Sensitivity {counter_num}")
        
        return {"alarms": alarms}

    @app.callback(
        Output("section-5-2", "children"),
        [Input("status-update-interval", "n_intervals"),
         Input("current-dashboard",       "data"),
         Input("historical-time-index",   "data"),
         Input("historical-data-cache",   "data"),
         Input("language-preference-store", "data")],
        [State("app-state", "data"),
         State("app-mode", "data"),
         State("active-machine-store", "data"),
         State("counter-view-mode", "data")],
        prevent_initial_call=True
    )
    def update_section_5_2(n_intervals, which, state_data, historical_data, lang, app_state_data, app_mode, active_machine_data, counter_mode):
        """Update section 5-2 with bar chart for counter values and update alarm data"""
        
        # only run when we’re in the “main” dashboard
        if which != "main":
            raise PreventUpdate
            # or return [no_update, no_update]
        global previous_counter_values, threshold_settings
    
        # Ensure we have a full set of values to work with
        if not previous_counter_values or len(previous_counter_values) < 12:
            previous_counter_values = [0] * 12
        
        # Define title for the section
        section_title = tr("sensitivity_rates_title", lang)
        
        # Always read counter rate values from OPC. Percent view only changes
        # how the bar chart is displayed.
        TAG_PATTERN = "Status.ColorSort.Sort1.DefectCount{}.Rate.Current"
        
        # Define colors for each primary/counter number
        counter_colors = {
            1: "green",       # Blue
            2: "lightgreen",      # Green
            3: "orange",     # Orange
            4: "blue",      # Black
            5: "#f9d70b",    # Yellow (using hex to ensure visibility)
            6: "magenta",    # Magenta
            7: "cyan",       # Cyan
            8: "red",        # Red
            9: "purple",
            10: "brown",
            11: "gray",
            12: "lightblue"
        }
        
        # Get mode (live, demo, or historical)
        mode = "demo"  # Default to demo mode
        if app_mode and isinstance(app_mode, dict) and "mode" in app_mode:
            mode = app_mode["mode"]
        
        # Generate values based on mode
        if mode == "historical":
            hours = state_data.get("hours", 24) if isinstance(state_data, dict) else 24
            active_id = active_machine_data.get("machine_id") if active_machine_data else None
            historical_data = (
                historical_data
                if isinstance(historical_data, dict) and 1 in historical_data
                else get_historical_data(timeframe=f"{hours}h", machine_id=active_id)
            )
            
            # Use the average value for each counter over the timeframe
            new_counter_values = []
            for i in range(1, 13):
                vals = historical_data[i]["values"]
                if vals:
                    avg_val = sum(vals) / len(vals)
                    new_counter_values.append(avg_val)
                else:
                    new_counter_values.append(50)
    
            # Store the new values for the next update
            previous_counter_values = new_counter_values.copy()
            #logger.debug("Section 5-2 values (historical mode): %s", new_counter_values)
        elif mode == "lab":
            mid = active_machine_data.get("machine_id") if active_machine_data else None
            rates = load_last_lab_counters(mid)
            new_counter_values = [r * 60 for r in rates]
            previous_counter_values = new_counter_values.copy()
            #logger.debug("Section 5-2 values (lab mode): %s", new_counter_values)
        elif mode in LIVE_LIKE_MODES and app_state_data.get("connected", False):
            # Live mode: get values from OPC UA
            # Use the tag pattern provided for each counter
            new_counter_values = []
            for i in range(1, 13):
                # Construct the tag name using the provided pattern
                tag_name = TAG_PATTERN.format(i)
    
                # Check if the tag exists
                if tag_name in app_state.tags:
                    value = app_state.tags[tag_name]["data"].latest_value
                    if value is None:
                        # If tag exists but value is None, keep previous value
                        value = previous_counter_values[i-1]
                    new_counter_values.append(value)
                else:
                    # Tag not found - keep previous value
                    new_counter_values.append(previous_counter_values[i-1])
    
            # Store the new values for the next update
            previous_counter_values = new_counter_values.copy()
            #logger.debug("Section 5-2 values (live mode): %s", new_counter_values)
        elif mode == "demo":
            # Demo mode: generate synthetic values
            new_counter_values = []
            for i, prev_value in enumerate(previous_counter_values):
                # Determine maximum change (up to ±20)
                max_change = min(20, prev_value - 10)  # Ensure we don't go below 10
    
                # Fix: Convert max_change to an integer
                max_change_int = int(max_change)
    
                # Use the integer version in randint
                change = random.randint(-max_change_int, 20)
    
                # Calculate new value with bounds
                new_value = max(10, min(180, prev_value + change))
    
                # Add to the list
                new_counter_values.append(new_value)
    
            # Store the new values for the next update
            previous_counter_values = new_counter_values.copy()
            #logger.debug("Section 5-2 values (demo mode): %s", new_counter_values)
        else:
            # Live mode but not connected - keep the last values
            new_counter_values = previous_counter_values.copy()
            #logger.debug("Section 5-2 values (disconnected): using previous values")
        
        # Create counter names
        counter_names = [f"{i}" for i in range(1, 13)]
        
        # Convert values for display if percent mode is selected
        if counter_mode == "percent":
            total_val = sum(new_counter_values)
            display_values = [
                (v / total_val * 100) if total_val else 0 for v in new_counter_values
            ]
        else:
            display_values = new_counter_values

        # Create figure with our data
        fig = go.Figure()

        # Use a single bar trace with all data
        fig.add_trace(go.Bar(
            x=counter_names,  # Use all counter names as x values
            y=display_values,  # Display values depend on view mode
            marker_color=[counter_colors.get(i, 'gray') for i in range(1, 13)],  # Set colors per bar
            hoverinfo='text',  # Keep hover info
            hovertext=[f"Sensitivity {i}: {display_values[i-1]:.2f}" for i in range(1, 13)]  # Custom hover text with 2 decimal places

        ))
        
        # Add horizontal min threshold lines for each counter if enabled
        for i, counter in enumerate(counter_names):
            counter_num = i + 1
            # Check if counter_num exists in threshold_settings and is a dictionary
            if counter_num in threshold_settings and isinstance(threshold_settings[counter_num], dict):
                settings = threshold_settings[counter_num]
                
                if 'min_enabled' in settings and settings['min_enabled']:
                    fig.add_shape(
                        type="line",
                        x0=i - 0.4,  # Start slightly before the bar
                        x1=i + 0.4,  # End slightly after the bar
                        y0=settings['min_value'],
                        y1=settings['min_value'],
                        line=dict(
                            color="black",
                            width=2,
                            dash="solid",
                        ),
                    )
        
        # Add horizontal max threshold lines for each counter if enabled
        for i, counter in enumerate(counter_names):
            counter_num = i + 1
            # Check if counter_num exists in threshold_settings and is a dictionary
            if counter_num in threshold_settings and isinstance(threshold_settings[counter_num], dict):
                settings = threshold_settings[counter_num]
                
                if 'max_enabled' in settings and settings['max_enabled']:
                    fig.add_shape(
                        type="line",
                        x0=i - 0.4,  # Start slightly before the bar
                        x1=i + 0.4,  # End slightly after the bar
                        y0=settings['max_value'],
                        y1=settings['max_value'],
                        line=dict(
                            color="red",
                            width=2,
                            dash="solid",
                        ),
                    )
        
        # Calculate max value for y-axis scaling
        if counter_mode == "percent":
            # Percent view caps the axis at 100 and uses display values
            max_value = max(display_values) if display_values else 0
            y_max = min(max_value * 1.1, 100)
            if y_max < 5:
                y_max = 5
        else:
            # Counts view - include enabled thresholds in the calculation
            all_values = new_counter_values.copy()
            for counter_num, settings in threshold_settings.items():
                if isinstance(counter_num, int) and isinstance(settings, dict):
                    if 'max_enabled' in settings and settings['max_enabled']:
                        all_values.append(settings['max_value'])

            max_value = max(all_values) if all_values else 100
            y_max = max(100, max_value * 1.1)
        
        # Update layout
        fig.update_layout(
            title=None,
            xaxis=dict(
                title=None,
                showgrid=False,
                tickangle=0,
            ),
            yaxis=dict(
                title=None,
                showgrid=True,
                gridcolor='rgba(211,211,211,0.3)',
                range=[0, y_max]  # Dynamic range based on data and thresholds
            ),
            margin=dict(l=5, r=5, t=0, b=20),  # Increased bottom margin for rotated labels
            height=198,  # Increased height since we have more space now
            plot_bgcolor='var(--chart-bg)',
            paper_bgcolor='var(--chart-bg)',
            showlegend=False,
        )
        
        # Create the section content
        section_content = html.Div([
            # Header row with title and settings button
            dbc.Row([
                dbc.Col(html.H5(section_title + (" (Historical)" if mode == "historical" else ""), className="mb-0"), width=9),
                dbc.Col(
                    dbc.Button(tr("thresholds_button", lang),
                            id={"type": "open-threshold", "index": 0},
                            color="primary",
                            size="sm",
                            className="float-end"),
                    width=3
                )
            ], className="mb-2 align-items-center"),
            
            # Bar chart
            dcc.Graph(
                id='counter-bar-chart',
                figure=fig,
                config={'displayModeBar': False, 'responsive': True},
                style={'width': '100%', 'height': '100%'}
            )
        ])
        
        # Return the section content
        return section_content

    @app.callback(
        Output("section-6-1", "children"),
        [Input("status-update-interval", "n_intervals"),
         Input("current-dashboard", "data"),
         Input("historical-time-index", "data"),
         Input("language-preference-store", "data")],
        [State("app-state", "data"),
         State("app-mode", "data"),
         State("active-machine-store", "data")],
        prevent_initial_call=True,
    )
    def update_section_6_1(n_intervals, which, state_data, lang, app_state_data, app_mode, active_machine_data):
        """Update section 6-1 with trend graph for the 12 counters, supporting historical data."""
        mem_utils.log_memory_if_high()
        if which != "main":
            raise PreventUpdate
        global previous_counter_values, display_settings

        if not previous_counter_values or len(previous_counter_values) < 12:
            previous_counter_values = [0] * 12

        section_title = tr("counter_values_trend_title", lang)

        counter_colors = {
            1: "green",
            2: "lightgreen",
            3: "orange",
            4: "blue",
            5: "#f9d70b",
            6: "magenta",
            7: "cyan",
            8: "red",
            9: "purple",
            10: "brown",
            11: "gray",
            12: "lightblue",
        }

        mode = "demo"
        if app_mode and isinstance(app_mode, dict) and "mode" in app_mode:
            mode = app_mode["mode"]

        if mode == "historical":
            hours = state_data.get("hours", 24) if isinstance(state_data, dict) else 24
            active_id = active_machine_data.get("machine_id") if active_machine_data else None
            historical_data = get_historical_data(timeframe=f"{hours}h", machine_id=active_id)

            fig = go.Figure()
            for i in range(1, 13):
                if display_settings.get(i, True):
                    counter_name = f"Counter {i}"
                    color = counter_colors.get(i, "gray")
                    times = historical_data[i]['times']
                    values = historical_data[i]['values']
                    time_labels = [t.strftime("%H:%M:%S") if isinstance(t, datetime) else t for t in times]
                    if times and values:
                        fig.add_trace(go.Scatter(
                            x=time_labels,
                            y=values,
                            mode='lines',
                            name=counter_name,
                            line=dict(color=color, width=2),
                            hoverinfo='text',
                            hovertext=[f"{counter_name}: {value}" for value in values],
                        ))

            ref_times = historical_data[1]['times'] if historical_data[1]['times'] else []
            label_list = [t.strftime('%H:%M:%S') if isinstance(t, datetime) else t for t in ref_times]
            step = max(1, len(label_list) // 5) if label_list else 1

            hist_values = [historical_data[i]['values'][-1] if historical_data[i]['values'] else None for i in range(1, 13)]
            #logger.debug("Section 6-1 latest values (historical mode): %s", hist_values)

            max_hist_value = 0
            for i in range(1, 13):
                if display_settings.get(i, True):
                    vals = historical_data[i]["values"]
                    if vals:
                        max_hist_value = max(max_hist_value, max(vals))

            yaxis_range = [0, 10] if max_hist_value < 10 else [0, None]

            fig.update_layout(
                title=None,
                xaxis=dict(
                    showgrid=False,
                    gridcolor='rgba(211,211,211,0.3)',
                    rangeslider=dict(visible=False),
                    tickmode='array',
                    tickvals=list(range(0, len(label_list), step)) if label_list else [],
                    ticktext=[label_list[i] for i in range(0, len(label_list), step) if i < len(label_list)] if label_list else [],
                ),
                yaxis=dict(
                    title=None,
                    showgrid=False,
                    gridcolor='rgba(211,211,211,0.3)',
                    range=yaxis_range,
                ),
                margin=dict(l=5, r=5, t=5, b=5),
                height=200,
                plot_bgcolor='var(--chart-bg)',
                paper_bgcolor='var(--chart-bg)',
                hovermode='closest',
                showlegend=False,
            )

            return html.Div([
                dbc.Row([
                    dbc.Col(html.H5(f"{section_title} (Historical View)", className="mb-0"), width=9),
                    dbc.Col(
                        dbc.Button(tr("display_button", lang),
                                   id={"type": "open-display", "index": 0},
                                   color="primary",
                                   size="sm",
                                   className="float-end"),
                        width=3,
                    ),
                ], className="mb-2 align-items-center"),
                dcc.Graph(
                    id='counter-trend-graph',
                    figure=fig,
                    config={'displayModeBar': False, 'responsive': True},
                    style={'width': '100%', 'height': '100%'}
                ),
            ])

        if not hasattr(app_state, 'counter_history'):
            app_state.counter_history = {i: {'times': [], 'values': []} for i in range(1, 13)}

        current_time = datetime.now()

        if mode in LIVE_LIKE_MODES and app_state_data.get("connected", False):
            for i, value in enumerate(previous_counter_values):
                counter_utils.add_data_point(app_state.counter_history, i + 1, current_time, value)
        elif mode == "demo":
            for i, value in enumerate(previous_counter_values):
                counter_utils.add_data_point(app_state.counter_history, i + 1, current_time, value)
        else:
            for i in range(1, 13):
                prev_vals = app_state.counter_history[i]['values']
                prev_value = prev_vals[-1] if prev_vals else 0
                counter_utils.add_data_point(app_state.counter_history, i, current_time, prev_value)

        latest_values = [app_state.counter_history[i]['values'][-1] if app_state.counter_history[i]['values'] else None for i in range(1, 13)]
        #logger.debug("Section 6-1 latest values (%s mode): %s", mode, latest_values)

        fig = go.Figure()

        for i in range(1, 13):
            if display_settings.get(i, True):
                counter_name = f"Counter {i}"
                color = counter_colors.get(i, "gray")
                times = app_state.counter_history[i]['times']
                values = app_state.counter_history[i]['values']
                time_labels = [t.strftime("%H:%M:%S") for t in times]
                if times and values:
                    fig.add_trace(go.Scatter(
                        x=time_labels,
                        y=values,
                        mode='lines',
                        name=counter_name,
                        line=dict(color=color, width=2),
                        hoverinfo='text',
                        hovertext=[f"{counter_name}: {value}" for value in values],
                    ))

        max_live_value = 0
        for i in range(1, 13):
            if display_settings.get(i, True):
                vals = app_state.counter_history[i]["values"]
                if vals:
                    max_live_value = max(max_live_value, max(vals))

        yaxis_range = [0, 10] if max_live_value < 10 else [0, None]

        fig.update_layout(
            title=None,
            xaxis=dict(
                showgrid=False,
                gridcolor='rgba(211,211,211,0.3)',
                tickmode='array',
                tickvals=list(range(0, len(time_labels), max(1, len(time_labels) // 5))) if time_labels else [],
                ticktext=[time_labels[i] for i in range(0, len(time_labels),
                                                    max(1, len(time_labels) // 5))
                        if i < len(time_labels)] if time_labels else [],
            ),
            yaxis=dict(
                title=None,
                showgrid=False,
                gridcolor='rgba(211,211,211,0.3)',
                range=yaxis_range,
            ),
            margin=dict(l=5, r=5, t=5, b=5),
            height=200,
            plot_bgcolor='var(--chart-bg)',
            paper_bgcolor='var(--chart-bg)',
            hovermode='closest',
            showlegend=False,
        )

        return html.Div([
            dbc.Row([
                dbc.Col(html.H5(section_title, className="mb-0"), width=9),
                dbc.Col(
                    dbc.Button(tr("display_button", lang),
                               id={"type": "open-display", "index": 0},
                               color="primary",
                               size="sm",
                               className="float-end"),
                    width=3,
                ),
            ], className="mb-2 align-items-center"),
            dcc.Graph(
                id='counter-trend-graph',
                figure=fig,
                config={'displayModeBar': False, 'responsive': True},
                style={'width': '100%', 'height': '100%'}
            ),
        ])

    @app.callback(
        Output("section-6-2", "children"),
        [Input("alarm-data", "data"),
         Input("current-dashboard",       "data"),
         Input("status-update-interval", "n_intervals"),
         Input("language-preference-store", "data")],
        prevent_initial_call=True
    )
    def update_section_6_2(alarm_data,which, n_intervals, lang):
        """Update section 6-2 with alarms display in two columns"""
         # only run when we’re in the “main” dashboard
        if which != "main":
            raise PreventUpdate
            # or return [no_update, no_update]
        # Set title for the section
        section_title = tr("sensitivity_threshold_alarms_title", lang)
        
        # Get alarms from the data store
        alarms = alarm_data.get("alarms", []) if alarm_data else []
    
        def _translate_alarm(alarm):
            if alarm.startswith("Sens."):
                parts = alarm.split()
                if len(parts) >= 3:
                    num = parts[1]
                    if "below" in alarm:
                        return tr("sensitivity_below_min", lang).format(num=num)
                    elif "above" in alarm:
                        return tr("sensitivity_above_max", lang).format(num=num)
            return alarm
    
        translated_alarms = [_translate_alarm(a) for a in alarms]
        
        # Create alarm display with two columns
        if alarms:
            # Split alarms into two columns
            mid_point = len(alarms) // 2 + len(alarms) % 2  # Ceiling division to balance columns
            left_alarms = translated_alarms[:mid_point]
            right_alarms = translated_alarms[mid_point:]
            
            # Create left column items
            left_items = [html.Li(alarm, className="text-danger mb-1") for alarm in left_alarms]
            
            # Create right column items
            right_items = [html.Li(alarm, className="text-danger mb-1") for alarm in right_alarms]
            
            # Create two-column layout
            alarm_display = html.Div([
                html.Div(tr("active_alarms_title", lang), className="fw-bold text-danger mb-2"),
                dbc.Row([
                    # Left column
                    dbc.Col(
                        html.Ul(left_items, className="ps-3 mb-0"),
                        width=6
                    ),
                    # Right column
                    dbc.Col(
                        html.Ul(right_items, className="ps-3 mb-0"),
                        width=6
                    ),
                ]),
            ])
        else:
            # No alarms display
            alarm_display = html.Div([
                html.Div("No active alarms", className="text-success")
            ])
        
        # Return the section content with fixed height
        return html.Div([
            html.H5(section_title, className="text-center mb-2"),
            
            # Alarms display with fixed height
            dbc.Card(
                dbc.CardBody(
                    alarm_display, 
                    className="p-2 overflow-auto",  # Add overflow-auto for scrolling if needed
                    # Scale alarm display height with viewport
                    style={"height": "205px"}
                ),
                className="h-100"
            ),
            
            # Timestamp
            
        ])

    @app.callback(
        Output("section-7-1", "children"),
        [Input("status-update-interval", "n_intervals"),
         Input("current-dashboard",       "data"),
         Input("language-preference-store", "data")],
        [State("app-state", "data"),
         State("app-mode", "data")],
        prevent_initial_call=True
    )
    def update_section_7_1(n_intervals, which, lang, app_state_data, app_mode):
        """Update section 7-1 with air pressure gauge"""
        # only run when we’re in the “main” dashboard
        if which != "main":
            raise PreventUpdate
            # or return [no_update, no_update]
    
        # Tag definition for air pressure - Easy to update when actual tag name is available
        AIR_PRESSURE_TAG = "Status.Environmental.AirPressurePsi"
        
        # Define gauge configuration
        min_pressure = 0
        max_pressure = 100
        
        # Define color ranges for gauge based on requirements
        red_range_low = [0, 30]       # Critical low range
        yellow_range = [31, 50]       # Warning range
        green_range = [51, 75]        # Normal range
        red_range_high = [76, 100]    # Critical high range
        
        # Determine if we're in Live or Demo mode
        mode = "demo"  # Default to demo mode
        if app_mode and isinstance(app_mode, dict) and "mode" in app_mode:
            mode = app_mode["mode"]
        
        # Get air pressure value based on mode
        if mode in LIVE_LIKE_MODES and app_state_data.get("connected", False):
            # Live mode: get value from OPC UA tag
            if AIR_PRESSURE_TAG in app_state.tags:
                # Read the actual value from the tag
                air_pressure = (app_state.tags[AIR_PRESSURE_TAG]["data"].latest_value)/100
                if air_pressure is None:
                    air_pressure = 0  # Default to 0 if tag exists but value is None
            else:
                # Tag not found, use 0 as per requirement
                air_pressure = 0
        else:
            # Demo mode: generate a realistic air pressure value with limited variation
            # Use timestamp for some variation in the demo
            timestamp = int(datetime.now().timestamp())
            
            # Generate value that stays very close to 65 PSI (±3 PSI maximum variation)
            base_value = 65  # Base in middle of green range
            # Use a small sine wave variation (±3 PSI max)
            variation = 3 * math.sin(timestamp / 10)  # Limited to ±3 PSI
            air_pressure = base_value + variation
        
        # Determine indicator color based on pressure value
        if 0 <= air_pressure <= 30:
            indicator_color = "red"
            status_text = "Critical Low"
            status_color = "danger"
        elif 31 <= air_pressure <= 50:
            indicator_color = "yellow"
            status_text = "Warning Low"
            status_color = "warning"
        elif 51 <= air_pressure <= 75:
            indicator_color = "green"
            status_text = "Normal"
            status_color = "success"
        else:  # 76-100
            indicator_color = "red"
            status_text = "Critical High"
            status_color = "danger"
        
        # Create the gauge figure
        fig = go.Figure(go.Indicator(
            mode="gauge+number",
            value=air_pressure,
            domain={'x': [0, 1], 'y': [0, 1]},
            #title={'text': "Air Pressure", 'font': {'size': 14}},
            gauge={
                'axis': {'range': [min_pressure, max_pressure], 'tickwidth': 1, 'tickcolor': "darkblue"},
                'bar': {'color': indicator_color},  # Use dynamic color based on value
                'bgcolor': "#d3d3d3",  # Light grey background
                'borderwidth': 2,
                'bordercolor': "gray",
                'threshold': {
                    'line': {'color': "darkgray", 'width': 4},
                    'thickness': 0.75,
                    'value': air_pressure
                }
            }
        ))
        
        # Update layout for the gauge
        fig.update_layout(
            height=200,
            margin=dict(l=10, r=10, t=30, b=10),
            paper_bgcolor='var(--chart-bg)',  # Use grey paper background
            plot_bgcolor='var(--chart-bg)',   # Use grey plot background
            font={'color': "darkblue", 'family': "Arial"}
        )
        
        return html.Div([
            html.H5(tr("air_pressure_title", lang), className="text-left mb-1"),
            # Gauge chart
            dcc.Graph(
                figure=fig,
                config={'displayModeBar': False, 'responsive': True},
                style={'width': '100%', 'height': '100%'}
            ),
            
            # Status text below the gauge
            #html.Div([
            #    html.Span("Status: ", className="fw-bold me-1"),
            #    html.Span(status_text, className=f"text-{status_color}")
            #], className="text-center mt-2")
        ])

    @app.callback(
        Output("section-7-2", "children"),
        [Input("status-update-interval", "n_intervals"),
         Input("current-dashboard",       "data"),
         Input("historical-time-index",   "data"),
         Input("language-preference-store", "data")],
        [State("app-state", "data"),
         State("app-mode", "data"),
         State("active-machine-store", "data")],
        prevent_initial_call=True
    )
    def update_section_7_2(n_intervals, which, time_state, lang, app_state_data, app_mode, active_machine_data):
        """Update section 7-2 with Machine Control Log"""
        # only run when we're in the "main" dashboard
        if which != "main":
            raise PreventUpdate
            
        global prev_values, prev_active_states, prev_preset_names, machine_control_log
    
        machine_id = active_machine_data.get("machine_id") if active_machine_data else None
    
        # Determine current mode (live or demo)
        mode = "demo"
        if app_mode and isinstance(app_mode, dict) and "mode" in app_mode:
            mode = app_mode["mode"]
        
        #logger.debug("Section 7-2 callback triggered at %s", datetime.now())
        #logger.debug("Section 7-2: mode=%s, connected=%s", mode, app_state_data.get("connected", False))
        #logger.debug("Section 7-2 Debug: machine_id=%s", machine_id)
        #logger.debug("Section 7-2 Debug: MONITORED_RATE_TAGS=%s", MONITORED_RATE_TAGS)
        #logger.debug("Section 7-2 Debug: prev_values keys=%s", list(prev_values.get(machine_id, {}).keys()))

        # Avoid dumping the entire tag list every cycle
        #logger.debug("app_state tag count: %s", len(app_state.tags))

    
        # Live monitoring of feeder rate tags and sensitivity assignments
        if mode in LIVE_LIKE_MODES and app_state_data.get("connected", False) and machine_id is not None:
            try:
                # Initialize machine_prev dictionaries if they don't exist
                if machine_id not in prev_values:
                    prev_values[machine_id] = {}
                    logger.debug("Initialized prev_values for machine %s", machine_id)
                if machine_id not in prev_active_states:
                    prev_active_states[machine_id] = {}
                    #logger.debug("Initialized prev_active_states for machine %s", machine_id)
                
                machine_prev = prev_values[machine_id]
                machine_prev_active = prev_active_states[machine_id]
    
                # Monitor feeder rate changes
                for opc_tag, friendly_name in MONITORED_RATE_TAGS.items():
                    try:
                        if opc_tag in app_state.tags:
                            new_val = app_state.tags[opc_tag]["data"].latest_value
                            prev_val = machine_prev.get(opc_tag)
                            #logger.debug("Tag %s: new_val=%s, prev_val=%s", opc_tag, new_val, prev_val)
    
                            if prev_val is not None and new_val is not None and new_val != prev_val:
                                logger.debug("CHANGE DETECTED! %s: %s -> %s", opc_tag, prev_val, new_val)
                                try:
                                    #logger.debug("Rate %s changed from %s to %s", opc_tag, prev_val, new_val)
                                    add_control_log_entry(friendly_name, prev_val, new_val, machine_id=machine_id)
                                    #logger.debug("LOG ENTRY ADDED for %s", friendly_name)
                                except Exception as e:
                                    logger.error(f"ERROR adding log entry: {e}")
    
                            machine_prev[opc_tag] = new_val
                        else:
                            logger.warning(f"Feeder tag {opc_tag} not found in app_state.tags")
                    except Exception as e:
                        logger.error(f"Error monitoring feeder tag {opc_tag}: {e}")
    
                # Monitor sensitivity assignment changes  
                #logger.debug("Starting sensitivity tag checks")
                for opc_tag, sens_num in SENSITIVITY_ACTIVE_TAGS.items():
                    try:
                        if opc_tag in app_state.tags:
                            new_val = app_state.tags[opc_tag]["data"].latest_value
                            prev_val = machine_prev_active.get(opc_tag)
                            #logger.info(f"Sensitivity {sens_num} Tag {opc_tag}: new_val={new_val}, prev_val={prev_val}")
                            
                            if prev_val is not None and new_val is not None and bool(new_val) != bool(prev_val):
                                #logger.info(f"SENSITIVITY CHANGE DETECTED! Sens {sens_num}: {bool(prev_val)} -> {bool(new_val)}")
                                try:
                                    add_activation_log_entry(sens_num, bool(new_val), machine_id=machine_id)
                                    #logger.info(f"SENSITIVITY LOG ENTRY ADDED for Sensitivity {sens_num}")
                                except Exception as e:
                                    logger.error(f"ERROR adding sensitivity log entry: {e}")
                                    
                            machine_prev_active[opc_tag] = new_val
                        else:
                            if opc_tag not in warned_sensitivity_tags:
                                logger.warning(
                                    "Sensitivity tag %s missing from app_state.tags",
                                    opc_tag,
                                )
                                warned_sensitivity_tags.add(opc_tag)
                    except Exception as e:
                        logger.error(f"Error monitoring sensitivity tag {opc_tag}: {e}")

                # Monitor preset name changes
                if PRESET_NAME_TAG in app_state.tags:
                    new_name = app_state.tags[PRESET_NAME_TAG]["data"].latest_value
                    prev_name = prev_preset_names.get(machine_id)
                    if prev_name is not None and new_name is not None and new_name != prev_name:
                        add_preset_log_entry(prev_name, new_name, machine_id=machine_id)
                    prev_preset_names[machine_id] = new_name

            except Exception as e:
                logger.error(f"Fatal error in section 7-2 monitoring: {e}")
                logger.exception("Full traceback:")
    
        # Create the log entries display - with even more compact styling
        log_entries = []
    
        # Determine which log to display based on mode
        display_log = machine_control_log
        if mode == "historical":
            hours = time_state.get("hours", 24) if isinstance(time_state, dict) else 24
            machine_id = active_machine_data.get("machine_id") if active_machine_data else None
            display_log = get_historical_control_log(timeframe=hours, machine_id=machine_id)
            display_log = sorted(display_log, key=lambda e: e.get("timestamp"), reverse=True)
        elif mode in LIVE_LIKE_MODES:
            # Debug logging to see what's in the control log
            #logger.debug(
            #    "Total entries in machine_control_log: %s",
            #    len(machine_control_log),
            #)
            #logger.debug("Looking for entries with machine_id=%s", machine_id)
            
            # More permissive filtering - include entries that match the machine_id
            display_log = []
            for entry in machine_control_log:
                entry_machine_id = entry.get("machine_id")
                is_demo = entry.get("demo", False)
                #logger.debug(
                #    "Entry: machine_id=%s, demo=%s, tag=%s",
                #    entry_machine_id,
                #    is_demo,
                #    entry.get('tag', 'N/A'),
                #)
                
                # Include if machine_id matches (regardless of demo flag for now)
                if str(entry_machine_id) == str(machine_id):
                    display_log.append(entry)
                    #logger.debug("Including entry: %s", entry.get('tag', 'N/A'))
            
            #logger.debug("Filtered to %s entries for machine %s", len(display_log), machine_id)
    
        # newest entries first - sort by timestamp if available
        if display_log:
            try:
                display_log = sorted(display_log, key=lambda e: e.get("timestamp", datetime.min), reverse=True)
            except Exception as e:
                logger.error(f"Error sorting display_log: {e}")
        
        display_log = display_log[:20]
    
        for idx, entry in enumerate(display_log, start=1):
            timestamp = entry.get("display_timestamp")
            if not timestamp:
                ts = entry.get("timestamp")
                if isinstance(ts, datetime):
                    timestamp = ts.strftime("%Y-%m-%d %H:%M:%S")
                elif ts:
                    timestamp = str(ts)
                else:
                    t = entry.get("time")
                    if isinstance(t, datetime):
                        timestamp = t.strftime("%Y-%m-%d %H:%M:%S")
                    elif t:
                        timestamp = str(t)
                    else:
                        timestamp = ""
    
            def _translate_tag(tag):
                if tag.startswith("Sens "):
                    parts = tag.split()
                    if len(parts) >= 2:
                        return f"{tr('sensitivity_label', lang)} {parts[1]}"
                if tag.startswith("Feeder") or tag.startswith("Feed"):
                    parts = tag.split()
                    if len(parts) >= 2 and parts[1].isdigit():
                        return tr(f"feeder_{parts[1]}", lang)
                    return tr('feeder_label', lang).rstrip(':')
                return tag
    
            tag_translated = _translate_tag(entry.get('tag', ''))
    
            icon_val = entry.get("icon")
            if icon_val in ("✅", "❌"):
                color_class = "text-success" if entry.get("action") == "Enabled" else "text-danger"
                icon = html.Span(icon_val, className=color_class)
                log_entries.append(
                    html.Div(
                        [f"{idx}. {tag_translated} {entry.get('action')} ", icon, f" {timestamp}"],
                        className="mb-1 small",
                        style={"whiteSpace": "nowrap"},
                    )
                )
            elif icon_val in ("⬆", "⬇"):
                color_class = "text-success" if icon_val == "⬆" else "text-danger"
                icon = html.Span(icon_val, className=color_class)
                value_change = f"{entry.get('old_value', '')} -> {entry.get('new_value', '')}"
                log_entries.append(
                    html.Div(
                        [f"{idx}. {tag_translated} ", icon, f" {value_change} {timestamp}"],
                        className="mb-1 small",
                        style={"whiteSpace": "nowrap"},
                    )
                )
            elif icon_val == "🔄":
                icon = html.Span(icon_val)
                log_entries.append(
                    html.Div(
                        [f"{idx}. Preset \"{entry.get('old_value', '')}\" ", icon, f" \"{entry.get('new_value', '')}\" {timestamp}"],
                        className="mb-1 small",
                        style={"whiteSpace": "nowrap"},
                    )
                )
            else:
                description = f"{tag_translated} {entry.get('action', '')}".strip()
                value_change = f"{entry.get('old_value', '')} -> {entry.get('new_value', '')}"
                log_entries.append(
                    html.Div(
                        f"{idx}. {description} {value_change} {timestamp}",
                        className="mb-1 small",
                        style={"whiteSpace": "nowrap"}
                    )
                )
    
        # If no entries, show placeholder
        if not log_entries:
            log_entries.append(
                html.Div(tr("no_changes_yet", lang), className="text-center text-muted py-1")
            )
    
        # Return the section content with title
        return html.Div(
            [html.H5(tr("machine_control_log_title", lang), className="text-left mb-1"), *log_entries],
            className="overflow-auto px-0",
            # Use flexbox so this log grows with available space
            style={"flex": "1"}
        )

    @app.callback(
        [Output("historical-time-index", "data"),
         Output("historical-time-display", "children"),
         Output("historical-data-cache", "data")],
        [Input("historical-time-slider", "value"),
         Input("mode-selector", "value")],
        [State("active-machine-store", "data")],
        prevent_initial_call=True
    )
    def update_historical_time_and_display(slider_value, mode, active_machine_data):
        """Return the chosen historical range, display text, and cached data."""
        if mode != "historical":
            return dash.no_update, "", dash.no_update
    
        # Load filtered historical data for the selected timeframe so the graphs
        # update immediately when the slider changes
        machine_id = active_machine_data.get("machine_id") if active_machine_data else None
        historical_data = load_historical_data(f"{slider_value}h", machine_id=machine_id)
    
        # Use counter 1 as the reference for the time axis.  If data exists, format
        # the first timestamp for display to indicate the starting point.
        ref_counter = 1
        timestamp_str = ""
        if (ref_counter in historical_data and
                historical_data[ref_counter]['times']):
            first_ts = historical_data[ref_counter]['times'][0]
            if isinstance(first_ts, datetime):
                timestamp_str = first_ts.strftime("%H:%M")
            else:
                timestamp_str = str(first_ts)
    
        display_text = f"Showing last {slider_value} hours"
        if timestamp_str:
            display_text += f" starting {timestamp_str}"
    
    
        # Return the selected timeframe, display text, and cached data
        return {"hours": slider_value}, display_text, historical_data

    @app.callback(
        Output("historical-time-controls", "className"),
        [Input("mode-selector", "value")],
        prevent_initial_call=True
    )
    def toggle_historical_controls_visibility(mode):
        """Show/hide historical controls based on selected mode"""
        if mode == "historical":
            return "d-block"  # Show controls
        else:
            return "d-none"  # Hide controls

    @app.callback(
        [Output("lab-test-controls", "className"),
         Output("lab-start-selector-col", "className")],
        [Input("mode-selector", "value")],
        prevent_initial_call=True,
    )
    def toggle_lab_controls_visibility(mode):
        cls = "d-flex" if mode == "lab" else "d-none"
        return cls, cls

    @app.callback(
        [Output("start-test-btn", "disabled"),
         Output("start-test-btn", "color"),
         Output("stop-test-btn", "disabled"),
         Output("stop-test-btn", "color")],
        [Input("lab-test-running", "data"),
         Input("mode-selector", "value"),
         Input("status-update-interval", "n_intervals")],
        [State("lab-test-stop-time", "data")],
    )
    def toggle_lab_test_buttons(running, mode, n_intervals, stop_time):
        """Enable/disable lab start/stop buttons based on test state."""
<<<<<<< HEAD
        elapsed = None
        if stop_time:
            elapsed = time.time() - abs(stop_time)
        _debug(
            f"[LAB TEST DEBUG] toggle_lab_test_buttons running={running}, stop_time={stop_time}, elapsed={elapsed}"
=======

        elapsed = None
        if stop_time:
            elapsed = time.time() - abs(stop_time)
        print(
            f"[LAB TEST DEBUG] toggle_lab_test_buttons running={running}, stop_time={stop_time}, elapsed={elapsed}",

            flush=True,
>>>>>>> 9fe0526c
        )
        if mode != "lab":
            return True, "secondary", True, "secondary"

        # Disable both buttons during the 30s grace period after stopping
        if running and stop_time and (time.time() - abs(stop_time) < 30):
<<<<<<< HEAD
            _debug("[LAB TEST DEBUG] grace period active - buttons disabled")
=======
            print("[LAB TEST DEBUG] grace period active - buttons disabled", flush=True)
>>>>>>> 9fe0526c
            return True, "secondary", True, "secondary"

        if running:
            return True, "secondary", False, "danger"

        return False, "success", True, "secondary"

    @app.callback(
        Output("lab-test-running", "data"),
        [Input("start-test-btn", "n_clicks"),
         Input("stop-test-btn", "n_clicks"),
         Input("mode-selector", "value"),
         Input("status-update-interval", "n_intervals")],
        [State("lab-test-running", "data"),
         State("lab-test-stop-time", "data"),
         State("lab-test-name", "value"),
         State("lab-start-selector", "value")],
        prevent_initial_call=True,
    )

    def update_lab_running(start_click, stop_click, mode, n_intervals, running, stop_time, test_name, start_mode):
        """Update lab running state based on start/stop actions or feeder status."""
        global current_lab_filename
        ctx = callback_context
        triggers = [t["prop_id"].split(".")[0] for t in ctx.triggered] if ctx.triggered else []
        trigger = "interval"
        if "stop-test-btn" in triggers:
            trigger = "stop-test-btn"
        elif "start-test-btn" in triggers:
            trigger = "start-test-btn"
        elif triggers:
            trigger = triggers[0]
<<<<<<< HEAD
        _debug(
            f"[LAB TEST DEBUG] update_lab_running triggers={triggers} selected={trigger} running={running}, stop_time={stop_time}"
=======
        print(
            f"[LAB TEST DEBUG] update_lab_running triggers={triggers} selected={trigger} running={running}, stop_time={stop_time}",

            flush=True,
>>>>>>> 9fe0526c
        )

        if mode != "lab":
            return False

        if ctx.triggered:
            if start_mode != "feeder":
                if trigger == "start-test-btn":
                    print("[LAB TEST] Start button pressed", flush=True)
                    print("[LAB TEST] Active threads:", [t.name for t in threading.enumerate()], flush=True)
                    try:
                        if active_machine_id is not None:
                            _reset_lab_session(active_machine_id)
                    except Exception as exc:
                        logger.warning(f"Failed to reset lab session: {exc}")
                    return True
                elif trigger == "stop-test-btn":
                    # Do not end the test immediately; allow a 30s grace period
                    # so logging can continue before finalizing.
                    print("[LAB TEST] Stop button pressed - entering grace period", flush=True)
                    print("[LAB TEST] Active threads:", [t.name for t in threading.enumerate()], flush=True)
                    return True

        feeders_running = False
        if (
            active_machine_id is not None
            and active_machine_id in machine_connections
        ):
            tags = machine_connections[active_machine_id].get("tags", {})
            for i in range(1, 5):
                tag = f"Status.Feeders.{i}IsRunning"
                if bool(tags.get(tag, {}).get("data", {}).latest_value if tag in tags else False):
                    feeders_running = True
                    break

        if start_mode == "feeder" and feeders_running and not running:

            print("[LAB TEST] Auto-starting test because feeders are running", flush=True)

            try:
                if active_machine_id is not None:
                    if not current_lab_filename:
                        name = test_name or "Test"
                        current_lab_filename = (
                            f"Lab_Test_{name}_{datetime.now().strftime('%m_%d_%Y_%H_%M_%S')}.csv"
                        )
                        _create_empty_lab_log(active_machine_id, current_lab_filename)
                    _reset_lab_session(active_machine_id)
            except Exception as exc:
                logger.warning(f"Failed to prepare auto lab log: {exc}")
            return True

<<<<<<< HEAD
        elapsed = None
        if stop_time:
            elapsed = time.time() - abs(stop_time)
        _debug(
            f"[LAB TEST DEBUG] running={running}, stop_time={stop_time}, elapsed={elapsed}"
        )
=======

        elapsed = None
        if stop_time:
            elapsed = time.time() - abs(stop_time)
        print(
            f"[LAB TEST DEBUG] running={running}, stop_time={stop_time}, elapsed={elapsed}",
            flush=True,
        )

>>>>>>> 9fe0526c
        # Check if we should end the test based on the stop time
        if running and stop_time and (time.time() - abs(stop_time) >= 30):
            print("[LAB TEST] Grace period complete - stopping test", flush=True)
            current_lab_filename = None
            try:
                refresh_lab_cache(active_machine_id)
            except Exception as exc:
                logger.warning(f"Failed to refresh lab cache: {exc}")
<<<<<<< HEAD
            _debug("[LAB TEST DEBUG] update_lab_running returning False")
            return False
        _debug(f"[LAB TEST DEBUG] update_lab_running returning {running}")
=======
            print("[LAB TEST DEBUG] update_lab_running returning False", flush=True)
            return False

        print(f"[LAB TEST DEBUG] update_lab_running returning {running}", flush=True)
>>>>>>> 9fe0526c
        return running

    @app.callback(
        Output("lab-test-info", "data"),
        [Input("start-test-btn", "n_clicks"), Input("stop-test-btn", "n_clicks")],
        [State("lab-test-name", "value")],
        prevent_initial_call=True,
    )
    def manage_lab_test_info(start_click, stop_click, name):
        ctx = callback_context
        if not ctx.triggered:
            raise PreventUpdate
        trigger = ctx.triggered[0]["prop_id"].split(".")[0]
        global current_lab_filename
        if trigger == "start-test-btn":
            test_name = name or "Test"
            filename = (
                f"Lab_Test_{test_name}_{datetime.now().strftime('%m_%d_%Y')}.csv"
            )
            current_lab_filename = filename
            try:
                if active_machine_id is not None:
                    _create_empty_lab_log(active_machine_id, filename)
                    _reset_lab_session(active_machine_id)
            except Exception as exc:
                logger.warning(f"Failed to prepare new lab log: {exc}")
            return {"filename": filename}
        return {}

    @app.callback(
        [Output("metric-logging-interval", "interval"), Output("metric-logging-interval", "disabled")],
        [Input("lab-test-running", "data"), Input("mode-selector", "value")],
    )
    def adjust_logging_interval(running, mode):
        if mode == "lab":
            return 1000, not running
        return 60000, False

    @app.callback(
        Output("lab-test-stop-time", "data"),
        [Input("start-test-btn", "n_clicks"),
         Input("stop-test-btn", "n_clicks"),
         Input("status-update-interval", "n_intervals")],
        [State("lab-test-running", "data"),
         State("lab-test-stop-time", "data"),
         State("app-mode", "data"),
         State("active-machine-store", "data"),
         State("lab-start-selector", "value")],
        prevent_initial_call=True,
    )
    def update_lab_test_stop_time(start_click, stop_click, n_intervals, running, stop_time, mode, active_machine_data, start_mode):
        ctx = callback_context
<<<<<<< HEAD
=======

>>>>>>> 9fe0526c
        triggers = [t["prop_id"].split(".")[0] for t in ctx.triggered] if ctx.triggered else []
        trigger = "interval"
        if "stop-test-btn" in triggers:
            trigger = "stop-test-btn"
        elif "start-test-btn" in triggers:
            trigger = "start-test-btn"
        elif triggers:
            trigger = triggers[0]
<<<<<<< HEAD
        _debug(
            f"[LAB TEST DEBUG] update_lab_test_stop_time triggers={triggers} selected={trigger} running={running}, stop_time={stop_time}"
=======
        print(
            f"[LAB TEST DEBUG] update_lab_test_stop_time triggers={triggers} selected={trigger} running={running}, stop_time={stop_time}",

            flush=True,
>>>>>>> 9fe0526c
        )

        if ctx.triggered:
            if trigger == "stop-test-btn":
                new_time = -time.time()
<<<<<<< HEAD
                _debug("[LAB TEST] Grace period timer started")
                _debug(f"[LAB TEST DEBUG] storing stop_time={new_time}")
                _debug(f"[LAB TEST DEBUG] update_lab_test_stop_time returning {new_time}")
                return new_time
            if trigger == "start-test-btn":
                _debug("[LAB TEST] Grace period cleared due to start")
                _debug("[LAB TEST DEBUG] clearing stop_time")
                _debug("[LAB TEST DEBUG] update_lab_test_stop_time returning None")
                return None

        if not running:
            _debug("[LAB TEST DEBUG] not running - stop_time unchanged")
            _debug("[LAB TEST DEBUG] update_lab_test_stop_time returning dash.no_update")
            return dash.no_update

        if not mode or mode.get("mode") != "lab":
            _debug(
                f"[LAB TEST DEBUG] not in lab mode ({mode}) - stop_time unchanged"
            )
            _debug("[LAB TEST DEBUG] update_lab_test_stop_time returning dash.no_update")
=======
                print("[LAB TEST] Grace period timer started", flush=True)
                print(f"[LAB TEST DEBUG] storing stop_time={new_time}", flush=True)

                return new_time
            if trigger == "start-test-btn":
                print("[LAB TEST] Grace period cleared due to start", flush=True)
                print("[LAB TEST DEBUG] clearing stop_time", flush=True)

                return None

        if not running:
            print("[LAB TEST DEBUG] not running - stop_time unchanged", flush=True)

            return dash.no_update

        if not mode or mode.get("mode") != "lab":
            print(
                f"[LAB TEST DEBUG] not in lab mode ({mode}) - stop_time unchanged",
                flush=True,
            )

>>>>>>> 9fe0526c
            return dash.no_update

        active_id = active_machine_data.get("machine_id") if active_machine_data else None
        if not active_id or active_id not in machine_connections:
<<<<<<< HEAD
            _debug(
                f"[LAB TEST DEBUG] invalid active machine {active_id} - stop_time unchanged"
            )
            _debug("[LAB TEST DEBUG] update_lab_test_stop_time returning dash.no_update")
=======
            print(
                f"[LAB TEST DEBUG] invalid active machine {active_id} - stop_time unchanged",
                flush=True,
            )

>>>>>>> 9fe0526c
            return dash.no_update

        tags = machine_connections[active_id].get("tags", {})
        any_running = False
        for i in range(1, 5):
            tag = f"Status.Feeders.{i}IsRunning"
            if bool(tags.get(tag, {}).get("data", {}).latest_value if tag in tags else False):
                any_running = True
                break

        if any_running:
            if stop_time is not None and stop_time >= 0:
<<<<<<< HEAD
                _debug("[LAB TEST DEBUG] feeders running - clearing stop time")
                _debug("[LAB TEST DEBUG] update_lab_test_stop_time returning None")
=======
                print("[LAB TEST DEBUG] feeders running - clearing stop time", flush=True)

>>>>>>> 9fe0526c
                return None
        else:
            if start_mode == "feeder" and stop_time is None:
                new_time = time.time()
<<<<<<< HEAD
                _debug("[LAB TEST] Feeders stopped - starting grace period")
                _debug(f"[LAB TEST DEBUG] storing stop_time={new_time}")
                _debug(f"[LAB TEST DEBUG] update_lab_test_stop_time returning {new_time}")
                return new_time

        elapsed = None
        if stop_time:
            elapsed = time.time() - abs(stop_time)
        _debug(
            f"[LAB TEST DEBUG] no update to stop_time (running={running}, elapsed={elapsed})"
        )
        _debug("[LAB TEST DEBUG] update_lab_test_stop_time returning dash.no_update")
=======
                print("[LAB TEST] Feeders stopped - starting grace period", flush=True)
                print(f"[LAB TEST DEBUG] storing stop_time={new_time}", flush=True)

                print(f"[LAB TEST DEBUG] update_lab_test_stop_time returning {new_time}", flush=True)
                return new_time


        elapsed = None
        if stop_time:
            elapsed = time.time() - abs(stop_time)
        print(
            f"[LAB TEST DEBUG] no update to stop_time (running={running}, elapsed={elapsed})",
            flush=True,
        )

        print("[LAB TEST DEBUG] update_lab_test_stop_time returning dash.no_update", flush=True)

>>>>>>> 9fe0526c
        return dash.no_update

    @app.callback(
        [Output("display-modal", "is_open"),
         Output("display-form-container", "children")],
        [Input({"type": "open-display", "index": ALL}, "n_clicks"),
         Input("close-display-settings", "n_clicks"),
         Input("save-display-settings", "n_clicks"),
         Input("language-preference-store", "data")],
        [State("display-modal", "is_open"),
         State({"type": "display-enabled", "index": ALL}, "value")],
        prevent_initial_call=True
    )
    def toggle_display_modal(open_clicks, close_clicks, save_clicks, lang, is_open, display_enabled_values):
        """Handle opening/closing the display settings modal and saving settings"""
        global display_settings
        
        ctx = callback_context
        
        # Check if callback was triggered
        if not ctx.triggered:
            return no_update, no_update
        
        # Get the property that triggered the callback
        trigger_prop_id = ctx.triggered[0]["prop_id"]
        
        # Check for open button clicks (with pattern matching)
        if '"type":"open-display"' in trigger_prop_id:
            # Check if any button was actually clicked (not initial state)
            if any(click is not None for click in open_clicks):
                return True, create_display_settings_form(lang)
        
        # Check for close button click
        elif trigger_prop_id == "close-display-settings.n_clicks":
            # Check if button was actually clicked (not initial state)
            if close_clicks is not None:
                return False, no_update
        
        # Check for save button click
        elif trigger_prop_id == "save-display-settings.n_clicks":
            # Check if button was actually clicked (not initial state)
            if save_clicks is not None and display_enabled_values:
                # Safety check: make sure we have the right number of values
                if len(display_enabled_values) == 12:  # We expect 12 counters
                    # Update the display settings
                    for i in range(len(display_enabled_values)):
                        counter_num = i + 1
                        display_settings[counter_num] = display_enabled_values[i]
                    
                    # Save settings to file
                    save_success = save_display_settings(display_settings)
                    if save_success:
                        logger.info("Display settings saved successfully")
                    else:
                        logger.warning("Failed to save display settings")
                else:
                    logger.warning(f"Unexpected number of display values: {len(display_enabled_values)}")
                
                # Close modal
                return False, create_display_settings_form(lang)
        
        # Default case - don't update anything
        return no_update, no_update

    @app.callback(
        [Output("production-rate-units-modal", "is_open"),
         Output("production-rate-unit", "data")],
        [Input({"type": "open-production-rate-units", "index": ALL}, "n_clicks"),
         Input("close-production-rate-units", "n_clicks"),
         Input("save-production-rate-units", "n_clicks")],
        [State("production-rate-units-modal", "is_open"),
         State("production-rate-unit-selector", "value")],
        prevent_initial_call=True,
    )
    def toggle_production_rate_units_modal(open_clicks, close_clicks, save_clicks, is_open, selected):
        """Show or hide the units selection modal and save the chosen unit."""
        ctx = callback_context
        if not ctx.triggered:
            return no_update, no_update
    
        trigger = ctx.triggered[0]["prop_id"]
        if '"type":"open-production-rate-units"' in trigger:
            if any(click is not None for click in open_clicks):
                return True, dash.no_update
        elif trigger == "close-production-rate-units.n_clicks":
            if close_clicks is not None:
                return False, dash.no_update
        elif trigger == "save-production-rate-units.n_clicks":
            if save_clicks is not None:
                return False, selected
    
        return no_update, no_update

    @app.callback(
        [Output("additional-image-store", "data"),
         Output("upload-status", "children"),
         Output("image-error-store", "data")],
        [Input("upload-image", "contents")],
        [State("upload-image", "filename")]
    )
    def handle_image_upload_enhanced(contents, filename):
        """Validate, cache, and store uploaded image."""
        if contents is None:
            return dash.no_update, dash.no_update, None

        logger.info(f"Processing image upload: {filename}")
        processed, err = img_utils.validate_and_process_image(contents)
        if err:
            logger.error(f"Image validation failed: {err}")
            return dash.no_update, html.Div(f"Error uploading image: {err}", className="text-danger"), err

        success, err = img_utils.cache_image(processed)
        if not success:
            logger.error(f"Error caching image: {err}")
            return dash.no_update, html.Div(f"Error uploading image: {err}", className="text-danger"), err

        new_data = {"image": processed}
        return new_data, html.Div(f"Uploaded: {filename}", className="text-success"), None

    @app.callback(
        [Output("image-error-alert", "children"),
         Output("image-error-alert", "is_open")],
        Input("image-error-store", "data"),
        prevent_initial_call=True,
    )
    def show_image_errors(msg):
        if msg:
            return msg, True
        return "", False

    @app.callback(
        Output("update-counts-modal", "is_open"),
        [Input("open-update-counts", "n_clicks"),
         Input("close-update-counts", "n_clicks"),
         Input("save-count-settings", "n_clicks")],
        [State("update-counts-modal", "is_open")],
        prevent_initial_call=True,
    )
    def toggle_update_counts_modal(open_click, close_click, save_click, is_open):
        ctx = callback_context
        if not ctx.triggered:
            return dash.no_update
    
        trigger = ctx.triggered[0]["prop_id"]
        if trigger == "open-update-counts.n_clicks" and open_click:
            return True
        elif trigger == "close-update-counts.n_clicks" and close_click:
            return False
        elif trigger == "save-count-settings.n_clicks" and save_click:
            return False
    
        return is_open

    @app.callback(
        [Output("app-mode", "data"),
         Output("historical-time-slider", "value")],
        [Input("mode-selector", "value")],
        prevent_initial_call=False
    )
    def update_app_mode(mode):
        """Update the application mode (live, demo, or historical)"""
        # Reset historical slider to most recent when switching to historical mode
        slider_value = 24 if mode == "historical" else dash.no_update
    
        # Log the new mode for debugging unexpected switches
        #logger.info(f"App mode updated to '{mode}'")
    
        return {"mode": mode}, slider_value

    @app.callback(Output("app-mode-tracker", "data"), Input("app-mode", "data"))
    def _track_app_mode(data):
        """Synchronize ``current_app_mode`` with the ``app-mode`` store."""
        from EnpresorOPCDataViewBeforeRestructureLegacy import (
            current_app_mode,
            set_current_app_mode,
        )

        if isinstance(data, dict) and "mode" in data:
            new_mode = data["mode"]
            if new_mode != current_app_mode:
                set_current_app_mode(new_mode)
                if new_mode == "lab":
                    print("[LAB TEST] Lab mode activated - pausing background threads", flush=True)
                    pause_background_processes()
                else:
                    print("[LAB TEST] Exiting lab mode - resuming background threads", flush=True)
                    resume_background_processes()
        return dash.no_update

    @app.callback(
        [Output("threshold-modal", "is_open")],  # Changed this to remove the second output
        [Input({"type": "open-threshold", "index": ALL}, "n_clicks"),
         Input("close-threshold-settings", "n_clicks"),
         Input("save-threshold-settings", "n_clicks")],
        [State("threshold-modal", "is_open"),
         State({"type": "threshold-min-enabled", "index": ALL}, "value"),
         State({"type": "threshold-max-enabled", "index": ALL}, "value"),
         State({"type": "threshold-min-value", "index": ALL}, "value"),
         State({"type": "threshold-max-value", "index": ALL}, "value"),
         State("threshold-email-address", "value"),
         State("threshold-email-minutes", "value"),
         State("threshold-email-enabled", "value"),
         State("counter-view-mode", "data")],
        prevent_initial_call=True
    )
    def toggle_threshold_modal(open_clicks, close_clicks, save_clicks, is_open,
                              min_enabled_values, max_enabled_values, min_values, max_values,
                              email_address, email_minutes, email_enabled, mode):
        """Handle opening/closing the threshold settings modal and saving settings"""
        global threshold_settings
        
        ctx = callback_context
        
        # Check if callback was triggered
        if not ctx.triggered:
            return [no_update]  # Return as a list with one element
        
        # Get the property that triggered the callback
        trigger_prop_id = ctx.triggered[0]["prop_id"]
        
        # Check for open button clicks (with pattern matching)
        if '"type":"open-threshold"' in trigger_prop_id:
            # Check if any button was actually clicked (not initial state)
            if any(click is not None for click in open_clicks):
                return [True]  # Return as a list with one element
        
        # Check for close button click
        elif trigger_prop_id == "close-threshold-settings.n_clicks":
            # Check if button was actually clicked (not initial state)
            if close_clicks is not None:
                return [False]  # Return as a list with one element
        
        # Check for save button click
        elif trigger_prop_id == "save-threshold-settings.n_clicks":
            # Check if button was actually clicked (not initial state)
            if save_clicks is not None and min_enabled_values:
                # Update the threshold settings
                for i in range(len(min_enabled_values)):
                    counter_num = i + 1
                    threshold_settings[counter_num] = {
                        'min_enabled': min_enabled_values[i],
                        'max_enabled': max_enabled_values[i],
                        'min_value': float(min_values[i]),
                        'max_value': float(max_values[i])
                    }
                
                # Save the email settings
                threshold_settings['email_enabled'] = email_enabled
                threshold_settings['email_address'] = email_address
                threshold_settings['email_minutes'] = int(email_minutes) if email_minutes is not None else 2
                threshold_settings['counter_mode'] = mode
                
                # Save settings to file
                save_success = save_threshold_settings(threshold_settings)
                if save_success:
                    logger.info("Threshold settings saved successfully")
                else:
                    logger.warning("Failed to save threshold settings")
                
                # Close modal - no need to update the settings display anymore
                return [False]  # Return as a list with one element
        
        # Default case - don't update anything
        return [no_update]  # Return as a list with one element

    @app.callback(
        Output("threshold-form-container", "children"),
        [Input({"type": "open-threshold", "index": ALL}, "n_clicks"),
         Input("language-preference-store", "data"),
         Input("counter-view-mode", "data")],
        prevent_initial_call=True,
    )
    def refresh_threshold_form(open_clicks, lang, mode):
        ctx = callback_context
        if not ctx.triggered:
            raise PreventUpdate

        trigger = ctx.triggered[0]["prop_id"]
        if '"type":"open-threshold"' in trigger:
            if any(click is not None for click in open_clicks):
                return create_threshold_settings_form(lang, mode)
        if trigger == "language-preference-store.data" or trigger == "counter-view-mode.data":
            return create_threshold_settings_form(lang, mode)
        raise PreventUpdate

    @app.callback(
        [Output({"type": "threshold-min-value", "index": ALL}, "value"),
         Output({"type": "threshold-max-value", "index": ALL}, "value")],
        Input("auto-set-button", "n_clicks"),
        State("auto-set-percent", "value"),
        State("counter-view-mode", "data"),
        prevent_initial_call=True,
    )
    def auto_set_thresholds(n_clicks, percent, mode):
        if not n_clicks:
            raise PreventUpdate

        tolerance = (percent or 20) / 100.0
        global previous_counter_values, threshold_settings

        if mode == "percent":
            total_val = sum(previous_counter_values)
            current_values = [
                (v / total_val * 100) if total_val else 0
                for v in previous_counter_values
            ]
        else:
            current_values = previous_counter_values

        new_mins = []
        new_maxs = []
        for i, value in enumerate(current_values):
            min_val = round(value * (1 - tolerance), 2)
            max_val = round(value * (1 + tolerance), 2)
            new_mins.append(min_val)
            new_maxs.append(max_val)

            counter_num = i + 1
            if counter_num in threshold_settings:
                threshold_settings[counter_num]['min_value'] = min_val
                threshold_settings[counter_num]['max_value'] = max_val

        return new_mins, new_maxs

    @app.callback(
        Output("counter-view-mode", "data"),
        Input("counter-mode-toggle", "value"),
        prevent_initial_call=True,
    )
    def set_counter_view_mode(value):
        """Store the user's preferred counter display mode."""
        global threshold_settings
        if isinstance(threshold_settings, dict):
            threshold_settings["counter_mode"] = value
        return value

    @app.callback(
        Output("metric-logging-store", "data"),
        [Input("metric-logging-interval", "n_intervals")],
    
        [State("app-state", "data"),
         State("app-mode", "data"),
         State("machines-data", "data"),
         State("production-data-store", "data"),
         State("weight-preference-store", "data"),
         State("lab-test-running", "data"),
         State("active-machine-store", "data"),
         State("lab-test-info", "data")],
        prevent_initial_call=True,
    )
    def log_current_metrics(n_intervals, app_state_data, app_mode, machines_data, production_data, weight_pref, lab_running, active_machine_data, lab_test_info):

        """Collect metrics for each connected machine and append to its file.

        In lab mode, metrics are logged at every interval.
        """
        global machine_connections, current_lab_filename
    
        CAPACITY_TAG = "Status.ColorSort.Sort1.Throughput.KgPerHour.Current"
        REJECTS_TAG = "Status.ColorSort.Sort1.Total.Percentage.Current"
        OPM_TAG = "Status.ColorSort.Sort1.Throughput.ObjectPerMin.Current"
        OPM_60M_TAG = "Status.ColorSort.Sort1.Throughput.ObjectPerMin.60M"
        COUNTER_TAG = "Status.ColorSort.Sort1.DefectCount{}.Rate.60M"
        mode = "demo"
        if app_mode and isinstance(app_mode, dict) and "mode" in app_mode:
            mode = app_mode["mode"]
    
        if not weight_pref:
            weight_pref = load_weight_preference()
    
        if mode == "demo":
            if machines_data and machines_data.get("machines"):
                for m in machines_data["machines"]:
                    prod = (m.get("operational_data") or {}).get("production", {})
                    capacity = prod.get("capacity", 0)
                    accepts = prod.get("accepts", 0)
                    rejects = prod.get("rejects", 0)
    
                    metrics = {
                        "capacity": convert_capacity_to_lbs(capacity, weight_pref),
                        "accepts": convert_capacity_to_lbs(accepts, weight_pref),
                        "rejects": convert_capacity_to_lbs(rejects, weight_pref),
                        "objects_per_min": 0,
                        "objects_60M": 0,
                        "running": 1,
                        "stopped": 0,
                    }
    
                    counters = m.get("demo_counters", [0] * 12)
                    for i in range(1, 13):
                        metrics[f"counter_{i}"] = counters[i-1] if i-1 < len(counters) else 0
    
                    append_metrics(metrics, machine_id=str(m.get("id")), mode="Demo")
    
            return dash.no_update

        if mode == "lab" and not lab_running:
            return dash.no_update

        if mode == "lab":
            active_machine_id = (
                active_machine_data.get("machine_id") if active_machine_data else None
            )
            if not active_machine_id or active_machine_id not in machine_connections:
                return dash.no_update
            machines_iter = {active_machine_id: machine_connections[active_machine_id]}.items()
            lab_filename = None
            if isinstance(lab_test_info, dict):
                lab_filename = lab_test_info.get("filename")
            if not lab_filename:
                lab_filename = current_lab_filename

            # If no filename is available yet, skip logging rather than
            # creating a generic file.  This avoids race conditions where a
            # log entry could be written to ``Lab_Test_<date>.csv`` just after
            # a test stops.
            if not lab_filename:
                return dash.no_update

            current_lab_filename = lab_filename
        else:
            machines_iter = machine_connections.items()

        for machine_id, info in machines_iter:
            if not info.get("connected", False):
                continue
            tags = info["tags"]
            capacity_value = tags.get(CAPACITY_TAG, {}).get("data").latest_value if CAPACITY_TAG in tags else None

            capacity_lbs = capacity_value * 2.205 if capacity_value is not None else 0

            opm = tags.get(OPM_TAG, {}).get("data").latest_value if OPM_TAG in tags else 0
            opm60 = tags.get(OPM_60M_TAG, {}).get("data").latest_value if OPM_60M_TAG in tags else 0
            if opm is None:
                opm = 0
            if opm60 is None:
                opm60 = 0

            reject_count = 0
            counters = {}
            for i in range(1, 13):
                tname = COUNTER_TAG.format(i)
                val = tags.get(tname, {}).get("data").latest_value if tname in tags else 0
                if val is None:
                    val = 0
                counters[f"counter_{i}"] = val
                reject_count += val

            reject_pct = (reject_count / opm) if opm else 0
            rejects_lbs = capacity_lbs * reject_pct
            accepts_lbs = capacity_lbs - rejects_lbs
    
            # Determine feeder running state
            feeder_running = False
            for i in range(1, 5):
                run_tag = f"Status.Feeders.{i}IsRunning"
                if run_tag in tags:
                    val = tags[run_tag]["data"].latest_value
                    if bool(val):
                        feeder_running = True
                        break

            metrics = {
                "capacity": capacity_lbs,
                "accepts": accepts_lbs,
                "rejects": rejects_lbs,
                "objects_per_min": opm,
                "objects_60M": opm60,
                "running": 1 if feeder_running else 0,
                "stopped": 0 if feeder_running else 1,
            }
            metrics.update(counters)

            log_mode = "Lab" if mode == "lab" else "Live"
            if mode == "lab":
                # Clamp negative or extremely small values when logging lab data
                for key, value in metrics.items():
                    if isinstance(value, (int, float)):
                        if value < 0 or abs(value) < SMALL_VALUE_THRESHOLD:
                            metrics[key] = 0
                append_metrics(
                    metrics,
                    machine_id=str(machine_id),
                    filename=lab_filename,
                    mode=log_mode,
                )
            else:
                append_metrics(metrics, machine_id=str(machine_id), mode=log_mode)
    
        return dash.no_update<|MERGE_RESOLUTION|>--- conflicted
+++ resolved
@@ -1035,23 +1035,13 @@
         [State("lab-test-stop-time", "data")]
     )
     def disable_report_button(n_intervals, running, stop_time):
-<<<<<<< HEAD
+
         elapsed = None
         if stop_time:
             elapsed = time.time() - abs(stop_time)
         _debug(
             f"[LAB TEST DEBUG] disable_report_button running={running}, stop_time={stop_time}, elapsed={elapsed}"
-=======
-
-
-        elapsed = None
-        if stop_time:
-            elapsed = time.time() - abs(stop_time)
-        print(
-            f"[LAB TEST DEBUG] disable_report_button running={running}, stop_time={stop_time}, elapsed={elapsed}",
-
-            flush=True,
->>>>>>> 9fe0526c
+
         )
         if running:
             return True
@@ -5666,33 +5656,22 @@
     )
     def toggle_lab_test_buttons(running, mode, n_intervals, stop_time):
         """Enable/disable lab start/stop buttons based on test state."""
-<<<<<<< HEAD
+
         elapsed = None
         if stop_time:
             elapsed = time.time() - abs(stop_time)
         _debug(
             f"[LAB TEST DEBUG] toggle_lab_test_buttons running={running}, stop_time={stop_time}, elapsed={elapsed}"
-=======
-
-        elapsed = None
-        if stop_time:
-            elapsed = time.time() - abs(stop_time)
-        print(
-            f"[LAB TEST DEBUG] toggle_lab_test_buttons running={running}, stop_time={stop_time}, elapsed={elapsed}",
-
-            flush=True,
->>>>>>> 9fe0526c
+
         )
         if mode != "lab":
             return True, "secondary", True, "secondary"
 
         # Disable both buttons during the 30s grace period after stopping
         if running and stop_time and (time.time() - abs(stop_time) < 30):
-<<<<<<< HEAD
+
             _debug("[LAB TEST DEBUG] grace period active - buttons disabled")
-=======
-            print("[LAB TEST DEBUG] grace period active - buttons disabled", flush=True)
->>>>>>> 9fe0526c
+
             return True, "secondary", True, "secondary"
 
         if running:
@@ -5725,15 +5704,10 @@
             trigger = "start-test-btn"
         elif triggers:
             trigger = triggers[0]
-<<<<<<< HEAD
+
         _debug(
             f"[LAB TEST DEBUG] update_lab_running triggers={triggers} selected={trigger} running={running}, stop_time={stop_time}"
-=======
-        print(
-            f"[LAB TEST DEBUG] update_lab_running triggers={triggers} selected={trigger} running={running}, stop_time={stop_time}",
-
-            flush=True,
->>>>>>> 9fe0526c
+
         )
 
         if mode != "lab":
@@ -5786,24 +5760,14 @@
                 logger.warning(f"Failed to prepare auto lab log: {exc}")
             return True
 
-<<<<<<< HEAD
+
         elapsed = None
         if stop_time:
             elapsed = time.time() - abs(stop_time)
         _debug(
             f"[LAB TEST DEBUG] running={running}, stop_time={stop_time}, elapsed={elapsed}"
         )
-=======
-
-        elapsed = None
-        if stop_time:
-            elapsed = time.time() - abs(stop_time)
-        print(
-            f"[LAB TEST DEBUG] running={running}, stop_time={stop_time}, elapsed={elapsed}",
-            flush=True,
-        )
-
->>>>>>> 9fe0526c
+
         # Check if we should end the test based on the stop time
         if running and stop_time and (time.time() - abs(stop_time) >= 30):
             print("[LAB TEST] Grace period complete - stopping test", flush=True)
@@ -5812,16 +5776,11 @@
                 refresh_lab_cache(active_machine_id)
             except Exception as exc:
                 logger.warning(f"Failed to refresh lab cache: {exc}")
-<<<<<<< HEAD
+
             _debug("[LAB TEST DEBUG] update_lab_running returning False")
             return False
         _debug(f"[LAB TEST DEBUG] update_lab_running returning {running}")
-=======
-            print("[LAB TEST DEBUG] update_lab_running returning False", flush=True)
-            return False
-
-        print(f"[LAB TEST DEBUG] update_lab_running returning {running}", flush=True)
->>>>>>> 9fe0526c
+
         return running
 
     @app.callback(
@@ -5874,10 +5833,7 @@
     )
     def update_lab_test_stop_time(start_click, stop_click, n_intervals, running, stop_time, mode, active_machine_data, start_mode):
         ctx = callback_context
-<<<<<<< HEAD
-=======
-
->>>>>>> 9fe0526c
+
         triggers = [t["prop_id"].split(".")[0] for t in ctx.triggered] if ctx.triggered else []
         trigger = "interval"
         if "stop-test-btn" in triggers:
@@ -5886,21 +5842,16 @@
             trigger = "start-test-btn"
         elif triggers:
             trigger = triggers[0]
-<<<<<<< HEAD
+
         _debug(
             f"[LAB TEST DEBUG] update_lab_test_stop_time triggers={triggers} selected={trigger} running={running}, stop_time={stop_time}"
-=======
-        print(
-            f"[LAB TEST DEBUG] update_lab_test_stop_time triggers={triggers} selected={trigger} running={running}, stop_time={stop_time}",
-
-            flush=True,
->>>>>>> 9fe0526c
+
         )
 
         if ctx.triggered:
             if trigger == "stop-test-btn":
                 new_time = -time.time()
-<<<<<<< HEAD
+
                 _debug("[LAB TEST] Grace period timer started")
                 _debug(f"[LAB TEST DEBUG] storing stop_time={new_time}")
                 _debug(f"[LAB TEST DEBUG] update_lab_test_stop_time returning {new_time}")
@@ -5921,45 +5872,17 @@
                 f"[LAB TEST DEBUG] not in lab mode ({mode}) - stop_time unchanged"
             )
             _debug("[LAB TEST DEBUG] update_lab_test_stop_time returning dash.no_update")
-=======
-                print("[LAB TEST] Grace period timer started", flush=True)
-                print(f"[LAB TEST DEBUG] storing stop_time={new_time}", flush=True)
-
-                return new_time
-            if trigger == "start-test-btn":
-                print("[LAB TEST] Grace period cleared due to start", flush=True)
-                print("[LAB TEST DEBUG] clearing stop_time", flush=True)
-
-                return None
-
-        if not running:
-            print("[LAB TEST DEBUG] not running - stop_time unchanged", flush=True)
-
-            return dash.no_update
-
-        if not mode or mode.get("mode") != "lab":
-            print(
-                f"[LAB TEST DEBUG] not in lab mode ({mode}) - stop_time unchanged",
-                flush=True,
-            )
-
->>>>>>> 9fe0526c
+
             return dash.no_update
 
         active_id = active_machine_data.get("machine_id") if active_machine_data else None
         if not active_id or active_id not in machine_connections:
-<<<<<<< HEAD
+
             _debug(
                 f"[LAB TEST DEBUG] invalid active machine {active_id} - stop_time unchanged"
             )
             _debug("[LAB TEST DEBUG] update_lab_test_stop_time returning dash.no_update")
-=======
-            print(
-                f"[LAB TEST DEBUG] invalid active machine {active_id} - stop_time unchanged",
-                flush=True,
-            )
-
->>>>>>> 9fe0526c
+
             return dash.no_update
 
         tags = machine_connections[active_id].get("tags", {})
@@ -5972,18 +5895,15 @@
 
         if any_running:
             if stop_time is not None and stop_time >= 0:
-<<<<<<< HEAD
+
                 _debug("[LAB TEST DEBUG] feeders running - clearing stop time")
                 _debug("[LAB TEST DEBUG] update_lab_test_stop_time returning None")
-=======
-                print("[LAB TEST DEBUG] feeders running - clearing stop time", flush=True)
-
->>>>>>> 9fe0526c
+
                 return None
         else:
             if start_mode == "feeder" and stop_time is None:
                 new_time = time.time()
-<<<<<<< HEAD
+
                 _debug("[LAB TEST] Feeders stopped - starting grace period")
                 _debug(f"[LAB TEST DEBUG] storing stop_time={new_time}")
                 _debug(f"[LAB TEST DEBUG] update_lab_test_stop_time returning {new_time}")
@@ -5996,25 +5916,7 @@
             f"[LAB TEST DEBUG] no update to stop_time (running={running}, elapsed={elapsed})"
         )
         _debug("[LAB TEST DEBUG] update_lab_test_stop_time returning dash.no_update")
-=======
-                print("[LAB TEST] Feeders stopped - starting grace period", flush=True)
-                print(f"[LAB TEST DEBUG] storing stop_time={new_time}", flush=True)
-
-                print(f"[LAB TEST DEBUG] update_lab_test_stop_time returning {new_time}", flush=True)
-                return new_time
-
-
-        elapsed = None
-        if stop_time:
-            elapsed = time.time() - abs(stop_time)
-        print(
-            f"[LAB TEST DEBUG] no update to stop_time (running={running}, elapsed={elapsed})",
-            flush=True,
-        )
-
-        print("[LAB TEST DEBUG] update_lab_test_stop_time returning dash.no_update", flush=True)
-
->>>>>>> 9fe0526c
+
         return dash.no_update
 
     @app.callback(
