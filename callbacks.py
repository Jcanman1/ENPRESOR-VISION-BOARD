--- conflicted
+++ resolved
@@ -5492,12 +5492,10 @@
     )
 
     def update_lab_running(start_click, stop_click, mode, n_intervals, running, stop_time):
-<<<<<<< HEAD
-        """Update lab running state based on start/stop actions or feeder state."""
-=======
+
 
         """Update lab running state based on start/stop actions or feeder status."""
->>>>>>> a213dfb3
+
         global current_lab_filename
         ctx = callback_context
 
@@ -5518,10 +5516,9 @@
                 # so logging can continue before finalizing.
                 return True
 
-<<<<<<< HEAD
-=======
+
         # Auto-start when any feeder begins running
->>>>>>> a213dfb3
+
         feeders_running = False
         if (
             active_machine_id is not None
@@ -5530,20 +5527,16 @@
             tags = machine_connections[active_machine_id].get("tags", {})
             for i in range(1, 5):
                 tag = f"Status.Feeders.{i}IsRunning"
-<<<<<<< HEAD
-                data = tags.get(tag, {}).get("data") if tag in tags else None
-                if data and bool(getattr(data, "latest_value", False)):
-=======
+
                 if bool(tags.get(tag, {}).get("data", {}).latest_value if tag in tags else False):
->>>>>>> a213dfb3
+
                     feeders_running = True
                     break
 
         if feeders_running and not running:
-<<<<<<< HEAD
-=======
-
->>>>>>> a213dfb3
+
+
+
             try:
                 if active_machine_id is not None:
                     _reset_lab_session(active_machine_id)
@@ -5622,38 +5615,7 @@
         [Input("start-test-btn", "n_clicks"),
          Input("stop-test-btn", "n_clicks"),
          Input("status-update-interval", "n_intervals")],
-<<<<<<< HEAD
-        [State("lab-test-running", "data"), State("lab-test-stop-time", "data")],
-        prevent_initial_call=True,
-    )
-    def update_lab_test_stop_time(start_click, stop_click, n_intervals, running, stop_time):
-        ctx = callback_context
-        trigger = ctx.triggered[0]["prop_id"].split(".")[0] if ctx.triggered else None
-
-        if trigger == "stop-test-btn":
-            return time.time()
-        if trigger == "start-test-btn":
-            return None
-
-        feeders_running = False
-        if (
-            active_machine_id is not None
-            and active_machine_id in machine_connections
-        ):
-            tags = machine_connections[active_machine_id].get("tags", {})
-            for i in range(1, 5):
-                tag = f"Status.Feeders.{i}IsRunning"
-                data = tags.get(tag, {}).get("data") if tag in tags else None
-                if data and bool(getattr(data, "latest_value", False)):
-                    feeders_running = True
-                    break
-
-        if running and not feeders_running and stop_time is None:
-            return time.time()
-
-        if feeders_running and stop_time is not None:
-            return None
-=======
+
         [State("lab-test-running", "data"),
          State("lab-test-stop-time", "data"),
          State("app-mode", "data"),
@@ -5691,7 +5653,7 @@
         if not any_running and stop_time is None:
 
             return time.time()
->>>>>>> a213dfb3
+
 
         return dash.no_update
 
