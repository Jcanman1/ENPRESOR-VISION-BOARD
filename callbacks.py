"""Dash callback definitions for the modernized OPC dashboard.

This module mirrors much of the behavior from the original monolithic
``EnpresorOPCDataViewBeforeRestructureLegacy`` script.  The callbacks
are registered at runtime via :func:`register_callbacks` so that they
can be imported by both the legacy script and the refactored app.
"""

import importlib
import sys
from datetime import datetime
from collections import defaultdict
import os
import glob
import shutil
import tempfile
import time
import csv
import logging

logger = logging.getLogger(__name__)
import hourly_data_saving
import autoconnect
import image_manager as img_utils
import generate_report
from report_tags import save_machine_settings
import threading
try:
    import resource
except ImportError:  # pragma: no cover - resource not available on Windows
    resource = None

import memory_monitor as mem_utils

# ``counter_manager`` is imported dynamically from the legacy module, so use
# an alias for the helper functions defined in ``counter_manager.py`` to avoid
# name clashes.
import counter_manager as counter_utils

# Simple state holder for report generation progress
_report_state = {"running": False, "progress": "", "result": None}



# Tags for monitoring feeder rate changes - add this near the top of callbacks.py
MONITORED_RATE_TAGS = {
    "Status.Feeders.1Rate": "Feeder 1 Rate",
    "Status.Feeders.2Rate": "Feeder 2 Rate", 
    "Status.Feeders.3Rate": "Feeder 3 Rate",
    "Status.Feeders.4Rate": "Feeder 4 Rate",
}

SENSITIVITY_ACTIVE_TAGS = {
    "Settings.ColorSort.Primary1.IsAssigned": 1,
    "Settings.ColorSort.Primary2.IsAssigned": 2,
    "Settings.ColorSort.Primary3.IsAssigned": 3,
    "Settings.ColorSort.Primary4.IsAssigned": 4,
    "Settings.ColorSort.Primary5.IsAssigned": 5,
    "Settings.ColorSort.Primary6.IsAssigned": 6,
    "Settings.ColorSort.Primary7.IsAssigned": 7,
    "Settings.ColorSort.Primary8.IsAssigned": 8,
    "Settings.ColorSort.Primary9.IsAssigned": 9,
    "Settings.ColorSort.Primary10.IsAssigned": 10,
    "Settings.ColorSort.Primary11.IsAssigned": 11,
    "Settings.ColorSort.Primary12.IsAssigned": 12,
}


def get_active_counter_flags(machine_id):
    """Return a list of booleans indicating which counters are active."""
    flags = [True] * 12
    try:
        states = prev_active_states.get(machine_id, {})
    except Exception:
        states = {}
    for tag, num in SENSITIVITY_ACTIVE_TAGS.items():
        if num <= len(flags):
            val = states.get(tag)
            if val is not None:
                flags[num - 1] = bool(val)
    return flags

# OPC tag for the preset name
PRESET_NAME_TAG = "Status.Info.PresetName"

# Track last logged capacity per machine and filename
last_logged_capacity = defaultdict(lambda: None)

# Filename used for the active lab test session
current_lab_filename = None

# Any metric whose absolute value is below this threshold will be logged as 0.
SMALL_VALUE_THRESHOLD = 1e-3

# Flag to prevent re-entrancy when the legacy module imports this module and
# executes ``register_callbacks`` during import.
_REGISTERING = False

# Cache of lab log totals keyed by ``(machine_id, file_path)``. Each entry
# stores cumulative counter totals, timestamps, object totals and bookkeeping
# information so that subsequent calls only process new rows appended to the
# log file.
_lab_totals_cache = {}


# Cache of live metrics totals keyed by ``(machine_id, file_path)``. Each entry
# stores cumulative counter totals and bookkeeping information so that
# subsequent calls only process new rows appended to the 24h metrics file.
_live_totals_cache = {}

# Cache of lab production metrics keyed by machine id. Stores total capacity,
# accepts, rejects and associated object counts so repeated updates only parse
# new log data.
_lab_production_cache = {}


def _clear_lab_caches(machine_id):
    """Remove cached lab data for the given machine."""
    for key in list(_lab_totals_cache):
        if key[0] == machine_id:
            _lab_totals_cache.pop(key, None)
    _lab_production_cache.pop(machine_id, None)


def _reset_lab_session(machine_id):
    """Reset counters and history for a new lab test."""
    _clear_lab_caches(machine_id)
    global previous_counter_values
    previous_counter_values = [0] * 12
    if "app_state" in globals() and hasattr(app_state, "counter_history"):
        app_state.counter_history = {
            i: {"times": [], "values": []} for i in range(1, 13)
        }


def _create_empty_lab_log(machine_id, filename):
    """Ensure a new lab log file exists so cached data does not reuse old logs."""
    machine_dir = os.path.join(hourly_data_saving.EXPORT_DIR, str(machine_id))
    os.makedirs(machine_dir, exist_ok=True)
    path = os.path.join(machine_dir, filename)
    try:
        with open(path, "w", encoding="utf-8"):
            pass
    except OSError:
        # Ignore failures if file cannot be created
        pass





def load_lab_totals(machine_id, filename=None, active_counters=None):
    """Return cumulative counter totals and object totals from a lab log.

    Parameters
    ----------
    machine_id : int
        Identifier for the machine directory under ``EXPORT_DIR``.
    filename : str, optional
        Specific CSV log filename.  If omitted the newest ``Lab_Test_*.csv`` is
        used.
    active_counters : list[bool], optional
        Boolean flags for each counter index ``1-12``.  When provided, only
        counters whose flag is ``True`` contribute to the returned totals.

    The results are cached per file so subsequent calls only process rows that
    were appended since the last invocation. This significantly reduces I/O when
    lab logs grow large.
    """
    machine_dir = os.path.join(hourly_data_saving.EXPORT_DIR, str(machine_id))
    if filename:
        path = os.path.join(machine_dir, filename)
    else:
        files = glob.glob(os.path.join(machine_dir, "Lab_Test_*.csv"))
        if not files:
            return [0] * 12, [], []
        path = max(files, key=os.path.getmtime)

    if not os.path.exists(path):
        return [0] * 12, [], []

    key = (machine_id, os.path.abspath(path))
    stat = os.stat(path)
    mtime = stat.st_mtime
    size = stat.st_size

    cache = _lab_totals_cache.get(key)
    if cache is not None:
        # Reset if file was truncated or replaced with an older version
        if size < cache.get("size", 0) or mtime < cache.get("mtime", 0):
            cache = None

    if active_counters is None:
        active_counters = [True] * 12

    if cache is None:
        counter_totals = [0] * 12
        timestamps = []
        object_totals = []
        obj_sum = 0.0
        prev_ts = None
        prev_rate = None
        prev_counters = None

        last_index = -1
    else:
        counter_totals = cache["counter_totals"]
        timestamps = cache["timestamps"]
        object_totals = cache["object_totals"]
        obj_sum = object_totals[-1] if object_totals else 0.0
        prev_ts = cache.get("prev_ts")
        prev_rate = cache.get("prev_rate")
        prev_counters = cache.get("prev_counters")
        last_index = cache.get("last_index", -1)

    with open(path, newline="", encoding="utf-8") as f:
        reader = csv.DictReader(f)
        for idx, row in enumerate(reader):
            if idx <= last_index:
                continue

            ts = row.get("timestamp")
            ts_val = None
            if ts:
                try:
                    ts_val = datetime.fromisoformat(ts)
                except Exception:
                    ts_val = ts
            timestamps.append(ts_val)


            current_counters = []
            for i in range(1, 13):
                val = row.get(f"counter_{i}")
                try:
                    current_counters.append(float(val) if val else 0.0)
                except ValueError:
                    current_counters.append(0.0)

            if prev_counters is not None:
                if (
                    isinstance(prev_ts, datetime)
                    and isinstance(ts_val, datetime)
                ):
                    delta_minutes = (
                        ts_val - prev_ts
                    ).total_seconds() / 60.0
                else:
                    delta_minutes = 1 / 60.0

                scale = generate_report.LAB_OBJECT_SCALE_FACTOR
                for idx_c, prev_val in enumerate(prev_counters):
                    if idx_c < len(active_counters) and active_counters[idx_c]:
                        counter_totals[idx_c] += prev_val * delta_minutes * scale


            opm = row.get("objects_per_min")
            try:
                rate_val = float(opm) if opm else None
            except ValueError:
                rate_val = None

            if (
                prev_ts is not None
                and isinstance(prev_ts, datetime)
                and isinstance(ts_val, datetime)
                and prev_rate is not None
            ):
                stats = generate_report.calculate_total_objects_from_csv_rates(
                    [prev_rate, prev_rate],
                    timestamps=[prev_ts, ts_val],
                    is_lab_mode=True,
                )
                obj_sum += stats.get("total_objects", 0)

            object_totals.append(obj_sum)
            prev_ts = ts_val
            prev_rate = rate_val
            prev_counters = current_counters

            last_index = idx

    _lab_totals_cache[key] = {
        "counter_totals": counter_totals,
        "timestamps": timestamps,
        "object_totals": object_totals,
        "last_index": last_index,
        "prev_ts": prev_ts,
        "prev_rate": prev_rate,
        "prev_counters": prev_counters,
        "mtime": mtime,
        "size": size,
    }

    return counter_totals, timestamps, object_totals



def load_live_counter_totals(machine_id, filename=hourly_data_saving.METRICS_FILENAME):
    """Return cumulative counter totals from the live metrics file.

    The results are cached per file so subsequent calls only process rows that
    were appended since the last invocation. This mirrors the caching logic
    used by :func:`load_lab_totals` but only tracks counter totals.
    """
    machine_dir = os.path.join(hourly_data_saving.EXPORT_DIR, str(machine_id))
    path = os.path.join(machine_dir, filename)


    if not os.path.exists(path):
        return [0] * 12

    key = (machine_id, os.path.abspath(path))
    stat = os.stat(path)
    mtime = stat.st_mtime
    size = stat.st_size

    cache = _live_totals_cache.get(key)
    if cache is not None:

        # Reset if file was truncated or replaced with an older version

        if size < cache.get("size", 0) or mtime < cache.get("mtime", 0):
            cache = None

    if cache is None:

        totals = [0] * 12
        last_index = -1
    else:
        totals = cache["totals"]

        last_index = cache.get("last_index", -1)

    with open(path, newline="", encoding="utf-8") as f:
        reader = csv.DictReader(f)
        for idx, row in enumerate(reader):
            if idx <= last_index:
                continue
            for i in range(1, 13):
                val = row.get(f"counter_{i}")
                try:

                    totals[i - 1] += float(val) if val else 0.0

                except ValueError:
                    pass
            last_index = idx

    _live_totals_cache[key] = {

        "totals": totals,

        "last_index": last_index,
        "mtime": mtime,
        "size": size,
    }


    return totals



def load_last_lab_metrics(machine_id):
    """Return the last capacity/accepts/rejects values from a lab log."""
    machine_dir = os.path.join(hourly_data_saving.EXPORT_DIR, str(machine_id))
    files = glob.glob(os.path.join(machine_dir, "Lab_Test_*.csv"))
    if not files:
        return None

    path = max(files, key=os.path.getmtime)
    if not os.path.exists(path):
        return None

    last_row = None
    with open(path, newline="", encoding="utf-8") as f:
        reader = csv.DictReader(f)
        for row in reader:
            last_row = row

    if not last_row:
        return None

    def _get_float(key):
        try:
            return float(last_row.get(key, 0)) if last_row.get(key) else 0.0
        except ValueError:
            return 0.0

    capacity = _get_float("capacity")
    accepts = _get_float("accepts")
    rejects = _get_float("rejects")

    return capacity, accepts, rejects


def load_lab_average_capacity_and_accepts(machine_id):
    """Return the average capacity rate (lbs/hr), total accepts in lbs,
    and elapsed seconds from the latest lab log."""
    machine_dir = os.path.join(hourly_data_saving.EXPORT_DIR, str(machine_id))
    files = glob.glob(os.path.join(machine_dir, "Lab_Test_*.csv"))
    if not files:
        return None

    path = max(files, key=os.path.getmtime)
    if not os.path.exists(path):
        return None

    capacities = []
    accepts = []
    timestamps = []

    with open(path, newline="", encoding="utf-8") as f:
        reader = csv.DictReader(f)
        for row in reader:
            cap = row.get("capacity")
            acc = row.get("accepts")
            ts = row.get("timestamp")
            try:
                if cap:
                    capacities.append(float(cap))
            except ValueError:
                pass
            try:
                accepts.append(float(acc)) if acc else accepts.append(0.0)
            except ValueError:
                accepts.append(0.0)
            if ts:
                timestamps.append(ts)

    stats = generate_report.calculate_total_capacity_from_csv_rates(
        capacities, timestamps=timestamps, is_lab_mode=True
    )
    cap_avg = stats.get("average_rate_lbs_per_hr", 0)
    acc_total = sum(accepts)

    elapsed_seconds = 0
    if timestamps:
        try:
            start = datetime.fromisoformat(str(timestamps[0]))
            end = datetime.fromisoformat(str(timestamps[-1]))
            elapsed_seconds = int((end - start).total_seconds())
        except Exception:
            elapsed_seconds = 0

    return cap_avg, acc_total, elapsed_seconds


def load_lab_totals_metrics(machine_id, active_counters=None):
    """Return total capacity, accepts, rejects and elapsed seconds from the latest lab log.

    ``active_counters`` is accepted for API symmetry with :func:`load_lab_totals`
    but is currently unused.
    """
    machine_dir = os.path.join(hourly_data_saving.EXPORT_DIR, str(machine_id))
    files = glob.glob(os.path.join(machine_dir, "Lab_Test_*.csv"))
    if not files:
        return None

    path = max(files, key=os.path.getmtime)
    if not os.path.exists(path):
        return None

    accepts = []
    rejects = []
    timestamps = []

    with open(path, newline="", encoding="utf-8") as f:
        reader = csv.DictReader(f)
        for row in reader:
            a = row.get("accepts")
            r = row.get("rejects")
            ts = row.get("timestamp")
            try:
                accepts.append(float(a)) if a else accepts.append(0.0)
            except ValueError:
                accepts.append(0.0)
            try:
                rejects.append(float(r)) if r else rejects.append(0.0)
            except ValueError:
                rejects.append(0.0)
            if ts:
                timestamps.append(ts)

    a_stats = generate_report.calculate_total_capacity_from_csv_rates(
        accepts, timestamps=timestamps, is_lab_mode=True
    )
    r_stats = generate_report.calculate_total_capacity_from_csv_rates(
        rejects, timestamps=timestamps, is_lab_mode=True
    )

    accepts_total = a_stats.get("total_capacity_lbs", 0)
    rejects_total = r_stats.get("total_capacity_lbs", 0)
    total_capacity = accepts_total + rejects_total

    elapsed_seconds = 0
    if timestamps:
        try:
            start = datetime.fromisoformat(str(timestamps[0]))
            end = datetime.fromisoformat(str(timestamps[-1]))
            elapsed_seconds = int((end - start).total_seconds())
        except Exception:
            elapsed_seconds = 0

    return total_capacity, accepts_total, rejects_total, elapsed_seconds


def load_live_counter_totals(machine_id):
    """Return total objects removed for each counter from live metrics CSV."""
    file_path = os.path.join(
        hourly_data_saving.EXPORT_DIR,
        str(machine_id),
        hourly_data_saving.METRICS_FILENAME,
    )

    if not os.path.exists(file_path):
        return [0] * 12

    key = (machine_id, os.path.abspath(file_path))
    stat = os.stat(file_path)
    mtime = stat.st_mtime
    size = stat.st_size

    cache = _live_totals_cache.get(key)
    if cache is not None:
        if size < cache.get("size", 0) or mtime < cache.get("mtime", 0):
            cache = None

    if cache is None:
        totals = [0.0] * 12
        last_index = -1
    else:
        totals = cache["totals"]
        last_index = cache["last_index"]

    with open(file_path, newline="", encoding="utf-8") as f:
        reader = csv.DictReader(f)
        for idx, row in enumerate(reader):
            if idx <= last_index:
                continue
            for i in range(1, 13):
                val = row.get(f"counter_{i}")
                try:
                    rate = float(val) if val else 0.0
                except ValueError:
                    rate = 0.0
                totals[i - 1] += rate
            last_index = idx

    _live_totals_cache[key] = {
        "totals": totals,
        "last_index": last_index,
        "mtime": mtime,
        "size": size,
    }

    return totals


def refresh_lab_cache(machine_id):
    """Update cached lab totals after a test completes."""
    weight_pref = load_weight_preference()
    machine_dir = os.path.join(hourly_data_saving.EXPORT_DIR, str(machine_id))
    files = glob.glob(os.path.join(machine_dir, "Lab_Test_*.csv"))
    if not files:
        return

    path = max(files, key=os.path.getmtime)
    if not os.path.exists(path):
        return

    stat = os.stat(path)
    mtime = stat.st_mtime
    size = stat.st_size

    metrics = load_lab_totals_metrics(machine_id, active_counters=get_active_counter_flags(machine_id))
    if not metrics:
        return

    tot_cap_lbs, acc_lbs, rej_lbs, _ = metrics
    counter_totals, _, object_totals = load_lab_totals(
        machine_id, active_counters=get_active_counter_flags(machine_id)
    )

    reject_count = sum(counter_totals)
    capacity_count = object_totals[-1] if object_totals else 0
    accepts_count = max(0, capacity_count - reject_count)

    total_capacity = convert_capacity_from_lbs(tot_cap_lbs, weight_pref)
    accepts = convert_capacity_from_lbs(acc_lbs, weight_pref)
    rejects = convert_capacity_from_lbs(rej_lbs, weight_pref)

    production_data = {
        "capacity": total_capacity,
        "accepts": accepts,
        "rejects": rejects,
    }

    _lab_production_cache[machine_id] = {
        "mtime": mtime,
        "size": size,
        "production_data": production_data,
        "capacity_count": capacity_count,
        "accepts_count": accepts_count,
        "reject_count": reject_count,
    }


def register_callbacks(app):
    """Public entry point that guards against re-entrant registration."""
    global _REGISTERING
    if _REGISTERING:
        return
    _REGISTERING = True
    try:
        _register_callbacks_impl(app)
    finally:
        _REGISTERING = False

def _register_callbacks_impl(app):
    main = sys.modules.get("EnpresorOPCDataViewBeforeRestructureLegacy")
    if main is None:
        candidate = sys.modules.get("__main__")
        if candidate and getattr(candidate, "__file__", "").endswith("EnpresorOPCDataViewBeforeRestructureLegacy.py"):
            main = candidate
        else:
            main = importlib.import_module("EnpresorOPCDataViewBeforeRestructureLegacy")

    sys.modules.setdefault("EnpresorOPCDataViewBeforeRestructureLegacy", main)
    globals().update({k: v for k, v in vars(main).items() if not k.startswith("_")})
    for name in [
        "app_state",
        "machine_connections",
        "connect_and_monitor_machine",
        "load_floor_machine_data",
        "opc_update_thread",
        "auto_reconnection_thread",
        "resume_update_thread",
        "pause_background_processes",
        "resume_background_processes",
        "logger",
    ]:
        if name in globals():
            setattr(autoconnect, name, globals()[name])
    autoconnect.initialize_autoconnect()
    LIVE_LIKE_MODES = {"live", "lab"}

    def format_enpresor(text: str):
        parts = text.split("Enpresor")
        if len(parts) == 2:
            return [
                parts[0],
                html.Span("Enpresor", className="enpresor-font", style={"color": "red"}),
                parts[1],
            ]
        return text

    # Create a client-side callback to handle theme switching
    app.clientside_callback(
        """
        function(theme) {
            console.log('Theme callback triggered with:', theme);

            // Get root document element
            const root = document.documentElement;

            // Define theme colors
            const themeColors = {
                light: {
                    backgroundColor: "#f0f0f0",
                    cardBackgroundColor: "#ffffff",
                    textColor: "#212529",
                    borderColor: "rgba(0,0,0,0.125)",
                    chartBackgroundColor: "rgba(255,255,255,0.9)"
                },
                dark: {
                    backgroundColor: "#202124",
                    cardBackgroundColor: "#2d2d30",
                    textColor: "#e8eaed",
                    borderColor: "rgba(255,255,255,0.125)",
                    chartBackgroundColor: "rgba(45,45,48,0.9)"
                }
            };

            // Apply selected theme
            if (theme === "dark") {
                // Dark mode
                root.style.setProperty("--bs-body-bg", themeColors.dark.backgroundColor);
                root.style.setProperty("--bs-body-color", themeColors.dark.textColor);
                root.style.setProperty("--bs-card-bg", themeColors.dark.cardBackgroundColor);
                root.style.setProperty("--bs-card-border-color", themeColors.dark.borderColor);
                root.style.setProperty("--chart-bg", themeColors.dark.chartBackgroundColor);

                // Add dark-mode class to body for additional CSS targeting
                document.body.classList.add("dark-mode");
                document.body.classList.remove("light-mode");

                // Store theme preference in localStorage
                localStorage.setItem("satake-theme", "dark");
            } else {
                // Light mode (default)
                root.style.setProperty("--bs-body-bg", themeColors.light.backgroundColor);
                root.style.setProperty("--bs-body-color", themeColors.light.textColor);
                root.style.setProperty("--bs-card-bg", themeColors.light.cardBackgroundColor);
                root.style.setProperty("--bs-card-border-color", themeColors.light.borderColor);
                root.style.setProperty("--chart-bg", themeColors.light.chartBackgroundColor);

                // Add light-mode class to body for additional CSS targeting
                document.body.classList.add("light-mode");
                document.body.classList.remove("dark-mode");

                // Store theme preference in localStorage
                localStorage.setItem("satake-theme", "light");
            }

            // Update all Plotly charts with new theme
            if (window.Plotly) {
                const plots = document.querySelectorAll('.js-plotly-plot');
                plots.forEach(plot => {
                    try {
                        const bgColor = theme === "dark" ? themeColors.dark.chartBackgroundColor : themeColors.light.chartBackgroundColor;
                        const textColor = theme === "dark" ? themeColors.dark.textColor : themeColors.light.textColor;

                        Plotly.relayout(plot, {
                            'paper_bgcolor': bgColor,
                            'plot_bgcolor': bgColor,
                            'font.color': textColor
                        });
                    } catch (e) {
                        console.error('Error updating Plotly chart:', e);
                    }
                });

                // Special handling for feeder gauges - update annotation colors specifically
                const feederGauge = document.getElementById('feeder-gauges-graph');
                if (feederGauge && feederGauge.layout && feederGauge.layout.annotations) {
                    try {
                        const labelColor = theme === "dark" ? themeColors.dark.textColor : themeColors.light.textColor;

                        // Update annotation colors (feed rate labels)
                        const updatedAnnotations = feederGauge.layout.annotations.map(annotation => ({
                            ...annotation,
                            font: {
                                ...annotation.font,
                                color: labelColor
                            }
                        }));

                        // Apply the updated annotations
                        Plotly.relayout(feederGauge, {
                            'annotations': updatedAnnotations
                        });

                        console.log('Updated feeder gauge label colors for', theme, 'mode');
                    } catch (e) {
                        console.error('Error updating feeder gauge labels:', e);
                    }
                }
            }

            return theme;
        }
        """,
        Output("theme-selector", "value", allow_duplicate=True),
        Input("theme-selector", "value"),
        prevent_initial_call=True
    )

    @app.callback(
        Output("dashboard-content", "children"),
        [Input("current-dashboard", "data"),
         Input("language-preference-store", "data")]
    )
    def render_dashboard(which, lang):
        if which == "new":
            return render_new_dashboard(lang)
        else:
            return render_main_dashboard(lang)

    @app.callback(
        Output("current-dashboard", "data"),
        Input("new-dashboard-btn", "n_clicks"),
        State("current-dashboard", "data"),
        State("active-machine-store", "data"),  # ADD THIS STATE
        prevent_initial_call=False
    )
    def manage_dashboard(n_clicks, current, active_machine_data):
        """Improved dashboard management that preserves active machine context"""
        # On first load n_clicks is None → show the new dashboard
        if n_clicks is None:
            return "new"
        
        # Allow toggling back to the floor/machine dashboard even when a machine
        # is active.  The previous logic prevented leaving the main dashboard if
        # a machine was selected which made the "Switch Dashboards" button appear
        # unresponsive once a machine was chosen.
        
        # On every actual click, flip between "main" and "new"
        new_dashboard = "new" if current == "main" else "main"
        logger.info(f"DEBUG: manage_dashboard toggled to {new_dashboard}")
        return new_dashboard

    @app.callback(
        Output("export-data-button", "disabled"),
        [Input("status-update-interval", "n_intervals")],
        [State("active-machine-store", "data")]
    )
    def update_export_button(n_intervals, active_machine_data):
        """Enable or disable the export button based on connection state."""
    
        active_machine_id = active_machine_data.get("machine_id") if active_machine_data else None
        is_connected = (
            active_machine_id
            and active_machine_id in machine_connections
            and machine_connections[active_machine_id].get("connected", False)
        )
    
        return not is_connected

    @app.callback(
        Output("export-download", "data"),
        [Input("export-data-button", "n_clicks")],
        [State("active-machine-store", "data")],
        prevent_initial_call=True,
    )
    def export_all_tags(n_clicks, active_machine_data):
        """Perform full tag discovery and export when the button is clicked."""
        if not n_clicks:
            raise PreventUpdate
    
        active_machine_id = active_machine_data.get("machine_id") if active_machine_data else None
        if (
            not active_machine_id
            or active_machine_id not in machine_connections
            or not machine_connections[active_machine_id].get("connected", False)
        ):
            raise PreventUpdate
    
        pause_update_thread()
        client = machine_connections[active_machine_id]["client"]
        all_tags = run_async(discover_all_tags(client))
        csv_string = generate_csv_string(all_tags)
        resume_update_thread()
    
        timestamp_str = datetime.now().strftime("%Y%m%d_%H%M%S")
        return {
            "content": csv_string,
            "filename": f"satake_data_export_{timestamp_str}.csv",
        }

    @app.callback(

        [Output("report-progress-modal", "is_open", allow_duplicate=True),
         Output("report-progress-interval", "disabled", allow_duplicate=True)],
        Input("generate-report-btn", "n_clicks"),
        [State("app-mode", "data"), State("active-machine-store", "data"), State("language-preference-store", "data")],
        prevent_initial_call=True,
    )
    def start_report_generation(n_clicks, app_mode, active_machine_data, lang_store):
        if not n_clicks or _report_state["running"]:

            raise PreventUpdate


        ctx = callback_context
        trigger = ctx.triggered[0]["prop_id"].split(".")[0]



        def progress_cb(msg):
            _report_state["progress"] = msg


        def run():
            print("[debug] report generation thread started")
            try:
                export_dir = generate_report.METRIC_EXPORT_DIR
                lang = lang_store or load_language_preference()
                machines = None
                include_global = True
                temp_dir = None

                if app_mode and isinstance(app_mode, dict) and app_mode.get("mode") == "lab":
                    progress_cb("Reading OPC tags")
                    mid = active_machine_data.get("machine_id") if active_machine_data else None
                    if not mid:
                        progress_cb("Error: no machine selected")
                        _report_state["running"] = False
                        return
                    machines = [str(mid)]
                    include_global = False

                    machine_dir = os.path.join(export_dir, str(mid))
                    lab_files = glob.glob(os.path.join(machine_dir, "Lab_Test_*.csv"))
                    if not lab_files:
                        progress_cb("Error: lab log not found")
                        _report_state["running"] = False
                        return
                    latest_file = max(lab_files, key=os.path.getmtime)

                    temp_dir = tempfile.mkdtemp()
                    temp_machine_dir = os.path.join(temp_dir, str(mid))
                    os.makedirs(temp_machine_dir, exist_ok=True)
                    shutil.copy(latest_file, os.path.join(temp_machine_dir, "last_24h_metrics.csv"))
                    save_machine_settings(
                        mid,
                        machine_connections,
                        export_dir=temp_dir,
                        active_only=True,
                    )
                    export_dir = temp_dir
                    data = {}
                    is_lab_mode = True
                else:
                    progress_cb("Reading OPC tags")
                    data = generate_report.fetch_last_24h_metrics()
                    is_lab_mode = False


                progress_cb("Creating machine sections")
<<<<<<< HEAD
                fd, tmp_path = tempfile.mkstemp(suffix=".pdf")
                os.close(fd)
                print(
                    f"[debug] is_lab_mode={is_lab_mode} export_dir={export_dir} machines={machines} tmp={tmp_path}"
                )

                try:
=======




                tmp = tempfile.NamedTemporaryFile(suffix=".pdf", delete=False)
                try:
                    tmp_path = tmp.name
                    tmp.close()

>>>>>>> d120137a
                    generate_report.build_report(
                        data,
                        tmp_path,
                        export_dir=export_dir,
                        machines=machines,
                        include_global=include_global,
                        is_lab_mode=is_lab_mode,
                        lang=lang,
                        progress_callback=progress_cb,
                    )
<<<<<<< HEAD
                    print(f"[debug] build_report finished for {tmp_path}")

                    with open(tmp_path, "rb") as f:
                        pdf_bytes = f.read()
                        print(
                            f"[debug] read {len(pdf_bytes)} bytes from {tmp_path}"
                        )
=======


                    with open(tmp_path, "rb") as f:
                        pdf_bytes = f.read()
>>>>>>> d120137a
                finally:
                    os.unlink(tmp_path)

                if temp_dir:
                    shutil.rmtree(temp_dir, ignore_errors=True)

                progress_cb("Finalizing report")
                print("[debug] finalizing, encoding PDF")
                pdf_b64 = base64.b64encode(pdf_bytes).decode()
                timestamp_str = datetime.now().strftime("%Y%m%d_%H%M%S")
                _report_state["result"] = {
                    "content": pdf_b64,
                    "filename": f"production_report_{timestamp_str}.pdf",
                    "type": "application/pdf",
                    "base64": True,
                }
                _report_state["running"] = False
            except Exception as exc:  # pragma: no cover - runtime safeguard
                logger.exception("Error generating report: %s", exc)
                print(f"[debug] exception occurred: {exc}")
                _report_state["progress"] = "Error generating report"
                _report_state["result"] = None
                _report_state["running"] = False

        _report_state["running"] = True
        _report_state["progress"] = "Starting..."
        _report_state["result"] = None
        threading.Thread(target=run, daemon=True).start()
        return True, False

    @app.callback(
        [Output("report-progress-message", "children"),
         Output("report-download", "data"),
         Output("report-progress-modal", "is_open", allow_duplicate=True),
         Output("report-progress-interval", "disabled", allow_duplicate=True)],
        Input("report-progress-interval", "n_intervals"),
        prevent_initial_call=True,
    )
    def update_report_progress(n):
        if _report_state["running"]:
            return _report_state["progress"], dash.no_update, True, False
        if _report_state["result"] is not None:
            res = _report_state["result"]
            _report_state["result"] = None
            return "Report complete", res, False, True
        if _report_state["progress"].startswith("Error"):
            msg = _report_state["progress"]
            _report_state["progress"] = ""
            return msg, dash.no_update, False, True
        return dash.no_update, dash.no_update, False, True

    @app.callback(
        Output("generate-report-btn", "disabled"),
        [Input("status-update-interval", "n_intervals"), Input("lab-test-running", "data")],
        [State("lab-test-stop-time", "data")]
    )
    def disable_report_button(n_intervals, running, stop_time):
        if running:
            return True
        if stop_time is None:
            return False
        return (time.time() - stop_time) < 30

    @app.callback(
        [Output("delete-confirmation-modal", "is_open"),
         Output("delete-pending-store", "data"),
         Output("delete-item-details", "children")],
        [Input({"type": "delete-floor-btn", "index": ALL}, "n_clicks"),
         Input({"type": "delete-machine-btn", "index": ALL}, "n_clicks"),
         Input("cancel-delete-btn", "n_clicks"),
         Input("close-delete-modal", "n_clicks")],
        [State("delete-confirmation-modal", "is_open"),
         State({"type": "delete-floor-btn", "index": ALL}, "id"),
         State({"type": "delete-machine-btn", "index": ALL}, "id"),
         State("floors-data", "data"),
         State("machines-data", "data")],
        prevent_initial_call=True
    )
    def handle_delete_confirmation_modal(floor_delete_clicks, machine_delete_clicks, cancel_clicks, close_clicks,
                                       is_open, floor_ids, machine_ids, floors_data, machines_data):
        """Handle opening and closing the delete confirmation modal"""
        ctx = callback_context
        if not ctx.triggered:
            return dash.no_update, dash.no_update, dash.no_update
        
        triggered_prop = ctx.triggered[0]["prop_id"]
        
        # Handle cancel or close buttons
        if "cancel-delete-btn" in triggered_prop or "close-delete-modal" in triggered_prop:
            if cancel_clicks or close_clicks:
                return False, {"type": None, "id": None, "name": None}, ""
        
        # Handle floor delete button clicks
        elif '"type":"delete-floor-btn"' in triggered_prop:
            for i, clicks in enumerate(floor_delete_clicks):
                if clicks and i < len(floor_ids):
                    floor_id = floor_ids[i]["index"]
                    
                    # Find floor name
                    floor_name = f"Floor {floor_id}"
                    if floors_data and floors_data.get("floors"):
                        for floor in floors_data["floors"]:
                            if floor["id"] == floor_id:
                                floor_name = floor["name"]
                                break
                    
                    # Count machines on this floor
                    machine_count = 0
                    if machines_data and machines_data.get("machines"):
                        machine_count = len([m for m in machines_data["machines"] if m.get("floor_id") == floor_id])
                    
                    # Create confirmation message
                    if machine_count > 0:
                        details = html.Div([
                            html.P(f'Floor: "{floor_name}"', className="fw-bold mb-1"),
                            html.P(f"This will also delete {machine_count} machine(s) on this floor.", 
                                  className="text-warning small"),
                            html.P("This action cannot be undone.", className="text-danger small")
                        ])
                    else:
                        details = html.Div([
                            html.P(f'Floor: "{floor_name}"', className="fw-bold mb-1"),
                            html.P("This action cannot be undone.", className="text-danger small")
                        ])
                    
                    return True, {"type": "floor", "id": floor_id, "name": floor_name}, details
        
        # Handle machine delete button clicks  
        elif '"type":"delete-machine-btn"' in triggered_prop:
            for i, clicks in enumerate(machine_delete_clicks):
                if clicks and i < len(machine_ids):
                    machine_id = machine_ids[i]["index"]
                    
                    # Find machine name/details
                    current_lang = load_language_preference()
                    machine_name = f"{tr('machine_label', current_lang)} {machine_id}"
                    machine_details = ""
                    if machines_data and machines_data.get("machines"):
                        for machine in machines_data["machines"]:
                            if machine["id"] == machine_id:
                                serial = machine.get("serial", "Unknown")
                                ip = machine.get("ip", "Unknown")
                                if serial != "Unknown":
                                    machine_details = f"Serial: {serial}"
                                if ip != "Unknown":
                                    if machine_details:
                                        machine_details += f" | IP: {ip}"
                                    else:
                                        machine_details = f"IP: {ip}"
                                break
                    
                    # Create confirmation message
                    details = html.Div([
                        html.P(f"{tr('machine_label', current_lang)}: \"{machine_name}\"", className="fw-bold mb-1"),
                        html.P(machine_details, className="small mb-1") if machine_details else html.Div(),
                        html.P("This action cannot be undone.", className="text-danger small")
                    ])
                    
                    return True, {"type": "machine", "id": machine_id, "name": machine_name}, details
        
        return dash.no_update, dash.no_update, dash.no_update

    @app.callback(
        [Output("system-settings-save-status", "children", allow_duplicate=True),
         Output("weight-preference-store", "data", allow_duplicate=True)],
        [Input("save-system-settings", "n_clicks")],
        [State("auto-connect-switch", "value"),
         State("ip-addresses-store", "data"),
         State("capacity-units-selector", "value"),
         State("custom-unit-name", "value"),
         State("custom-unit-weight", "value")],
        prevent_initial_call=True
    )
    def save_system_settings(n_clicks, auto_connect, ip_addresses,
                             unit_value, custom_name, custom_weight):
        """Save system settings including IP addresses"""
        if not n_clicks:
            return dash.no_update, dash.no_update
        
        # Save system settings
        system_settings = {
            "auto_connect": auto_connect
        }
        
        # Save system settings to file
        try:
            with open('system_settings.json', 'w') as f:
                json.dump(system_settings, f, indent=4)
        except Exception as e:
            logger.error(f"Error saving system settings: {e}")
            return "Error saving system settings", dash.no_update
        
        # Save IP addresses to file - make sure we're getting the full data structure
        try:
            with open('ip_addresses.json', 'w') as f:
                json.dump(ip_addresses, f, indent=4)
            logger.info(f"Saved IP addresses: {ip_addresses}")
        except Exception as e:
            logger.error(f"Error saving IP addresses: {e}")
            return "Error saving IP addresses", dash.no_update
    
        # Save weight preference
        pref_data = dash.no_update
        if unit_value != "custom":
            save_weight_preference(unit_value, "", 1.0)
            pref_data = {"unit": unit_value, "label": "", "value": 1.0}
        elif custom_name and custom_weight:
            save_weight_preference("custom", custom_name, float(custom_weight))
            pref_data = {"unit": "custom", "label": custom_name,
                         "value": float(custom_weight)}
    
        return "Settings saved successfully", pref_data

    @app.callback(
        [Output("email-settings-save-status", "children"),
         Output("email-settings-store", "data", allow_duplicate=True)],
        Input("save-email-settings", "n_clicks"),
        [State("smtp-server-input", "value"),
         State("smtp-port-input", "value"),
         State("smtp-username-input", "value"),
         State("smtp-password-input", "value"),
         State("smtp-sender-input", "value")],
        prevent_initial_call=True
    )
    def save_email_settings_callback(n_clicks, server, port, username, password, sender):
        """Save SMTP email credentials from the settings modal."""
        if not n_clicks:
            return dash.no_update, dash.no_update
    
        settings = {
            "smtp_server": server or DEFAULT_EMAIL_SETTINGS["smtp_server"],
            "smtp_port": int(port) if port else DEFAULT_EMAIL_SETTINGS["smtp_port"],
            "smtp_username": username or "",
            "smtp_password": password or "",
            "from_address": sender or DEFAULT_EMAIL_SETTINGS["from_address"],
        }
    
        success = save_email_settings(settings)
        if success:
            global email_settings
            email_settings = settings
            return "Email settings saved", settings
        return "Error saving email settings", dash.no_update

    @app.callback(
        Output("settings-modal", "is_open"),
        [
            Input("settings-button", "n_clicks"),
            Input("close-settings", "n_clicks"),
        ],
        [State("settings-modal", "is_open")],
        prevent_initial_call=True
    )
    def toggle_settings_modal(settings_clicks, close_clicks, is_open):
        """Toggle the settings modal"""
        ctx = dash.callback_context
        if not ctx.triggered:
            return dash.no_update
            
        trigger_id = ctx.triggered[0]["prop_id"].split(".")[0]
        
        if trigger_id == "settings-button" and settings_clicks:
            return not is_open
        elif trigger_id == "close-settings" and close_clicks:
            return False

        return is_open

    @app.callback(
        [Output("ip-addresses-store", "data"),
         Output("new-ip-input", "value"),
         Output("new-ip-label", "value"),
         Output("system-settings-save-status", "children")],
        [Input("add-ip-button", "n_clicks")],
        [State("new-ip-input", "value"),
         State("new-ip-label", "value"),
         State("ip-addresses-store", "data")],
        prevent_initial_call=True
    )
    
    def add_ip_address(n_clicks, new_ip, new_label, current_data):
        """Add a new IP address to the stored list"""
        if not n_clicks or not new_ip or not new_ip.strip():
            return dash.no_update, dash.no_update, dash.no_update, dash.no_update
        
        # Use a default label if none provided
        if not new_label or not new_label.strip():
            current_lang = load_language_preference()
            new_label = f"{tr('machine_label', current_lang)} {len(current_data.get('addresses', [])) + 1}"
        
        # Enhanced IP validation to allow localhost formats
        new_ip = new_ip.strip().lower()
        
        # Check for valid localhost formats
        localhost_formats = [
            "localhost",
            "127.0.0.1",
            "::1"  # IPv6 localhost
        ]
        
        is_valid_ip = False
        
        # Check if it's a localhost format
        if new_ip in localhost_formats:
            is_valid_ip = True
            # Normalize localhost to 127.0.0.1 for consistency
            if new_ip == "localhost":
                new_ip = "127.0.0.1"
        else:
            # Check for regular IPv4 format
            ip_parts = new_ip.split('.')
            if len(ip_parts) == 4:
                try:
                    # Validate each part is a number between 0-255
                    if all(part.isdigit() and 0 <= int(part) <= 255 for part in ip_parts):
                        is_valid_ip = True
                except ValueError:
                    pass
            
            # Check for hostname format (letters, numbers, dots, hyphens)
            import re
            hostname_pattern = r'^[a-zA-Z0-9.-]+$'
            if re.match(hostname_pattern, new_ip) and len(new_ip) > 0:
                is_valid_ip = True
        
        if not is_valid_ip:
            return dash.no_update, "", dash.no_update, "Invalid IP address, hostname, or localhost format"
        
        # Get current addresses or initialize empty list
        addresses = current_data.get("addresses", []) if current_data else []
        
        # Check if IP already exists
        ip_already_exists = any(item["ip"] == new_ip for item in addresses)
        if ip_already_exists:
            return dash.no_update, "", dash.no_update, "IP address already exists"
        
        # Add the new IP with label
        addresses.append({"ip": new_ip, "label": new_label})
        
        # Return updated data and clear the inputs
        return {"addresses": addresses}, "", "", "IP address added successfully"

    @app.callback(
        [
            Output("connection-status", "children"),
            Output("connection-status", "className"),
            Output("active-machine-display", "children"),
            Output("active-machine-label", "children"),
            Output("status-label", "children"),
        ],
        [
            Input("status-update-interval", "n_intervals"),
            Input("active-machine-store", "data"),
            Input("language-preference-store", "data"),
        ],
        [
            State("machines-data", "data"),
            State("app-state", "data"),
        ],
        prevent_initial_call=False  # Allow initial call to set default state
    )
    def update_connection_status_display(n_intervals, active_machine_data, lang, machines_data, app_state_data):
        """Update the connection status and active machine display"""
        
        # Get active machine ID
        active_machine_id = active_machine_data.get("machine_id") if active_machine_data else None
        
        if not active_machine_id:
            # No machine selected
            return tr("no_machine_selected", lang), "text-warning small", "None", tr("active_machine_label", lang), tr("status_label", lang)
        
        # Find the active machine details
        machine_info = None
        if machines_data and machines_data.get("machines"):
            for machine in machines_data["machines"]:
                if machine["id"] == active_machine_id:
                    machine_info = machine
                    break
        
        if not machine_info:
            return "Machine not found", "text-danger small", f"{tr('machine_label', lang)} {active_machine_id} (not found)", tr("active_machine_label", lang), tr("status_label", lang)
        
        # Check if this machine is actually connected
        is_connected = (active_machine_id in machine_connections and 
                       machine_connections[active_machine_id].get('connected', False))
        
        # Create machine display text
        serial = machine_info.get('serial', 'Unknown')
        if serial != 'Unknown':
            machine_display = f"{tr('machine_label', lang)} {active_machine_id} (S/N: {serial})"
        else:
            machine_display = f"{tr('machine_label', lang)} {active_machine_id}"
        
        # Determine status
        if is_connected:
            status_text = tr("connected_status", lang)
            status_class = "text-success small"
        else:
            status_text = tr("disconnected_status", lang)
            status_class = "text-warning small"
        return status_text, status_class, machine_display, tr("active_machine_label", lang), tr("status_label", lang)

    @app.callback(
        Output("machines-data", "data", allow_duplicate=True),
        [Input("status-update-interval", "n_intervals"),
         Input("historical-time-index", "data"),
         Input("app-mode", "data")],
        [State("machines-data", "data"),
         State("production-data-store", "data"),
         State("weight-preference-store", "data")],
        prevent_initial_call=True,
    )
    def update_machine_dashboard_data(n_intervals, time_state, app_mode, machines_data, production_data, weight_pref):
        """Update machine data on every interval.
    
        In live mode this checks connection status and pulls fresh values from the
        OPC server.  When running in demo mode we synthesize values matching the
        main dashboard so that all machine cards show changing production data.
        """
        
        if not machines_data or not machines_data.get("machines"):
            return dash.no_update
    
        machines = machines_data.get("machines", [])
        updated = False
    
        mode = "demo"
        if app_mode and isinstance(app_mode, dict) and "mode" in app_mode:
            mode = app_mode["mode"]
    
        if mode == "historical":
            hours = time_state.get("hours", 24) if isinstance(time_state, dict) else 24
            for machine in machines:
                machine_id = machine.get("id")
                hist = get_historical_data(timeframe=f"{hours}h", machine_id=machine_id)
                cap_vals = hist.get("capacity", {}).get("values", [])
                acc_vals = hist.get("accepts", {}).get("values", [])
                rej_vals = hist.get("rejects", {}).get("values", [])
                cap_avg_lbs = sum(cap_vals)/len(cap_vals) if cap_vals else 0
                acc_avg_lbs = sum(acc_vals)/len(acc_vals) if acc_vals else 0
                rej_avg_lbs = sum(rej_vals)/len(rej_vals) if rej_vals else 0
                cap_avg = convert_capacity_from_lbs(cap_avg_lbs, weight_pref)
                acc_avg = convert_capacity_from_lbs(acc_avg_lbs, weight_pref)
                rej_avg = convert_capacity_from_lbs(rej_avg_lbs, weight_pref)
                prod = {
                    "capacity_formatted": f"{cap_avg:,.0f}",
                    "accepts_formatted": f"{acc_avg:,.0f}",
                    "rejects_formatted": f"{rej_avg:,.0f}",
                    "diagnostic_counter": (machine.get("operational_data") or {}).get("production", {}).get("diagnostic_counter", "0"),
                }
                if not machine.get("operational_data"):
                    machine["operational_data"] = {"preset": {}, "status": {}, "feeder": {}, "production": prod}
                else:
                    machine["operational_data"].setdefault("production", {})
                    machine["operational_data"]["production"].update(prod)
            machines_data["machines"] = machines
            return machines_data
        
    
        elif mode == "lab":
            # Display metrics from lab logs for each machine
            for machine in machines:
                machine_id = machine.get("id")
                metrics = load_lab_totals_metrics(
                    machine_id, active_counters=get_active_counter_flags(machine_id)
                )
                if metrics:
                    tot_cap_lbs, acc_lbs, rej_lbs, _ = metrics
                    counter_totals, _, object_totals = load_lab_totals(
                        machine_id, active_counters=get_active_counter_flags(machine_id)
                    )
                    reject_count = sum(counter_totals)
                    capacity_count = object_totals[-1] if object_totals else 0
                    accepts_count = max(0, capacity_count - reject_count)

                    cap = convert_capacity_from_lbs(tot_cap_lbs, weight_pref)
                    acc = convert_capacity_from_lbs(acc_lbs, weight_pref)
                    rej = convert_capacity_from_lbs(rej_lbs, weight_pref)
                else:
                    cap = acc = rej = 0
                    capacity_count = accepts_count = reject_count = 0

                prod = {
                    "capacity_formatted": f"{cap:,.0f}",
                    "accepts_formatted": f"{acc:,.0f}",
                    "rejects_formatted": f"{rej:,.0f}",
                    "capacity": cap,
                    "accepts": acc,
                    "rejects": rej,
                    "capacity_count": capacity_count,
                    "accepts_count": accepts_count,
                    "reject_count": reject_count,
                    "diagnostic_counter": (machine.get("operational_data") or {}).get("production", {}).get("diagnostic_counter", "0"),
                }

                if not machine.get("operational_data"):
                    machine["operational_data"] = {"preset": {}, "status": {}, "feeder": {}, "production": prod}
                else:
                    machine["operational_data"].setdefault("production", {})
                    machine["operational_data"]["production"].update(prod)

            machines_data["machines"] = machines
            return machines_data

        elif mode == "demo":
            now_str = datetime.now().strftime("%H:%M:%S")
            new_machines = []
    
            pref = load_weight_preference()
    
            for machine in machines:
                m = machine.copy()
                demo_lbs = random.uniform(47000, 53000)
                cap = convert_capacity_from_kg(demo_lbs / 2.205, pref)
                rej_pct = random.uniform(4.0, 6.0)
                rej = cap * (rej_pct / 100.0)
                acc = cap - rej
    
                counters = [random.randint(10, 180) for _ in range(12)]
    
                m["serial"] = m.get("serial", f"DEMO_{m.get('id')}")
                m["status"] = "DEMO"
                m["model"] = m.get("model", "Enpresor")
                m["last_update"] = now_str
                m["operational_data"] = {
                    "preset": {"number": 1, "name": "Demo"},
                    "status": {"text": "DEMO"},
                    "feeder": {"text": "Running"},
                    "production": {
                        "capacity_formatted": f"{cap:,.0f}",
                        "accepts_formatted": f"{acc:,.0f}",
                        "rejects_formatted": f"{rej:,.0f}",
                        "diagnostic_counter": "0",
                        "capacity": cap,
                        "accepts": acc,
                        "rejects": rej,
                    },
                }
                m["demo_counters"] = counters
                m["demo_mode"] = True
                new_machines.append(m)
    
            machines_data = machines_data.copy()
            machines_data["machines"] = new_machines
            return machines_data
    
    
        # Update ALL machines that should be connected
        for machine in machines:
            machine_id = machine.get("id")
            machine.pop("demo_mode", None)
    
            if machine_id not in machine_connections or not machine_connections.get(machine_id, {}).get('connected', False):
                if machine.get("status") != "Offline":
                    machine["status"] = "Offline"
                    machine["last_update"] = "Never"
                    machine["operational_data"] = None
                    updated = True
                continue
    
            if machine_id in machine_connections:
                try:
                    connection_info = machine_connections[machine_id]
                    
                    # Check if connection is still alive by trying to read a simple tag
                    is_still_connected = False
                    if connection_info.get('connected', False):
                        try:
                            # Try to read the Alive tag or any reliable tag to test connection
                            alive_tag = "Alive"
                            test_successful = False
    
                            if alive_tag in connection_info['tags']:
                                # Try to read the value - if this fails, connection is dead
                                test_value = connection_info['tags'][alive_tag]['node'].get_value()
                                test_successful = True
                            else:
                                # If no Alive tag, try the first available tag
                                for tag_name, tag_info in connection_info['tags'].items():
                                    try:
                                        test_value = tag_info['node'].get_value()
                                        test_successful = True
                                        break  # Success, stop trying other tags
                                    except:
                                        continue  # Try next tag
    
                            if test_successful:
                                is_still_connected = True
                                # Reset failure counter on success
                                connection_info['failure_count'] = 0
                            else:
                                raise Exception("No tags could be read")
    
                        except Exception as e:
                            logger.warning(f"Machine {machine_id} connection test failed: {e}")
                            failure_count = connection_info.get('failure_count', 0) + 1
                            connection_info['failure_count'] = failure_count
                            if failure_count >= FAILURE_THRESHOLD:
                                is_still_connected = False
                                # Mark the connection as dead after repeated failures
                                connection_info['connected'] = False
                            else:
                                # Keep connection alive until threshold reached
                                is_still_connected = True
                    
                    # Update machine status based on actual connection test
                    if is_still_connected:
                        # Connection is good - update with fresh data
                        basic_data = get_machine_current_data(machine_id)
                        operational_data = get_machine_operational_data(machine_id)
                        
                        machine["serial"] = basic_data["serial"]
                        machine["status"] = basic_data["status"]  # This should be "GOOD" for connected machines
                        machine["model"] = basic_data["model"]
                        machine["last_update"] = basic_data["last_update"]
                        machine["operational_data"] = operational_data
                        
                        # IMPORTANT: Ensure status is set to something that indicates connection
                        if machine["status"] in ["Unknown", "Offline", "Connection Lost", "Connection Error"]:
                            machine["status"] = "GOOD"  # Force good status for connected machines
                        
                        updated = True
                        
                    else:
                        # Connection is dead - update status to reflect this
                        machine["status"] = "Connection Lost"
                        machine["last_update"] = "Connection Lost"
                        machine["operational_data"] = None
                        updated = True
                        
                        # Clean up the dead connection
                        try:
                            if connection_info.get('client'):
                                connection_info['client'].disconnect()
                        except:
                            pass  # Ignore errors when disconnecting dead connection
                        
                        # Remove from connections
                        del machine_connections[machine_id]
                        logger.info(f"Removed dead connection for machine {machine_id}")
                        
                except Exception as e:
                    logger.error(f"Error monitoring machine {machine_id}: {e}")
                    # Mark machine as having connection error
                    machine["status"] = "Connection Error"
                    machine["last_update"] = "Error"
                    machine["operational_data"] = None
                    updated = True
                    
                    # Clean up the problematic connection
                    if machine_id in machine_connections:
                        try:
                            if machine_connections[machine_id].get('client'):
                                machine_connections[machine_id]['client'].disconnect()
                        except:
                            pass
                        del machine_connections[machine_id]
        
        if updated:
            machines_data["machines"] = machines
            return machines_data
        
        return dash.no_update

    @app.callback(
        Output("memory-metrics-store", "data"),
        Input("metric-logging-interval", "n_intervals"),
        prevent_initial_call=True,
    )
    def test_memory_management(_):
        """Return memory usage metrics for tests and enforce history limits."""
        max_points = 120
        if hasattr(app_state, "counter_history"):
            for i in range(1, 13):
                history = app_state.counter_history[i]
                if len(history["times"]) > max_points:
                    history["times"] = history["times"][-max_points:]
                    history["values"] = history["values"][-max_points:]
            lengths = {
                i: len(app_state.counter_history[i]["times"]) for i in range(1, 13)
            }
        else:
            lengths = {}

        rss_mb = mem_utils._get_process_memory_mb()
        if rss_mb == 0.0:
            rss_mb = 0.0
        return {"rss_mb": rss_mb, "max_points": max_points, "history_lengths": lengths}

    @app.callback(
        Output("saved-ip-list", "children"),
        [Input("ip-addresses-store", "data")]
    )
    def update_saved_ip_list(ip_data):
        """Update the list of saved IPs displayed in settings"""
        if not ip_data or "addresses" not in ip_data or not ip_data["addresses"]:
            return html.Div("No IP addresses saved", className="text-muted fst-italic")
        
        # Create a list item for each saved IP
        ip_items = []
        for item in ip_data["addresses"]:
            ip = item["ip"]
            label = item["label"]
            # Display format for the list: "Label: IP"
            display_text = f"{label}: {ip}"
            
            ip_items.append(
                dbc.Row([
                    dbc.Col(display_text, width=9),
                    dbc.Col(
                        dbc.Button(
                            "×", 
                            id={"type": "delete-ip-button", "index": ip},  # Still use IP as index for deletion
                            color="danger",
                            size="sm",
                            className="py-0 px-2"
                        ),
                        width=3,
                        className="text-end"
                    )
                ], className="mb-2 border-bottom pb-2")
            )
        
        return html.Div(ip_items)

    @app.callback(
        [Output("current-dashboard", "data", allow_duplicate=True),
        Output("active-machine-store", "data"),
        Output("app-state", "data", allow_duplicate=True)],
        [Input({"type": "machine-card-click", "index": ALL}, "n_clicks")],
        [State("machines-data", "data"),
        State("active-machine-store", "data"),
        State("app-state", "data"),
        State({"type": "machine-card-click", "index": ALL}, "id")],
        prevent_initial_call=True
    )
    def handle_machine_selection(card_clicks, machines_data, active_machine_data, app_state_data, card_ids):
        """Handle machine card clicks and switch to main dashboard - FIXED VERSION"""
        global active_machine_id, machine_connections, app_state
        
        ctx = callback_context
        if not ctx.triggered:
            return dash.no_update, dash.no_update, dash.no_update

        # Ignore spurious triggers when the layout re-renders
        if not any(card_clicks):
            raise PreventUpdate

        triggered_id = ctx.triggered_id
        machine_id = None
        if isinstance(triggered_id, dict) and triggered_id.get("type") == "machine-card-click":
            machine_id = triggered_id.get("index")

        if machine_id is None:
            logger.warning("Machine card clicked but no machine ID found")
            return dash.no_update, dash.no_update, dash.no_update
        
        # CRITICAL FIX: Set global active_machine_id FIRST
        active_machine_id = machine_id
        logger.info(f"=== MACHINE SELECTION: Selected machine {machine_id} as active machine ===")
        
        # CRITICAL FIX: Stop existing thread before starting new one
        if app_state.update_thread is not None and app_state.update_thread.is_alive():
            logger.info("Stopping existing OPC update thread...")
            app_state.thread_stop_flag = True
            app_state.update_thread.join(timeout=3)
            if app_state.update_thread.is_alive():
                logger.warning("Thread did not stop gracefully")
            else:
                logger.info("Successfully stopped existing OPC update thread")
        
        # Check if the machine is connected
        if machine_id in machine_connections and machine_connections[machine_id].get('connected', False):
            # Machine is connected - set up app_state to point to this machine's data
            connection_info = machine_connections[machine_id]
            
            app_state.client = connection_info['client']
            app_state.tags = connection_info['tags']
            app_state.connected = True
            app_state.last_update_time = connection_info.get('last_update', datetime.now())
            
            # Start fresh thread for the selected machine
            app_state.thread_stop_flag = False
            app_state.update_thread = Thread(target=opc_update_thread)
            app_state.update_thread.daemon = True
            app_state.update_thread.start()
            logger.info(f"Started new OPC update thread for machine {machine_id}")
            logger.debug(
                "Thread status after selection: mode=%s, active_machine=%s, alive=%s",
                current_app_mode,
                active_machine_id,
                app_state.update_thread.is_alive(),
            )
            
            logger.info(f"Switched to connected machine {machine_id} - {len(app_state.tags)} tags available")
            app_state_data["connected"] = True
            
        else:
            # Machine not connected
            app_state.client = None
            app_state.tags = {}
            app_state.connected = False
            app_state.last_update_time = None
            
            logger.info(f"Switched to disconnected machine {machine_id}")
            app_state_data["connected"] = False
        
        # Return to main dashboard with selected machine
        logger.info(f"=== SWITCHING TO MAIN DASHBOARD with machine {machine_id} ===")
        return "main", {"machine_id": machine_id}, app_state_data

    @app.callback(
        Output("machines-data", "data", allow_duplicate=True),
        [Input({"type": "machine-connect-btn", "index": ALL}, "n_clicks")],
        [State("machines-data", "data"),
        State({"type": "machine-ip-dropdown", "index": ALL}, "value"),
        State({"type": "machine-connect-btn", "index": ALL}, "id"),
        State("server-name-input", "value")],
        prevent_initial_call=True
    )
    def handle_machine_connect_disconnect(n_clicks_list, machines_data, ip_values, button_ids, server_name):
        """Handle connect/disconnect - IMPROVED VERSION with better thread management"""
        
        if not any(n_clicks_list) or not button_ids:
            return dash.no_update
        
        # Find which button was clicked
        triggered_idx = None
        for i, clicks in enumerate(n_clicks_list):
            if clicks is not None and clicks > 0:
                triggered_idx = i
                break
        
        if triggered_idx is None:
            return dash.no_update
        
        machine_id = button_ids[triggered_idx]["index"]
        selected_ip = ip_values[triggered_idx] if triggered_idx < len(ip_values) else None
        
        if not selected_ip:
            return dash.no_update
        
        machines = machines_data.get("machines", [])
        is_connected = machine_id in machine_connections and machine_connections[machine_id]['connected']
        
        if is_connected:
            # DISCONNECT
            try:
                if machine_id in machine_connections:
                    machine_connections[machine_id]['client'].disconnect()
                    del machine_connections[machine_id]
                    logger.info(f"Disconnected machine {machine_id}")
                
                for machine in machines:
                    if machine["id"] == machine_id:
                        machine["status"] = "Offline"
                        machine["last_update"] = "Disconnected"
                        machine["operational_data"] = None
                        break
                        
            except Exception as e:
                logger.error(f"Error disconnecting machine {machine_id}: {e}")
        
        else:
            # CONNECT
            try:
                connection_success = run_async(connect_and_monitor_machine(selected_ip, machine_id, server_name))
                
                if connection_success:
                    machine_data = get_machine_current_data(machine_id)
                    operational_data = get_machine_operational_data(machine_id)
                    
                    for machine in machines:
                        if machine["id"] == machine_id:
                            machine["ip"] = selected_ip
                            machine["selected_ip"] = selected_ip
                            machine["serial"] = machine_data["serial"]
                            machine["status"] = machine_data["status"]
                            machine["model"] = machine_data["model"]
                            machine["last_update"] = machine_data["last_update"]
                            machine["operational_data"] = operational_data
                            break
                            
                    logger.info(f"Successfully connected machine {machine_id}")

                    # Initialize previous values so the next change will be logged
                    if machine_id not in prev_values:
                        prev_values[machine_id] = {}
                    if machine_id not in prev_active_states:
                        prev_active_states[machine_id] = {}
                    if machine_id not in prev_preset_names:
                        prev_preset_names[machine_id] = None

                    tags = machine_connections[machine_id]["tags"]
                    for opc_tag in MONITORED_RATE_TAGS:
                        if opc_tag in tags:
                            prev_values[machine_id][opc_tag] = tags[opc_tag]["data"].latest_value
                    for opc_tag in SENSITIVITY_ACTIVE_TAGS:
                        if opc_tag in tags:
                            prev_active_states[machine_id][opc_tag] = tags[opc_tag]["data"].latest_value
                    if PRESET_NAME_TAG in tags:
                        prev_preset_names[machine_id] = tags[PRESET_NAME_TAG]["data"].latest_value
                    
                    # IMPROVED: Only start thread if no machines are currently active
                    # If this is the first connection or the current active machine
                    if active_machine_id == machine_id or active_machine_id is None:
                        if app_state.update_thread is None or not app_state.update_thread.is_alive():
                            app_state.thread_stop_flag = False
                            app_state.update_thread = Thread(target=opc_update_thread)
                            app_state.update_thread.daemon = True
                            app_state.update_thread.start()
                            logger.info("Started OPC update thread for connected machine")
                    
                else:
                    logger.error(f"Failed to connect machine {machine_id}")
                    
            except Exception as e:
                logger.error(f"Error connecting machine {machine_id}: {e}")
        
        machines_data["machines"] = machines
        return machines_data

    @app.callback(
        Output("delete-ip-trigger", "data"),
        [Input({"type": "delete-ip-button", "index": ALL}, "n_clicks")],
        [State({"type": "delete-ip-button", "index": ALL}, "id")],
        prevent_initial_call=True
    )
    def handle_delete_button(n_clicks_list, button_ids):
        """Capture which delete button was clicked"""
        ctx = dash.callback_context
        if not ctx.triggered:
            return dash.no_update
        
        # Get which button was clicked by finding the button with a non-None click value
        triggered_idx = None
        for i, clicks in enumerate(n_clicks_list):
            if clicks is not None:
                triggered_idx = i
                break
        
        if triggered_idx is None:
            return dash.no_update
        
        # Get the corresponding button id
        button_id = button_ids[triggered_idx]
        ip_to_delete = button_id["index"]  # This is already a dictionary, no need for json.loads
        
        # Return the IP to delete
        return {"ip": ip_to_delete, "timestamp": time.time()}

    @app.callback(
        [Output("ip-addresses-store", "data", allow_duplicate=True),
         Output("delete-result", "children")],
        [Input("delete-ip-trigger", "data")],
        [State("ip-addresses-store", "data")],
        prevent_initial_call=True
    )
    def delete_ip_address(trigger_data, current_data):
        """Delete an IP address from the stored list"""
        if not trigger_data or "ip" not in trigger_data:
            return dash.no_update, dash.no_update
        
        ip_to_delete = trigger_data["ip"]
        
        # Get current addresses
        addresses = current_data.get("addresses", []) if current_data else []
        
        # Find the item to delete by IP
        found = False
        for i, item in enumerate(addresses):
            if item["ip"] == ip_to_delete:
                # Get the label for the message
                label = item["label"]
                # Remove the item
                addresses.pop(i)
                message = f"Deleted {label} ({ip_to_delete})"
                found = True
                break
        
        if not found:
            message = "IP address not found"
        
        # Return updated data
        return {"addresses": addresses}, message

    @app.callback(
        Output("theme-selector", "value"),
        [Input("auto-connect-trigger", "data")],
        prevent_initial_call=False
    )
    def load_initial_theme(trigger):
        """Load theme preference from file on startup"""
        theme = load_theme_preference()
        logger.info(f"Loading initial theme: {theme}")
        return theme


    @app.callback(
        [Output("capacity-units-selector", "value"),
         Output("custom-unit-name", "value"),
         Output("custom-unit-weight", "value")],
        [Input("auto-connect-trigger", "data")],
        prevent_initial_call=False,
    )
    def load_initial_capacity_units(trigger):
        pref = load_weight_preference()
        return pref.get("unit", "lb"), pref.get("label", ""), pref.get("value", 1.0)

    @app.callback(
        [Output("custom-unit-name", "style"),
         Output("custom-unit-weight", "style")],
        [Input("capacity-units-selector", "value")],
        prevent_initial_call=False,
    )
    def toggle_custom_unit_fields(unit_value):
        if unit_value == "custom":
            return {"display": "block"}, {"display": "block"}
        return {"display": "none"}, {"display": "none"}

    @app.callback(
        Output("weight-preference-store", "data"),
        [Input("capacity-units-selector", "value"),
         Input("custom-unit-name", "value"),
         Input("custom-unit-weight", "value")],
        prevent_initial_call=True,
    )
    def save_capacity_units(unit_value, custom_name, custom_weight):
        if unit_value != "custom":
            save_weight_preference(unit_value, "", 1.0)
            return {"unit": unit_value, "label": "", "value": 1.0}
        if custom_name and custom_weight:
            save_weight_preference("custom", custom_name, float(custom_weight))
            return {"unit": "custom", "label": custom_name, "value": float(custom_weight)}
        # If custom selected but fields incomplete, don't update
        return dash.no_update

    @app.callback(
        Output("language-selector", "value"),
        [Input("auto-connect-trigger", "data")],
        prevent_initial_call=False,
    )
    def load_initial_language(trigger):
        return load_language_preference()

    @app.callback(
        Output("language-preference-store", "data"),
        [Input("language-selector", "value")],
        prevent_initial_call=True,
    )
    def save_language(value):
        if value:
            save_language_preference(value)
            return value
        return dash.no_update

    @app.callback(
        Output("dashboard-title", "children"),
        [Input("active-machine-store", "data"),
         Input("current-dashboard", "data"),
         Input("language-preference-store", "data")],
        [State("machines-data", "data")],
        prevent_initial_call=True
    )
    def update_dashboard_title(active_machine_data, current_dashboard, lang, machines_data):
        """Update dashboard title to show active machine"""
        base_title = format_enpresor(tr("dashboard_title", lang))
        base_list = base_title if isinstance(base_title, list) else [base_title]

        if current_dashboard == "main" and active_machine_data and active_machine_data.get("machine_id"):
            machine_id = active_machine_data["machine_id"]
            
            # Find machine details
            machine_name = f"{tr('machine_label', lang)} {machine_id}"
            if machines_data and machines_data.get("machines"):
                for machine in machines_data["machines"]:
                    if machine["id"] == machine_id:
                        serial = machine.get("serial", "Unknown")
                        if serial != "Unknown":
                            machine_name = f"{tr('machine_label', lang)} {machine_id} (S/N: {serial})"
                        break
            
            return base_list + [f" - {machine_name}"]

        return base_title

    @app.callback(
        [Output("threshold-modal-header", "children"),
         Output("display-modal-header", "children"),
         Output("display-modal-description", "children"),
         Output("close-threshold-settings", "children"),
         Output("save-threshold-settings", "children"),
         Output("close-display-settings", "children"),
         Output("save-display-settings", "children"),
         Output("production-rate-units-header", "children"),
         Output("close-production-rate-units", "children"),
         Output("save-production-rate-units", "children"),
         Output("settings-modal-header", "children"),
         Output("update-counts-header", "children"),
         Output("close-update-counts", "children"),
         Output("upload-modal-header", "children"),
         Output("close-upload-modal", "children"),
         Output("delete-confirmation-header", "children"),
         Output("delete-warning", "children"),
         Output("cancel-delete-btn", "children"),
         Output("confirm-delete-btn", "children"),
         Output("close-settings", "children"),
        Output("add-floor-btn", "children"),
        Output("export-data-button", "children"),
        Output("new-dashboard-btn", "children"),
        Output("generate-report-btn", "children"),
        Output("color-theme-label", "children"),
        Output("theme-selector", "options"),
        Output("capacity-units-label", "children"),
        Output("language-label", "children"),
        Output("language-selector", "options"),
        Output("mode-selector", "options"),
        Output("system-configuration-title", "children"),
         Output("auto-connect-label", "children"),
         Output("add-machine-ip-label", "children"),
         Output("smtp-email-configuration-title", "children"),
         Output("smtp-server-label", "children"),
         Output("smtp-port-label", "children"),
         Output("smtp-username-label", "children"),
         Output("smtp-password-label", "children"),
         Output("smtp-from-label", "children"),
        Output("save-email-settings", "children"),
        Output("production-rate-unit-selector", "options"),
        Output("display-tab", "label"),
        Output("system-tab", "label"),
        Output("email-tab", "label"),
        Output("about-tab", "label"),
        Output("start-test-btn", "children"),
        Output("stop-test-btn", "children"),
        Output("lab-test-name", "placeholder"),
        Output("clear-data-btn", "children"),
        Output("upload-image", "children"),
        Output("add-ip-button", "children"),
        Output("save-system-settings", "children")],
        [Input("language-preference-store", "data")]
    )
    def refresh_text(lang):
        return (
            tr("threshold_settings_title", lang),
            tr("display_settings_title", lang),
            tr("display_settings_header", lang),
            tr("close", lang),
            tr("save_changes", lang),
            tr("close", lang),
            tr("save_changes", lang),
            tr("production_rate_units_title", lang),
            tr("close", lang),
            tr("save", lang),
            tr("system_settings_title", lang),
            tr("update_counts_title", lang),
            tr("close", lang),
            tr("upload_image_title", lang),
            tr("close", lang),
            tr("confirm_deletion_title", lang),
            tr("delete_warning", lang),
            tr("cancel", lang),
            tr("yes_delete", lang),
            tr("close", lang),
            tr("add_floor", lang),
            tr("export_data", lang),
            tr("switch_dashboards", lang),
            tr("generate_report", lang),
            tr("color_theme_label", lang),
            [
                {"label": tr("light_mode_option", lang), "value": "light"},
                {"label": tr("dark_mode_option", lang), "value": "dark"},
            ],
            tr("capacity_units_label", lang),
            tr("language_label", lang),
            [
                {"label": tr("english_option", lang), "value": "en"},
                {"label": tr("spanish_option", lang), "value": "es"},
                {"label": tr("japanese_option", lang), "value": "ja"},
            ],
            [
                {"label": tr("live_mode_option", lang), "value": "live"},
                {"label": tr("demo_mode_option", lang), "value": "demo"},
                {"label": tr("historical_mode_option", lang), "value": "historical"},
                {"label": tr("lab_test_mode_option", lang), "value": "lab"},
            ],
            tr("system_configuration_title", lang),
            tr("auto_connect_label", lang),
            tr("add_machine_ip_label", lang),
            tr("smtp_email_configuration_title", lang),
            tr("smtp_server_label", lang),
            tr("port_label", lang),
            tr("username_label", lang),
            tr("password_label", lang),
            tr("from_address_label", lang),
            tr("save_email_settings", lang),
            [
                {"label": tr("objects_per_min", lang), "value": "objects"},
                {"label": tr("capacity", lang), "value": "capacity"},
            ],
            tr("display_tab_label", lang),
            tr("system_tab_label", lang),
            tr("email_tab_label", lang),
            tr("about_tab_label", lang),
            tr("start_test", lang),
            tr("stop_test", lang),
            tr("test_lot_name_placeholder", lang),
            tr("clear_data", lang),
            html.Div([
                tr("drag_and_drop", lang),
                html.A(tr("select_image", lang))
            ]),
            tr("add_button", lang),
            tr("save_system_settings", lang),
        )

    @app.callback(
        Output("hidden-machines-cache", "data"),
        [Input("machines-data", "data")],
        prevent_initial_call=True
    )
    def cache_machines_data(machines_data):
        """Cache machines data for auto-reconnection thread"""
        if machines_data:
            app_state.machines_data_cache = machines_data
            logger.debug(f"Cached machines data: {len(machines_data.get('machines', []))} machines")
        return machines_data

    @app.callback(
        Output("floor-machine-container", "children"),
        [Input("machines-data", "data"),
         Input("floors-data", "data"),
         Input("ip-addresses-store", "data"),
         Input("additional-image-store", "data"),
         Input("current-dashboard", "data"),
         Input("active-machine-store", "data"),
         Input("app-mode", "data"),
         Input("language-preference-store", "data")],
        prevent_initial_call=False
    )
    def render_floor_machine_layout_enhanced_with_selection(machines_data, floors_data, ip_addresses_data, additional_image_data, current_dashboard, active_machine_data, app_mode_data, lang):
        """Enhanced render with machine selection capability"""
        
        # CRITICAL: Only render on machine dashboard
        if current_dashboard != "new":
            raise PreventUpdate
        
        # ADD THIS CHECK: Prevent re-render if only machine status/operational data changed
        ctx = callback_context
        if ctx.triggered:
            trigger_id = ctx.triggered[0]["prop_id"]
            if "machines-data" in trigger_id:
                # Check if any floor is currently being edited
                if floors_data and floors_data.get("floors"):
                    for floor in floors_data["floors"]:
                        if floor.get("editing", False):
                            # A floor is being edited, don't re-render
                            return dash.no_update
        
        # Rest of the function continues as normal...
        active_machine_id = active_machine_data.get("machine_id") if active_machine_data else None
        
        return render_floor_machine_layout_with_customizable_names(
            machines_data,
            floors_data,
            ip_addresses_data,
            additional_image_data,
            current_dashboard,
            active_machine_id,
            app_mode_data,
            lang,
        )

    @app.callback(
        [Output("floors-data", "data", allow_duplicate=True),
         Output("machines-data", "data", allow_duplicate=True),
         Output("delete-confirmation-modal", "is_open", allow_duplicate=True)],
        [Input("confirm-delete-btn", "n_clicks")],
        [State("delete-pending-store", "data"),
         State("floors-data", "data"),
         State("machines-data", "data")],
        prevent_initial_call=True
    )
    def execute_confirmed_deletion(confirm_clicks, pending_delete, floors_data, machines_data):
        """Execute the deletion after user confirms"""
        global machine_connections, current_lab_filename
        
        if not confirm_clicks or not pending_delete or pending_delete.get("type") is None:
            return dash.no_update, dash.no_update, dash.no_update
        
        delete_type = pending_delete.get("type")
        delete_id = pending_delete.get("id")
        
        if delete_type == "floor":
            # Execute floor deletion (your existing floor deletion logic)
            floors = floors_data.get("floors", [])
            machines = machines_data.get("machines", [])
            
            # Find the floor to delete
            floor_found = False
            floor_name = None
            updated_floors = []
            
            for floor in floors:
                if floor["id"] == delete_id:
                    floor_found = True
                    floor_name = floor.get("name", f"Floor {delete_id}")
                    logger.info(f"Deleting floor: {floor_name}")
                else:
                    updated_floors.append(floor)
            
            if not floor_found:
                logger.warning(f"Floor {delete_id} not found for deletion")
                return dash.no_update, dash.no_update, False
            
            # Find machines on this floor and disconnect them
            machines_on_floor = [m for m in machines if m.get("floor_id") == delete_id]
            machines_to_keep = [m for m in machines if m.get("floor_id") != delete_id]
            
            # Disconnect machines on this floor
            for machine in machines_on_floor:
                machine_id = machine["id"]
                try:
                    if machine_id in machine_connections:
                        if machine_connections[machine_id].get('connected', False):
                            client = machine_connections[machine_id].get('client')
                            if client:
                                client.disconnect()
                            logger.info(f"Disconnected machine {machine_id} before floor deletion")
                        del machine_connections[machine_id]
                        logger.info(f"Removed machine {machine_id} from connections")
                except Exception as e:
                    logger.error(f"Error disconnecting machine {machine_id} during floor deletion: {e}")
            
            # Update data structures
            floors_data["floors"] = updated_floors
            machines_data["machines"] = machines_to_keep
            
            # Update selected floor if needed
            if floors_data.get("selected_floor") == delete_id:
                floors_data["selected_floor"] = "all" if updated_floors else 1
                logger.info(f"Changed selected floor to {floors_data['selected_floor']} after deletion")
            
            # Auto-save
            try:
                save_success = save_floor_machine_data(floors_data, machines_data)
                if save_success:
                    logger.info(f"Successfully deleted floor '{floor_name}' with {len(machines_on_floor)} machines and saved layout")
                else:
                    logger.warning(f"Floor '{floor_name}' deleted but layout save failed")
            except Exception as e:
                logger.error(f"Error saving layout after deleting floor '{floor_name}': {e}")
            
            return floors_data, machines_data, False
            
        elif delete_type == "machine":
            # Execute machine deletion (your existing machine deletion logic)
            machines = machines_data.get("machines", [])
            
            # Find and remove the machine
            machine_found = False
            updated_machines = []
            
            for machine in machines:
                if machine["id"] == delete_id:
                    machine_found = True
                    
                    # Disconnect the machine if connected
                    try:
                        if delete_id in machine_connections:
                            if machine_connections[delete_id].get('connected', False):
                                client = machine_connections[delete_id].get('client')
                                if client:
                                    client.disconnect()
                                logger.info(f"Disconnected machine {delete_id} before deletion")
                            del machine_connections[delete_id]
                            logger.info(f"Removed machine {delete_id} from connections")
                    except Exception as e:
                        logger.error(f"Error disconnecting machine {delete_id}: {e}")
                    
                    logger.info(f"Deleted machine {delete_id}: {machine.get('name', 'Unknown')}")
                else:
                    updated_machines.append(machine)
            
            if not machine_found:
                logger.warning(f"Machine {delete_id} not found for deletion")
                return dash.no_update, dash.no_update, False
            
            # Update machines data
            machines_data["machines"] = updated_machines
            
            # Auto-save
            try:
                save_success = save_floor_machine_data(floors_data, machines_data)
                if save_success:
                    logger.info(f"Successfully deleted machine {delete_id} and saved layout")
                else:
                    logger.warning(f"Machine {delete_id} deleted but layout save failed")
            except Exception as e:
                logger.error(f"Error saving layout after deleting machine {delete_id}: {e}")
            
            return dash.no_update, machines_data, False
        
        return dash.no_update, dash.no_update, False

    @app.callback(
        Output("floors-data", "data", allow_duplicate=True),
        [Input({"type": "edit-floor-name-btn", "index": ALL}, "n_clicks"),
         Input({"type": "save-floor-name-btn", "index": ALL}, "n_clicks"),
         Input({"type": "cancel-floor-name-btn", "index": ALL}, "n_clicks")],
        [State({"type": "floor-name-input", "index": ALL}, "value"),
         State({"type": "edit-floor-name-btn", "index": ALL}, "id"),
         State({"type": "save-floor-name-btn", "index": ALL}, "id"),
         State({"type": "cancel-floor-name-btn", "index": ALL}, "id"),
         State("floors-data", "data")],
        prevent_initial_call=True
    )
    def handle_floor_name_editing(edit_clicks, save_clicks, cancel_clicks, input_values, 
                                 edit_ids, save_ids, cancel_ids, floors_data):  
        """Handle floor name editing with auto-save"""
        ctx = callback_context
        if not ctx.triggered:
            return dash.no_update
    
        trigger_prop = ctx.triggered[0]["prop_id"]
        
        # Parse which button was clicked and which floor
        if '"type":"save-floor-name-btn"' in trigger_prop:
            # Find which save button was clicked
            for i, clicks in enumerate(save_clicks or []):
                if clicks and i < len(save_ids):
                    floor_id = save_ids[i]["index"]
                    new_name = input_values[i] if i < len(input_values or []) else None
                    
                    if new_name and new_name.strip():
                        # Update the floor name
                        floors = floors_data.get("floors", [])
                        for floor in floors:
                            if floor["id"] == floor_id:
                                floor["name"] = new_name.strip()
                                floor["editing"] = False
                                break
                        
                        floors_data["floors"] = floors
                        
                        # Auto-save the layout (get machines_data fresh)
                        _, machines_data = load_floor_machine_data()
                        if machines_data is None:
                            machines_data = {"machines": [], "next_machine_id": 1}
                        save_floor_machine_data(floors_data, machines_data)
                        logger.info(f"Floor {floor_id} renamed to '{new_name.strip()}' and saved")
                        
                        return floors_data
                    break
        
        elif '"type":"edit-floor-name-btn"' in trigger_prop:
            # Find which edit button was clicked
            for i, clicks in enumerate(edit_clicks or []):
                if clicks and i < len(edit_ids):
                    floor_id = edit_ids[i]["index"]
                    
                    # Set editing mode for this floor
                    floors = floors_data.get("floors", [])
                    for floor in floors:
                        if floor["id"] == floor_id:
                            floor["editing"] = True
                            break
                    
                    floors_data["floors"] = floors
                    return floors_data
                    break
        
        elif '"type":"cancel-floor-name-btn"' in trigger_prop:
            # Find which cancel button was clicked
            for i, clicks in enumerate(cancel_clicks or []):
                if clicks and i < len(cancel_ids):
                    floor_id = cancel_ids[i]["index"]
                    
                    # Cancel editing mode for this floor
                    floors = floors_data.get("floors", [])
                    for floor in floors:
                        if floor["id"] == floor_id:
                            floor["editing"] = False
                            break
                    
                    floors_data["floors"] = floors
                    return floors_data
                    break
        
        return dash.no_update

    @app.callback(
        Output("floors-data", "data", allow_duplicate=True),
        [Input("add-floor-btn", "n_clicks")],
        [State("floors-data", "data"),
         State("machines-data", "data")],
        prevent_initial_call=True
    )
    def add_new_floor_with_save(n_clicks, floors_data, machines_data):
        """Add a new floor with auto-save"""
        if not n_clicks:
            return dash.no_update
        
        floors = floors_data.get("floors", [])
        next_floor_number = len(floors) + 1
        
        # Ordinal suffixes
        def get_ordinal_suffix(n):
            if 10 <= n % 100 <= 20:
                suffix = 'th'
            else:
                suffix = {1: 'st', 2: 'nd', 3: 'rd'}.get(n % 10, 'th')
            return f"{n}{suffix}"
        
        new_floor = {
            "id": next_floor_number,
            "name": f"{get_ordinal_suffix(next_floor_number)} Floor",
            "editing": False
        }
        
        floors.append(new_floor)
        floors_data["floors"] = floors
        
        # Auto-save the layout
        save_floor_machine_data(floors_data, machines_data)
        logger.info(f"Added new floor: {new_floor['name']} and saved layout")
        
        return floors_data  

    @app.callback(
        Output("save-status", "children"),
        [Input("add-floor-btn", "n_clicks"),
         Input({"type": "save-floor-name-btn", "index": ALL}, "n_clicks"),
         Input({"type": "delete-floor-btn", "index": ALL}, "n_clicks")],
        prevent_initial_call=True
    )
    def show_floor_save_status(add_clicks, save_clicks, delete_clicks):
        """Show save status only when floors are actually modified"""
        if add_clicks or any(save_clicks or []) or any(delete_clicks or []):
            current_time = datetime.now().strftime("%H:%M:%S")
            return f"✓ Saved at {current_time}"
        return ""

    @app.callback(
        Output("save-status", "children", allow_duplicate=True),
        [Input("add-machine-btn", "n_clicks"),
         Input({"type": "machine-ip-dropdown", "index": ALL}, "value")],
        prevent_initial_call=True
    )
    def show_machine_save_status(add_single, ip_values):  # Removed add_multiple parameter
        """Show save status only when machines are added or IP changed"""
        ctx = callback_context
        if not ctx.triggered:
            return ""
        
        trigger_id = ctx.triggered[0]["prop_id"]
        
        # Only show save status for actual button clicks or IP changes
        if "add-machine-btn" in trigger_id or "machine-ip-dropdown" in trigger_id:
            current_time = datetime.now().strftime("%H:%M:%S")
            return f"✓ Saved at {current_time}"
        return ""

    @app.callback(
        Output("save-status", "children", allow_duplicate=True),
        [Input("confirm-delete-btn", "n_clicks")],
        prevent_initial_call=True
    )
    def show_delete_save_status(confirm_clicks):
        """Show save status only when items are actually deleted"""
        if confirm_clicks:
            current_time = datetime.now().strftime("%H:%M:%S")
            return f"✓ Saved at {current_time}"
        return ""


    @app.callback(
        Output("machines-data", "data", allow_duplicate=True),
        [Input("add-machine-btn", "n_clicks")],
        [State("machines-data", "data"),
         State("floors-data", "data")],
        prevent_initial_call=True
    )
    def add_new_machine_with_save(n_clicks, machines_data, floors_data):
        """Add a new blank machine to the selected floor with auto-save"""
        if not n_clicks:
            return dash.no_update
        
        machines = machines_data.get("machines", [])
        next_machine_id = get_next_available_machine_id(machines_data)  # Use helper function
        selected_floor_id = floors_data.get("selected_floor", "all")
        if selected_floor_id == "all":
            floors = floors_data.get("floors", [])
            selected_floor_id = floors[0]["id"] if floors else 1
        
        new_machine = {
            "id": next_machine_id,
            "floor_id": selected_floor_id,
            "name": f"{tr('machine_label', load_language_preference())} {next_machine_id}",
            "ip": None,
            "serial": "Unknown",
            "status": "Offline",
            "model": "Unknown",
            "last_update": "Never"
        }
        
        machines.append(new_machine)
        machines_data["machines"] = machines
        # Remove the next_machine_id update since we're using the helper function
        
        # Auto-save the layout
        save_floor_machine_data(floors_data, machines_data)
        logger.info(f"Added new machine {next_machine_id} to floor {selected_floor_id} and saved layout")
        
        return machines_data

    @app.callback(
        Output("floors-data", "data", allow_duplicate=True),
        [Input({"type": "floor-tile", "index": ALL}, "n_clicks")],
        [State("floors-data", "data")],
        prevent_initial_call=True
    )
    def handle_floor_selection_dynamic(n_clicks_list, floors_data):
        """Handle floor tile selection dynamically"""
        ctx = callback_context
        if not ctx.triggered or not any(n_clicks_list):
            return dash.no_update
        
        # Find which floor was clicked
        triggered_prop = ctx.triggered[0]["prop_id"]
        
        # Extract floor ID from the triggered property
        if "floor-tile" in triggered_prop:
            import json
            import re
            
            # Extract the JSON part before .n_clicks
            json_match = re.search(r'\{[^}]+\}', triggered_prop)
            if json_match:
                try:
                    button_id = json.loads(json_match.group())
                    selected_floor_id = button_id["index"]
                    
                    # Update the selected floor
                    floors_data["selected_floor"] = selected_floor_id
                    return floors_data
                except (json.JSONDecodeError, KeyError):
                    pass
        
        return dash.no_update

    @app.callback(
        Output("machines-data", "data", allow_duplicate=True),
        [Input({"type": "machine-ip-dropdown", "index": ALL}, "value")],
        [State("machines-data", "data"),
         State("floors-data", "data"),
         State({"type": "machine-ip-dropdown", "index": ALL}, "id")],
        prevent_initial_call=True
    )
    def update_machine_selected_ip_with_save(ip_values, machines_data, floors_data, dropdown_ids):
        """Update the selected IP for each machine when dropdown changes with auto-save"""
        if not ip_values or not dropdown_ids:
            return dash.no_update
        
        machines = machines_data.get("machines", [])
        changes_made = False
        
        # Update selected IP for each machine
        for i, ip_value in enumerate(ip_values):
            if i < len(dropdown_ids) and ip_value:
                machine_id = dropdown_ids[i]["index"]
                
                # Find and update the machine
                for machine in machines:
                    if machine["id"] == machine_id:
                        if machine.get("selected_ip") != ip_value:
                            machine["selected_ip"] = ip_value
                            changes_made = True
                            logger.info(f"Updated machine {machine_id} IP selection to {ip_value}")
                        break
        
        if changes_made:
            machines_data["machines"] = machines
            
            # Auto-save the layout
            save_floor_machine_data(floors_data, machines_data)
            logger.info("Machine IP selections saved")
            
            return machines_data
        
        return dash.no_update

    @app.callback(
        [
            Output("section-1-1", "children"),
            Output("production-data-store", "data"),
        ],
    
    
        [
            Input("status-update-interval", "n_intervals"),
            Input("current-dashboard", "data"),
            Input("historical-time-index", "data"),
            Input("historical-data-cache", "data"),
            Input("language-preference-store", "data"),
        ],
        [
            State("app-state", "data"),
            State("app-mode", "data"),
            State("production-data-store", "data"),
            State("weight-preference-store", "data"),
        ],
    
    
        prevent_initial_call=True
    )
    
    
    
    def update_section_1_1(n, which, state_data, historical_data, lang, app_state_data, app_mode, production_data, weight_pref):
    
        """Update section 1-1 with capacity information and update shared production data"""
    
        # only run when we’re in the “main” dashboard
        if which != "main":
            #print("DEBUG: Preventing update for section-1-1")
            raise PreventUpdate


        global previous_counter_values

        logger.debug(
            "update_section_1_1: mode=%s, active_machine=%s, thread_alive=%s, stop_flag=%s",
            current_app_mode,
            active_machine_id,
            app_state.update_thread.is_alive() if app_state.update_thread else False,
            app_state.thread_stop_flag,
        )

        total_capacity_formatted = None
        capacity_count = accepts_count = reject_count = None
        
    
        # Tag definitions - Easy to update when actual tag names are available
        CAPACITY_TAG = "Status.ColorSort.Sort1.Throughput.KgPerHour.Current"
        ACCEPTS_TAG = "Status.Production.Accepts"  # Not used in live mode calculation
        REJECTS_TAG = "Status.ColorSort.Sort1.Total.Percentage.Current"
        OPM_TAG = "Status.ColorSort.Sort1.Throughput.ObjectPerMin.Current"
    
        # Determine if we're in Live or Demo mode
        mode = "demo"  # Default to demo mode
        if app_mode and isinstance(app_mode, dict) and "mode" in app_mode:
            mode = app_mode["mode"]
    
        # Only update values if:
        # 1. We're in demo mode (always update with new random values)
        # 2. We're in live mode and connected (update from tags)
        if mode == "live" and app_state_data.get("connected", False):
            # Live mode: get values from OPC UA tags
            total_capacity = 0
    
            # Get total capacity first
            if CAPACITY_TAG in app_state.tags:
                capacity_value = app_state.tags[CAPACITY_TAG]["data"].latest_value
                if capacity_value is not None:
                    total_capacity = convert_capacity_from_kg(capacity_value, weight_pref)
                else:
                    total_capacity = 0
    
            # Rejects come from section 5-2 counter totals and OPM reading
            reject_count = sum(previous_counter_values) if previous_counter_values else 0

            opm = 0
            if OPM_TAG in app_state.tags:
                opm_val = app_state.tags[OPM_TAG]["data"].latest_value
                if opm_val is not None:
                    opm = opm_val

            reject_pct = (reject_count / opm) if opm else 0
            rejects = total_capacity * reject_pct
    
            # Calculate accepts as total_capacity minus rejects
            accepts = total_capacity - rejects
            
            # Ensure accepts doesn't go negative (safety check)
            if accepts < 0:
                accepts = 0
            
            # Update the shared data store
            production_data = {
                "capacity": total_capacity,
                "accepts": accepts,
                "rejects": rejects
            }
            
    
    
        elif mode == "historical":
            hours = state_data.get("hours", 24) if isinstance(state_data, dict) else 24
            hist = (
                historical_data if isinstance(historical_data, dict) and "capacity" in historical_data
                else get_historical_data(timeframe=f"{hours}h")
            )
            cap_vals = hist.get("capacity", {}).get("values", [])
            acc_vals = hist.get("accepts", {}).get("values", [])
            rej_vals = hist.get("rejects", {}).get("values", [])
    
            total_capacity_lbs = sum(cap_vals) / len(cap_vals) if cap_vals else 0
            total_capacity = convert_capacity_from_lbs(total_capacity_lbs, weight_pref)
    
            reject_count = sum(previous_counter_values) if previous_counter_values else 0
            rejects = convert_capacity_from_kg(reject_count * 46, weight_pref)
    
            accepts = total_capacity - rejects
            if accepts < 0:
                accepts = 0
    
            production_data = {
                "capacity": total_capacity,
                "accepts": accepts,
                "rejects": rejects,
            }

        elif mode == "lab":
            mid = active_machine_id
            capacity_count = accepts_count = reject_count = 0

            machine_dir = os.path.join(hourly_data_saving.EXPORT_DIR, str(mid))
            files = glob.glob(os.path.join(machine_dir, "Lab_Test_*.csv"))
            path = max(files, key=os.path.getmtime) if files else None
            if path and os.path.exists(path):
                stat = os.stat(path)
                mtime = stat.st_mtime
                size = stat.st_size

            else:
                mtime = size = 0

            cache_entry = _lab_production_cache.get(mid)
            if (
                cache_entry is not None
                and cache_entry.get("mtime") == mtime
                and cache_entry.get("size") == size
            ):
                production_data = cache_entry["production_data"]
                total_capacity = production_data["capacity"]
                accepts = production_data["accepts"]
                rejects = production_data["rejects"]
                capacity_count = cache_entry.get("capacity_count", 0)
                accepts_count = cache_entry.get("accepts_count", 0)
                reject_count = cache_entry.get("reject_count", 0)
            else:
                metrics = (
                    load_lab_totals_metrics(mid, active_counters=get_active_counter_flags(mid))
                    if path
                    else None
                )
                if metrics:
                    tot_cap_lbs, acc_lbs, rej_lbs, _ = metrics
                    counter_totals, _, object_totals = load_lab_totals(
                        mid, active_counters=get_active_counter_flags(mid)
                    )

                    reject_count = sum(counter_totals)
                    capacity_count = object_totals[-1] if object_totals else 0
                    accepts_count = max(0, capacity_count - reject_count)

                    total_capacity = convert_capacity_from_lbs(tot_cap_lbs, weight_pref)
                    accepts = convert_capacity_from_lbs(acc_lbs, weight_pref)
                    rejects = convert_capacity_from_lbs(rej_lbs, weight_pref)

                    production_data = {
                        "capacity": total_capacity,
                        "accepts": accepts,
                        "rejects": rejects,
                    }
                else:
                    # No existing lab log yet. Use zeroed placeholders so the
                    # dashboard doesn't display stale live values when switching
                    # to lab mode.
                    total_capacity = accepts = rejects = 0
                    capacity_count = accepts_count = reject_count = 0
                    production_data = {"capacity": 0, "accepts": 0, "rejects": 0}

                _lab_production_cache[mid] = {
                    "mtime": mtime,
                    "size": size,
                    "production_data": production_data,
                    "capacity_count": capacity_count,
                    "accepts_count": accepts_count,
                    "reject_count": reject_count,
                }

        elif mode == "demo":
    
            # Demo mode: generate realistic random capacity value
            demo_lbs = random.uniform(47000, 53000)
            total_capacity = convert_capacity_from_kg(demo_lbs / 2.205, weight_pref)
    
            # Rejects come from section 5-2 counter totals
            reject_count = sum(previous_counter_values) if previous_counter_values else 0
            rejects = convert_capacity_from_kg(reject_count * 46, weight_pref)
    
            # Calculate accepts as the difference
            accepts = total_capacity - rejects
    
            # Update the shared data store
            production_data = {
                "capacity": total_capacity,
                "accepts": accepts,
                "rejects": rejects
            }
        else:
            # If not live+connected or demo, use existing values from the store
            total_capacity = production_data.get("capacity", 50000)
            accepts = production_data.get("accepts", 47500)
            rejects = production_data.get("rejects", 2500)
        
        # Calculate percentages
        total = accepts + rejects
        accepts_percent = (accepts / total * 100) if total > 0 else 0
        rejects_percent = (rejects / total * 100) if total > 0 else 0
        
        # Format values with commas for thousands separator and limited decimal places
        if total_capacity_formatted is None:
            total_capacity_formatted = f"{total_capacity:,.0f}"
        accepts_formatted = f"{accepts:,.2f}"
        rejects_formatted = f"{rejects:,.2f}"
        accepts_percent_formatted = f"{accepts_percent:.1f}"
        rejects_percent_formatted = f"{rejects_percent:.1f}"

        capacity_count_fmt = (
            f"{capacity_count:,.0f}" if capacity_count is not None else None
        )
        accepts_count_fmt = (
            f"{accepts_count:,.0f}" if accepts_count is not None else None
        )
        reject_count_fmt = (
            f"{reject_count:,.0f}" if reject_count is not None else None
        )

        cap_display = (
            f"{capacity_count_fmt} pcs / {total_capacity_formatted} {capacity_unit_label(weight_pref)}"
            if capacity_count_fmt is not None
            else f"{total_capacity_formatted} {capacity_unit_label(weight_pref)}"
        )
        acc_display = (
            f"{accepts_count_fmt} pcs / {accepts_formatted} {capacity_unit_label(weight_pref, False)} "
            if accepts_count_fmt is not None
            else f"{accepts_formatted} {capacity_unit_label(weight_pref, False)} "
        )
        rej_display = (
            f"{reject_count_fmt} pcs / {rejects_formatted} {capacity_unit_label(weight_pref, False)} "
            if reject_count_fmt is not None
            else f"{rejects_formatted} {capacity_unit_label(weight_pref, False)} "
        )
        
        # Define styles for text
    
        base_style = {"fontSize": "1.6rem", "lineHeight": "1.6rem", "fontFamily": NUMERIC_FONT}
        label_style = {"fontWeight": "bold", "fontSize": "1.6rem"}
        incoming_style = {"color": "blue", "fontSize": "2.4rem", "fontFamily": NUMERIC_FONT}
        accepts_style = {"color": "green", "fontSize": "1.8rem", "fontFamily": NUMERIC_FONT}
        rejects_style = {"color": "red", "fontSize": "1.8rem", "fontFamily": NUMERIC_FONT}
    
        
        # Create the section content
        section_content = html.Div([
            # Title with mode indicator
            dbc.Row([
                dbc.Col(html.H6(tr("production_capacity_title", lang), className="text-left mb-2"), width=8),
                dbc.Col(
                    dbc.Button(
                        tr("update_counts_title", lang),
                        id="open-update-counts",
                        color="primary",
                        size="sm",
                        className="float-end"
                    ),
                    width=4
                )
            ]),
            
            # Capacity data
            html.Div([
                html.Span(tr("capacity", lang) + ": ", style=label_style),
                html.Br(),
                html.Span(
                    cap_display,
                    style={**incoming_style, "marginLeft": "20px"},
                ),
            ], className="mb-2", style=base_style),
            
            html.Div([
                html.Span(tr("accepts", lang) + ": ", style=label_style),
                html.Br(),
                html.Span(
                    acc_display,
                    style={**accepts_style,"marginLeft":"20px"},
                ),
                html.Span(f"({accepts_percent_formatted}%)", style=accepts_style),
            ], className="mb-2", style=base_style),
            
            html.Div([
                html.Span(tr("rejects", lang) + ": ", style=label_style),
                html.Br(),
                html.Span(
                    rej_display,
                    style={**rejects_style,"marginLeft":"20px"},
                ),
                html.Span(f"({rejects_percent_formatted}%)", style=rejects_style),
            ], className="mb-2", style=base_style),
        ], className="p-1")
        
        return section_content, production_data

    @app.callback(
        Output("update-counts-modal-body", "children"),
        [Input("status-update-interval", "n_intervals"),
         Input("current-dashboard",       "data"),
         Input("opc-pause-state", "data"),
         Input("language-preference-store", "data")],
        [State("app-state", "data"),
         State("app-mode", "data"),
         State("user-inputs", "data")],
        prevent_initial_call=True
    )
    def update_section_1_1b_with_manual_pause(n, which, pause_state, lang, app_state_data, app_mode, user_inputs):
        """Update section 1-1b with manual pause/resume system"""
        # only run when we’re in the “main” dashboard
        if which != "main":
            raise PreventUpdate
        
        # Tag definitions for live mode
        WEIGHT_TAG = "Settings.ColorSort.TestWeightValue"
        COUNT_TAG = "Settings.ColorSort.TestWeightCount"
        UNITS_TAG = "Status.Production.Units"
        
        # Default values
        default_weight = 500.0
        default_count = 1000
        default_unit = "lb"
        
        # Determine if we're in Live or Demo mode
        mode = "demo"
        if app_mode and isinstance(app_mode, dict) and "mode" in app_mode:
            mode = app_mode["mode"]
        
        # Check if OPC reading is paused
        is_paused = pause_state.get("paused", False)
        
        # Initialize values
        weight_value = default_weight
        count_value = default_count
        unit_value = default_unit
        opc_weight = None
        opc_count = None
        reading_status = "N/A"
        
        if mode in LIVE_LIKE_MODES and app_state_data.get("connected", False):
            # Always read the current OPC values for display in the status line
            if WEIGHT_TAG in app_state.tags:
                tag_value = app_state.tags[WEIGHT_TAG]["data"].latest_value
                if tag_value is not None:
                    opc_weight = float(tag_value)
                    
            if COUNT_TAG in app_state.tags:
                tag_value = app_state.tags[COUNT_TAG]["data"].latest_value
                if tag_value is not None:
                    opc_count = int(tag_value)
                    
            if UNITS_TAG in app_state.tags:
                tag_value = app_state.tags[UNITS_TAG]["data"].latest_value
                if tag_value is not None:
                    unit_value = tag_value
            
            # Decide what values to use based on pause state
            if is_paused:
                # OPC reading is paused - use user inputs if available, otherwise use last known OPC values
                if user_inputs:
                    weight_value = user_inputs.get("weight", opc_weight or default_weight)
                    count_value = user_inputs.get("count", opc_count or default_count)
                    unit_value = user_inputs.get("units", unit_value)
                else:
                    # No user inputs yet, use current OPC values as starting point
                    weight_value = opc_weight if opc_weight is not None else default_weight
                    count_value = opc_count if opc_count is not None else default_count
                reading_status = "⏸ Paused (Manual)"
            else:
                # OPC reading is active - always use current OPC values
                weight_value = opc_weight if opc_weight is not None else default_weight
                count_value = opc_count if opc_count is not None else default_count
                reading_status = "▶ Reading from OPC"
                
            logger.info(f"Live mode: Paused={is_paused} | OPC W={opc_weight}, C={opc_count} | Using W={weight_value}, C={count_value}")
        else:
            # Demo mode or not connected - use user inputs or defaults
            if user_inputs:
                weight_value = user_inputs.get("weight", default_weight)
                count_value = user_inputs.get("count", default_count)
                unit_value = user_inputs.get("units", default_unit)
            reading_status = "Demo mode" if mode == "demo" else "Not connected"
        
        return html.Div([
            # Title
            html.H6(tr("update_counts_title", lang), className="mb-0 text-center small"),
            
            # Show current OPC values and reading status in live mode
            html.Div([
                #html.Small(
                #    f"OPC: W={opc_weight if opc_weight is not None else 'N/A'}, "
                #    f"C={opc_count if opc_count is not None else 'N/A'} | "
                #    f"Status: {reading_status}", 
                #    className="text-info"
                #)
            ], className="mb-1 text-center") if mode in LIVE_LIKE_MODES and app_state_data.get("connected", False) else html.Div(),
            
            # Controls container 
            html.Div([
                # Units row
                dbc.Row([
                    dbc.Col(
                        html.Label(tr("units_label", lang), className="fw-bold pt-0 text-end small"),
                        width=3,
                    ),
                    dbc.Col(
                        dcc.Dropdown(
                            id="unit-selector",
                            options=[
                                {"label": "oz", "value": "oz"},
                                {"label": "lb", "value": "lb"},
                                {"label": "g", "value": "g"},
                                {"label": "kg", "value": "kg"}
                            ],
                            value=unit_value,
                            clearable=False,
                            style={"width": "100%", "fontSize": "0.8rem"}
                        ),
                        width=9,
                    ),
                ], className="mb-1"),
                
                # Weight row
                dbc.Row([
                    dbc.Col(
                        html.Label(tr("weight_label", lang), className="fw-bold pt-0 text-end small"),
                        width=3,
                    ),
                    dbc.Col(
                        dbc.Input(
                            id="weight-input",
                            type="number",
                            min=0,
                            step=1,
                            value=weight_value,
                            style={"width": "100%", "height": "1.4rem"}
                        ),
                        width=9,
                    ),
                ]),
    
                # Count row
                dbc.Row([
                    dbc.Col(
                        html.Label(tr("count_label", lang), className="fw-bold pt-0 text-end small"),
                        width=3,
                    ),
                    dbc.Col(
                        dbc.Input(
                            id="count-input",
                            type="number",
                            min=0,
                            step=1,
                            value=count_value,
                            style={"width": "100%", "height": "1.4rem"}
                        ),
                        width=9,
                    ),
                ], className="mb-1"),
                
                # Two button row - same width, half each
                dbc.Row([
                    dbc.Col(width=3),  # Empty space to align with inputs
                    dbc.Col([
                        dbc.ButtonGroup([
                            dbc.Button(
                                tr("pause_opc_read_button", lang) if not is_paused else tr("resume_opc_read_button", lang),
                                id="toggle-opc-pause",
                                color="warning" if not is_paused else "success",
                                size="sm",
                                style={"fontSize": "0.65rem", "padding": "0.2rem 0.3rem"}
                            ),
                            dbc.Button(
                                tr("save_to_opc_button", lang),
                                id="save-count-settings",
                                color="primary",
                                size="sm",
                                style={"fontSize": "0.65rem", "padding": "0.2rem 0.3rem"}
                            )
                        ], className="w-100")
                    ], width=9)
                ]),
                
                # Notification area
                dbc.Row([
                    dbc.Col(width=3),
                    dbc.Col(
                        html.Div(id="save-counts-notification", className="small text-success mt-1"),
                        width=9
                    )
                ])
            ]),
        ], className="p-1 ps-2")

    @app.callback(
        Output("opc-pause-state", "data"),
        [Input("toggle-opc-pause", "n_clicks")],
        [State("opc-pause-state", "data"),
         State("app-mode", "data")],
        prevent_initial_call=True
    )
    def toggle_opc_pause(n_clicks, current_pause_state, app_mode):
        """Toggle OPC reading pause state"""
        if not n_clicks:
            return dash.no_update
        
        # Only allow pausing in live mode
        mode = "demo"
        if app_mode and isinstance(app_mode, dict) and "mode" in app_mode:
            mode = app_mode["mode"]
        
        if mode not in LIVE_LIKE_MODES:
            return dash.no_update
        
        # Toggle the pause state
        current_paused = current_pause_state.get("paused", False)
        new_paused = not current_paused
        
        logger.info(f"OPC reading {'paused' if new_paused else 'resumed'} by user")
        
        return {"paused": new_paused}

    @app.callback(
        Output("user-inputs", "data", allow_duplicate=True),
        [Input("mode-selector", "value")],
        [State("user-inputs", "data")],
        prevent_initial_call=True
    )
    def clear_inputs_on_mode_switch(mode, current_inputs):
        """Clear user inputs when switching to live mode"""
        if mode in LIVE_LIKE_MODES:
            logger.info("Switched to live mode - clearing user inputs")
            return {}  # Clear all user inputs
        return dash.no_update

    @app.callback(
        [Output("save-counts-notification", "children"),
         Output("opc-pause-state", "data", allow_duplicate=True)],
        [Input("save-count-settings", "n_clicks")],
        [State("weight-input", "value"),
         State("count-input", "value"),
         State("unit-selector", "value"),
         State("app-state", "data"),
         State("app-mode", "data"),
         State("opc-pause-state", "data")],
        prevent_initial_call=True
    )
    def save_and_resume_opc_reading(n_clicks, weight_value, count_value, unit_value, 
                                   app_state_data, app_mode, pause_state):
        """Save the count settings to OPC UA tags and resume OPC reading"""
        if not n_clicks:
            return dash.no_update, dash.no_update
        
        # Tag definitions for writing
        WEIGHT_TAG = "Settings.ColorSort.TestWeightValue"
        COUNT_TAG = "Settings.ColorSort.TestWeightCount"
        
        # Determine if we're in Live mode
        mode = "demo"
        if app_mode and isinstance(app_mode, dict) and "mode" in app_mode:
            mode = app_mode["mode"]
        
        # Only write to tags in live mode when connected
        if mode in LIVE_LIKE_MODES and app_state_data.get("connected", False):
            try:
                success_messages = []
                error_messages = []
                
                # Write weight value to OPC UA tag
                if WEIGHT_TAG in app_state.tags and weight_value is not None:
                    try:
                        app_state.tags[WEIGHT_TAG]["node"].set_value(float(weight_value))
                        success_messages.append(f"Weight: {weight_value}")
                        logger.info(f"Successfully wrote weight value {weight_value} to {WEIGHT_TAG}")
                    except Exception as e:
                        error_messages.append(f"Weight write error: {str(e)}")
                        logger.error(f"Error writing weight value to {WEIGHT_TAG}: {e}")
                
                # Write count value to OPC UA tag
                if COUNT_TAG in app_state.tags and count_value is not None:
                    try:
                        app_state.tags[COUNT_TAG]["node"].set_value(int(count_value))
                        success_messages.append(f"Count: {count_value}")
                        logger.info(f"Successfully wrote count value {count_value} to {COUNT_TAG}")
                    except Exception as e:
                        error_messages.append(f"Count write error: {str(e)}")
                        logger.error(f"Error writing count value to {COUNT_TAG}: {e}")
                
                # Prepare notification message and resume reading if successful
                if success_messages and not error_messages:
                    notification = f"✓ Saved: {', '.join(success_messages)} - OPC reading resumed"
                    # Resume OPC reading after successful save
                    resumed_state = {"paused": False}
                    logger.info("OPC reading resumed after successful save")
                    return notification, resumed_state
                elif success_messages and error_messages:
                    notification = f"⚠ Partial: {', '.join(success_messages)}. Errors: {', '.join(error_messages)}"
                    return notification, dash.no_update
                elif error_messages:
                    notification = f"✗ Errors: {', '.join(error_messages)}"
                    return notification, dash.no_update
                else:
                    notification = "⚠ No OPC UA tags found for writing"
                    return notification, dash.no_update
                
            except Exception as e:
                error_msg = f"✗ Save failed: {str(e)}"
                logger.error(f"Unexpected error saving count settings: {e}")
                return error_msg, dash.no_update
        
        else:
            # Not in live mode or not connected
            if mode == "demo":
                return "✓ Saved locally (Demo mode)", dash.no_update
            else:
                return "⚠ Not connected to OPC server", dash.no_update

    @app.callback(
        Output("user-inputs", "data"),
        [
            Input("unit-selector", "value"),
            Input("weight-input", "value"),
            Input("count-input", "value")
        ],
        [State("user-inputs", "data"),
         State("app-mode", "data")],
        prevent_initial_call=True
    )
    def save_user_inputs_with_mode_tracking(units, weight, count, current_data, app_mode):
        """Save user input values when they change (with mode tracking)"""
        ctx = callback_context
        if not ctx.triggered:
            return current_data or {"units": "lb", "weight": 500.0, "count": 1000}
        
        # Get which input triggered the callback
        trigger_id = ctx.triggered[0]["prop_id"].split(".")[0]
        
        # Determine current mode
        mode = "demo"
        if app_mode and isinstance(app_mode, dict) and "mode" in app_mode:
            mode = app_mode["mode"]
        
        # Create a new data object with defaults if current_data is None
        new_data = current_data.copy() if current_data else {"units": "lb", "weight": 500.0, "count": 1000}
        
        # Mark if user made changes in live mode
        if mode in LIVE_LIKE_MODES:
            new_data["live_mode_user_changed"] = True
            logger.info(f"User changed {trigger_id} in live mode")
        
        # Update the value that changed
        if trigger_id == "unit-selector" and units is not None:
            new_data["units"] = units
        elif trigger_id == "weight-input" and weight is not None:
            new_data["weight"] = weight
        elif trigger_id == "count-input" and count is not None:
            new_data["count"] = count
        
        return new_data

    @app.callback(
        Output("section-1-2", "children"),
        [Input("production-data-store", "data"),
         Input("status-update-interval", "n_intervals"),
         Input("current-dashboard", "data"),
         Input("historical-time-index", "data"),
         Input("historical-data-cache", "data")],
        [State("app-state", "data"),
         State("app-mode", "data")],
        prevent_initial_call=True
    )
    def update_section_1_2(production_data, n_intervals, which, state_data, historical_data, app_state_data, app_mode):
    
        """Update section 1-2 with side-by-side pie charts for accepts/rejects and reject breakdown
        using production data from section 1-1 and counter data from section 5-2"""
        
        # Only run when we're in the "main" dashboard
        if which != "main":
            raise PreventUpdate
            
        global previous_counter_values
        
        counter_colors = {
            1: "green",       # Blue
            2: "lightgreen",      # Green
            3: "orange",     # Orange
            4: "blue",      # Black
            5: "#f9d70b",    # Yellow (using hex to ensure visibility)
            6: "magenta",    # Magenta
            7: "cyan",       # Cyan
            8: "red",        # Red
            9: "purple",
            10: "brown",
            11: "gray",
            12: "lightblue"
        }
    
        # Extract data from the shared production data store
        total_capacity = production_data.get("capacity", 50000)
        accepts = production_data.get("accepts", 47500)
        rejects = production_data.get("rejects", 2500)
        
        # Calculate percentages for the first pie chart - exact same calculation as section 1-1
        total = accepts + rejects
        accepts_percent = (accepts / total * 100) if total > 0 else 0
        rejects_percent = (rejects / total * 100) if total > 0 else 0
        
        # Second chart data - Use the counter values for the reject breakdown
        # Ensure previous_counter_values has a predictable baseline
        if 'previous_counter_values' not in globals() or not previous_counter_values:
            # Start counters at zero instead of random demo values
            previous_counter_values = [0] * 12
        
        # Calculate the total of all counter values
        total_counter_value = sum(previous_counter_values)
        
        if total_counter_value > 0:
            # Create percentage breakdown for each counter relative to total rejects
            # Filter out counters with zero values and track their original counter numbers
            reject_counters = {}
            counter_indices = {}  # Track which counter number each entry corresponds to
            for i, value in enumerate(previous_counter_values):
                if value > 0:  # Only include counters with values greater than 0
                    counter_name = f"Counter {i+1}"
                    counter_number = i + 1  # Store the actual counter number
                    # This counter's percentage of the total rejects
                    counter_percent_of_rejects = (value / total_counter_value) * 100
                    reject_counters[counter_name] = counter_percent_of_rejects
                    counter_indices[counter_name] = counter_number
        else:
            # Fallback if counter values sum to zero - create empty dict
            reject_counters = {}
        
        # Create first pie chart - Accepts/Rejects ratio
        fig1 = go.Figure(data=[go.Pie(
            labels=['Accepts', 'Rejects'],
            values=[accepts_percent, rejects_percent],  # Use the exact percentages from section 1-1
            hole=.4,
            marker_colors=['green', 'red'],
            textinfo='percent',
            insidetextorientation='radial',
            rotation = 90
        )])
    
        # Update layout for first chart with centered title
        fig1.update_layout(
            title={
                'text': "Accept/Reject Ratio",
                'y': 0.99,
                'x': 0.5,
                'xanchor': 'center',
                'yanchor': 'top'
            },
            margin=dict(l=10, r=10, t=25, b=10),
            height=210,
            showlegend=False,  # Set showlegend to False to remove the legend
            plot_bgcolor='var(--chart-bg)',
            paper_bgcolor='var(--chart-bg)'
        )
    
        # Create second pie chart - Reject breakdown (only if we have non-zero data)
        if reject_counters:  # Only create chart if we have data
            # Extract data for the second pie chart
            labels = list(reject_counters.keys())
            values = list(reject_counters.values())
            # Use the correct counter numbers for colors instead of sequential indices
            colors = [counter_colors.get(counter_indices[label], "gray") for label in labels]
    
            # Create second pie chart - Reject breakdown
            fig2 = go.Figure(data=[go.Pie(
                labels=labels,
                values=values,
                hole=.4,
                marker_colors=colors,
                textinfo='percent',
                insidetextorientation='radial'
            )])
    
            # Update layout for second chart with centered title
            fig2.update_layout(
                title={
                    'text': "Reject Percentages",
                    'y': 0.99,
                    'x': 0.5,
                    'xanchor': 'center',
                    'yanchor': 'top'
                },
                margin=dict(l=10, r=10, t=25, b=10),
                height=210,
                showlegend=False,  # Set showlegend to False to remove the legend
                plot_bgcolor='var(--chart-bg)',
                paper_bgcolor='var(--chart-bg)'
            )
            
            # Second chart content
            second_chart_content = dcc.Graph(
                figure=fig2,
                config={'displayModeBar': False, 'responsive': True},
                style={'width': '100%', 'height': '100%'}
            )
        else:
            # No data available - show placeholder
            second_chart_content = html.Div([
                html.Div("No Reject Data", className="text-center text-muted d-flex align-items-center justify-content-center h-100"),
            ], style={'minHeight': '200px', 'height': 'auto', 'border': '1px solid #dee2e6', 'borderRadius': '0.25rem'})
        
        # Return the layout with both charts side by side
        return html.Div([
            dbc.Row([
                # First chart
                dbc.Col(
                    dcc.Graph(
                        figure=fig1,
                        config={'displayModeBar': False, 'responsive': True},
                        style={'width': '100%', 'height': '100%'}
                    ),
                    width=6
                ),
                
                # Second chart or placeholder
                dbc.Col(
                    second_chart_content,
                    width=6
                ),
            ]),
        ])

    @app.callback(
        Output("user-inputs", "data", allow_duplicate=True),
        [Input("auto-connect-trigger", "data")],
        [State("user-inputs", "data")],
        prevent_initial_call=True
    )
    def initialize_user_inputs(trigger, current_data):
        """Initialize user inputs on page load if not already set"""
        if current_data:
            return dash.no_update
        return {"units": "lb", "weight": 500.0, "count": 1000}

    @app.callback(
        Output("section-2", "children"),
        [Input("status-update-interval", "n_intervals"),
         Input("current-dashboard",       "data"),
         Input("language-preference-store", "data")],
        [State("app-state", "data"),
         State("app-mode", "data")],
        prevent_initial_call=True
    )
    def update_section_2(n_intervals, which, lang, app_state_data, app_mode):
        """Update section 2 with three status boxes and feeder gauges"""
        
          # only run when we’re in the “main” dashboard
        if which != "main":
            raise PreventUpdate
        # CRITICAL: Check if we actually have a connected machine and valid app_state
        if not app_state_data.get("connected", False):
            logger.debug("No connected machine - preventing section update")
            raise PreventUpdate
        
        if not app_state.client or not app_state.tags:
            logger.debug("No valid client or tags - preventing section update")
            raise PreventUpdate
            # or return [no_update, no_update]
        # Tag definitions
        PRESET_NUMBER_TAG = "Status.Info.PresetNumber"
        PRESET_NAME_TAG = "Status.Info.PresetName"
        GLOBAL_FAULT_TAG = "Status.Faults.GlobalFault"
        GLOBAL_WARNING_TAG = "Status.Faults.GlobalWarning"
        FEEDER_TAG_PREFIX = "Status.Feeders."
        FEEDER_TAG_SUFFIX = "IsRunning"
        MODEL_TAG = "Status.Info.Type"  # Added this tag to check model type
        
        # Determine if we're in Live or Demo mode
        mode = "demo"  # Default to demo mode
        if app_mode and isinstance(app_mode, dict) and "mode" in app_mode:
            mode = app_mode["mode"]
        logger.info("Section 2: mode=%s, connected=%s", mode, app_state_data.get("connected", False))
        
        # Define color styles for different states
        success_style = {"backgroundColor": "#28a745", "color": "white"}  # Green
        danger_style = {"backgroundColor": "#dc3545", "color": "white"}   # Red
        warning_style = {"backgroundColor": "#ffc107", "color": "black"}  # Yellow
        secondary_style = {"backgroundColor": "#6c757d", "color": "white"}  # Gray
        
        # Check model type to determine number of gauges to show
        show_all_gauges = True  # Default to showing all 4 gauges
        model_type = None
        
        # Define box styles based on mode
        if mode == "demo":
            # Demo mode - force green for all boxes
            preset_text = "1 Yellow CORN"
            preset_style = success_style
            
            status_text = "GOOD"
            status_style = success_style
            
            feeder_text = "Running"
            feeder_style = success_style
            
            # In demo mode, show all gauges
            show_all_gauges = True
            
        elif not app_state_data.get("connected", False):
            # Not connected - all gray
            preset_text = "Unknown"
            preset_style = secondary_style
            
            status_text = "Unknown"
            status_style = secondary_style
            
            feeder_text = "Unknown"
            feeder_style = secondary_style
            
            # When not connected, show all gauges
            show_all_gauges = True
            
        else:
            # Live mode - FIXED to properly access the global app_state
            preset_number = "N/A"
            preset_name = "N/A"
            
            # Check model type first to determine gauge visibility
            if MODEL_TAG in app_state.tags:
                model_type = app_state.tags[MODEL_TAG]["data"].latest_value
                if model_type == "RGB400":
                    show_all_gauges = False  # Hide gauges 3 and 4
                    #logger.info("Model type is RGB400 - hiding gauges 3 and 4")
                else:
                    show_all_gauges = True
                    #logger.info(f"Model type is {model_type} - showing all gauges")
            
            # Try to get preset information - FIXED to use proper app_state reference
            if PRESET_NUMBER_TAG in app_state.tags:
                preset_number = app_state.tags[PRESET_NUMBER_TAG]["data"].latest_value
                if preset_number is None:
                    preset_number = "N/A"
                #logger.info(f"Retrieved preset number: {preset_number}")
                    
            if PRESET_NAME_TAG in app_state.tags:
                preset_name = app_state.tags[PRESET_NAME_TAG]["data"].latest_value
                if preset_name is None:
                    preset_name = "N/A"
                #logger.info(f"Retrieved preset name: {preset_name}")
                    
            preset_text = f"{preset_number} {preset_name}"
            preset_style = success_style  # Default to green
            
            # Check fault and warning status - FIXED to use proper app_state reference
            has_fault = False
            has_warning = False
            
            if GLOBAL_FAULT_TAG in app_state.tags:
                has_fault = bool(app_state.tags[GLOBAL_FAULT_TAG]["data"].latest_value)
                
            if GLOBAL_WARNING_TAG in app_state.tags:
                has_warning = bool(app_state.tags[GLOBAL_WARNING_TAG]["data"].latest_value)
                
            # Set status text and style based on fault/warning
            if has_fault:
                status_text = "FAULT"
                status_style = danger_style
            elif has_warning:
                status_text = "WARNING"
                status_style = warning_style
            else:
                status_text = "GOOD"
                status_style = success_style
    
            if status_text in ("FAULT", "WARNING", "GOOD"):
                status_text = tr(f"{status_text.lower()}_status", lang)
                
            # Check feeder status - FIXED to use proper app_state reference
            feeder_running = False
            
            # Check only the appropriate number of feeders based on model
            max_feeder = 2 if not show_all_gauges else 4
            for feeder_num in range(1, max_feeder + 1):
                tag_name = f"{FEEDER_TAG_PREFIX}{feeder_num}{FEEDER_TAG_SUFFIX}"
                if tag_name in app_state.tags:
                    if bool(app_state.tags[tag_name]["data"].latest_value):
                        feeder_running = True
                        break
                        
            if feeder_running:
                feeder_text = tr("running_state", lang)
                feeder_style = success_style
            else:
                feeder_text = tr("stopped_state", lang)
                feeder_style = secondary_style
            
            # Add debug logging for live mode
            logger.info(f"Live mode - Preset: {preset_text}, Status: {status_text}, Feeder: {feeder_text}")
        
        # Create the feeder rate boxes with conditional display
        feeder_boxes = create_feeder_rate_boxes(app_state_data, app_mode, mode, show_all_gauges)
        
        # Create the three boxes with explicit styling and add feeder gauges
        return html.Div([
            html.H5(tr("machine_status_title", lang), className="mb-2 text-left"),
            
            # Box 1 - Preset - Using inline styling instead of Bootstrap classes
            html.Div([
                html.Div([
                    html.Div([
                        html.Span(tr("preset_label", lang) + " ", className="fw-bold"),
                        html.Span(preset_text),
                    ], className="h7"),
                ], className="p-3"),
            ], className="mb-2", style={"borderRadius": "0.25rem", **preset_style}),
            
            # Box 2 - Status - Using inline styling
            html.Div([
                html.Div([
                    html.Div([
                        html.Span(tr("status_label", lang) + " ", className="fw-bold"),
                        html.Span(status_text),
                    ], className="h7"),
                ], className="p-3"),
            ], className="mb-2", style={"borderRadius": "0.25rem", **status_style}),
            
            # Box 3 - Feeders - Using inline styling
            html.Div([
                html.Div([
                    html.Div([
                        html.Span(tr("feeders_label", lang) + " ", className="fw-bold"),
                        html.Span(feeder_text),
                    ], className="h7"),
                ], className="p-3"),
            ], className="mb-2", style={"borderRadius": "0.25rem", **feeder_style}),
    
            # Row of feeder rate boxes
            feeder_boxes,
        ])

    @app.callback(
        Output("section-3-1", "children"),
        [Input("status-update-interval", "n_intervals"),
         Input("current-dashboard",       "data"),
         Input("language-preference-store", "data")],
        [State("additional-image-store", "data")],
        prevent_initial_call=True
    )
    
    def update_section_3_1(n_intervals, which, lang, additional_image_data):
        """Update section 3-1 with the Load Image button and additional image if loaded"""
        # Debug logging
        #logger.info(f"Image data in section-3-1: {'' if not additional_image_data else 'Data present'}")
        
        # only run when we’re in the “main” dashboard
        if which != "main":
            raise PreventUpdate
            # or return [no_update, no_update]
        # Check if additional image is loaded
        has_additional_image = additional_image_data and 'image' in additional_image_data
        
        # More debug logging
        #if has_additional_image:
        #    logger.info("Section 3-1: Image found in data store")
        #else:
        #    logger.info("Section 3-1: No image in data store")
        
        # Create the additional image section with auto-scaling
        if has_additional_image:
            additional_image_section = html.Div([
                html.Img(
                    src=additional_image_data['image'],
                    style={
                        'width': '100%',
                        'maxWidth': '100%',
                        'maxHeight': '130px',
                        'objectFit': 'contain',
                        'margin': '0 auto',
                        'display': 'block'
                    }
                )
            ], className="text-center", style={'minHeight': '130px', 'height': 'auto', 'display': 'flex', 'alignItems': 'center', 'justifyContent': 'center'})
        else:
            additional_image_section = html.Div(
                "No custom image loaded",
                className="text-center text-muted",
                style={'minHeight': '130px', 'height': 'auto', 'display': 'flex', 'alignItems': 'center', 'justifyContent': 'center'}
            )
        
        return html.Div([
            # Title and Load button row
            dbc.Row([
                # Title
                dbc.Col(html.H5(tr("corporate_logo_title", lang), className="mb-0"), width=8),
                # Load button
                dbc.Col(
                    dbc.Button(
                        tr("load_image_button", lang),
                        id="load-additional-image",
                        color="primary", 
                        size="sm",
                        className="float-end"
                    ), 
                    width=4
                ),
            ], className="mb-2 align-items-center"),
            
            # Additional image section with fixed height
            additional_image_section,
        ], style={'minHeight': '175px', 'height': 'auto'})  # Flexible height for section 3-1

    @app.callback(
        Output("upload-modal", "is_open"),
        [Input("load-additional-image", "n_clicks"),
         Input("close-upload-modal", "n_clicks")],
        [State("upload-modal", "is_open")],
        prevent_initial_call=True
    )
    def toggle_upload_modal(load_clicks, close_clicks, is_open):
        """Toggle the upload modal when the Load Image button is clicked"""
        ctx = callback_context
        
        # If callback wasn't triggered, don't change the state
        if not ctx.triggered:
            return dash.no_update
            
        # Get the ID of the component that triggered the callback
        trigger_id = ctx.triggered[0]["prop_id"].split(".")[0]
        
        # If the Load Image button was clicked and modal is not already open, open it
        if trigger_id == "load-additional-image" and load_clicks and not is_open:
            return True
        
        # If the Close button was clicked and modal is open, close it
        elif trigger_id == "close-upload-modal" and close_clicks and is_open:
            return False
        
        # Otherwise, don't change the state
        return is_open

    @app.callback(
        Output("section-3-2", "children"),
        [Input("status-update-interval", "n_intervals"),
         Input("current-dashboard",       "data"),
         Input("language-preference-store", "data")],
        [State("app-state", "data"),
         State("app-mode", "data")],
        prevent_initial_call=True
    
    )
    def update_section_3_2(n_intervals, which, lang, app_state_data, app_mode):
        """Update section 3-2 with machine information and Satake logo"""
    
        # only run when we’re in the “main” dashboard
        if which != "main":
            raise PreventUpdate
            # or return [no_update, no_update]
    
        # Tag definitions for easy updating
        SERIAL_TAG = "Status.Info.Serial"
        MODEL_TAG = "Status.Info.Type"  # Added tag for model information
        
        # Determine if we're in Live or Demo mode
        mode = "demo"  # Default to demo mode
        if app_mode and isinstance(app_mode, dict) and "mode" in app_mode:
            mode = app_mode["mode"]
        logger.info("Section 3-2: mode=%s, connected=%s", mode, app_state_data.get("connected", False))

        # Generate current timestamp for "Last Update" display. This must be
        # evaluated on each callback invocation so the UI reflects the actual
        # update time rather than a static value.
        current_time = datetime.now().strftime("%Y-%m-%d %H:%M:%S")
        
        if mode == "demo":
            # Demo mode values
            serial_number = "2025_1_4CH"
            status_text = "DEMO"
            model_text = "Enpresor RGB"
            last_update = current_time
            status_class = "text-success"
        else:
            # Live mode - use original code with model tag
            serial_number = "Unknown"
            if app_state_data.get("connected", False) and SERIAL_TAG in app_state.tags:
                serial_number = app_state.tags[SERIAL_TAG]["data"].latest_value or "Unknown"
            
            # Get the model from the Type tag when in Live mode
            model_text = "ENPRESOR RGB"  # Default model
            if app_state_data.get("connected", False) and MODEL_TAG in app_state.tags:
                model_from_tag = app_state.tags[MODEL_TAG]["data"].latest_value
                if model_from_tag:
                    model_text = model_from_tag  # Use the model from the tag if available
            
            status_text = "Online" if app_state_data.get("connected", False) else "Offline"
            status_class = "text-success" if app_state_data.get("connected", False) else "text-secondary"
            last_update = current_time if app_state_data.get("connected", False) else "Never"
        
        return html.Div([
            # Title
            html.H5(tr("machine_info_title", lang), className="mb-2 text-center"),
            
            # Custom container with fixed height and auto-scaling image
            html.Div([
                # Logo container (left side)
                html.Div([
                    html.Img(
                        src=f'data:image/png;base64,{SATAKE_LOGO}',
                        style={
                            'width': '100%',
                            'maxWidth': '100%',
    
                            'maxHeight': '200px',  # Increased maximum height
    
                            'objectFit': 'contain',
                            'margin': '0 auto',
                            'display': 'block'
                        }
                    )
                ], className="machine-info-logo", style={
                    'flex': '0 0 auto',
    
                    'width': '45%',
                    'maxWidth': '180px',
                    'minHeight': '180px',  # Increased minimum height for logo container
    
                    'display': 'flex',
                    'alignItems': 'center',
                    'justifyContent': 'center',
                    'paddingRight': '15px'
                }),
                
                # Information container (right side)
                html.Div([
                    html.Div([
                        html.Span(tr("serial_number_label", lang) + " ", className="fw-bold"),
                        html.Span(serial_number),
                    ], className="mb-1"),
                    
                    html.Div([
                        html.Span(tr("status_label", lang) + " ", className="fw-bold"),
                        html.Span(status_text, className=status_class),
                    ], className="mb-1"),
                    
                    html.Div([
                        html.Span(tr("model_label", lang) + " ", className="fw-bold"),
                        html.Span(model_text),
                    ], className="mb-1"),
                    
                    html.Div([
                        html.Span(tr("last_update_label", lang) + " ", className="fw-bold"),
                        html.Span(last_update),
                    ], className="mb-1"),
                ], style={
                    'flex': '1',
                    'paddingLeft': '30px',  # Increased left padding to shift text right more
                    'borderLeft': '1px solid #eee',
                    'marginLeft': '15px',
                    'minHeight': '150px',  # Reduced minimum height for text container
                    'display': 'flex',
                    'flexDirection': 'column',
                    'justifyContent': 'center'
                }),
            ], className="machine-info-container", style={
                'display': 'flex',
                'flexDirection': 'row',
                'alignItems': 'center',
                'flexWrap': 'wrap',
                'width': '100%',
                'minHeight': '150px'  # Reduced minimum height for the whole container
            }),
        ], style={'height': 'auto'})  # Allow section 3-2 height to adjust

    @app.callback(
        Output("section-4", "children"),
        [Input("status-update-interval", "n_intervals"),
         Input("current-dashboard",       "data"),
         Input("language-preference-store", "data")],
        [State("app-state", "data"),
         State("app-mode", "data")],
        prevent_initial_call=True
    )
    def update_section_4(n_intervals, which, lang, app_state_data, app_mode):
        """Update section 4 with the color sort primary list.
    
        Each sensitivity's number and name are displayed above its image.
        """
        # only run when we’re in the “main” dashboard
        if which != "main":
            raise PreventUpdate
            # or return [no_update, no_update]
        # Tag definitions for easy updating
        PRIMARY_ACTIVE_TAG_PREFIX = "Settings.ColorSort.Primary"
        PRIMARY_ACTIVE_TAG_SUFFIX = ".IsAssigned"
        PRIMARY_NAME_TAG_PREFIX = "Settings.ColorSort.Primary"
        PRIMARY_NAME_TAG_SUFFIX = ".Name"
        PRIMARY_IMAGE_TAG_PREFIX = "Settings.ColorSort.Primary"
        PRIMARY_IMAGE_TAG_SUFFIX = ".SampleImage"
        
        # Define colors for each primary number
        primary_colors = {
            1: "green",       # Blue
            2: "lightgreen",      # Green
            3: "orange",     # Orange
            4: "blue",      # Black
            5: "#f9d70b",    # Yellow (using hex to ensure visibility)
            6: "magenta",    # Magenta
            7: "cyan",       # Cyan
            8: "red",        # Red
            9: "purple",
            10: "brown",
            11: "gray", 
            12: "lightblue"
        }
        
        # Define base64 image strings for demo mode fallback
        base64_image_strings = {
            1: base64_image_string1,
            2: base64_image_string2,
            3: base64_image_string3,
            4: base64_image_string4,
            5: base64_image_string5,
            6: base64_image_string6,
            7: base64_image_string7,
            8: base64_image_string8
        }
        
        # Determine if we're in Live or Demo mode
        mode = "demo"  # Default to demo mode
        if app_mode and isinstance(app_mode, dict) and "mode" in app_mode:
            mode = app_mode["mode"]
        
        # Define demo mode primary names and active status
        demo_primary_names = {
            1: "CORN",
            2: "SPOT",
            3: "GREEN",
            4: "SOY",
            5: "SPLIT",
            6: "DARKS",
            7: "BROKEN",
            8: "MOLD",
            9: "",
            10: "",
            11: "",
            12: ""
        }
        
        # For demo mode, all primaries are active except #5 (to show the inactive state)
        demo_primary_active = {i: (i != 5) for i in range(1, 13)}
        
        # Initialize lists for left and right columns
        left_column_items = []
        right_column_items = []
        
        # Define the image container style with WHITE background for both modes
        # Base style for the image containers.  Border color is set later based on
        # whether a sensitivity is assigned.
        image_container_style = {
            "height": "50px",
            "width": "50px",
            "marginRight": "0px",
            "border": "2px solid #ccc",  # Increased default border thickness
            "borderRadius": "3px",
            "display": "flex",
            "alignItems": "center",
            "justifyContent": "center",
            "overflow": "hidden",
            "padding": "0px",
            "backgroundColor": "#ffffff"  # Force white background for both light and dark mode
        }
        
        # Image style to fill the container
        image_style = {
            "height": "100%",
            "width": "100%",
            "objectFit": "contain",
        }
        
        if mode == "demo":
            # Demo mode - use predefined values and demo images
            for i in range(1, 13):
                name = demo_primary_names[i]
                is_active = demo_primary_active[i]
                    
                # Set styling based on active status
                if is_active:
                    text_color = primary_colors[i]
                    text_class = ""
                else:
                    text_color = "#aaaaaa"  # Gray for inactive
                    text_class = "text-muted"
                
                # Create text style with added bold font weight
                text_style = {
                    "color": text_color,
                    "display": "inline-block",
                    "verticalAlign": "middle",
                    "fontWeight": "bold",
                    "whiteSpace": "nowrap",
                }
                border_color = "green" if is_active else "red"
                if not is_active:
                    text_style["fontStyle"] = "italic"
                image_style_current = image_container_style.copy()
                image_style_current["border"] = f"2px solid {border_color}"
                
                # Create item with appropriate image or empty container
                if i <= 8 and i in base64_image_strings:  # First 8 items with images in demo mode
                    base64_str = base64_image_strings[i]
                    img_src = f"data:image/png;base64,{base64_str}" if not base64_str.startswith("data:") else base64_str
    
                    # Create item with image in bordered container
                    item = html.Div([
                        html.Span(
                            f"{i}. {name}",
                            style=text_style
                        ),
                        html.Div([
                            html.Img(
                                src=img_src,
                                style=image_style
                            )
                        ], style=image_style_current),
                    ],
                    className=f"mb-1 {text_class}",
                    style={"display": "flex", "flexDirection": "column", "alignItems": "center"})
                else:  # Items 9-12 or fallbacks - empty white container instead of image
                    item = html.Div([
                        html.Span(
                            f"{i}. {name}",
                            style=text_style
                        ),
                        html.Div([
                            # Nothing inside, just the white background
                        ], style=image_style_current),
                    ],
                    className=f"mb-1 {text_class}",
                    style={"display": "flex", "flexDirection": "column", "alignItems": "center"})
                
                # Add to appropriate column based on odd/even
                if i % 2 == 1:  # Odds on the left
                    left_column_items.append(item)
                else:          # Evens on the right
                    right_column_items.append(item)
        
        elif not app_state_data.get("connected", False):
            # When not connected, show placeholder list with empty white containers
            for i in range(1, 13):
                # Bold text style for not connected state
                not_connected_style = {
                    "display": "inline-block",
                    "verticalAlign": "middle",
                    "fontWeight": "bold",
                    "whiteSpace": "nowrap",
                }
                
                item = html.Div([
                    html.Span(
                        f"{i}) Not connected",
                        className="text-muted",
                        style=not_connected_style
                    ),
                    html.Div([], style=image_container_style),  # Empty white container
                ],
                className="mb-1",
                style={"display": "flex", "flexDirection": "column", "alignItems": "center"})
                
                # Add to appropriate column based on odd/even
                if i % 2 == 1:  # Odds on the left
                    left_column_items.append(item)
                else:          # Evens on the right
                    right_column_items.append(item)
        
        else:
            # Live mode - load images from OPC UA tags
            for i in range(1, 13):
                # Check if the primary is active
                is_active = True  # Default to active
                active_tag_name = f"{PRIMARY_ACTIVE_TAG_PREFIX}{i}{PRIMARY_ACTIVE_TAG_SUFFIX}"
                
                if active_tag_name in app_state.tags:
                    is_active = bool(app_state.tags[active_tag_name]["data"].latest_value)
                
                # Get primary name
                name = f"Primary {i}"  # Default name
                name_tag = f"{PRIMARY_NAME_TAG_PREFIX}{i}{PRIMARY_NAME_TAG_SUFFIX}"
                
                if name_tag in app_state.tags:
                    tag_value = app_state.tags[name_tag]["data"].latest_value
                    if tag_value is not None:
                        name = tag_value
                
                # Get sample image from OPC UA tag
                image_tag = f"{PRIMARY_IMAGE_TAG_PREFIX}{i}{PRIMARY_IMAGE_TAG_SUFFIX}"
                has_image = False
                image_src = None
                
                if image_tag in app_state.tags:
                    try:
                        image_data = app_state.tags[image_tag]["data"].latest_value
                        if image_data is not None:
                            # Check if the image data is already in the correct format
                            if isinstance(image_data, str):
                                if image_data.startswith("data:image"):
                                    # Already in data URL format
                                    image_src = image_data
                                    has_image = True
                                elif len(image_data) > 100:  # Assume it's base64 if it's a long string
                                    # Try to determine image type and create data URL
                                    # For now, assume PNG - you might need to detect the actual format
                                    image_src = f"data:image/png;base64,{image_data}"
                                    has_image = True
                            elif isinstance(image_data, bytes):
                                # Convert bytes to base64
                                base64_str = base64.b64encode(image_data).decode('utf-8')
                                image_src = f"data:image/png;base64,{base64_str}"
                                has_image = True
                    except Exception as e:
                        logger.error(f"Error processing image data for Primary {i}: {e}")
                        has_image = False
                else:
                    logger.debug(f"Image tag {image_tag} not found in app_state.tags")
                
                # Set styling based on active status
                if is_active:
                    text_color = primary_colors[i]
                    text_class = ""
                else:
                    text_color = "#aaaaaa"  # Gray for inactive
                    text_class = "text-muted"
                
                # Create text style with added bold font weight
                text_style = {
                    "color": text_color,
                    "display": "inline-block",
                    "verticalAlign": "middle",
                    "fontWeight": "bold",
                    "whiteSpace": "nowrap",
                }
                border_color = "green" if is_active else "red"
                if not is_active:
                    text_style["fontStyle"] = "italic"
                image_style_current = image_container_style.copy()
                image_style_current["border"] = f"2px solid {border_color}"
    
                # Create item with image from OPC UA tag or empty white container
                if has_image and image_src:
                    item = html.Div([
                        html.Span(
                            f"{i}) {name}",
                            style=text_style
                        ),
                        html.Div([  # Wrapper div for the image with white background
                            html.Img(
                                src=image_src,
                                style=image_style,
                                title=f"Sample image for {name}"  # Add tooltip
                            )
                        ], style=image_style_current),
                    ],
                    className=f"mb-1 {text_class}",
                    style={"display": "flex", "flexDirection": "column", "alignItems": "center"})
                else:
                    # No image available - show empty white container
                    item = html.Div([
                        html.Span(
                            f"{i}) {name}",
                            style=text_style
                        ),
                        html.Div([  # Empty white container
                            # Nothing inside, just the white background
                        ], style=image_style_current),
                    ],
                    className=f"mb-1 {text_class}",
                    style={"display": "flex", "flexDirection": "column", "alignItems": "center"})
                
                # Add to appropriate column based on odd/even
                if i % 2 == 1:  # Odds on the left
                    left_column_items.append(item)
                else:          # Evens on the right
                    right_column_items.append(item)
        
        # Allow this panel to flex so it shares space with other sections
        container_style = {"flex": "1"}
        
        # Return two-column layout
        return html.Div([
            html.H5(tr("sensitivities_title", lang), className="mb-2 text-left"),
            
            # Create a row with two columns
            dbc.Row([
                # Left column - odd items
                dbc.Col(
                    html.Div(left_column_items),
                    width=6
                ),
    
                # Right column - even items
                dbc.Col(
                    html.Div(right_column_items),
                    width=6
                ),
            ]),
        ], style=container_style)

    @app.callback(
        Output("section-5-1", "children"),
        [Input("status-update-interval", "n_intervals"),
         Input("current-dashboard",       "data"),
         Input("historical-time-index",   "data"),
         Input("historical-data-cache",   "data"),
         Input("language-preference-store", "data")],
        [State("app-state", "data"),
         State("app-mode", "data"),
         State("active-machine-store", "data"),
         State("weight-preference-store", "data"),
         State("production-rate-unit", "data")],
        prevent_initial_call=True
    )
    def update_section_5_1(n_intervals, which, state_data, historical_data, lang, app_state_data, app_mode, active_machine_data, weight_pref, pr_unit):
    
        """Update section 5-1 with trend graph for objects per minute"""
         # only run when we’re in the “main” dashboard
        if which != "main":
            raise PreventUpdate
            # or return [no_update, no_update]
    
        # Tag definitions - Easy to update when actual tag names are available
        OBJECTS_PER_MIN_TAG = "Status.ColorSort.Sort1.Throughput.ObjectPerMin.Current"
        CAPACITY_TAG = "Status.ColorSort.Sort1.Throughput.KgPerHour.Current"
    
        # Determine which units to display
        units = pr_unit or "objects"
        if units == "capacity":
            section_title = tr("production_rate_capacity_title", lang)
            data_tag = CAPACITY_TAG
        else:
            section_title = tr("production_rate_objects_title", lang)
            data_tag = OBJECTS_PER_MIN_TAG
        
        # Fixed time range for X-axis (last 2 minutes with 1-second intervals)
        max_points = 120  # 2 minutes × 60 seconds
        
        # Determine if we're in Live or Demo mode
        mode = "demo"  # Default to demo mode
        if app_mode and isinstance(app_mode, dict) and "mode" in app_mode:
            mode = app_mode["mode"]
    
    
        if mode == "historical":
            hours = state_data.get("hours", 24) if isinstance(state_data, dict) else 24
            active_id = active_machine_data.get("machine_id") if active_machine_data else None
            hist_data = (
                historical_data if isinstance(historical_data, dict) and "capacity" in historical_data
                else get_historical_data(timeframe=f"{hours}h", machine_id=active_id)
            )
            times = hist_data["capacity"]["times"]
            values_lbs = hist_data["capacity"]["values"]
    
            x_data = [t.strftime("%H:%M:%S") if isinstance(t, datetime) else t for t in times]
            y_data = [convert_capacity_from_lbs(v, weight_pref) for v in values_lbs]
            if y_data:
                min_val = max(0, min(y_data) * 0.9)
                max_val = max(y_data) * 1.1
            else:
                min_val = 0
                max_val = 10000
        elif mode == "lab":
            mid = active_machine_data.get("machine_id") if active_machine_data else None
            _, times, totals = load_lab_totals(mid, active_counters=get_active_counter_flags(mid))
            x_data = [t.strftime("%H:%M:%S") if isinstance(t, datetime) else t for t in times]
            y_data = totals
            if y_data:
                min_val = max(0, min(y_data) * 0.9)
                max_val = max(y_data) * 1.1
            else:
                min_val = 0
                max_val = 10000

        elif mode in LIVE_LIKE_MODES and app_state_data.get("connected", False):
            # Live mode and connected - get real data
            tag_found = False
            current_value = 0
    
    
            
            # Check if the tag exists
            if data_tag in app_state.tags:
                tag_found = True
                tag_data = app_state.tags[data_tag]['data']
                
                # Get current value
                current_value = tag_data.latest_value if tag_data.latest_value is not None else 0
                if units == "capacity":
                    current_value = convert_capacity_from_kg(current_value, weight_pref)
                
                # Get historical data
                timestamps = tag_data.timestamps
                values = tag_data.values
                if units == "capacity":
                    values = [convert_capacity_from_kg(v, weight_pref) for v in values]
                
                # If we have data, create the time series
                if timestamps and values:
                    # Ensure we only use the most recent data points (up to max_points)
                    if len(timestamps) > max_points:
                        timestamps = timestamps[-max_points:]
                        values = values[-max_points:]
                    
                    # Format times for display
                    x_data = [ts.strftime("%H:%M:%S") for ts in timestamps]
                    y_data = values
                    
                    # Determine min and max values for y-axis with some padding
                    if len(y_data) > 0:
                        min_val = max(0, min(y_data) * 0.9) if min(y_data) > 0 else 0
                        max_val = max(y_data) * 1.1 if max(y_data) > 0 else 10000
                    else:
                        min_val = 0
                        max_val = 100000
                else:
                    # No historical data yet, create empty chart
                    current_time = datetime.now()
                    x_data = [(current_time - timedelta(seconds=i)).strftime("%H:%M:%S") for i in range(max_points)]
                    x_data.reverse()  # Put in chronological order
                    y_data = [None] * max_points
                    min_val = 0
                    max_val = 10000
            else:
                # Tag not found - create dummy data
                current_time = datetime.now()
                x_data = [(current_time - timedelta(seconds=i)).strftime("%H:%M:%S") for i in range(max_points)]
                x_data.reverse()  # Put in chronological order
                y_data = [None] * max_points
                min_val = 0
                max_val = 10000
        else:
            # Demo mode or not connected - use the original code
            # Generate dummy data for demonstration
            current_time = datetime.now()
            x_data = [(current_time - timedelta(seconds=i)).strftime("%H:%M:%S") for i in range(max_points)]
            x_data.reverse()  # Put in chronological order
            
            # Demo mode - create realistic looking data
            if mode == "demo":
                if units == "capacity":
                    # Base around 50,000 lbs/hr converted from kg
                    base_value = convert_capacity_from_kg(50000 / 2.205, weight_pref)
                else:
                    # Start with base value of 5000 objects per minute
                    base_value = 5000
                
                # Create random variations around the base value
                np.random.seed(int(current_time.timestamp()) % 1000)  # Seed with current time for variety
                var_scale = 2000 if units == "capacity" else 1000
                variations = np.random.normal(0, var_scale, max_points)
                
                # Create a slightly rising trend
                trend = np.linspace(0, 15, max_points)  # Rising trend from 0 to 15
                
                # Add some cyclical pattern
                cycles = 10 * np.sin(np.linspace(0, 4*np.pi, max_points))  # Sine wave with amplitude 10
                
                # Combine base value, variations, trend, and cycles
                y_data = [max(0, base_value + variations[i] + trend[i] + cycles[i]) for i in range(max_points)]
                
                min_val = base_value * 0.8 if units == "capacity" else 3000
                max_val = max(y_data) * 1.1  # 10% headroom
            else:
                # Not connected - empty chart
                y_data = [None] * max_points
                min_val = 3000 if units != "capacity" else 0
                max_val = 10000
        
        # Create figure
        fig = go.Figure()
        
        # Add trace
        fig.add_trace(go.Scatter(
            x=x_data,
            y=y_data,
            mode='lines',
            name='Capacity' if units == "capacity" else 'Objects/Min',
            line=dict(color='#1f77b4', width=2)
        ))
    
        step = max(1, len(x_data) // 5)
        
        # Update layout
        fig.update_layout(
            title=None,
            xaxis=dict(
                showgrid=True,
                gridcolor='rgba(211,211,211,0.3)',
                tickmode='array',
                tickvals=list(range(0, len(x_data), step)),
                ticktext=[x_data[i] for i in range(0, len(x_data), step) if i < len(x_data)],
            ),
            yaxis=dict(
                title=None,
                showgrid=True,
                gridcolor='rgba(211,211,211,0.3)',
                range=[min_val, max_val]
            ),
            margin=dict(l=5, r=5, t=5, b=5),
            height=200,
            plot_bgcolor='var(--chart-bg)',
            paper_bgcolor='var(--chart-bg)',
            hovermode='closest',
            showlegend=False
        )
        
        # Include the historical indicator directly in the header so the
        # graph height remains unchanged when toggling modes.
        header = f"{section_title} (Historical View)" if mode == "historical" else section_title
    
        children = [
            dbc.Row([
                dbc.Col(html.H5(header, className="mb-0"), width=9),
                dbc.Col(
                    dbc.Button(
                        tr("units_button", lang),
                        id={"type": "open-production-rate-units", "index": 0},
                        color="primary",
                        size="sm",
                        className="float-end",
                    ),
                    width=3,
                ),
            ], className="mb-2 align-items-center")
        ]
    
    
    
        children.append(
            dcc.Graph(
                id='trend-graph',
                figure=fig,
                config={'displayModeBar': False, 'responsive': True},
                style={'width': '100%', 'height': '100%'}
            )
        )
    
        return html.Div(children)

    @app.callback(
        Output("alarm-data", "data"),
        [Input("status-update-interval", "n_intervals")],
        [State("app-state", "data")]
    )
    def update_alarms_store(n_intervals, app_state_data):
        """Update the alarms data store from the counter values and check for threshold violations"""
        global previous_counter_values, threshold_settings, threshold_violation_state
        
        # Get current time
        current_time = datetime.now()
        
        # Check for alarms
        alarms = []
        for i, value in enumerate(previous_counter_values):
            counter_num = i + 1
            
            # Safely check if counter_num exists in threshold_settings and is a dictionary
            if counter_num in threshold_settings and isinstance(threshold_settings[counter_num], dict):
                settings = threshold_settings[counter_num]
                violation = False
                is_high = False  # Track which threshold is violated (high or low)
                
                # Check for threshold violations
                if 'min_enabled' in settings and settings['min_enabled'] and value < settings['min_value']:
                    violation = True
                    alarms.append(f"Sens. {counter_num} below min threshold")
                elif 'max_enabled' in settings and settings['max_enabled'] and value > settings['max_value']:
                    violation = True
                    is_high = True
                    alarms.append(f"Sens. {counter_num} above max threshold")
                
                # Get violation state for this counter
                violation_state = threshold_violation_state[counter_num]
                
                # If email notifications are enabled
                if threshold_settings.get('email_enabled', False):
                    email_minutes = threshold_settings.get('email_minutes', 2)
                    
                    # If now violating but wasn't before
                    if violation and not violation_state['is_violating']:
                        # Start tracking this violation
                        violation_state['is_violating'] = True
                        violation_state['violation_start_time'] = current_time
                        violation_state['email_sent'] = False
                        logger.info(f"Started tracking threshold violation for Sensitivity {counter_num}")
                    
                    # If still violating
                    elif violation and violation_state['is_violating']:
                        # Check if it's been violating long enough to send an email
                        if not violation_state['email_sent']:
                            time_diff = (current_time - violation_state['violation_start_time']).total_seconds()
                            if time_diff >= (email_minutes * 60):
                                # Send the email
                                email_sent = send_threshold_email(counter_num, is_high)
                                if email_sent:
                                    violation_state['email_sent'] = True
                                    logger.info(f"Sent threshold violation email for Sensitivity {counter_num}")
                    
                    # If no longer violating
                    elif not violation and violation_state['is_violating']:
                        # Reset the violation state
                        violation_state['is_violating'] = False
                        violation_state['violation_start_time'] = None
                        violation_state['email_sent'] = False
                        logger.info(f"Reset threshold violation for Sensitivity {counter_num}")
        
        return {"alarms": alarms}

    @app.callback(
        Output("section-5-2", "children"),
        [Input("status-update-interval", "n_intervals"),
         Input("current-dashboard",       "data"),
         Input("historical-time-index",   "data"),
         Input("historical-data-cache",   "data"),
         Input("language-preference-store", "data")],
        [State("app-state", "data"),
         State("app-mode", "data"),
         State("active-machine-store", "data")],
        prevent_initial_call=True
    )
    def update_section_5_2(n_intervals, which, state_data, historical_data, lang, app_state_data, app_mode, active_machine_data):
        """Update section 5-2 with bar chart for counter values and update alarm data"""
        
        # only run when we’re in the “main” dashboard
        if which != "main":
            raise PreventUpdate
            # or return [no_update, no_update]
        global previous_counter_values, threshold_settings
    
        # Ensure we have a full set of values to work with
        if not previous_counter_values or len(previous_counter_values) < 12:
            previous_counter_values = [0] * 12
        
        # Define title for the section
        section_title = tr("sensitivity_rates_title", lang)
        
        # Define pattern for tag names in live mode
        TAG_PATTERN = "Status.ColorSort.Sort1.DefectCount{}.Rate.Current"
        
        # Define colors for each primary/counter number
        counter_colors = {
            1: "green",       # Blue
            2: "lightgreen",      # Green
            3: "orange",     # Orange
            4: "blue",      # Black
            5: "#f9d70b",    # Yellow (using hex to ensure visibility)
            6: "magenta",    # Magenta
            7: "cyan",       # Cyan
            8: "red",        # Red
            9: "purple",
            10: "brown",
            11: "gray",
            12: "lightblue"
        }
        
        # Get mode (live, demo, or historical)
        mode = "demo"  # Default to demo mode
        if app_mode and isinstance(app_mode, dict) and "mode" in app_mode:
            mode = app_mode["mode"]
        
        # Generate values based on mode
        if mode == "historical":
            hours = state_data.get("hours", 24) if isinstance(state_data, dict) else 24
            active_id = active_machine_data.get("machine_id") if active_machine_data else None
            historical_data = (
                historical_data
                if isinstance(historical_data, dict) and 1 in historical_data
                else get_historical_data(timeframe=f"{hours}h", machine_id=active_id)
            )
            
            # Use the average value for each counter over the timeframe
            new_counter_values = []
            for i in range(1, 13):
                vals = historical_data[i]["values"]
                if vals:
                    avg_val = sum(vals) / len(vals)
                    new_counter_values.append(avg_val)
                else:
                    new_counter_values.append(50)
    
            # Store the new values for the next update
            previous_counter_values = new_counter_values.copy()
            logger.info(f"Section 5-2 values (historical mode): {new_counter_values}")
        elif mode == "lab":
            mid = active_machine_data.get("machine_id") if active_machine_data else None
            totals, _, _ = load_lab_totals(
                mid, active_counters=get_active_counter_flags(mid)
            )
            new_counter_values = totals
            previous_counter_values = new_counter_values.copy()
            logger.info(f"Section 5-2 values (lab mode): {new_counter_values}")
        elif mode in LIVE_LIKE_MODES and app_state_data.get("connected", False):
            # Live mode: get values from OPC UA
            # Use the tag pattern provided for each counter
            new_counter_values = []
            for i in range(1, 13):
                # Construct the tag name using the provided pattern
                tag_name = TAG_PATTERN.format(i)
    
                # Check if the tag exists
                if tag_name in app_state.tags:
                    value = app_state.tags[tag_name]["data"].latest_value
                    if value is None:
                        # If tag exists but value is None, keep previous value
                        value = previous_counter_values[i-1]
                    new_counter_values.append(value)
                else:
                    # Tag not found - keep previous value
                    new_counter_values.append(previous_counter_values[i-1])
    
            # Store the new values for the next update
            previous_counter_values = new_counter_values.copy()
            logger.info(f"Section 5-2 values (live mode): {new_counter_values}")
        elif mode == "demo":
            # Demo mode: generate synthetic values
            new_counter_values = []
            for i, prev_value in enumerate(previous_counter_values):
                # Determine maximum change (up to ±20)
                max_change = min(20, prev_value - 10)  # Ensure we don't go below 10
    
                # Fix: Convert max_change to an integer
                max_change_int = int(max_change)
    
                # Use the integer version in randint
                change = random.randint(-max_change_int, 20)
    
                # Calculate new value with bounds
                new_value = max(10, min(180, prev_value + change))
    
                # Add to the list
                new_counter_values.append(new_value)
    
            # Store the new values for the next update
            previous_counter_values = new_counter_values.copy()
            logger.info(f"Section 5-2 values (demo mode): {new_counter_values}")
        else:
            # Live mode but not connected - keep the last values
            new_counter_values = previous_counter_values.copy()
            logger.info("Section 5-2 values (disconnected): using previous values")
        
        # Create counter names
        counter_names = [f"{i}" for i in range(1, 13)]
        
        # Create figure with our data
        fig = go.Figure()
        
        # Use a single bar trace with all data
        fig.add_trace(go.Bar(
            x=counter_names,  # Use all counter names as x values
            y=new_counter_values,  # Use all counter values as y values
            marker_color=[counter_colors.get(i, 'gray') for i in range(1, 13)],  # Set colors per bar
            hoverinfo='text',  # Keep hover info
        hovertext=[f"Sensitivity {i}: {new_counter_values[i-1]:.2f}" for i in range(1, 13)]  # Custom hover text with 2 decimal places
    
        ))
        
        # Add horizontal min threshold lines for each counter if enabled
        for i, counter in enumerate(counter_names):
            counter_num = i + 1
            # Check if counter_num exists in threshold_settings and is a dictionary
            if counter_num in threshold_settings and isinstance(threshold_settings[counter_num], dict):
                settings = threshold_settings[counter_num]
                
                if 'min_enabled' in settings and settings['min_enabled']:
                    fig.add_shape(
                        type="line",
                        x0=i - 0.4,  # Start slightly before the bar
                        x1=i + 0.4,  # End slightly after the bar
                        y0=settings['min_value'],
                        y1=settings['min_value'],
                        line=dict(
                            color="black",
                            width=2,
                            dash="solid",
                        ),
                    )
        
        # Add horizontal max threshold lines for each counter if enabled
        for i, counter in enumerate(counter_names):
            counter_num = i + 1
            # Check if counter_num exists in threshold_settings and is a dictionary
            if counter_num in threshold_settings and isinstance(threshold_settings[counter_num], dict):
                settings = threshold_settings[counter_num]
                
                if 'max_enabled' in settings and settings['max_enabled']:
                    fig.add_shape(
                        type="line",
                        x0=i - 0.4,  # Start slightly before the bar
                        x1=i + 0.4,  # End slightly after the bar
                        y0=settings['max_value'],
                        y1=settings['max_value'],
                        line=dict(
                            color="red",
                            width=2,
                            dash="solid",
                        ),
                    )
        
        # Calculate max value for y-axis scaling (with 10% headroom)
        # Include enabled thresholds in calculation
        all_values = new_counter_values.copy()
        for counter_num, settings in threshold_settings.items():
            # Only process if counter_num is an integer and settings is a dictionary
            if isinstance(counter_num, int) and isinstance(settings, dict):
                if 'max_enabled' in settings and settings['max_enabled']:
                    all_values.append(settings['max_value'])
        
        max_value = max(all_values) if all_values else 100
        y_max = max(100, max_value * 1.1)  # At least 100, or 10% higher than max value
        
        # Update layout
        fig.update_layout(
            title=None,
            xaxis=dict(
                title=None,
                showgrid=False,
                tickangle=0,
            ),
            yaxis=dict(
                title=None,
                showgrid=True,
                gridcolor='rgba(211,211,211,0.3)',
                range=[0, y_max]  # Dynamic range based on data and thresholds
            ),
            margin=dict(l=5, r=5, t=0, b=20),  # Increased bottom margin for rotated labels
            height=198,  # Increased height since we have more space now
            plot_bgcolor='var(--chart-bg)',
            paper_bgcolor='var(--chart-bg)',
            showlegend=False,
        )
        
        # Create the section content
        section_content = html.Div([
            # Header row with title and settings button
            dbc.Row([
                dbc.Col(html.H5(section_title + (" (Historical)" if mode == "historical" else ""), className="mb-0"), width=9),
                dbc.Col(
                    dbc.Button(tr("thresholds_button", lang),
                            id={"type": "open-threshold", "index": 0},
                            color="primary",
                            size="sm",
                            className="float-end"),
                    width=3
                )
            ], className="mb-2 align-items-center"),
            
            # Bar chart
            dcc.Graph(
                id='counter-bar-chart',
                figure=fig,
                config={'displayModeBar': False, 'responsive': True},
                style={'width': '100%', 'height': '100%'}
            )
        ])
        
        # Return the section content
        return section_content

    @app.callback(
        Output("section-6-1", "children"),
        [Input("status-update-interval", "n_intervals"),
         Input("current-dashboard", "data"),
         Input("historical-time-index", "data"),
         Input("language-preference-store", "data")],
        [State("app-state", "data"),
         State("app-mode", "data"),
         State("active-machine-store", "data")],
        prevent_initial_call=True,
    )
    def update_section_6_1(n_intervals, which, state_data, lang, app_state_data, app_mode, active_machine_data):
        """Update section 6-1 with trend graph for the 12 counters, supporting historical data."""
        mem_utils.log_memory_if_high()
        if which != "main":
            raise PreventUpdate
        global previous_counter_values, display_settings

        if not previous_counter_values or len(previous_counter_values) < 12:
            previous_counter_values = [0] * 12

        section_title = tr("counter_values_trend_title", lang)

        counter_colors = {
            1: "green",
            2: "lightgreen",
            3: "orange",
            4: "blue",
            5: "#f9d70b",
            6: "magenta",
            7: "cyan",
            8: "red",
            9: "purple",
            10: "brown",
            11: "gray",
            12: "lightblue",
        }

        mode = "demo"
        if app_mode and isinstance(app_mode, dict) and "mode" in app_mode:
            mode = app_mode["mode"]

        if mode == "historical":
            hours = state_data.get("hours", 24) if isinstance(state_data, dict) else 24
            active_id = active_machine_data.get("machine_id") if active_machine_data else None
            historical_data = get_historical_data(timeframe=f"{hours}h", machine_id=active_id)

            fig = go.Figure()
            for i in range(1, 13):
                if display_settings.get(i, True):
                    counter_name = f"Counter {i}"
                    color = counter_colors.get(i, "gray")
                    times = historical_data[i]['times']
                    values = historical_data[i]['values']
                    time_labels = [t.strftime("%H:%M:%S") if isinstance(t, datetime) else t for t in times]
                    if times and values:
                        fig.add_trace(go.Scatter(
                            x=time_labels,
                            y=values,
                            mode='lines',
                            name=counter_name,
                            line=dict(color=color, width=2),
                            hoverinfo='text',
                            hovertext=[f"{counter_name}: {value}" for value in values],
                        ))

            ref_times = historical_data[1]['times'] if historical_data[1]['times'] else []
            label_list = [t.strftime('%H:%M:%S') if isinstance(t, datetime) else t for t in ref_times]
            step = max(1, len(label_list) // 5) if label_list else 1

            hist_values = [historical_data[i]['values'][-1] if historical_data[i]['values'] else None for i in range(1, 13)]
            logger.info(f"Section 6-1 latest values (historical mode): {hist_values}")

            max_hist_value = 0
            for i in range(1, 13):
                if display_settings.get(i, True):
                    vals = historical_data[i]["values"]
                    if vals:
                        max_hist_value = max(max_hist_value, max(vals))

            yaxis_range = [0, 10] if max_hist_value < 10 else [0, None]

            fig.update_layout(
                title=None,
                xaxis=dict(
                    showgrid=False,
                    gridcolor='rgba(211,211,211,0.3)',
                    rangeslider=dict(visible=False),
                    tickmode='array',
                    tickvals=list(range(0, len(label_list), step)) if label_list else [],
                    ticktext=[label_list[i] for i in range(0, len(label_list), step) if i < len(label_list)] if label_list else [],
                ),
                yaxis=dict(
                    title=None,
                    showgrid=False,
                    gridcolor='rgba(211,211,211,0.3)',
                    range=yaxis_range,
                ),
                margin=dict(l=5, r=5, t=5, b=5),
                height=200,
                plot_bgcolor='var(--chart-bg)',
                paper_bgcolor='var(--chart-bg)',
                hovermode='closest',
                showlegend=False,
            )

            return html.Div([
                dbc.Row([
                    dbc.Col(html.H5(f"{section_title} (Historical View)", className="mb-0"), width=9),
                    dbc.Col(
                        dbc.Button(tr("display_button", lang),
                                   id={"type": "open-display", "index": 0},
                                   color="primary",
                                   size="sm",
                                   className="float-end"),
                        width=3,
                    ),
                ], className="mb-2 align-items-center"),
                dcc.Graph(
                    id='counter-trend-graph',
                    figure=fig,
                    config={'displayModeBar': False, 'responsive': True},
                    style={'width': '100%', 'height': '100%'}
                ),
            ])

        if not hasattr(app_state, 'counter_history'):
            app_state.counter_history = {i: {'times': [], 'values': []} for i in range(1, 13)}

        current_time = datetime.now()

        if mode in LIVE_LIKE_MODES and app_state_data.get("connected", False):
            for i, value in enumerate(previous_counter_values):
                counter_utils.add_data_point(app_state.counter_history, i + 1, current_time, value)
        elif mode == "demo":
            for i, value in enumerate(previous_counter_values):
                counter_utils.add_data_point(app_state.counter_history, i + 1, current_time, value)
        else:
            for i in range(1, 13):
                prev_vals = app_state.counter_history[i]['values']
                prev_value = prev_vals[-1] if prev_vals else 0
                counter_utils.add_data_point(app_state.counter_history, i, current_time, prev_value)

        latest_values = [app_state.counter_history[i]['values'][-1] if app_state.counter_history[i]['values'] else None for i in range(1, 13)]
        logger.info(f"Section 6-1 latest values ({mode} mode): {latest_values}")

        fig = go.Figure()

        for i in range(1, 13):
            if display_settings.get(i, True):
                counter_name = f"Counter {i}"
                color = counter_colors.get(i, "gray")
                times = app_state.counter_history[i]['times']
                values = app_state.counter_history[i]['values']
                time_labels = [t.strftime("%H:%M:%S") for t in times]
                if times and values:
                    fig.add_trace(go.Scatter(
                        x=time_labels,
                        y=values,
                        mode='lines',
                        name=counter_name,
                        line=dict(color=color, width=2),
                        hoverinfo='text',
                        hovertext=[f"{counter_name}: {value}" for value in values],
                    ))

        max_live_value = 0
        for i in range(1, 13):
            if display_settings.get(i, True):
                vals = app_state.counter_history[i]["values"]
                if vals:
                    max_live_value = max(max_live_value, max(vals))

        yaxis_range = [0, 10] if max_live_value < 10 else [0, None]

        fig.update_layout(
            title=None,
            xaxis=dict(
                showgrid=False,
                gridcolor='rgba(211,211,211,0.3)',
                tickmode='array',
                tickvals=list(range(0, len(time_labels), max(1, len(time_labels) // 5))) if time_labels else [],
                ticktext=[time_labels[i] for i in range(0, len(time_labels),
                                                    max(1, len(time_labels) // 5))
                        if i < len(time_labels)] if time_labels else [],
            ),
            yaxis=dict(
                title=None,
                showgrid=False,
                gridcolor='rgba(211,211,211,0.3)',
                range=yaxis_range,
            ),
            margin=dict(l=5, r=5, t=5, b=5),
            height=200,
            plot_bgcolor='var(--chart-bg)',
            paper_bgcolor='var(--chart-bg)',
            hovermode='closest',
            showlegend=False,
        )

        return html.Div([
            dbc.Row([
                dbc.Col(html.H5(section_title, className="mb-0"), width=9),
                dbc.Col(
                    dbc.Button(tr("display_button", lang),
                               id={"type": "open-display", "index": 0},
                               color="primary",
                               size="sm",
                               className="float-end"),
                    width=3,
                ),
            ], className="mb-2 align-items-center"),
            dcc.Graph(
                id='counter-trend-graph',
                figure=fig,
                config={'displayModeBar': False, 'responsive': True},
                style={'width': '100%', 'height': '100%'}
            ),
        ])

    @app.callback(
        Output("section-6-2", "children"),
        [Input("alarm-data", "data"),
         Input("current-dashboard",       "data"),
         Input("status-update-interval", "n_intervals"),
         Input("language-preference-store", "data")],
        prevent_initial_call=True
    )
    def update_section_6_2(alarm_data,which, n_intervals, lang):
        """Update section 6-2 with alarms display in two columns"""
         # only run when we’re in the “main” dashboard
        if which != "main":
            raise PreventUpdate
            # or return [no_update, no_update]
        # Set title for the section
        section_title = tr("sensitivity_threshold_alarms_title", lang)
        
        # Get alarms from the data store
        alarms = alarm_data.get("alarms", []) if alarm_data else []
    
        def _translate_alarm(alarm):
            if alarm.startswith("Sens."):
                parts = alarm.split()
                if len(parts) >= 3:
                    num = parts[1]
                    if "below" in alarm:
                        return tr("sensitivity_below_min", lang).format(num=num)
                    elif "above" in alarm:
                        return tr("sensitivity_above_max", lang).format(num=num)
            return alarm
    
        translated_alarms = [_translate_alarm(a) for a in alarms]
        
        # Create alarm display with two columns
        if alarms:
            # Split alarms into two columns
            mid_point = len(alarms) // 2 + len(alarms) % 2  # Ceiling division to balance columns
            left_alarms = translated_alarms[:mid_point]
            right_alarms = translated_alarms[mid_point:]
            
            # Create left column items
            left_items = [html.Li(alarm, className="text-danger mb-1") for alarm in left_alarms]
            
            # Create right column items
            right_items = [html.Li(alarm, className="text-danger mb-1") for alarm in right_alarms]
            
            # Create two-column layout
            alarm_display = html.Div([
                html.Div(tr("active_alarms_title", lang), className="fw-bold text-danger mb-2"),
                dbc.Row([
                    # Left column
                    dbc.Col(
                        html.Ul(left_items, className="ps-3 mb-0"),
                        width=6
                    ),
                    # Right column
                    dbc.Col(
                        html.Ul(right_items, className="ps-3 mb-0"),
                        width=6
                    ),
                ]),
            ])
        else:
            # No alarms display
            alarm_display = html.Div([
                html.Div("No active alarms", className="text-success")
            ])
        
        # Return the section content with fixed height
        return html.Div([
            html.H5(section_title, className="text-center mb-2"),
            
            # Alarms display with fixed height
            dbc.Card(
                dbc.CardBody(
                    alarm_display, 
                    className="p-2 overflow-auto",  # Add overflow-auto for scrolling if needed
                    # Scale alarm display height with viewport
                    style={"height": "205px"}
                ),
                className="h-100"
            ),
            
            # Timestamp
            
        ])

    @app.callback(
        Output("section-7-1", "children"),
        [Input("status-update-interval", "n_intervals"),
         Input("current-dashboard",       "data"),
         Input("language-preference-store", "data")],
        [State("app-state", "data"),
         State("app-mode", "data")],
        prevent_initial_call=True
    )
    def update_section_7_1(n_intervals, which, lang, app_state_data, app_mode):
        """Update section 7-1 with air pressure gauge"""
        # only run when we’re in the “main” dashboard
        if which != "main":
            raise PreventUpdate
            # or return [no_update, no_update]
    
        # Tag definition for air pressure - Easy to update when actual tag name is available
        AIR_PRESSURE_TAG = "Status.Environmental.AirPressurePsi"
        
        # Define gauge configuration
        min_pressure = 0
        max_pressure = 100
        
        # Define color ranges for gauge based on requirements
        red_range_low = [0, 30]       # Critical low range
        yellow_range = [31, 50]       # Warning range
        green_range = [51, 75]        # Normal range
        red_range_high = [76, 100]    # Critical high range
        
        # Determine if we're in Live or Demo mode
        mode = "demo"  # Default to demo mode
        if app_mode and isinstance(app_mode, dict) and "mode" in app_mode:
            mode = app_mode["mode"]
        
        # Get air pressure value based on mode
        if mode in LIVE_LIKE_MODES and app_state_data.get("connected", False):
            # Live mode: get value from OPC UA tag
            if AIR_PRESSURE_TAG in app_state.tags:
                # Read the actual value from the tag
                air_pressure = (app_state.tags[AIR_PRESSURE_TAG]["data"].latest_value)/100
                if air_pressure is None:
                    air_pressure = 0  # Default to 0 if tag exists but value is None
            else:
                # Tag not found, use 0 as per requirement
                air_pressure = 0
        else:
            # Demo mode: generate a realistic air pressure value with limited variation
            # Use timestamp for some variation in the demo
            timestamp = int(datetime.now().timestamp())
            
            # Generate value that stays very close to 65 PSI (±3 PSI maximum variation)
            base_value = 65  # Base in middle of green range
            # Use a small sine wave variation (±3 PSI max)
            variation = 3 * math.sin(timestamp / 10)  # Limited to ±3 PSI
            air_pressure = base_value + variation
        
        # Determine indicator color based on pressure value
        if 0 <= air_pressure <= 30:
            indicator_color = "red"
            status_text = "Critical Low"
            status_color = "danger"
        elif 31 <= air_pressure <= 50:
            indicator_color = "yellow"
            status_text = "Warning Low"
            status_color = "warning"
        elif 51 <= air_pressure <= 75:
            indicator_color = "green"
            status_text = "Normal"
            status_color = "success"
        else:  # 76-100
            indicator_color = "red"
            status_text = "Critical High"
            status_color = "danger"
        
        # Create the gauge figure
        fig = go.Figure(go.Indicator(
            mode="gauge+number",
            value=air_pressure,
            domain={'x': [0, 1], 'y': [0, 1]},
            #title={'text': "Air Pressure", 'font': {'size': 14}},
            gauge={
                'axis': {'range': [min_pressure, max_pressure], 'tickwidth': 1, 'tickcolor': "darkblue"},
                'bar': {'color': indicator_color},  # Use dynamic color based on value
                'bgcolor': "#d3d3d3",  # Light grey background
                'borderwidth': 2,
                'bordercolor': "gray",
                'threshold': {
                    'line': {'color': "darkgray", 'width': 4},
                    'thickness': 0.75,
                    'value': air_pressure
                }
            }
        ))
        
        # Update layout for the gauge
        fig.update_layout(
            height=200,
            margin=dict(l=10, r=10, t=30, b=10),
            paper_bgcolor='var(--chart-bg)',  # Use grey paper background
            plot_bgcolor='var(--chart-bg)',   # Use grey plot background
            font={'color': "darkblue", 'family': "Arial"}
        )
        
        return html.Div([
            html.H5(tr("air_pressure_title", lang), className="text-left mb-1"),
            # Gauge chart
            dcc.Graph(
                figure=fig,
                config={'displayModeBar': False, 'responsive': True},
                style={'width': '100%', 'height': '100%'}
            ),
            
            # Status text below the gauge
            #html.Div([
            #    html.Span("Status: ", className="fw-bold me-1"),
            #    html.Span(status_text, className=f"text-{status_color}")
            #], className="text-center mt-2")
        ])

    @app.callback(
        Output("section-7-2", "children"),
        [Input("status-update-interval", "n_intervals"),
         Input("current-dashboard",       "data"),
         Input("historical-time-index",   "data"),
         Input("language-preference-store", "data")],
        [State("app-state", "data"),
         State("app-mode", "data"),
         State("active-machine-store", "data")],
        prevent_initial_call=True
    )
    def update_section_7_2(n_intervals, which, time_state, lang, app_state_data, app_mode, active_machine_data):
        """Update section 7-2 with Machine Control Log"""
        # only run when we're in the "main" dashboard
        if which != "main":
            raise PreventUpdate
            
        global prev_values, prev_active_states, prev_preset_names, machine_control_log
    
        machine_id = active_machine_data.get("machine_id") if active_machine_data else None
    
        # Determine current mode (live or demo)
        mode = "demo"
        if app_mode and isinstance(app_mode, dict) and "mode" in app_mode:
            mode = app_mode["mode"]
        
        logger.info("Section 7-2 callback triggered at %s", datetime.now())
        logger.info("Section 7-2: mode=%s, connected=%s", mode, app_state_data.get("connected", False))
        logger.info(f"Section 7-2 Debug: machine_id={machine_id}")
        logger.info(f"Section 7-2 Debug: MONITORED_RATE_TAGS={MONITORED_RATE_TAGS}")
        logger.info(f"Section 7-2 Debug: prev_values keys={list(prev_values.get(machine_id, {}).keys())}")
        logger.info(f"Available tags in app_state: {list(app_state.tags.keys())}")
    
        # Live monitoring of feeder rate tags and sensitivity assignments
        if mode in LIVE_LIKE_MODES and app_state_data.get("connected", False) and machine_id is not None:
            try:
                # Initialize machine_prev dictionaries if they don't exist
                if machine_id not in prev_values:
                    prev_values[machine_id] = {}
                    logger.info(f"Initialized prev_values for machine {machine_id}")
                if machine_id not in prev_active_states:
                    prev_active_states[machine_id] = {}
                    logger.info(f"Initialized prev_active_states for machine {machine_id}")
                
                machine_prev = prev_values[machine_id]
                machine_prev_active = prev_active_states[machine_id]
    
                # Monitor feeder rate changes
                for opc_tag, friendly_name in MONITORED_RATE_TAGS.items():
                    try:
                        if opc_tag in app_state.tags:
                            new_val = app_state.tags[opc_tag]["data"].latest_value
                            prev_val = machine_prev.get(opc_tag)
                            logger.info(f"Tag {opc_tag}: new_val={new_val}, prev_val={prev_val}")
    
                            if prev_val is not None and new_val is not None and new_val != prev_val:
                                logger.info(f"CHANGE DETECTED! {opc_tag}: {prev_val} -> {new_val}")
                                try:
                                    logger.debug("Rate %s changed from %s to %s", opc_tag, prev_val, new_val)
                                    add_control_log_entry(friendly_name, prev_val, new_val, machine_id=machine_id)
                                    logger.info(f"LOG ENTRY ADDED for {friendly_name}")
                                except Exception as e:
                                    logger.error(f"ERROR adding log entry: {e}")
    
                            machine_prev[opc_tag] = new_val
                        else:
                            logger.warning(f"Feeder tag {opc_tag} not found in app_state.tags")
                    except Exception as e:
                        logger.error(f"Error monitoring feeder tag {opc_tag}: {e}")
    
                # Monitor sensitivity assignment changes  
                logger.info(f"Starting sensitivity tag checks")
                for opc_tag, sens_num in SENSITIVITY_ACTIVE_TAGS.items():
                    try:
                        if opc_tag in app_state.tags:
                            new_val = app_state.tags[opc_tag]["data"].latest_value
                            prev_val = machine_prev_active.get(opc_tag)
                            #logger.info(f"Sensitivity {sens_num} Tag {opc_tag}: new_val={new_val}, prev_val={prev_val}")
                            
                            if prev_val is not None and new_val is not None and bool(new_val) != bool(prev_val):
                                #logger.info(f"SENSITIVITY CHANGE DETECTED! Sens {sens_num}: {bool(prev_val)} -> {bool(new_val)}")
                                try:
                                    add_activation_log_entry(sens_num, bool(new_val), machine_id=machine_id)
                                    #logger.info(f"SENSITIVITY LOG ENTRY ADDED for Sensitivity {sens_num}")
                                except Exception as e:
                                    logger.error(f"ERROR adding sensitivity log entry: {e}")
                                    
                            machine_prev_active[opc_tag] = new_val
                        else:
                            logger.warning(f"Sensitivity tag {opc_tag} missing from app_state.tags")
                    except Exception as e:
                        logger.error(f"Error monitoring sensitivity tag {opc_tag}: {e}")

                # Monitor preset name changes
                if PRESET_NAME_TAG in app_state.tags:
                    new_name = app_state.tags[PRESET_NAME_TAG]["data"].latest_value
                    prev_name = prev_preset_names.get(machine_id)
                    if prev_name is not None and new_name is not None and new_name != prev_name:
                        add_preset_log_entry(prev_name, new_name, machine_id=machine_id)
                    prev_preset_names[machine_id] = new_name

            except Exception as e:
                logger.error(f"Fatal error in section 7-2 monitoring: {e}")
                logger.exception("Full traceback:")
    
        # Create the log entries display - with even more compact styling
        log_entries = []
    
        # Determine which log to display based on mode
        display_log = machine_control_log
        if mode == "historical":
            hours = time_state.get("hours", 24) if isinstance(time_state, dict) else 24
            machine_id = active_machine_data.get("machine_id") if active_machine_data else None
            display_log = get_historical_control_log(timeframe=hours, machine_id=machine_id)
            display_log = sorted(display_log, key=lambda e: e.get("timestamp"), reverse=True)
        elif mode in LIVE_LIKE_MODES:
            # Debug logging to see what's in the control log
            logger.info(f"Total entries in machine_control_log: {len(machine_control_log)}")
            logger.info(f"Looking for entries with machine_id={machine_id}")
            
            # More permissive filtering - include entries that match the machine_id
            display_log = []
            for entry in machine_control_log:
                entry_machine_id = entry.get("machine_id")
                is_demo = entry.get("demo", False)
                logger.info(f"Entry: machine_id={entry_machine_id}, demo={is_demo}, tag={entry.get('tag', 'N/A')}")
                
                # Include if machine_id matches (regardless of demo flag for now)
                if str(entry_machine_id) == str(machine_id):
                    display_log.append(entry)
                    logger.info(f"Including entry: {entry.get('tag', 'N/A')}")
            
            logger.info(f"Filtered to {len(display_log)} entries for machine {machine_id}")
    
        # newest entries first - sort by timestamp if available
        if display_log:
            try:
                display_log = sorted(display_log, key=lambda e: e.get("timestamp", datetime.min), reverse=True)
            except Exception as e:
                logger.error(f"Error sorting display_log: {e}")
        
        display_log = display_log[:20]
    
        for idx, entry in enumerate(display_log, start=1):
            timestamp = entry.get("display_timestamp")
            if not timestamp:
                ts = entry.get("timestamp")
                if isinstance(ts, datetime):
                    timestamp = ts.strftime("%Y-%m-%d %H:%M:%S")
                elif ts:
                    timestamp = str(ts)
                else:
                    t = entry.get("time")
                    if isinstance(t, datetime):
                        timestamp = t.strftime("%Y-%m-%d %H:%M:%S")
                    elif t:
                        timestamp = str(t)
                    else:
                        timestamp = ""
    
            def _translate_tag(tag):
                if tag.startswith("Sens "):
                    parts = tag.split()
                    if len(parts) >= 2:
                        return f"{tr('sensitivity_label', lang)} {parts[1]}"
                if tag.startswith("Feeder") or tag.startswith("Feed"):
                    parts = tag.split()
                    if len(parts) >= 2 and parts[1].isdigit():
                        return tr(f"feeder_{parts[1]}", lang)
                    return tr('feeder_label', lang).rstrip(':')
                return tag
    
            tag_translated = _translate_tag(entry.get('tag', ''))
    
            icon_val = entry.get("icon")
            if icon_val in ("✅", "❌"):
                color_class = "text-success" if entry.get("action") == "Enabled" else "text-danger"
                icon = html.Span(icon_val, className=color_class)
                log_entries.append(
                    html.Div(
                        [f"{idx}. {tag_translated} {entry.get('action')} ", icon, f" {timestamp}"],
                        className="mb-1 small",
                        style={"whiteSpace": "nowrap"},
                    )
                )
            elif icon_val in ("⬆", "⬇"):
                color_class = "text-success" if icon_val == "⬆" else "text-danger"
                icon = html.Span(icon_val, className=color_class)
                value_change = f"{entry.get('old_value', '')} -> {entry.get('new_value', '')}"
                log_entries.append(
                    html.Div(
                        [f"{idx}. {tag_translated} ", icon, f" {value_change} {timestamp}"],
                        className="mb-1 small",
                        style={"whiteSpace": "nowrap"},
                    )
                )
            elif icon_val == "🔄":
                icon = html.Span(icon_val)
                log_entries.append(
                    html.Div(
                        [f"{idx}. Preset \"{entry.get('old_value', '')}\" ", icon, f" \"{entry.get('new_value', '')}\" {timestamp}"],
                        className="mb-1 small",
                        style={"whiteSpace": "nowrap"},
                    )
                )
            else:
                description = f"{tag_translated} {entry.get('action', '')}".strip()
                value_change = f"{entry.get('old_value', '')} -> {entry.get('new_value', '')}"
                log_entries.append(
                    html.Div(
                        f"{idx}. {description} {value_change} {timestamp}",
                        className="mb-1 small",
                        style={"whiteSpace": "nowrap"}
                    )
                )
    
        # If no entries, show placeholder
        if not log_entries:
            log_entries.append(
                html.Div(tr("no_changes_yet", lang), className="text-center text-muted py-1")
            )
    
        # Return the section content with title
        return html.Div(
            [html.H5(tr("machine_control_log_title", lang), className="text-left mb-1"), *log_entries],
            className="overflow-auto px-0",
            # Use flexbox so this log grows with available space
            style={"flex": "1"}
        )

    @app.callback(
        [Output("historical-time-index", "data"),
         Output("historical-time-display", "children"),
         Output("historical-data-cache", "data")],
        [Input("historical-time-slider", "value"),
         Input("mode-selector", "value")],
        [State("active-machine-store", "data")],
        prevent_initial_call=True
    )
    def update_historical_time_and_display(slider_value, mode, active_machine_data):
        """Return the chosen historical range, display text, and cached data."""
        if mode != "historical":
            return dash.no_update, "", dash.no_update
    
        # Load filtered historical data for the selected timeframe so the graphs
        # update immediately when the slider changes
        machine_id = active_machine_data.get("machine_id") if active_machine_data else None
        historical_data = load_historical_data(f"{slider_value}h", machine_id=machine_id)
    
        # Use counter 1 as the reference for the time axis.  If data exists, format
        # the first timestamp for display to indicate the starting point.
        ref_counter = 1
        timestamp_str = ""
        if (ref_counter in historical_data and
                historical_data[ref_counter]['times']):
            first_ts = historical_data[ref_counter]['times'][0]
            if isinstance(first_ts, datetime):
                timestamp_str = first_ts.strftime("%H:%M")
            else:
                timestamp_str = str(first_ts)
    
        display_text = f"Showing last {slider_value} hours"
        if timestamp_str:
            display_text += f" starting {timestamp_str}"
    
    
        # Return the selected timeframe, display text, and cached data
        return {"hours": slider_value}, display_text, historical_data

    @app.callback(
        Output("historical-time-controls", "className"),
        [Input("mode-selector", "value")],
        prevent_initial_call=True
    )
    def toggle_historical_controls_visibility(mode):
        """Show/hide historical controls based on selected mode"""
        if mode == "historical":
            return "d-block"  # Show controls
        else:
            return "d-none"  # Hide controls

    @app.callback(
        Output("lab-test-controls", "className"),
        [Input("mode-selector", "value")],
        prevent_initial_call=True,
    )
    def toggle_lab_controls_visibility(mode):
        return "d-flex" if mode == "lab" else "d-none"

    @app.callback(
        [Output("start-test-btn", "disabled"),
         Output("start-test-btn", "color"),
         Output("stop-test-btn", "disabled"),
         Output("stop-test-btn", "color")],
        [Input("lab-test-running", "data"),
         Input("mode-selector", "value"),
         Input("status-update-interval", "n_intervals")],
        [State("lab-test-stop-time", "data")],
    )
    def toggle_lab_test_buttons(running, mode, n_intervals, stop_time):
        """Enable/disable lab start/stop buttons based on test state."""
        if mode != "lab":
            return True, "secondary", True, "secondary"

        # Disable both buttons during the 30s grace period after stopping
        if running and stop_time and (time.time() - stop_time < 30):
            return True, "secondary", True, "secondary"

        if running:
            return True, "secondary", False, "danger"

        return False, "success", True, "secondary"

    @app.callback(
        Output("lab-test-running", "data"),
        [Input("start-test-btn", "n_clicks"),
         Input("stop-test-btn", "n_clicks"),
         Input("mode-selector", "value"),
         Input("status-update-interval", "n_intervals")],
        [State("lab-test-running", "data"),
         State("lab-test-stop-time", "data"),
         State("lab-test-name", "value")],
        prevent_initial_call=True,
    )

    def update_lab_running(start_click, stop_click, mode, n_intervals, running, stop_time, test_name):
        """Update lab running state based on start/stop actions or feeder status."""
        global current_lab_filename
        ctx = callback_context

        if mode != "lab":
            return False

        if ctx.triggered:
            trigger = ctx.triggered[0]["prop_id"].split(".")[0]
            if trigger == "start-test-btn":
                try:
                    if active_machine_id is not None:
                        _reset_lab_session(active_machine_id)
                except Exception as exc:
                    logger.warning(f"Failed to reset lab session: {exc}")
                return True
            elif trigger == "stop-test-btn":
                # Do not end the test immediately; allow a 30s grace period
                # so logging can continue before finalizing.
                return True

        # Auto-start when any feeder begins running
        feeders_running = False
        if (
            active_machine_id is not None
            and active_machine_id in machine_connections
        ):
            tags = machine_connections[active_machine_id].get("tags", {})
            for i in range(1, 5):
                tag = f"Status.Feeders.{i}IsRunning"
                if bool(tags.get(tag, {}).get("data", {}).latest_value if tag in tags else False):
                    feeders_running = True
                    break

        if feeders_running and not running:


            try:
                if active_machine_id is not None:
                    if not current_lab_filename:
                        name = test_name or "Test"
                        current_lab_filename = (
                            f"Lab_Test_{name}_{datetime.now().strftime('%m_%d_%Y_%H_%M_%S')}.csv"
                        )
                        _create_empty_lab_log(active_machine_id, current_lab_filename)
                    _reset_lab_session(active_machine_id)
            except Exception as exc:
                logger.warning(f"Failed to prepare auto lab log: {exc}")
            return True

        # Check if we should end the test based on the stop time
        if running and stop_time and (time.time() - stop_time >= 30):
            current_lab_filename = None
            try:
                refresh_lab_cache(active_machine_id)
            except Exception as exc:
                logger.warning(f"Failed to refresh lab cache: {exc}")
            return False

        return running

    @app.callback(
        Output("lab-test-info", "data"),
        [Input("start-test-btn", "n_clicks"), Input("stop-test-btn", "n_clicks")],
        [State("lab-test-name", "value")],
        prevent_initial_call=True,
    )
    def manage_lab_test_info(start_click, stop_click, name):
        ctx = callback_context
        if not ctx.triggered:
            raise PreventUpdate
        trigger = ctx.triggered[0]["prop_id"].split(".")[0]
        global current_lab_filename
        if trigger == "start-test-btn":
            test_name = name or "Test"
            filename = (
                f"Lab_Test_{test_name}_{datetime.now().strftime('%m_%d_%Y')}.csv"
            )
            current_lab_filename = filename
            try:
                if active_machine_id is not None:
                    _create_empty_lab_log(active_machine_id, filename)
                    _reset_lab_session(active_machine_id)
            except Exception as exc:
                logger.warning(f"Failed to prepare new lab log: {exc}")
            return {"filename": filename}
        return {}

    @app.callback(
        [Output("metric-logging-interval", "interval"), Output("metric-logging-interval", "disabled")],
        [Input("lab-test-running", "data"), Input("mode-selector", "value")],
    )
    def adjust_logging_interval(running, mode):
        if mode == "lab":
            return 1000, not running
        return 60000, False

    @app.callback(
        Output("lab-test-stop-time", "data"),
        [Input("start-test-btn", "n_clicks"),
         Input("stop-test-btn", "n_clicks"),
         Input("status-update-interval", "n_intervals")],
        [State("lab-test-running", "data"),
         State("lab-test-stop-time", "data"),
         State("app-mode", "data"),
         State("active-machine-store", "data")],
        prevent_initial_call=True,
    )
    def update_lab_test_stop_time(start_click, stop_click, n_intervals, running, stop_time, mode, active_machine_data):
        ctx = callback_context
        if ctx.triggered:
            trigger = ctx.triggered[0]["prop_id"].split(".")[0]
            if trigger == "stop-test-btn":
                return time.time()
            if trigger == "start-test-btn":
                return None

        if not running:
            return dash.no_update

        if not mode or mode.get("mode") != "lab":
            return dash.no_update

        active_id = active_machine_data.get("machine_id") if active_machine_data else None
        if not active_id or active_id not in machine_connections:
            return dash.no_update

        tags = machine_connections[active_id].get("tags", {})
        any_running = False
        for i in range(1, 5):
            tag = f"Status.Feeders.{i}IsRunning"
            if bool(tags.get(tag, {}).get("data", {}).latest_value if tag in tags else False):
                any_running = True
                break

        if any_running:
            if stop_time is not None:
                return None
        else:
            if stop_time is None:
                return time.time()

        return dash.no_update

    @app.callback(
        Output("clear-data-btn", "n_clicks"),
        [Input("clear-data-btn", "n_clicks")],
        [State("machines-data", "data")],
        prevent_initial_call=True,
    )
    def clear_saved_data(n_clicks, machines_data):
        if not n_clicks:
            raise PreventUpdate
        if not machines_data or not machines_data.get("machines"):
            return dash.no_update
        for m in machines_data["machines"]:
            clear_machine_data(str(m.get("id")))
        return 0

    @app.callback(
        [Output("display-modal", "is_open"),
         Output("display-form-container", "children")],
        [Input({"type": "open-display", "index": ALL}, "n_clicks"),
         Input("close-display-settings", "n_clicks"),
         Input("save-display-settings", "n_clicks"),
         Input("language-preference-store", "data")],
        [State("display-modal", "is_open"),
         State({"type": "display-enabled", "index": ALL}, "value")],
        prevent_initial_call=True
    )
    def toggle_display_modal(open_clicks, close_clicks, save_clicks, lang, is_open, display_enabled_values):
        """Handle opening/closing the display settings modal and saving settings"""
        global display_settings
        
        ctx = callback_context
        
        # Check if callback was triggered
        if not ctx.triggered:
            return no_update, no_update
        
        # Get the property that triggered the callback
        trigger_prop_id = ctx.triggered[0]["prop_id"]
        
        # Check for open button clicks (with pattern matching)
        if '"type":"open-display"' in trigger_prop_id:
            # Check if any button was actually clicked (not initial state)
            if any(click is not None for click in open_clicks):
                return True, create_display_settings_form(lang)
        
        # Check for close button click
        elif trigger_prop_id == "close-display-settings.n_clicks":
            # Check if button was actually clicked (not initial state)
            if close_clicks is not None:
                return False, no_update
        
        # Check for save button click
        elif trigger_prop_id == "save-display-settings.n_clicks":
            # Check if button was actually clicked (not initial state)
            if save_clicks is not None and display_enabled_values:
                # Safety check: make sure we have the right number of values
                if len(display_enabled_values) == 12:  # We expect 12 counters
                    # Update the display settings
                    for i in range(len(display_enabled_values)):
                        counter_num = i + 1
                        display_settings[counter_num] = display_enabled_values[i]
                    
                    # Save settings to file
                    save_success = save_display_settings(display_settings)
                    if save_success:
                        logger.info("Display settings saved successfully")
                    else:
                        logger.warning("Failed to save display settings")
                else:
                    logger.warning(f"Unexpected number of display values: {len(display_enabled_values)}")
                
                # Close modal
                return False, create_display_settings_form(lang)
        
        # Default case - don't update anything
        return no_update, no_update

    @app.callback(
        [Output("production-rate-units-modal", "is_open"),
         Output("production-rate-unit", "data")],
        [Input({"type": "open-production-rate-units", "index": ALL}, "n_clicks"),
         Input("close-production-rate-units", "n_clicks"),
         Input("save-production-rate-units", "n_clicks")],
        [State("production-rate-units-modal", "is_open"),
         State("production-rate-unit-selector", "value")],
        prevent_initial_call=True,
    )
    def toggle_production_rate_units_modal(open_clicks, close_clicks, save_clicks, is_open, selected):
        """Show or hide the units selection modal and save the chosen unit."""
        ctx = callback_context
        if not ctx.triggered:
            return no_update, no_update
    
        trigger = ctx.triggered[0]["prop_id"]
        if '"type":"open-production-rate-units"' in trigger:
            if any(click is not None for click in open_clicks):
                return True, dash.no_update
        elif trigger == "close-production-rate-units.n_clicks":
            if close_clicks is not None:
                return False, dash.no_update
        elif trigger == "save-production-rate-units.n_clicks":
            if save_clicks is not None:
                return False, selected
    
        return no_update, no_update

    @app.callback(
        [Output("additional-image-store", "data"),
         Output("upload-status", "children"),
         Output("image-error-store", "data")],
        [Input("upload-image", "contents")],
        [State("upload-image", "filename")]
    )
    def handle_image_upload_enhanced(contents, filename):
        """Validate, cache, and store uploaded image."""
        if contents is None:
            return dash.no_update, dash.no_update, None

        logger.info(f"Processing image upload: {filename}")
        processed, err = img_utils.validate_and_process_image(contents)
        if err:
            logger.error(f"Image validation failed: {err}")
            return dash.no_update, html.Div(f"Error uploading image: {err}", className="text-danger"), err

        success, err = img_utils.cache_image(processed)
        if not success:
            logger.error(f"Error caching image: {err}")
            return dash.no_update, html.Div(f"Error uploading image: {err}", className="text-danger"), err

        new_data = {"image": processed}
        return new_data, html.Div(f"Uploaded: {filename}", className="text-success"), None

    @app.callback(
        [Output("image-error-alert", "children"),
         Output("image-error-alert", "is_open")],
        Input("image-error-store", "data"),
        prevent_initial_call=True,
    )
    def show_image_errors(msg):
        if msg:
            return msg, True
        return "", False

    @app.callback(
        Output("update-counts-modal", "is_open"),
        [Input("open-update-counts", "n_clicks"),
         Input("close-update-counts", "n_clicks"),
         Input("save-count-settings", "n_clicks")],
        [State("update-counts-modal", "is_open")],
        prevent_initial_call=True,
    )
    def toggle_update_counts_modal(open_click, close_click, save_click, is_open):
        ctx = callback_context
        if not ctx.triggered:
            return dash.no_update
    
        trigger = ctx.triggered[0]["prop_id"]
        if trigger == "open-update-counts.n_clicks" and open_click:
            return True
        elif trigger == "close-update-counts.n_clicks" and close_click:
            return False
        elif trigger == "save-count-settings.n_clicks" and save_click:
            return False
    
        return is_open

    @app.callback(
        [Output("app-mode", "data"),
         Output("historical-time-slider", "value")],
        [Input("mode-selector", "value")],
        prevent_initial_call=False
    )
    def update_app_mode(mode):
        """Update the application mode (live, demo, or historical)"""
        # Reset historical slider to most recent when switching to historical mode
        slider_value = 24 if mode == "historical" else dash.no_update
    
        # Log the new mode for debugging unexpected switches
        logger.info(f"App mode updated to '{mode}'")
    
        return {"mode": mode}, slider_value

    @app.callback(Output("app-mode-tracker", "data"), Input("app-mode", "data"))
    def _track_app_mode(data):
        """Synchronize ``current_app_mode`` with the ``app-mode`` store."""
        global current_app_mode
        if isinstance(data, dict) and "mode" in data:
            new_mode = data["mode"]
            if new_mode != current_app_mode:
                current_app_mode = new_mode
                if new_mode == "lab":
                    pause_background_processes()
                else:
                    resume_background_processes()
        return dash.no_update

    @app.callback(
        [Output("threshold-modal", "is_open")],  # Changed this to remove the second output
        [Input({"type": "open-threshold", "index": ALL}, "n_clicks"),
         Input("close-threshold-settings", "n_clicks"),
         Input("save-threshold-settings", "n_clicks")],
        [State("threshold-modal", "is_open"),
         State({"type": "threshold-min-enabled", "index": ALL}, "value"),
         State({"type": "threshold-max-enabled", "index": ALL}, "value"),
         State({"type": "threshold-min-value", "index": ALL}, "value"),
         State({"type": "threshold-max-value", "index": ALL}, "value"),
         State("threshold-email-address", "value"),
         State("threshold-email-minutes", "value"),
         State("threshold-email-enabled", "value")],
        prevent_initial_call=True
    )
    def toggle_threshold_modal(open_clicks, close_clicks, save_clicks, is_open,
                              min_enabled_values, max_enabled_values, min_values, max_values,
                              email_address, email_minutes, email_enabled):
        """Handle opening/closing the threshold settings modal and saving settings"""
        global threshold_settings
        
        ctx = callback_context
        
        # Check if callback was triggered
        if not ctx.triggered:
            return [no_update]  # Return as a list with one element
        
        # Get the property that triggered the callback
        trigger_prop_id = ctx.triggered[0]["prop_id"]
        
        # Check for open button clicks (with pattern matching)
        if '"type":"open-threshold"' in trigger_prop_id:
            # Check if any button was actually clicked (not initial state)
            if any(click is not None for click in open_clicks):
                return [True]  # Return as a list with one element
        
        # Check for close button click
        elif trigger_prop_id == "close-threshold-settings.n_clicks":
            # Check if button was actually clicked (not initial state)
            if close_clicks is not None:
                return [False]  # Return as a list with one element
        
        # Check for save button click
        elif trigger_prop_id == "save-threshold-settings.n_clicks":
            # Check if button was actually clicked (not initial state)
            if save_clicks is not None and min_enabled_values:
                # Update the threshold settings
                for i in range(len(min_enabled_values)):
                    counter_num = i + 1
                    threshold_settings[counter_num] = {
                        'min_enabled': min_enabled_values[i],
                        'max_enabled': max_enabled_values[i],
                        'min_value': float(min_values[i]),
                        'max_value': float(max_values[i])
                    }
                
                # Save the email settings
                threshold_settings['email_enabled'] = email_enabled
                threshold_settings['email_address'] = email_address
                threshold_settings['email_minutes'] = int(email_minutes) if email_minutes is not None else 2
                
                # Save settings to file
                save_success = save_threshold_settings(threshold_settings)
                if save_success:
                    logger.info("Threshold settings saved successfully")
                else:
                    logger.warning("Failed to save threshold settings")
                
                # Close modal - no need to update the settings display anymore
                return [False]  # Return as a list with one element
        
        # Default case - don't update anything
        return [no_update]  # Return as a list with one element

    @app.callback(
        Output("threshold-form-container", "children"),
        [Input({"type": "open-threshold", "index": ALL}, "n_clicks"),
         Input("language-preference-store", "data")],
        prevent_initial_call=True,
    )
    def refresh_threshold_form(open_clicks, lang):
        ctx = callback_context
        if not ctx.triggered:
            raise PreventUpdate

        trigger = ctx.triggered[0]["prop_id"]
        if '"type":"open-threshold"' in trigger:
            if any(click is not None for click in open_clicks):
                return create_threshold_settings_form(lang)
        if trigger == "language-preference-store.data":
            return create_threshold_settings_form(lang)
        raise PreventUpdate

    @app.callback(
        Output("metric-logging-store", "data"),
        [Input("metric-logging-interval", "n_intervals")],
    
        [State("app-state", "data"),
         State("app-mode", "data"),
         State("machines-data", "data"),
         State("production-data-store", "data"),
         State("weight-preference-store", "data"),
         State("lab-test-running", "data"),
         State("active-machine-store", "data"),
         State("lab-test-info", "data")],
        prevent_initial_call=True,
    )
    def log_current_metrics(n_intervals, app_state_data, app_mode, machines_data, production_data, weight_pref, lab_running, active_machine_data, lab_test_info):

        """Collect metrics for each connected machine and append to its file.

        In lab mode, metrics are logged at every interval.
        """
        global machine_connections, current_lab_filename
    
        CAPACITY_TAG = "Status.ColorSort.Sort1.Throughput.KgPerHour.Current"
        REJECTS_TAG = "Status.ColorSort.Sort1.Total.Percentage.Current"
        OPM_TAG = "Status.ColorSort.Sort1.Throughput.ObjectPerMin.Current"
        COUNTER_TAG = "Status.ColorSort.Sort1.DefectCount{}.Rate.Current"
        mode = "demo"
        if app_mode and isinstance(app_mode, dict) and "mode" in app_mode:
            mode = app_mode["mode"]
    
        if not weight_pref:
            weight_pref = load_weight_preference()
    
        if mode == "demo":
            if machines_data and machines_data.get("machines"):
                for m in machines_data["machines"]:
                    prod = (m.get("operational_data") or {}).get("production", {})
                    capacity = prod.get("capacity", 0)
                    accepts = prod.get("accepts", 0)
                    rejects = prod.get("rejects", 0)
    
                    metrics = {
                        "capacity": convert_capacity_to_lbs(capacity, weight_pref),
                        "accepts": convert_capacity_to_lbs(accepts, weight_pref),
                        "rejects": convert_capacity_to_lbs(rejects, weight_pref),
                        "objects_per_min": 0,
                        "running": 1,
                        "stopped": 0,
                    }
    
                    counters = m.get("demo_counters", [0] * 12)
                    for i in range(1, 13):
                        metrics[f"counter_{i}"] = counters[i-1] if i-1 < len(counters) else 0
    
                    append_metrics(metrics, machine_id=str(m.get("id")), mode="Demo")
    
            return dash.no_update

        if mode == "lab" and not lab_running:
            return dash.no_update

        if mode == "lab":
            active_machine_id = (
                active_machine_data.get("machine_id") if active_machine_data else None
            )
            if not active_machine_id or active_machine_id not in machine_connections:
                return dash.no_update
            machines_iter = {active_machine_id: machine_connections[active_machine_id]}.items()
            lab_filename = None
            if isinstance(lab_test_info, dict):
                lab_filename = lab_test_info.get("filename")
            if not lab_filename:
                lab_filename = current_lab_filename

            # If no filename is available yet, skip logging rather than
            # creating a generic file.  This avoids race conditions where a
            # log entry could be written to ``Lab_Test_<date>.csv`` just after
            # a test stops.
            if not lab_filename:
                return dash.no_update

            current_lab_filename = lab_filename
        else:
            machines_iter = machine_connections.items()

        for machine_id, info in machines_iter:
            if not info.get("connected", False):
                continue
            tags = info["tags"]
            capacity_value = tags.get(CAPACITY_TAG, {}).get("data").latest_value if CAPACITY_TAG in tags else None

            capacity_lbs = capacity_value * 2.205 if capacity_value is not None else 0

            opm = tags.get(OPM_TAG, {}).get("data").latest_value if OPM_TAG in tags else 0
            if opm is None:
                opm = 0

            reject_count = 0
            counters = {}
            for i in range(1, 13):
                tname = COUNTER_TAG.format(i)
                val = tags.get(tname, {}).get("data").latest_value if tname in tags else 0
                if val is None:
                    val = 0
                counters[f"counter_{i}"] = val
                reject_count += val

            reject_pct = (reject_count / opm) if opm else 0
            rejects_lbs = capacity_lbs * reject_pct
            accepts_lbs = capacity_lbs - rejects_lbs
    
            # Determine feeder running state
            feeder_running = False
            for i in range(1, 5):
                run_tag = f"Status.Feeders.{i}IsRunning"
                if run_tag in tags:
                    val = tags[run_tag]["data"].latest_value
                    if bool(val):
                        feeder_running = True
                        break

            metrics = {
                "capacity": capacity_lbs,
                "accepts": accepts_lbs,
                "rejects": rejects_lbs,
                "objects_per_min": opm,
                "running": 1 if feeder_running else 0,
                "stopped": 0 if feeder_running else 1,
            }
            metrics.update(counters)

            log_mode = "Lab" if mode == "lab" else "Live"
            if mode == "lab":
                # Clamp negative or extremely small values when logging lab data
                for key, value in metrics.items():
                    if isinstance(value, (int, float)):
                        if value < 0 or abs(value) < SMALL_VALUE_THRESHOLD:
                            metrics[key] = 0
                append_metrics(
                    metrics,
                    machine_id=str(machine_id),
                    filename=lab_filename,
                    mode=log_mode,
                )
            else:
                append_metrics(metrics, machine_id=str(machine_id), mode=log_mode)
    
        return dash.no_update<|MERGE_RESOLUTION|>--- conflicted
+++ resolved
@@ -918,15 +918,7 @@
 
 
                 progress_cb("Creating machine sections")
-<<<<<<< HEAD
-                fd, tmp_path = tempfile.mkstemp(suffix=".pdf")
-                os.close(fd)
-                print(
-                    f"[debug] is_lab_mode={is_lab_mode} export_dir={export_dir} machines={machines} tmp={tmp_path}"
-                )
-
-                try:
-=======
+
 
 
 
@@ -936,7 +928,7 @@
                     tmp_path = tmp.name
                     tmp.close()
 
->>>>>>> d120137a
+
                     generate_report.build_report(
                         data,
                         tmp_path,
@@ -947,20 +939,12 @@
                         lang=lang,
                         progress_callback=progress_cb,
                     )
-<<<<<<< HEAD
-                    print(f"[debug] build_report finished for {tmp_path}")
+
+
 
                     with open(tmp_path, "rb") as f:
                         pdf_bytes = f.read()
-                        print(
-                            f"[debug] read {len(pdf_bytes)} bytes from {tmp_path}"
-                        )
-=======
-
-
-                    with open(tmp_path, "rb") as f:
-                        pdf_bytes = f.read()
->>>>>>> d120137a
+
                 finally:
                     os.unlink(tmp_path)
 
