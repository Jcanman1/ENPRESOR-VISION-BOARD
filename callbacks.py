"""Dash callback definitions for the modernized OPC dashboard.

This module mirrors much of the behavior from the original monolithic
``EnpresorOPCDataViewBeforeRestructureLegacy`` script.  The callbacks
are registered at runtime via :func:`register_callbacks` so that they
can be imported by both the legacy script and the refactored app.
"""

import importlib
import sys
from datetime import datetime
from collections import defaultdict
import os
import glob
import shutil
import tempfile
import time
import csv
import hourly_data_saving
import autoconnect
import image_manager as img_utils
import generate_report
try:
    import resource
except ImportError:  # pragma: no cover - resource not available on Windows
    resource = None

import memory_monitor as mem_utils

# ``counter_manager`` is imported dynamically from the legacy module, so use
# an alias for the helper functions defined in ``counter_manager.py`` to avoid
# name clashes.
import counter_manager as counter_utils



# Tags for monitoring feeder rate changes - add this near the top of callbacks.py
MONITORED_RATE_TAGS = {
    "Status.Feeders.1Rate": "Feeder 1 Rate",
    "Status.Feeders.2Rate": "Feeder 2 Rate", 
    "Status.Feeders.3Rate": "Feeder 3 Rate",
    "Status.Feeders.4Rate": "Feeder 4 Rate",
}

SENSITIVITY_ACTIVE_TAGS = {
    "Settings.ColorSort.Primary1.IsAssigned": 1,
    "Settings.ColorSort.Primary2.IsAssigned": 2,
    "Settings.ColorSort.Primary3.IsAssigned": 3,
    "Settings.ColorSort.Primary4.IsAssigned": 4,
    "Settings.ColorSort.Primary5.IsAssigned": 5,
    "Settings.ColorSort.Primary6.IsAssigned": 6,
    "Settings.ColorSort.Primary7.IsAssigned": 7,
    "Settings.ColorSort.Primary8.IsAssigned": 8,
    "Settings.ColorSort.Primary9.IsAssigned": 9,
    "Settings.ColorSort.Primary10.IsAssigned": 10,
    "Settings.ColorSort.Primary11.IsAssigned": 11,
    "Settings.ColorSort.Primary12.IsAssigned": 12,
}

# OPC tag for the preset name
PRESET_NAME_TAG = "Status.Info.PresetName"

# Track last logged capacity per machine and filename
last_logged_capacity = defaultdict(lambda: None)

# Filename used for the active lab test session
current_lab_filename = None

# Flag to prevent re-entrancy when the legacy module imports this module and
# executes ``register_callbacks`` during import.
_REGISTERING = False

# Cache of lab log totals keyed by ``(machine_id, file_path)``. Each entry
# stores cumulative counter totals, timestamps, object totals and bookkeeping
# information so that subsequent calls only process new rows appended to the
# log file.  In addition to the overall objects-per-minute rate, the previous
# per-counter rates are tracked so object totals can be integrated correctly.
_lab_totals_cache = {}

<<<<<<< HEAD
# Cache final production data calculations for lab mode
_lab_production_cache = {}


def get_cached_lab_production_data(machine_id):
    """Return cached production data if available and recent"""
    cache_key = f"production_{machine_id}"
    cache_entry = _lab_production_cache.get(cache_key)

    if cache_entry and time.time() - cache_entry["timestamp"] < 5:
        return cache_entry["data"]

    return None


def cache_lab_production_data(machine_id, production_data):
    """Cache production data with timestamp"""
    _lab_production_cache[f"production_{machine_id}"] = {
        "data": production_data,
        "timestamp": time.time(),
    }


def should_recalculate_lab_totals(machine_id):
    """Return True if the lab log was modified since the last calculation."""
    machine_dir = os.path.join(hourly_data_saving.EXPORT_DIR, str(machine_id))
    files = glob.glob(os.path.join(machine_dir, "Lab_Test_*.csv"))
    if not files:
        return False

    path = max(files, key=os.path.getmtime)
    key = (machine_id, os.path.abspath(path))
    try:
        stat = os.stat(path)
    except OSError:
        return False

    cache = _lab_totals_cache.get(key)
    if cache is None:
        return True

    if stat.st_mtime != cache.get("mtime") or stat.st_size != cache.get("size"):
        return True

    return False

=======
# Maximum number of cached lab log entries to retain
_LAB_TOTALS_CACHE_LIMIT = 32

# Maximum age in seconds before a cache entry is pruned
_LAB_TOTALS_CACHE_MAX_AGE = 15 * 60  # 15 minutes


def prune_lab_totals_cache(
    max_age: float = _LAB_TOTALS_CACHE_MAX_AGE,
    max_size: int = _LAB_TOTALS_CACHE_LIMIT,
) -> None:
    """Remove stale entries from ``_lab_totals_cache``.

    Entries older than ``max_age`` seconds or beyond ``max_size`` most recently
    accessed items are removed.
    """
    now = time.time()
    # Remove items exceeding the age limit
    keys_to_delete = [
        key
        for key, data in list(_lab_totals_cache.items())
        if now - data.get("last_access", now) > max_age
    ]
    for key in keys_to_delete:
        _lab_totals_cache.pop(key, None)

    if len(_lab_totals_cache) > max_size:
        # Sort by last access time (oldest first)
        sorted_keys = sorted(
            _lab_totals_cache, key=lambda k: _lab_totals_cache[k].get("last_access", 0)
        )
        for key in sorted_keys[: len(_lab_totals_cache) - max_size]:
            _lab_totals_cache.pop(key, None)


>>>>>>> 2cb27ab8

def load_lab_totals(machine_id, filename=None):
    """Return cumulative counter totals and object totals from a lab log.

    The results are cached per file so subsequent calls only process rows that
    were appended since the last invocation. This significantly reduces I/O when
    lab logs grow large.
    """
    prune_lab_totals_cache()
    machine_dir = os.path.join(hourly_data_saving.EXPORT_DIR, str(machine_id))
    if filename:
        path = os.path.join(machine_dir, filename)
    else:
        files = glob.glob(os.path.join(machine_dir, "Lab_Test_*.csv"))
        if not files:
            return [0] * 12, [], []
        path = max(files, key=os.path.getmtime)

    if not os.path.exists(path):
        return [0] * 12, [], []

    key = (machine_id, os.path.abspath(path))
    stat = os.stat(path)
    mtime = stat.st_mtime
    size = stat.st_size

    cache = _lab_totals_cache.get(key)
    if cache is not None:
        # Reset if file was truncated or replaced with an older version
        if size < cache.get("size", 0) or mtime < cache.get("mtime", 0):
            cache = None

    if cache is None:
        counter_totals = [0] * 12
        timestamps = []
        object_totals = []
        obj_sum = 0.0
        prev_ts = None
        prev_rate = None
        prev_counter_rates = [None] * 12
        last_index = -1
    else:
        counter_totals = cache["counter_totals"]
        timestamps = cache["timestamps"]
        object_totals = cache["object_totals"]
        obj_sum = object_totals[-1] if object_totals else 0.0
        prev_ts = cache.get("prev_ts")
        prev_rate = cache.get("prev_rate")
        prev_counter_rates = cache.get("prev_counter_rates", [None] * 12)
        last_index = cache.get("last_index", -1)
        cache["last_access"] = time.time()

    with open(path, newline="", encoding="utf-8") as f:
        reader = csv.DictReader(f)
        for idx, row in enumerate(reader):
            if idx <= last_index:
                continue

            ts = row.get("timestamp")
            ts_val = None
            if ts:
                try:
                    ts_val = datetime.fromisoformat(ts)
                except Exception:
                    ts_val = ts
            timestamps.append(ts_val)

            counter_rates = []
            for i in range(1, 13):
                val = row.get(f"counter_{i}")
                try:
                    rate = float(val) if val else None
                except ValueError:
                    rate = None

                if (
                    prev_ts is not None
                    and isinstance(prev_ts, datetime)
                    and isinstance(ts_val, datetime)
                    and prev_counter_rates[i - 1] is not None
                ):
                    c_stats = generate_report.calculate_total_objects_from_csv_rates(
                        [prev_counter_rates[i - 1], prev_counter_rates[i - 1]],
                        timestamps=[prev_ts, ts_val],
                        is_lab_mode=True,
                    )
                    counter_totals[i - 1] += c_stats.get("total_objects", 0)

                counter_rates.append(rate)

            opm = row.get("objects_per_min")
            try:
                rate_val = float(opm) if opm else None
            except ValueError:
                rate_val = None

            if (
                prev_ts is not None
                and isinstance(prev_ts, datetime)
                and isinstance(ts_val, datetime)
                and prev_rate is not None
            ):
                stats = generate_report.calculate_total_objects_from_csv_rates(
                    [prev_rate, prev_rate],
                    timestamps=[prev_ts, ts_val],
                    is_lab_mode=True,
                )
                obj_sum += stats.get("total_objects", 0)

            object_totals.append(obj_sum)
            prev_ts = ts_val
            prev_rate = rate_val
            prev_counter_rates = counter_rates
            last_index = idx

    _lab_totals_cache[key] = {
        "counter_totals": counter_totals,
        "timestamps": timestamps,
        "object_totals": object_totals,
        "last_index": last_index,
        "prev_ts": prev_ts,
        "prev_rate": prev_rate,
        "prev_counter_rates": prev_counter_rates,
        "mtime": mtime,
        "size": size,
        "last_access": time.time(),
    }

    return counter_totals, timestamps, object_totals


def load_last_lab_metrics(machine_id):
    """Return the last capacity/accepts/rejects values from a lab log."""
    machine_dir = os.path.join(hourly_data_saving.EXPORT_DIR, str(machine_id))
    files = glob.glob(os.path.join(machine_dir, "Lab_Test_*.csv"))
    if not files:
        return None

    path = max(files, key=os.path.getmtime)
    if not os.path.exists(path):
        return None

    last_row = None
    with open(path, newline="", encoding="utf-8") as f:
        reader = csv.DictReader(f)
        for row in reader:
            last_row = row

    if not last_row:
        return None

    def _get_float(key):
        try:
            return float(last_row.get(key, 0)) if last_row.get(key) else 0.0
        except ValueError:
            return 0.0

    capacity = _get_float("capacity")
    accepts = _get_float("accepts")
    rejects = _get_float("rejects")

    return capacity, accepts, rejects


def load_lab_average_capacity_and_accepts(machine_id):
    """Return the average capacity rate (lbs/hr), total accepts in lbs,
    and elapsed seconds from the latest lab log."""
    machine_dir = os.path.join(hourly_data_saving.EXPORT_DIR, str(machine_id))
    files = glob.glob(os.path.join(machine_dir, "Lab_Test_*.csv"))
    if not files:
        return None

    path = max(files, key=os.path.getmtime)
    if not os.path.exists(path):
        return None

    capacities = []
    accepts = []
    timestamps = []

    with open(path, newline="", encoding="utf-8") as f:
        reader = csv.DictReader(f)
        for row in reader:
            cap = row.get("capacity")
            acc = row.get("accepts")
            ts = row.get("timestamp")
            try:
                if cap:
                    capacities.append(float(cap))
            except ValueError:
                pass
            try:
                accepts.append(float(acc)) if acc else accepts.append(0.0)
            except ValueError:
                accepts.append(0.0)
            if ts:
                timestamps.append(ts)

    stats = generate_report.calculate_total_capacity_from_csv_rates(
        capacities, timestamps=timestamps, is_lab_mode=True
    )
    cap_avg = stats.get("average_rate_lbs_per_hr", 0)
    acc_total = sum(accepts)

    elapsed_seconds = 0
    if timestamps:
        try:
            start = datetime.fromisoformat(str(timestamps[0]))
            end = datetime.fromisoformat(str(timestamps[-1]))
            elapsed_seconds = int((end - start).total_seconds())
        except Exception:
            elapsed_seconds = 0

    return cap_avg, acc_total, elapsed_seconds


def load_lab_totals_metrics(machine_id):
    """Return total capacity, accepts, rejects and elapsed seconds from the latest lab log."""
    machine_dir = os.path.join(hourly_data_saving.EXPORT_DIR, str(machine_id))
    files = glob.glob(os.path.join(machine_dir, "Lab_Test_*.csv"))
    if not files:
        return None

    path = max(files, key=os.path.getmtime)
    if not os.path.exists(path):
        return None

    accepts = []
    rejects = []
    timestamps = []

    with open(path, newline="", encoding="utf-8") as f:
        reader = csv.DictReader(f)
        for row in reader:
            a = row.get("accepts")
            r = row.get("rejects")
            ts = row.get("timestamp")
            try:
                accepts.append(float(a)) if a else accepts.append(0.0)
            except ValueError:
                accepts.append(0.0)
            try:
                rejects.append(float(r)) if r else rejects.append(0.0)
            except ValueError:
                rejects.append(0.0)
            if ts:
                timestamps.append(ts)

    a_stats = generate_report.calculate_total_capacity_from_csv_rates(
        accepts, timestamps=timestamps, is_lab_mode=True
    )
    r_stats = generate_report.calculate_total_capacity_from_csv_rates(
        rejects, timestamps=timestamps, is_lab_mode=True
    )

    accepts_total = a_stats.get("total_capacity_lbs", 0)
    rejects_total = r_stats.get("total_capacity_lbs", 0)
    total_capacity = accepts_total + rejects_total

    elapsed_seconds = 0
    if timestamps:
        try:
            start = datetime.fromisoformat(str(timestamps[0]))
            end = datetime.fromisoformat(str(timestamps[-1]))
            elapsed_seconds = int((end - start).total_seconds())
        except Exception:
            elapsed_seconds = 0

    return total_capacity, accepts_total, rejects_total, elapsed_seconds


def register_callbacks(app):
    """Public entry point that guards against re-entrant registration."""
    global _REGISTERING
    if _REGISTERING:
        return
    _REGISTERING = True
    try:
        _register_callbacks_impl(app)
    finally:
        _REGISTERING = False

def _register_callbacks_impl(app):
    main = sys.modules.get("EnpresorOPCDataViewBeforeRestructureLegacy")
    if main is None:
        candidate = sys.modules.get("__main__")
        if candidate and getattr(candidate, "__file__", "").endswith("EnpresorOPCDataViewBeforeRestructureLegacy.py"):
            main = candidate
        else:
            main = importlib.import_module("EnpresorOPCDataViewBeforeRestructureLegacy")

    sys.modules.setdefault("EnpresorOPCDataViewBeforeRestructureLegacy", main)
    globals().update({k: v for k, v in vars(main).items() if not k.startswith("_")})
    for name in [
        "app_state",
        "machine_connections",
        "connect_and_monitor_machine",
        "load_floor_machine_data",
        "opc_update_thread",
        "auto_reconnection_thread",
        "resume_update_thread",
        "logger",
    ]:
        if name in globals():
            setattr(autoconnect, name, globals()[name])
    autoconnect.initialize_autoconnect()
    LIVE_LIKE_MODES = {"live", "lab"}

    def format_enpresor(text: str):
        parts = text.split("Enpresor")
        if len(parts) == 2:
            return [
                parts[0],
                html.Span("Enpresor", className="enpresor-font", style={"color": "red"}),
                parts[1],
            ]
        return text

    # Create a client-side callback to handle theme switching
    app.clientside_callback(
        """
        function(theme) {
            console.log('Theme callback triggered with:', theme);

            // Get root document element
            const root = document.documentElement;

            // Define theme colors
            const themeColors = {
                light: {
                    backgroundColor: "#f0f0f0",
                    cardBackgroundColor: "#ffffff",
                    textColor: "#212529",
                    borderColor: "rgba(0,0,0,0.125)",
                    chartBackgroundColor: "rgba(255,255,255,0.9)"
                },
                dark: {
                    backgroundColor: "#202124",
                    cardBackgroundColor: "#2d2d30",
                    textColor: "#e8eaed",
                    borderColor: "rgba(255,255,255,0.125)",
                    chartBackgroundColor: "rgba(45,45,48,0.9)"
                }
            };

            // Apply selected theme
            if (theme === "dark") {
                // Dark mode
                root.style.setProperty("--bs-body-bg", themeColors.dark.backgroundColor);
                root.style.setProperty("--bs-body-color", themeColors.dark.textColor);
                root.style.setProperty("--bs-card-bg", themeColors.dark.cardBackgroundColor);
                root.style.setProperty("--bs-card-border-color", themeColors.dark.borderColor);
                root.style.setProperty("--chart-bg", themeColors.dark.chartBackgroundColor);

                // Add dark-mode class to body for additional CSS targeting
                document.body.classList.add("dark-mode");
                document.body.classList.remove("light-mode");

                // Store theme preference in localStorage
                localStorage.setItem("satake-theme", "dark");
            } else {
                // Light mode (default)
                root.style.setProperty("--bs-body-bg", themeColors.light.backgroundColor);
                root.style.setProperty("--bs-body-color", themeColors.light.textColor);
                root.style.setProperty("--bs-card-bg", themeColors.light.cardBackgroundColor);
                root.style.setProperty("--bs-card-border-color", themeColors.light.borderColor);
                root.style.setProperty("--chart-bg", themeColors.light.chartBackgroundColor);

                // Add light-mode class to body for additional CSS targeting
                document.body.classList.add("light-mode");
                document.body.classList.remove("dark-mode");

                // Store theme preference in localStorage
                localStorage.setItem("satake-theme", "light");
            }

            // Update all Plotly charts with new theme
            if (window.Plotly) {
                const plots = document.querySelectorAll('.js-plotly-plot');
                plots.forEach(plot => {
                    try {
                        const bgColor = theme === "dark" ? themeColors.dark.chartBackgroundColor : themeColors.light.chartBackgroundColor;
                        const textColor = theme === "dark" ? themeColors.dark.textColor : themeColors.light.textColor;

                        Plotly.relayout(plot, {
                            'paper_bgcolor': bgColor,
                            'plot_bgcolor': bgColor,
                            'font.color': textColor
                        });
                    } catch (e) {
                        console.error('Error updating Plotly chart:', e);
                    }
                });

                // Special handling for feeder gauges - update annotation colors specifically
                const feederGauge = document.getElementById('feeder-gauges-graph');
                if (feederGauge && feederGauge.layout && feederGauge.layout.annotations) {
                    try {
                        const labelColor = theme === "dark" ? themeColors.dark.textColor : themeColors.light.textColor;

                        // Update annotation colors (feed rate labels)
                        const updatedAnnotations = feederGauge.layout.annotations.map(annotation => ({
                            ...annotation,
                            font: {
                                ...annotation.font,
                                color: labelColor
                            }
                        }));

                        // Apply the updated annotations
                        Plotly.relayout(feederGauge, {
                            'annotations': updatedAnnotations
                        });

                        console.log('Updated feeder gauge label colors for', theme, 'mode');
                    } catch (e) {
                        console.error('Error updating feeder gauge labels:', e);
                    }
                }
            }

            return theme;
        }
        """,
        Output("theme-selector", "value", allow_duplicate=True),
        Input("theme-selector", "value"),
        prevent_initial_call=True
    )

    @app.callback(
        Output("dashboard-content", "children"),
        [Input("current-dashboard", "data"),
         Input("language-preference-store", "data")]
    )
    def render_dashboard(which, lang):
        if which == "new":
            return render_new_dashboard(lang)
        else:
            return render_main_dashboard(lang)

    @app.callback(
        Output("current-dashboard", "data"),
        Input("new-dashboard-btn", "n_clicks"),
        State("current-dashboard", "data"),
        State("active-machine-store", "data"),  # ADD THIS STATE
        prevent_initial_call=False
    )
    def manage_dashboard(n_clicks, current, active_machine_data):
        """Improved dashboard management that preserves active machine context"""
        # On first load n_clicks is None → show the new dashboard
        if n_clicks is None:
            return "new"
        
        # Allow toggling back to the floor/machine dashboard even when a machine
        # is active.  The previous logic prevented leaving the main dashboard if
        # a machine was selected which made the "Switch Dashboards" button appear
        # unresponsive once a machine was chosen.
        
        # On every actual click, flip between "main" and "new"
        new_dashboard = "new" if current == "main" else "main"
        logger.info(f"DEBUG: manage_dashboard toggled to {new_dashboard}")
        return new_dashboard

    @app.callback(
        Output("export-data-button", "disabled"),
        [Input("status-update-interval", "n_intervals")],
        [State("active-machine-store", "data")]
    )
    def update_export_button(n_intervals, active_machine_data):
        """Enable or disable the export button based on connection state."""
    
        active_machine_id = active_machine_data.get("machine_id") if active_machine_data else None
        is_connected = (
            active_machine_id
            and active_machine_id in machine_connections
            and machine_connections[active_machine_id].get("connected", False)
        )
    
        return not is_connected

    @app.callback(
        Output("export-download", "data"),
        [Input("export-data-button", "n_clicks")],
        [State("active-machine-store", "data")],
        prevent_initial_call=True,
    )
    def export_all_tags(n_clicks, active_machine_data):
        """Perform full tag discovery and export when the button is clicked."""
        if not n_clicks:
            raise PreventUpdate
    
        active_machine_id = active_machine_data.get("machine_id") if active_machine_data else None
        if (
            not active_machine_id
            or active_machine_id not in machine_connections
            or not machine_connections[active_machine_id].get("connected", False)
        ):
            raise PreventUpdate
    
        pause_update_thread()
        client = machine_connections[active_machine_id]["client"]
        all_tags = run_async(discover_all_tags(client))
        csv_string = generate_csv_string(all_tags)
        resume_update_thread()
    
        timestamp_str = datetime.now().strftime("%Y%m%d_%H%M%S")
        return {
            "content": csv_string,
            "filename": f"satake_data_export_{timestamp_str}.csv",
        }

    @app.callback(
        Output("report-download", "data"),
        Input("generate-report-btn", "n_clicks"),
        [State("app-mode", "data"), State("active-machine-store", "data"), State("language-preference-store", "data")],
        prevent_initial_call=True,
    )
    def generate_report_callback(n_clicks, app_mode, active_machine_data, lang_store):
        """Generate a PDF report when the button is clicked.
        
        FIXED VERSION: The original had a truncated line "if temp" that should be "if temp_dir:"
        Also fixes the hardcoded is_lab_mode=True parameter.
        """
        if not n_clicks:
            raise PreventUpdate

        export_dir = generate_report.METRIC_EXPORT_DIR
        lang = lang_store or load_language_preference()
        machines = None
        include_global = True
        temp_dir = None

        if app_mode and isinstance(app_mode, dict) and app_mode.get("mode") == "lab":
            mid = active_machine_data.get("machine_id") if active_machine_data else None
            if not mid:
                raise PreventUpdate
            machines = [str(mid)]
            include_global = False

            machine_dir = os.path.join(export_dir, str(mid))
            lab_files = glob.glob(os.path.join(machine_dir, "Lab_Test_*.csv"))
            if not lab_files:
                raise PreventUpdate
            latest_file = max(lab_files, key=os.path.getmtime)

            temp_dir = tempfile.mkdtemp()
            temp_machine_dir = os.path.join(temp_dir, str(mid))
            os.makedirs(temp_machine_dir, exist_ok=True)
            shutil.copy(latest_file, os.path.join(temp_machine_dir, "last_24h_metrics.csv"))
            export_dir = temp_dir
            data = {}
            is_lab_mode = True  # Set to True only for lab mode
        else:
            data = generate_report.fetch_last_24h_metrics()
            is_lab_mode = False  # Set to False for regular mode

        with tempfile.NamedTemporaryFile(suffix=".pdf", delete=False) as tmp:
            generate_report.build_report(
                data,
                tmp.name,
                export_dir=export_dir,
                machines=machines,
                include_global=include_global,
                is_lab_mode=is_lab_mode,
                lang=lang,  # pass language
            )
            with open(tmp.name, "rb") as f:
                pdf_bytes = f.read()

        # FIXED: Complete the truncated temp directory cleanup
        if temp_dir:  # This was the truncated line: "if temp"
            shutil.rmtree(temp_dir, ignore_errors=True)

        pdf_b64 = base64.b64encode(pdf_bytes).decode()
        timestamp_str = datetime.now().strftime("%Y%m%d_%H%M%S")
        return {
            "content": pdf_b64,
            "filename": f"production_report_{timestamp_str}.pdf",
            "type": "application/pdf",
            "base64": True,
        }

    @app.callback(
        Output("generate-report-btn", "disabled"),
        [Input("status-update-interval", "n_intervals"), Input("lab-test-running", "data")],
        [State("lab-test-stop-time", "data")]
    )
    def disable_report_button(n_intervals, running, stop_time):
        if running:
            return True
        if stop_time is None:
            return False
        return (time.time() - stop_time) < 30

    @app.callback(
        [Output("delete-confirmation-modal", "is_open"),
         Output("delete-pending-store", "data"),
         Output("delete-item-details", "children")],
        [Input({"type": "delete-floor-btn", "index": ALL}, "n_clicks"),
         Input({"type": "delete-machine-btn", "index": ALL}, "n_clicks"),
         Input("cancel-delete-btn", "n_clicks"),
         Input("close-delete-modal", "n_clicks")],
        [State("delete-confirmation-modal", "is_open"),
         State({"type": "delete-floor-btn", "index": ALL}, "id"),
         State({"type": "delete-machine-btn", "index": ALL}, "id"),
         State("floors-data", "data"),
         State("machines-data", "data")],
        prevent_initial_call=True
    )
    def handle_delete_confirmation_modal(floor_delete_clicks, machine_delete_clicks, cancel_clicks, close_clicks,
                                       is_open, floor_ids, machine_ids, floors_data, machines_data):
        """Handle opening and closing the delete confirmation modal"""
        ctx = callback_context
        if not ctx.triggered:
            return dash.no_update, dash.no_update, dash.no_update
        
        triggered_prop = ctx.triggered[0]["prop_id"]
        
        # Handle cancel or close buttons
        if "cancel-delete-btn" in triggered_prop or "close-delete-modal" in triggered_prop:
            if cancel_clicks or close_clicks:
                return False, {"type": None, "id": None, "name": None}, ""
        
        # Handle floor delete button clicks
        elif '"type":"delete-floor-btn"' in triggered_prop:
            for i, clicks in enumerate(floor_delete_clicks):
                if clicks and i < len(floor_ids):
                    floor_id = floor_ids[i]["index"]
                    
                    # Find floor name
                    floor_name = f"Floor {floor_id}"
                    if floors_data and floors_data.get("floors"):
                        for floor in floors_data["floors"]:
                            if floor["id"] == floor_id:
                                floor_name = floor["name"]
                                break
                    
                    # Count machines on this floor
                    machine_count = 0
                    if machines_data and machines_data.get("machines"):
                        machine_count = len([m for m in machines_data["machines"] if m.get("floor_id") == floor_id])
                    
                    # Create confirmation message
                    if machine_count > 0:
                        details = html.Div([
                            html.P(f'Floor: "{floor_name}"', className="fw-bold mb-1"),
                            html.P(f"This will also delete {machine_count} machine(s) on this floor.", 
                                  className="text-warning small"),
                            html.P("This action cannot be undone.", className="text-danger small")
                        ])
                    else:
                        details = html.Div([
                            html.P(f'Floor: "{floor_name}"', className="fw-bold mb-1"),
                            html.P("This action cannot be undone.", className="text-danger small")
                        ])
                    
                    return True, {"type": "floor", "id": floor_id, "name": floor_name}, details
        
        # Handle machine delete button clicks  
        elif '"type":"delete-machine-btn"' in triggered_prop:
            for i, clicks in enumerate(machine_delete_clicks):
                if clicks and i < len(machine_ids):
                    machine_id = machine_ids[i]["index"]
                    
                    # Find machine name/details
                    current_lang = load_language_preference()
                    machine_name = f"{tr('machine_label', current_lang)} {machine_id}"
                    machine_details = ""
                    if machines_data and machines_data.get("machines"):
                        for machine in machines_data["machines"]:
                            if machine["id"] == machine_id:
                                serial = machine.get("serial", "Unknown")
                                ip = machine.get("ip", "Unknown")
                                if serial != "Unknown":
                                    machine_details = f"Serial: {serial}"
                                if ip != "Unknown":
                                    if machine_details:
                                        machine_details += f" | IP: {ip}"
                                    else:
                                        machine_details = f"IP: {ip}"
                                break
                    
                    # Create confirmation message
                    details = html.Div([
                        html.P(f"{tr('machine_label', current_lang)}: \"{machine_name}\"", className="fw-bold mb-1"),
                        html.P(machine_details, className="small mb-1") if machine_details else html.Div(),
                        html.P("This action cannot be undone.", className="text-danger small")
                    ])
                    
                    return True, {"type": "machine", "id": machine_id, "name": machine_name}, details
        
        return dash.no_update, dash.no_update, dash.no_update

    @app.callback(
        [Output("system-settings-save-status", "children", allow_duplicate=True),
         Output("weight-preference-store", "data", allow_duplicate=True)],
        [Input("save-system-settings", "n_clicks")],
        [State("auto-connect-switch", "value"),
         State("ip-addresses-store", "data"),
         State("capacity-units-selector", "value"),
         State("custom-unit-name", "value"),
         State("custom-unit-weight", "value")],
        prevent_initial_call=True
    )
    def save_system_settings(n_clicks, auto_connect, ip_addresses,
                             unit_value, custom_name, custom_weight):
        """Save system settings including IP addresses"""
        if not n_clicks:
            return dash.no_update, dash.no_update
        
        # Save system settings
        system_settings = {
            "auto_connect": auto_connect
        }
        
        # Save system settings to file
        try:
            with open('system_settings.json', 'w') as f:
                json.dump(system_settings, f, indent=4)
        except Exception as e:
            logger.error(f"Error saving system settings: {e}")
            return "Error saving system settings", dash.no_update
        
        # Save IP addresses to file - make sure we're getting the full data structure
        try:
            with open('ip_addresses.json', 'w') as f:
                json.dump(ip_addresses, f, indent=4)
            logger.info(f"Saved IP addresses: {ip_addresses}")
        except Exception as e:
            logger.error(f"Error saving IP addresses: {e}")
            return "Error saving IP addresses", dash.no_update
    
        # Save weight preference
        pref_data = dash.no_update
        if unit_value != "custom":
            save_weight_preference(unit_value, "", 1.0)
            pref_data = {"unit": unit_value, "label": "", "value": 1.0}
        elif custom_name and custom_weight:
            save_weight_preference("custom", custom_name, float(custom_weight))
            pref_data = {"unit": "custom", "label": custom_name,
                         "value": float(custom_weight)}
    
        return "Settings saved successfully", pref_data

    @app.callback(
        [Output("email-settings-save-status", "children"),
         Output("email-settings-store", "data", allow_duplicate=True)],
        Input("save-email-settings", "n_clicks"),
        [State("smtp-server-input", "value"),
         State("smtp-port-input", "value"),
         State("smtp-username-input", "value"),
         State("smtp-password-input", "value"),
         State("smtp-sender-input", "value")],
        prevent_initial_call=True
    )
    def save_email_settings_callback(n_clicks, server, port, username, password, sender):
        """Save SMTP email credentials from the settings modal."""
        if not n_clicks:
            return dash.no_update, dash.no_update
    
        settings = {
            "smtp_server": server or DEFAULT_EMAIL_SETTINGS["smtp_server"],
            "smtp_port": int(port) if port else DEFAULT_EMAIL_SETTINGS["smtp_port"],
            "smtp_username": username or "",
            "smtp_password": password or "",
            "from_address": sender or DEFAULT_EMAIL_SETTINGS["from_address"],
        }
    
        success = save_email_settings(settings)
        if success:
            global email_settings
            email_settings = settings
            return "Email settings saved", settings
        return "Error saving email settings", dash.no_update

    @app.callback(
        Output("settings-modal", "is_open"),
        [
            Input("settings-button", "n_clicks"),
            Input("close-settings", "n_clicks"),
        ],
        [State("settings-modal", "is_open")],
        prevent_initial_call=True
    )
    def toggle_settings_modal(settings_clicks, close_clicks, is_open):
        """Toggle the settings modal"""
        ctx = dash.callback_context
        if not ctx.triggered:
            return dash.no_update
            
        trigger_id = ctx.triggered[0]["prop_id"].split(".")[0]
        
        if trigger_id == "settings-button" and settings_clicks:
            return not is_open
        elif trigger_id == "close-settings" and close_clicks:
            return False

        return is_open

    @app.callback(
        [Output("ip-addresses-store", "data"),
         Output("new-ip-input", "value"),
         Output("new-ip-label", "value"),
         Output("system-settings-save-status", "children")],
        [Input("add-ip-button", "n_clicks")],
        [State("new-ip-input", "value"),
         State("new-ip-label", "value"),
         State("ip-addresses-store", "data")],
        prevent_initial_call=True
    )
    
    def add_ip_address(n_clicks, new_ip, new_label, current_data):
        """Add a new IP address to the stored list"""
        if not n_clicks or not new_ip or not new_ip.strip():
            return dash.no_update, dash.no_update, dash.no_update, dash.no_update
        
        # Use a default label if none provided
        if not new_label or not new_label.strip():
            current_lang = load_language_preference()
            new_label = f"{tr('machine_label', current_lang)} {len(current_data.get('addresses', [])) + 1}"
        
        # Enhanced IP validation to allow localhost formats
        new_ip = new_ip.strip().lower()
        
        # Check for valid localhost formats
        localhost_formats = [
            "localhost",
            "127.0.0.1",
            "::1"  # IPv6 localhost
        ]
        
        is_valid_ip = False
        
        # Check if it's a localhost format
        if new_ip in localhost_formats:
            is_valid_ip = True
            # Normalize localhost to 127.0.0.1 for consistency
            if new_ip == "localhost":
                new_ip = "127.0.0.1"
        else:
            # Check for regular IPv4 format
            ip_parts = new_ip.split('.')
            if len(ip_parts) == 4:
                try:
                    # Validate each part is a number between 0-255
                    if all(part.isdigit() and 0 <= int(part) <= 255 for part in ip_parts):
                        is_valid_ip = True
                except ValueError:
                    pass
            
            # Check for hostname format (letters, numbers, dots, hyphens)
            import re
            hostname_pattern = r'^[a-zA-Z0-9.-]+$'
            if re.match(hostname_pattern, new_ip) and len(new_ip) > 0:
                is_valid_ip = True
        
        if not is_valid_ip:
            return dash.no_update, "", dash.no_update, "Invalid IP address, hostname, or localhost format"
        
        # Get current addresses or initialize empty list
        addresses = current_data.get("addresses", []) if current_data else []
        
        # Check if IP already exists
        ip_already_exists = any(item["ip"] == new_ip for item in addresses)
        if ip_already_exists:
            return dash.no_update, "", dash.no_update, "IP address already exists"
        
        # Add the new IP with label
        addresses.append({"ip": new_ip, "label": new_label})
        
        # Return updated data and clear the inputs
        return {"addresses": addresses}, "", "", "IP address added successfully"

    @app.callback(
        [
            Output("connection-status", "children"),
            Output("connection-status", "className"),
            Output("active-machine-display", "children"),
            Output("active-machine-label", "children"),
            Output("status-label", "children"),
        ],
        [
            Input("status-update-interval", "n_intervals"),
            Input("active-machine-store", "data"),
            Input("language-preference-store", "data"),
        ],
        [
            State("machines-data", "data"),
            State("app-state", "data"),
        ],
        prevent_initial_call=False  # Allow initial call to set default state
    )
    def update_connection_status_display(n_intervals, active_machine_data, lang, machines_data, app_state_data):
        """Update the connection status and active machine display"""
        
        # Get active machine ID
        active_machine_id = active_machine_data.get("machine_id") if active_machine_data else None
        
        if not active_machine_id:
            # No machine selected
            return tr("no_machine_selected", lang), "text-warning small", "None", tr("active_machine_label", lang), tr("status_label", lang)
        
        # Find the active machine details
        machine_info = None
        if machines_data and machines_data.get("machines"):
            for machine in machines_data["machines"]:
                if machine["id"] == active_machine_id:
                    machine_info = machine
                    break
        
        if not machine_info:
            return "Machine not found", "text-danger small", f"{tr('machine_label', lang)} {active_machine_id} (not found)", tr("active_machine_label", lang), tr("status_label", lang)
        
        # Check if this machine is actually connected
        is_connected = (active_machine_id in machine_connections and 
                       machine_connections[active_machine_id].get('connected', False))
        
        # Create machine display text
        serial = machine_info.get('serial', 'Unknown')
        if serial != 'Unknown':
            machine_display = f"{tr('machine_label', lang)} {active_machine_id} (S/N: {serial})"
        else:
            machine_display = f"{tr('machine_label', lang)} {active_machine_id}"
        
        # Determine status
        if is_connected:
            status_text = tr("connected_status", lang)
            status_class = "text-success small"
        else:
            status_text = tr("disconnected_status", lang)
            status_class = "text-warning small"
        return status_text, status_class, machine_display, tr("active_machine_label", lang), tr("status_label", lang)

    @app.callback(
        Output("machines-data", "data", allow_duplicate=True),
        [Input("status-update-interval", "n_intervals"),
         Input("historical-time-index", "data"),
         Input("app-mode", "data")],
        [State("machines-data", "data"),
         State("production-data-store", "data"),
         State("weight-preference-store", "data")],
        prevent_initial_call=True,
    )
    def update_machine_dashboard_data(n_intervals, time_state, app_mode, machines_data, production_data, weight_pref):
        """Update machine data on every interval.
    
        In live mode this checks connection status and pulls fresh values from the
        OPC server.  When running in demo mode we synthesize values matching the
        main dashboard so that all machine cards show changing production data.
        """
        
        if not machines_data or not machines_data.get("machines"):
            return dash.no_update
    
        machines = machines_data.get("machines", [])
        updated = False
    
        mode = "demo"
        if app_mode and isinstance(app_mode, dict) and "mode" in app_mode:
            mode = app_mode["mode"]
    
        if mode == "historical":
            hours = time_state.get("hours", 24) if isinstance(time_state, dict) else 24
            for machine in machines:
                machine_id = machine.get("id")
                hist = get_historical_data(timeframe=f"{hours}h", machine_id=machine_id)
                cap_vals = hist.get("capacity", {}).get("values", [])
                acc_vals = hist.get("accepts", {}).get("values", [])
                rej_vals = hist.get("rejects", {}).get("values", [])
                cap_avg_lbs = sum(cap_vals)/len(cap_vals) if cap_vals else 0
                acc_avg_lbs = sum(acc_vals)/len(acc_vals) if acc_vals else 0
                rej_avg_lbs = sum(rej_vals)/len(rej_vals) if rej_vals else 0
                cap_avg = convert_capacity_from_lbs(cap_avg_lbs, weight_pref)
                acc_avg = convert_capacity_from_lbs(acc_avg_lbs, weight_pref)
                rej_avg = convert_capacity_from_lbs(rej_avg_lbs, weight_pref)
                prod = {
                    "capacity_formatted": f"{cap_avg:,.0f}",
                    "accepts_formatted": f"{acc_avg:,.0f}",
                    "rejects_formatted": f"{rej_avg:,.0f}",
                    "diagnostic_counter": (machine.get("operational_data") or {}).get("production", {}).get("diagnostic_counter", "0"),
                }
                if not machine.get("operational_data"):
                    machine["operational_data"] = {"preset": {}, "status": {}, "feeder": {}, "production": prod}
                else:
                    machine["operational_data"].setdefault("production", {})
                    machine["operational_data"]["production"].update(prod)
            machines_data["machines"] = machines
            return machines_data
        
    
        if mode == "demo":
            now_str = datetime.now().strftime("%H:%M:%S")
            new_machines = []
    
            pref = load_weight_preference()
    
            for machine in machines:
                m = machine.copy()
                demo_lbs = random.uniform(47000, 53000)
                cap = convert_capacity_from_kg(demo_lbs / 2.205, pref)
                rej_pct = random.uniform(4.0, 6.0)
                rej = cap * (rej_pct / 100.0)
                acc = cap - rej
    
                counters = [random.randint(10, 180) for _ in range(12)]
    
                m["serial"] = m.get("serial", f"DEMO_{m.get('id')}")
                m["status"] = "DEMO"
                m["model"] = m.get("model", "Enpresor")
                m["last_update"] = now_str
                m["operational_data"] = {
                    "preset": {"number": 1, "name": "Demo"},
                    "status": {"text": "DEMO"},
                    "feeder": {"text": "Running"},
                    "production": {
                        "capacity_formatted": f"{cap:,.0f}",
                        "accepts_formatted": f"{acc:,.0f}",
                        "rejects_formatted": f"{rej:,.0f}",
                        "diagnostic_counter": "0",
                        "capacity": cap,
                        "accepts": acc,
                        "rejects": rej,
                    },
                }
                m["demo_counters"] = counters
                m["demo_mode"] = True
                new_machines.append(m)
    
            machines_data = machines_data.copy()
            machines_data["machines"] = new_machines
            return machines_data
    
    
        # Update ALL machines that should be connected
        for machine in machines:
            machine_id = machine.get("id")
            machine.pop("demo_mode", None)
    
            if machine_id not in machine_connections or not machine_connections.get(machine_id, {}).get('connected', False):
                if machine.get("status") != "Offline":
                    machine["status"] = "Offline"
                    machine["last_update"] = "Never"
                    machine["operational_data"] = None
                    updated = True
                continue
    
            if machine_id in machine_connections:
                try:
                    connection_info = machine_connections[machine_id]
                    
                    # Check if connection is still alive by trying to read a simple tag
                    is_still_connected = False
                    if connection_info.get('connected', False):
                        try:
                            # Try to read the Alive tag or any reliable tag to test connection
                            alive_tag = "Alive"
                            test_successful = False
    
                            if alive_tag in connection_info['tags']:
                                # Try to read the value - if this fails, connection is dead
                                test_value = connection_info['tags'][alive_tag]['node'].get_value()
                                test_successful = True
                            else:
                                # If no Alive tag, try the first available tag
                                for tag_name, tag_info in connection_info['tags'].items():
                                    try:
                                        test_value = tag_info['node'].get_value()
                                        test_successful = True
                                        break  # Success, stop trying other tags
                                    except:
                                        continue  # Try next tag
    
                            if test_successful:
                                is_still_connected = True
                                # Reset failure counter on success
                                connection_info['failure_count'] = 0
                            else:
                                raise Exception("No tags could be read")
    
                        except Exception as e:
                            logger.warning(f"Machine {machine_id} connection test failed: {e}")
                            failure_count = connection_info.get('failure_count', 0) + 1
                            connection_info['failure_count'] = failure_count
                            if failure_count >= FAILURE_THRESHOLD:
                                is_still_connected = False
                                # Mark the connection as dead after repeated failures
                                connection_info['connected'] = False
                            else:
                                # Keep connection alive until threshold reached
                                is_still_connected = True
                    
                    # Update machine status based on actual connection test
                    if is_still_connected:
                        # Connection is good - update with fresh data
                        basic_data = get_machine_current_data(machine_id)
                        operational_data = get_machine_operational_data(machine_id)
                        
                        machine["serial"] = basic_data["serial"]
                        machine["status"] = basic_data["status"]  # This should be "GOOD" for connected machines
                        machine["model"] = basic_data["model"]
                        machine["last_update"] = basic_data["last_update"]
                        machine["operational_data"] = operational_data
                        
                        # IMPORTANT: Ensure status is set to something that indicates connection
                        if machine["status"] in ["Unknown", "Offline", "Connection Lost", "Connection Error"]:
                            machine["status"] = "GOOD"  # Force good status for connected machines
                        
                        updated = True
                        
                    else:
                        # Connection is dead - update status to reflect this
                        machine["status"] = "Connection Lost"
                        machine["last_update"] = "Connection Lost"
                        machine["operational_data"] = None
                        updated = True
                        
                        # Clean up the dead connection
                        try:
                            if connection_info.get('client'):
                                connection_info['client'].disconnect()
                        except:
                            pass  # Ignore errors when disconnecting dead connection
                        
                        # Remove from connections
                        del machine_connections[machine_id]
                        logger.info(f"Removed dead connection for machine {machine_id}")
                        
                except Exception as e:
                    logger.error(f"Error monitoring machine {machine_id}: {e}")
                    # Mark machine as having connection error
                    machine["status"] = "Connection Error"
                    machine["last_update"] = "Error"
                    machine["operational_data"] = None
                    updated = True
                    
                    # Clean up the problematic connection
                    if machine_id in machine_connections:
                        try:
                            if machine_connections[machine_id].get('client'):
                                machine_connections[machine_id]['client'].disconnect()
                        except:
                            pass
                        del machine_connections[machine_id]
        
        if updated:
            machines_data["machines"] = machines
            return machines_data
        
        return dash.no_update

    @app.callback(
        Output("memory-metrics-store", "data"),
        Input("metric-logging-interval", "n_intervals"),
        prevent_initial_call=True,
    )
    def test_memory_management(_):
        """Return memory usage metrics for tests and enforce history limits."""
        max_points = 120
        if hasattr(app_state, "counter_history"):
            for i in range(1, 13):
                history = app_state.counter_history[i]
                if len(history["times"]) > max_points:
                    history["times"] = history["times"][-max_points:]
                    history["values"] = history["values"][-max_points:]
            lengths = {
                i: len(app_state.counter_history[i]["times"]) for i in range(1, 13)
            }
        else:
            lengths = {}

        rss_mb = mem_utils._get_process_memory_mb()
        if rss_mb == 0.0:
            rss_mb = 0.0
        return {"rss_mb": rss_mb, "max_points": max_points, "history_lengths": lengths}

    @app.callback(
        Output("saved-ip-list", "children"),
        [Input("ip-addresses-store", "data")]
    )
    def update_saved_ip_list(ip_data):
        """Update the list of saved IPs displayed in settings"""
        if not ip_data or "addresses" not in ip_data or not ip_data["addresses"]:
            return html.Div("No IP addresses saved", className="text-muted fst-italic")
        
        # Create a list item for each saved IP
        ip_items = []
        for item in ip_data["addresses"]:
            ip = item["ip"]
            label = item["label"]
            # Display format for the list: "Label: IP"
            display_text = f"{label}: {ip}"
            
            ip_items.append(
                dbc.Row([
                    dbc.Col(display_text, width=9),
                    dbc.Col(
                        dbc.Button(
                            "×", 
                            id={"type": "delete-ip-button", "index": ip},  # Still use IP as index for deletion
                            color="danger",
                            size="sm",
                            className="py-0 px-2"
                        ),
                        width=3,
                        className="text-end"
                    )
                ], className="mb-2 border-bottom pb-2")
            )
        
        return html.Div(ip_items)

    @app.callback(
        [Output("current-dashboard", "data", allow_duplicate=True),
        Output("active-machine-store", "data"),
        Output("app-state", "data", allow_duplicate=True)],
        [Input({"type": "machine-card-click", "index": ALL}, "n_clicks")],
        [State("machines-data", "data"),
        State("active-machine-store", "data"),
        State("app-state", "data"),
        State({"type": "machine-card-click", "index": ALL}, "id")],
        prevent_initial_call=True
    )
    def handle_machine_selection(card_clicks, machines_data, active_machine_data, app_state_data, card_ids):
        """Handle machine card clicks and switch to main dashboard - FIXED VERSION"""
        global active_machine_id, machine_connections, app_state
        
        ctx = callback_context
        if not ctx.triggered:
            return dash.no_update, dash.no_update, dash.no_update

        # Ignore spurious triggers when the layout re-renders
        if not any(card_clicks):
            raise PreventUpdate

        triggered_id = ctx.triggered_id
        machine_id = None
        if isinstance(triggered_id, dict) and triggered_id.get("type") == "machine-card-click":
            machine_id = triggered_id.get("index")

        if machine_id is None:
            logger.warning("Machine card clicked but no machine ID found")
            return dash.no_update, dash.no_update, dash.no_update
        
        # CRITICAL FIX: Set global active_machine_id FIRST
        active_machine_id = machine_id
        logger.info(f"=== MACHINE SELECTION: Selected machine {machine_id} as active machine ===")
        
        # CRITICAL FIX: Stop existing thread before starting new one
        if app_state.update_thread is not None and app_state.update_thread.is_alive():
            logger.info("Stopping existing OPC update thread...")
            app_state.thread_stop_flag = True
            app_state.update_thread.join(timeout=3)
            if app_state.update_thread.is_alive():
                logger.warning("Thread did not stop gracefully")
            else:
                logger.info("Successfully stopped existing OPC update thread")
        
        # Check if the machine is connected
        if machine_id in machine_connections and machine_connections[machine_id].get('connected', False):
            # Machine is connected - set up app_state to point to this machine's data
            connection_info = machine_connections[machine_id]
            
            app_state.client = connection_info['client']
            app_state.tags = connection_info['tags']
            app_state.connected = True
            app_state.last_update_time = connection_info.get('last_update', datetime.now())
            
            # Start fresh thread for the selected machine
            app_state.thread_stop_flag = False
            app_state.update_thread = Thread(target=opc_update_thread)
            app_state.update_thread.daemon = True
            app_state.update_thread.start()
            logger.info(f"Started new OPC update thread for machine {machine_id}")
            logger.debug(
                "Thread status after selection: mode=%s, active_machine=%s, alive=%s",
                current_app_mode,
                active_machine_id,
                app_state.update_thread.is_alive(),
            )
            
            logger.info(f"Switched to connected machine {machine_id} - {len(app_state.tags)} tags available")
            app_state_data["connected"] = True
            
        else:
            # Machine not connected
            app_state.client = None
            app_state.tags = {}
            app_state.connected = False
            app_state.last_update_time = None
            
            logger.info(f"Switched to disconnected machine {machine_id}")
            app_state_data["connected"] = False
        
        # Return to main dashboard with selected machine
        logger.info(f"=== SWITCHING TO MAIN DASHBOARD with machine {machine_id} ===")
        return "main", {"machine_id": machine_id}, app_state_data

    @app.callback(
        Output("machines-data", "data", allow_duplicate=True),
        [Input({"type": "machine-connect-btn", "index": ALL}, "n_clicks")],
        [State("machines-data", "data"),
        State({"type": "machine-ip-dropdown", "index": ALL}, "value"),
        State({"type": "machine-connect-btn", "index": ALL}, "id"),
        State("server-name-input", "value")],
        prevent_initial_call=True
    )
    def handle_machine_connect_disconnect(n_clicks_list, machines_data, ip_values, button_ids, server_name):
        """Handle connect/disconnect - IMPROVED VERSION with better thread management"""
        
        if not any(n_clicks_list) or not button_ids:
            return dash.no_update
        
        # Find which button was clicked
        triggered_idx = None
        for i, clicks in enumerate(n_clicks_list):
            if clicks is not None and clicks > 0:
                triggered_idx = i
                break
        
        if triggered_idx is None:
            return dash.no_update
        
        machine_id = button_ids[triggered_idx]["index"]
        selected_ip = ip_values[triggered_idx] if triggered_idx < len(ip_values) else None
        
        if not selected_ip:
            return dash.no_update
        
        machines = machines_data.get("machines", [])
        is_connected = machine_id in machine_connections and machine_connections[machine_id]['connected']
        
        if is_connected:
            # DISCONNECT
            try:
                if machine_id in machine_connections:
                    machine_connections[machine_id]['client'].disconnect()
                    del machine_connections[machine_id]
                    logger.info(f"Disconnected machine {machine_id}")
                
                for machine in machines:
                    if machine["id"] == machine_id:
                        machine["status"] = "Offline"
                        machine["last_update"] = "Disconnected"
                        machine["operational_data"] = None
                        break
                        
            except Exception as e:
                logger.error(f"Error disconnecting machine {machine_id}: {e}")
        
        else:
            # CONNECT
            try:
                connection_success = run_async(connect_and_monitor_machine(selected_ip, machine_id, server_name))
                
                if connection_success:
                    machine_data = get_machine_current_data(machine_id)
                    operational_data = get_machine_operational_data(machine_id)
                    
                    for machine in machines:
                        if machine["id"] == machine_id:
                            machine["ip"] = selected_ip
                            machine["selected_ip"] = selected_ip
                            machine["serial"] = machine_data["serial"]
                            machine["status"] = machine_data["status"]
                            machine["model"] = machine_data["model"]
                            machine["last_update"] = machine_data["last_update"]
                            machine["operational_data"] = operational_data
                            break
                            
                    logger.info(f"Successfully connected machine {machine_id}")

                    # Initialize previous values so the next change will be logged
                    if machine_id not in prev_values:
                        prev_values[machine_id] = {}
                    if machine_id not in prev_active_states:
                        prev_active_states[machine_id] = {}
                    if machine_id not in prev_preset_names:
                        prev_preset_names[machine_id] = None

                    tags = machine_connections[machine_id]["tags"]
                    for opc_tag in MONITORED_RATE_TAGS:
                        if opc_tag in tags:
                            prev_values[machine_id][opc_tag] = tags[opc_tag]["data"].latest_value
                    for opc_tag in SENSITIVITY_ACTIVE_TAGS:
                        if opc_tag in tags:
                            prev_active_states[machine_id][opc_tag] = tags[opc_tag]["data"].latest_value
                    if PRESET_NAME_TAG in tags:
                        prev_preset_names[machine_id] = tags[PRESET_NAME_TAG]["data"].latest_value
                    
                    # IMPROVED: Only start thread if no machines are currently active
                    # If this is the first connection or the current active machine
                    if active_machine_id == machine_id or active_machine_id is None:
                        if app_state.update_thread is None or not app_state.update_thread.is_alive():
                            app_state.thread_stop_flag = False
                            app_state.update_thread = Thread(target=opc_update_thread)
                            app_state.update_thread.daemon = True
                            app_state.update_thread.start()
                            logger.info("Started OPC update thread for connected machine")
                    
                else:
                    logger.error(f"Failed to connect machine {machine_id}")
                    
            except Exception as e:
                logger.error(f"Error connecting machine {machine_id}: {e}")
        
        machines_data["machines"] = machines
        return machines_data

    @app.callback(
        Output("delete-ip-trigger", "data"),
        [Input({"type": "delete-ip-button", "index": ALL}, "n_clicks")],
        [State({"type": "delete-ip-button", "index": ALL}, "id")],
        prevent_initial_call=True
    )
    def handle_delete_button(n_clicks_list, button_ids):
        """Capture which delete button was clicked"""
        ctx = dash.callback_context
        if not ctx.triggered:
            return dash.no_update
        
        # Get which button was clicked by finding the button with a non-None click value
        triggered_idx = None
        for i, clicks in enumerate(n_clicks_list):
            if clicks is not None:
                triggered_idx = i
                break
        
        if triggered_idx is None:
            return dash.no_update
        
        # Get the corresponding button id
        button_id = button_ids[triggered_idx]
        ip_to_delete = button_id["index"]  # This is already a dictionary, no need for json.loads
        
        # Return the IP to delete
        return {"ip": ip_to_delete, "timestamp": time.time()}

    @app.callback(
        [Output("ip-addresses-store", "data", allow_duplicate=True),
         Output("delete-result", "children")],
        [Input("delete-ip-trigger", "data")],
        [State("ip-addresses-store", "data")],
        prevent_initial_call=True
    )
    def delete_ip_address(trigger_data, current_data):
        """Delete an IP address from the stored list"""
        if not trigger_data or "ip" not in trigger_data:
            return dash.no_update, dash.no_update
        
        ip_to_delete = trigger_data["ip"]
        
        # Get current addresses
        addresses = current_data.get("addresses", []) if current_data else []
        
        # Find the item to delete by IP
        found = False
        for i, item in enumerate(addresses):
            if item["ip"] == ip_to_delete:
                # Get the label for the message
                label = item["label"]
                # Remove the item
                addresses.pop(i)
                message = f"Deleted {label} ({ip_to_delete})"
                found = True
                break
        
        if not found:
            message = "IP address not found"
        
        # Return updated data
        return {"addresses": addresses}, message

    @app.callback(
        Output("theme-selector", "value"),
        [Input("auto-connect-trigger", "data")],
        prevent_initial_call=False
    )
    def load_initial_theme(trigger):
        """Load theme preference from file on startup"""
        theme = load_theme_preference()
        logger.info(f"Loading initial theme: {theme}")
        return theme


    @app.callback(
        [Output("capacity-units-selector", "value"),
         Output("custom-unit-name", "value"),
         Output("custom-unit-weight", "value")],
        [Input("auto-connect-trigger", "data")],
        prevent_initial_call=False,
    )
    def load_initial_capacity_units(trigger):
        pref = load_weight_preference()
        return pref.get("unit", "lb"), pref.get("label", ""), pref.get("value", 1.0)

    @app.callback(
        [Output("custom-unit-name", "style"),
         Output("custom-unit-weight", "style")],
        [Input("capacity-units-selector", "value")],
        prevent_initial_call=False,
    )
    def toggle_custom_unit_fields(unit_value):
        if unit_value == "custom":
            return {"display": "block"}, {"display": "block"}
        return {"display": "none"}, {"display": "none"}

    @app.callback(
        Output("weight-preference-store", "data"),
        [Input("capacity-units-selector", "value"),
         Input("custom-unit-name", "value"),
         Input("custom-unit-weight", "value")],
        prevent_initial_call=True,
    )
    def save_capacity_units(unit_value, custom_name, custom_weight):
        if unit_value != "custom":
            save_weight_preference(unit_value, "", 1.0)
            return {"unit": unit_value, "label": "", "value": 1.0}
        if custom_name and custom_weight:
            save_weight_preference("custom", custom_name, float(custom_weight))
            return {"unit": "custom", "label": custom_name, "value": float(custom_weight)}
        # If custom selected but fields incomplete, don't update
        return dash.no_update

    @app.callback(
        Output("language-selector", "value"),
        [Input("auto-connect-trigger", "data")],
        prevent_initial_call=False,
    )
    def load_initial_language(trigger):
        return load_language_preference()

    @app.callback(
        Output("language-preference-store", "data"),
        [Input("language-selector", "value")],
        prevent_initial_call=True,
    )
    def save_language(value):
        if value:
            save_language_preference(value)
            return value
        return dash.no_update

    @app.callback(
        Output("dashboard-title", "children"),
        [Input("active-machine-store", "data"),
         Input("current-dashboard", "data"),
         Input("language-preference-store", "data")],
        [State("machines-data", "data")],
        prevent_initial_call=True
    )
    def update_dashboard_title(active_machine_data, current_dashboard, lang, machines_data):
        """Update dashboard title to show active machine"""
        base_title = format_enpresor(tr("dashboard_title", lang))
        base_list = base_title if isinstance(base_title, list) else [base_title]

        if current_dashboard == "main" and active_machine_data and active_machine_data.get("machine_id"):
            machine_id = active_machine_data["machine_id"]
            
            # Find machine details
            machine_name = f"{tr('machine_label', lang)} {machine_id}"
            if machines_data and machines_data.get("machines"):
                for machine in machines_data["machines"]:
                    if machine["id"] == machine_id:
                        serial = machine.get("serial", "Unknown")
                        if serial != "Unknown":
                            machine_name = f"{tr('machine_label', lang)} {machine_id} (S/N: {serial})"
                        break
            
            return base_list + [f" - {machine_name}"]

        return base_title

    @app.callback(
        [Output("threshold-modal-header", "children"),
         Output("display-modal-header", "children"),
         Output("display-modal-description", "children"),
         Output("close-threshold-settings", "children"),
         Output("save-threshold-settings", "children"),
         Output("close-display-settings", "children"),
         Output("save-display-settings", "children"),
         Output("production-rate-units-header", "children"),
         Output("close-production-rate-units", "children"),
         Output("save-production-rate-units", "children"),
         Output("settings-modal-header", "children"),
         Output("update-counts-header", "children"),
         Output("close-update-counts", "children"),
         Output("upload-modal-header", "children"),
         Output("close-upload-modal", "children"),
         Output("delete-confirmation-header", "children"),
         Output("delete-warning", "children"),
         Output("cancel-delete-btn", "children"),
         Output("confirm-delete-btn", "children"),
         Output("close-settings", "children"),
        Output("add-floor-btn", "children"),
        Output("export-data-button", "children"),
        Output("new-dashboard-btn", "children"),
        Output("generate-report-btn", "children"),
        Output("color-theme-label", "children"),
        Output("theme-selector", "options"),
        Output("capacity-units-label", "children"),
        Output("language-label", "children"),
        Output("language-selector", "options"),
        Output("mode-selector", "options"),
        Output("system-configuration-title", "children"),
         Output("auto-connect-label", "children"),
         Output("add-machine-ip-label", "children"),
         Output("smtp-email-configuration-title", "children"),
         Output("smtp-server-label", "children"),
         Output("smtp-port-label", "children"),
         Output("smtp-username-label", "children"),
         Output("smtp-password-label", "children"),
         Output("smtp-from-label", "children"),
        Output("save-email-settings", "children"),
        Output("production-rate-unit-selector", "options"),
        Output("display-tab", "label"),
        Output("system-tab", "label"),
        Output("email-tab", "label"),
        Output("about-tab", "label"),
        Output("start-test-btn", "children"),
        Output("stop-test-btn", "children"),
        Output("lab-test-name", "placeholder"),
        Output("clear-data-btn", "children"),
        Output("upload-image", "children"),
        Output("add-ip-button", "children"),
        Output("save-system-settings", "children")],
        [Input("language-preference-store", "data")]
    )
    def refresh_text(lang):
        return (
            tr("threshold_settings_title", lang),
            tr("display_settings_title", lang),
            tr("display_settings_header", lang),
            tr("close", lang),
            tr("save_changes", lang),
            tr("close", lang),
            tr("save_changes", lang),
            tr("production_rate_units_title", lang),
            tr("close", lang),
            tr("save", lang),
            tr("system_settings_title", lang),
            tr("update_counts_title", lang),
            tr("close", lang),
            tr("upload_image_title", lang),
            tr("close", lang),
            tr("confirm_deletion_title", lang),
            tr("delete_warning", lang),
            tr("cancel", lang),
            tr("yes_delete", lang),
            tr("close", lang),
            tr("add_floor", lang),
            tr("export_data", lang),
            tr("switch_dashboards", lang),
            tr("generate_report", lang),
            tr("color_theme_label", lang),
            [
                {"label": tr("light_mode_option", lang), "value": "light"},
                {"label": tr("dark_mode_option", lang), "value": "dark"},
            ],
            tr("capacity_units_label", lang),
            tr("language_label", lang),
            [
                {"label": tr("english_option", lang), "value": "en"},
                {"label": tr("spanish_option", lang), "value": "es"},
                {"label": tr("japanese_option", lang), "value": "ja"},
            ],
            [
                {"label": tr("live_mode_option", lang), "value": "live"},
                {"label": tr("demo_mode_option", lang), "value": "demo"},
                {"label": tr("historical_mode_option", lang), "value": "historical"},
                {"label": tr("lab_test_mode_option", lang), "value": "lab"},
            ],
            tr("system_configuration_title", lang),
            tr("auto_connect_label", lang),
            tr("add_machine_ip_label", lang),
            tr("smtp_email_configuration_title", lang),
            tr("smtp_server_label", lang),
            tr("port_label", lang),
            tr("username_label", lang),
            tr("password_label", lang),
            tr("from_address_label", lang),
            tr("save_email_settings", lang),
            [
                {"label": tr("objects_per_min", lang), "value": "objects"},
                {"label": tr("capacity", lang), "value": "capacity"},
            ],
            tr("display_tab_label", lang),
            tr("system_tab_label", lang),
            tr("email_tab_label", lang),
            tr("about_tab_label", lang),
            tr("start_test", lang),
            tr("stop_test", lang),
            tr("test_lot_name_placeholder", lang),
            tr("clear_data", lang),
            html.Div([
                tr("drag_and_drop", lang),
                html.A(tr("select_image", lang))
            ]),
            tr("add_button", lang),
            tr("save_system_settings", lang),
        )

    @app.callback(
        Output("hidden-machines-cache", "data"),
        [Input("machines-data", "data")],
        prevent_initial_call=True
    )
    def cache_machines_data(machines_data):
        """Cache machines data for auto-reconnection thread"""
        if machines_data:
            app_state.machines_data_cache = machines_data
            logger.debug(f"Cached machines data: {len(machines_data.get('machines', []))} machines")
        return machines_data

    @app.callback(
        Output("floor-machine-container", "children"),
        [Input("machines-data", "data"),
         Input("floors-data", "data"),
         Input("ip-addresses-store", "data"),
         Input("additional-image-store", "data"),
         Input("current-dashboard", "data"),
         Input("active-machine-store", "data"),
         Input("app-mode", "data"),
         Input("language-preference-store", "data")],
        prevent_initial_call=False
    )
    def render_floor_machine_layout_enhanced_with_selection(machines_data, floors_data, ip_addresses_data, additional_image_data, current_dashboard, active_machine_data, app_mode_data, lang):
        """Enhanced render with machine selection capability"""
        
        # CRITICAL: Only render on machine dashboard
        if current_dashboard != "new":
            raise PreventUpdate
        
        # ADD THIS CHECK: Prevent re-render if only machine status/operational data changed
        ctx = callback_context
        if ctx.triggered:
            trigger_id = ctx.triggered[0]["prop_id"]
            if "machines-data" in trigger_id:
                # Check if any floor is currently being edited
                if floors_data and floors_data.get("floors"):
                    for floor in floors_data["floors"]:
                        if floor.get("editing", False):
                            # A floor is being edited, don't re-render
                            return dash.no_update
        
        # Rest of the function continues as normal...
        active_machine_id = active_machine_data.get("machine_id") if active_machine_data else None
        
        return render_floor_machine_layout_with_customizable_names(
            machines_data,
            floors_data,
            ip_addresses_data,
            additional_image_data,
            current_dashboard,
            active_machine_id,
            app_mode_data,
            lang,
        )

    @app.callback(
        [Output("floors-data", "data", allow_duplicate=True),
         Output("machines-data", "data", allow_duplicate=True),
         Output("delete-confirmation-modal", "is_open", allow_duplicate=True)],
        [Input("confirm-delete-btn", "n_clicks")],
        [State("delete-pending-store", "data"),
         State("floors-data", "data"),
         State("machines-data", "data")],
        prevent_initial_call=True
    )
    def execute_confirmed_deletion(confirm_clicks, pending_delete, floors_data, machines_data):
        """Execute the deletion after user confirms"""
        global machine_connections, current_lab_filename
        
        if not confirm_clicks or not pending_delete or pending_delete.get("type") is None:
            return dash.no_update, dash.no_update, dash.no_update
        
        delete_type = pending_delete.get("type")
        delete_id = pending_delete.get("id")
        
        if delete_type == "floor":
            # Execute floor deletion (your existing floor deletion logic)
            floors = floors_data.get("floors", [])
            machines = machines_data.get("machines", [])
            
            # Find the floor to delete
            floor_found = False
            floor_name = None
            updated_floors = []
            
            for floor in floors:
                if floor["id"] == delete_id:
                    floor_found = True
                    floor_name = floor.get("name", f"Floor {delete_id}")
                    logger.info(f"Deleting floor: {floor_name}")
                else:
                    updated_floors.append(floor)
            
            if not floor_found:
                logger.warning(f"Floor {delete_id} not found for deletion")
                return dash.no_update, dash.no_update, False
            
            # Find machines on this floor and disconnect them
            machines_on_floor = [m for m in machines if m.get("floor_id") == delete_id]
            machines_to_keep = [m for m in machines if m.get("floor_id") != delete_id]
            
            # Disconnect machines on this floor
            for machine in machines_on_floor:
                machine_id = machine["id"]
                try:
                    if machine_id in machine_connections:
                        if machine_connections[machine_id].get('connected', False):
                            client = machine_connections[machine_id].get('client')
                            if client:
                                client.disconnect()
                            logger.info(f"Disconnected machine {machine_id} before floor deletion")
                        del machine_connections[machine_id]
                        logger.info(f"Removed machine {machine_id} from connections")
                except Exception as e:
                    logger.error(f"Error disconnecting machine {machine_id} during floor deletion: {e}")
            
            # Update data structures
            floors_data["floors"] = updated_floors
            machines_data["machines"] = machines_to_keep
            
            # Update selected floor if needed
            if floors_data.get("selected_floor") == delete_id:
                floors_data["selected_floor"] = "all" if updated_floors else 1
                logger.info(f"Changed selected floor to {floors_data['selected_floor']} after deletion")
            
            # Auto-save
            try:
                save_success = save_floor_machine_data(floors_data, machines_data)
                if save_success:
                    logger.info(f"Successfully deleted floor '{floor_name}' with {len(machines_on_floor)} machines and saved layout")
                else:
                    logger.warning(f"Floor '{floor_name}' deleted but layout save failed")
            except Exception as e:
                logger.error(f"Error saving layout after deleting floor '{floor_name}': {e}")
            
            return floors_data, machines_data, False
            
        elif delete_type == "machine":
            # Execute machine deletion (your existing machine deletion logic)
            machines = machines_data.get("machines", [])
            
            # Find and remove the machine
            machine_found = False
            updated_machines = []
            
            for machine in machines:
                if machine["id"] == delete_id:
                    machine_found = True
                    
                    # Disconnect the machine if connected
                    try:
                        if delete_id in machine_connections:
                            if machine_connections[delete_id].get('connected', False):
                                client = machine_connections[delete_id].get('client')
                                if client:
                                    client.disconnect()
                                logger.info(f"Disconnected machine {delete_id} before deletion")
                            del machine_connections[delete_id]
                            logger.info(f"Removed machine {delete_id} from connections")
                    except Exception as e:
                        logger.error(f"Error disconnecting machine {delete_id}: {e}")
                    
                    logger.info(f"Deleted machine {delete_id}: {machine.get('name', 'Unknown')}")
                else:
                    updated_machines.append(machine)
            
            if not machine_found:
                logger.warning(f"Machine {delete_id} not found for deletion")
                return dash.no_update, dash.no_update, False
            
            # Update machines data
            machines_data["machines"] = updated_machines
            
            # Auto-save
            try:
                save_success = save_floor_machine_data(floors_data, machines_data)
                if save_success:
                    logger.info(f"Successfully deleted machine {delete_id} and saved layout")
                else:
                    logger.warning(f"Machine {delete_id} deleted but layout save failed")
            except Exception as e:
                logger.error(f"Error saving layout after deleting machine {delete_id}: {e}")
            
            return dash.no_update, machines_data, False
        
        return dash.no_update, dash.no_update, False

    @app.callback(
        Output("floors-data", "data", allow_duplicate=True),
        [Input({"type": "edit-floor-name-btn", "index": ALL}, "n_clicks"),
         Input({"type": "save-floor-name-btn", "index": ALL}, "n_clicks"),
         Input({"type": "cancel-floor-name-btn", "index": ALL}, "n_clicks")],
        [State({"type": "floor-name-input", "index": ALL}, "value"),
         State({"type": "edit-floor-name-btn", "index": ALL}, "id"),
         State({"type": "save-floor-name-btn", "index": ALL}, "id"),
         State({"type": "cancel-floor-name-btn", "index": ALL}, "id"),
         State("floors-data", "data")],
        prevent_initial_call=True
    )
    def handle_floor_name_editing(edit_clicks, save_clicks, cancel_clicks, input_values, 
                                 edit_ids, save_ids, cancel_ids, floors_data):  
        """Handle floor name editing with auto-save"""
        ctx = callback_context
        if not ctx.triggered:
            return dash.no_update
    
        trigger_prop = ctx.triggered[0]["prop_id"]
        
        # Parse which button was clicked and which floor
        if '"type":"save-floor-name-btn"' in trigger_prop:
            # Find which save button was clicked
            for i, clicks in enumerate(save_clicks or []):
                if clicks and i < len(save_ids):
                    floor_id = save_ids[i]["index"]
                    new_name = input_values[i] if i < len(input_values or []) else None
                    
                    if new_name and new_name.strip():
                        # Update the floor name
                        floors = floors_data.get("floors", [])
                        for floor in floors:
                            if floor["id"] == floor_id:
                                floor["name"] = new_name.strip()
                                floor["editing"] = False
                                break
                        
                        floors_data["floors"] = floors
                        
                        # Auto-save the layout (get machines_data fresh)
                        _, machines_data = load_floor_machine_data()
                        if machines_data is None:
                            machines_data = {"machines": [], "next_machine_id": 1}
                        save_floor_machine_data(floors_data, machines_data)
                        logger.info(f"Floor {floor_id} renamed to '{new_name.strip()}' and saved")
                        
                        return floors_data
                    break
        
        elif '"type":"edit-floor-name-btn"' in trigger_prop:
            # Find which edit button was clicked
            for i, clicks in enumerate(edit_clicks or []):
                if clicks and i < len(edit_ids):
                    floor_id = edit_ids[i]["index"]
                    
                    # Set editing mode for this floor
                    floors = floors_data.get("floors", [])
                    for floor in floors:
                        if floor["id"] == floor_id:
                            floor["editing"] = True
                            break
                    
                    floors_data["floors"] = floors
                    return floors_data
                    break
        
        elif '"type":"cancel-floor-name-btn"' in trigger_prop:
            # Find which cancel button was clicked
            for i, clicks in enumerate(cancel_clicks or []):
                if clicks and i < len(cancel_ids):
                    floor_id = cancel_ids[i]["index"]
                    
                    # Cancel editing mode for this floor
                    floors = floors_data.get("floors", [])
                    for floor in floors:
                        if floor["id"] == floor_id:
                            floor["editing"] = False
                            break
                    
                    floors_data["floors"] = floors
                    return floors_data
                    break
        
        return dash.no_update

    @app.callback(
        Output("floors-data", "data", allow_duplicate=True),
        [Input("add-floor-btn", "n_clicks")],
        [State("floors-data", "data"),
         State("machines-data", "data")],
        prevent_initial_call=True
    )
    def add_new_floor_with_save(n_clicks, floors_data, machines_data):
        """Add a new floor with auto-save"""
        if not n_clicks:
            return dash.no_update
        
        floors = floors_data.get("floors", [])
        next_floor_number = len(floors) + 1
        
        # Ordinal suffixes
        def get_ordinal_suffix(n):
            if 10 <= n % 100 <= 20:
                suffix = 'th'
            else:
                suffix = {1: 'st', 2: 'nd', 3: 'rd'}.get(n % 10, 'th')
            return f"{n}{suffix}"
        
        new_floor = {
            "id": next_floor_number,
            "name": f"{get_ordinal_suffix(next_floor_number)} Floor",
            "editing": False
        }
        
        floors.append(new_floor)
        floors_data["floors"] = floors
        
        # Auto-save the layout
        save_floor_machine_data(floors_data, machines_data)
        logger.info(f"Added new floor: {new_floor['name']} and saved layout")
        
        return floors_data  

    @app.callback(
        Output("save-status", "children"),
        [Input("add-floor-btn", "n_clicks"),
         Input({"type": "save-floor-name-btn", "index": ALL}, "n_clicks"),
         Input({"type": "delete-floor-btn", "index": ALL}, "n_clicks")],
        prevent_initial_call=True
    )
    def show_floor_save_status(add_clicks, save_clicks, delete_clicks):
        """Show save status only when floors are actually modified"""
        if add_clicks or any(save_clicks or []) or any(delete_clicks or []):
            current_time = datetime.now().strftime("%H:%M:%S")
            return f"✓ Saved at {current_time}"
        return ""

    @app.callback(
        Output("save-status", "children", allow_duplicate=True),
        [Input("add-machine-btn", "n_clicks"),
         Input({"type": "machine-ip-dropdown", "index": ALL}, "value")],
        prevent_initial_call=True
    )
    def show_machine_save_status(add_single, ip_values):  # Removed add_multiple parameter
        """Show save status only when machines are added or IP changed"""
        ctx = callback_context
        if not ctx.triggered:
            return ""
        
        trigger_id = ctx.triggered[0]["prop_id"]
        
        # Only show save status for actual button clicks or IP changes
        if "add-machine-btn" in trigger_id or "machine-ip-dropdown" in trigger_id:
            current_time = datetime.now().strftime("%H:%M:%S")
            return f"✓ Saved at {current_time}"
        return ""

    @app.callback(
        Output("save-status", "children", allow_duplicate=True),
        [Input("confirm-delete-btn", "n_clicks")],
        prevent_initial_call=True
    )
    def show_delete_save_status(confirm_clicks):
        """Show save status only when items are actually deleted"""
        if confirm_clicks:
            current_time = datetime.now().strftime("%H:%M:%S")
            return f"✓ Saved at {current_time}"
        return ""


    @app.callback(
        Output("machines-data", "data", allow_duplicate=True),
        [Input("add-machine-btn", "n_clicks")],
        [State("machines-data", "data"),
         State("floors-data", "data")],
        prevent_initial_call=True
    )
    def add_new_machine_with_save(n_clicks, machines_data, floors_data):
        """Add a new blank machine to the selected floor with auto-save"""
        if not n_clicks:
            return dash.no_update
        
        machines = machines_data.get("machines", [])
        next_machine_id = get_next_available_machine_id(machines_data)  # Use helper function
        selected_floor_id = floors_data.get("selected_floor", "all")
        if selected_floor_id == "all":
            floors = floors_data.get("floors", [])
            selected_floor_id = floors[0]["id"] if floors else 1
        
        new_machine = {
            "id": next_machine_id,
            "floor_id": selected_floor_id,
            "name": f"{tr('machine_label', load_language_preference())} {next_machine_id}",
            "ip": None,
            "serial": "Unknown",
            "status": "Offline",
            "model": "Unknown",
            "last_update": "Never"
        }
        
        machines.append(new_machine)
        machines_data["machines"] = machines
        # Remove the next_machine_id update since we're using the helper function
        
        # Auto-save the layout
        save_floor_machine_data(floors_data, machines_data)
        logger.info(f"Added new machine {next_machine_id} to floor {selected_floor_id} and saved layout")
        
        return machines_data

    @app.callback(
        Output("floors-data", "data", allow_duplicate=True),
        [Input({"type": "floor-tile", "index": ALL}, "n_clicks")],
        [State("floors-data", "data")],
        prevent_initial_call=True
    )
    def handle_floor_selection_dynamic(n_clicks_list, floors_data):
        """Handle floor tile selection dynamically"""
        ctx = callback_context
        if not ctx.triggered or not any(n_clicks_list):
            return dash.no_update
        
        # Find which floor was clicked
        triggered_prop = ctx.triggered[0]["prop_id"]
        
        # Extract floor ID from the triggered property
        if "floor-tile" in triggered_prop:
            import json
            import re
            
            # Extract the JSON part before .n_clicks
            json_match = re.search(r'\{[^}]+\}', triggered_prop)
            if json_match:
                try:
                    button_id = json.loads(json_match.group())
                    selected_floor_id = button_id["index"]
                    
                    # Update the selected floor
                    floors_data["selected_floor"] = selected_floor_id
                    return floors_data
                except (json.JSONDecodeError, KeyError):
                    pass
        
        return dash.no_update

    @app.callback(
        Output("machines-data", "data", allow_duplicate=True),
        [Input({"type": "machine-ip-dropdown", "index": ALL}, "value")],
        [State("machines-data", "data"),
         State("floors-data", "data"),
         State({"type": "machine-ip-dropdown", "index": ALL}, "id")],
        prevent_initial_call=True
    )
    def update_machine_selected_ip_with_save(ip_values, machines_data, floors_data, dropdown_ids):
        """Update the selected IP for each machine when dropdown changes with auto-save"""
        if not ip_values or not dropdown_ids:
            return dash.no_update
        
        machines = machines_data.get("machines", [])
        changes_made = False
        
        # Update selected IP for each machine
        for i, ip_value in enumerate(ip_values):
            if i < len(dropdown_ids) and ip_value:
                machine_id = dropdown_ids[i]["index"]
                
                # Find and update the machine
                for machine in machines:
                    if machine["id"] == machine_id:
                        if machine.get("selected_ip") != ip_value:
                            machine["selected_ip"] = ip_value
                            changes_made = True
                            logger.info(f"Updated machine {machine_id} IP selection to {ip_value}")
                        break
        
        if changes_made:
            machines_data["machines"] = machines
            
            # Auto-save the layout
            save_floor_machine_data(floors_data, machines_data)
            logger.info("Machine IP selections saved")
            
            return machines_data
        
        return dash.no_update

    @app.callback(
        [
            Output("section-1-1", "children"),
            Output("production-data-store", "data"),
        ],
    
    
        [
            Input("status-update-interval", "n_intervals"),
            Input("current-dashboard", "data"),
            Input("historical-time-index", "data"),
            Input("historical-data-cache", "data"),
            Input("language-preference-store", "data"),
        ],
        [
            State("app-state", "data"),
            State("app-mode", "data"),
            State("production-data-store", "data"),
            State("weight-preference-store", "data"),
        ],
    
    
        prevent_initial_call=True
    )
    
    
    
    def update_section_1_1(n, which, state_data, historical_data, lang, app_state_data, app_mode, production_data, weight_pref):
    
        """Update section 1-1 with capacity information and update shared production data"""
    
        # only run when we’re in the “main” dashboard
        if which != "main":
            #print("DEBUG: Preventing update for section-1-1")
            raise PreventUpdate


        global previous_counter_values

        logger.debug(
            "update_section_1_1: mode=%s, active_machine=%s, thread_alive=%s, stop_flag=%s",
            current_app_mode,
            active_machine_id,
            app_state.update_thread.is_alive() if app_state.update_thread else False,
            app_state.thread_stop_flag,
        )

        total_capacity_formatted = None
        capacity_count = accepts_count = reject_count = None
        
    
        # Tag definitions - Easy to update when actual tag names are available
        CAPACITY_TAG = "Status.ColorSort.Sort1.Throughput.KgPerHour.Current"
        ACCEPTS_TAG = "Status.Production.Accepts"  # Not used in live mode calculation
        REJECTS_TAG = "Status.ColorSort.Sort1.Total.Percentage.Current"
        OPM_TAG = "Status.ColorSort.Sort1.Throughput.ObjectPerMin.Current"
    
        # Determine if we're in Live or Demo mode
        mode = "demo"  # Default to demo mode
        if app_mode and isinstance(app_mode, dict) and "mode" in app_mode:
            mode = app_mode["mode"]
    
        # Only update values if:
        # 1. We're in demo mode (always update with new random values)
        # 2. We're in live mode and connected (update from tags)
        if mode == "live" and app_state_data.get("connected", False):
            # Live mode: get values from OPC UA tags
            total_capacity = 0
    
            # Get total capacity first
            if CAPACITY_TAG in app_state.tags:
                capacity_value = app_state.tags[CAPACITY_TAG]["data"].latest_value
                if capacity_value is not None:
                    total_capacity = convert_capacity_from_kg(capacity_value, weight_pref)
                else:
                    total_capacity = 0
    
            # Rejects come from section 5-2 counter totals and OPM reading
            reject_count = sum(previous_counter_values) if previous_counter_values else 0

            opm = 0
            if OPM_TAG in app_state.tags:
                opm_val = app_state.tags[OPM_TAG]["data"].latest_value
                if opm_val is not None:
                    opm = opm_val

            reject_pct = (reject_count / opm) if opm else 0
            rejects = total_capacity * reject_pct
    
            # Calculate accepts as total_capacity minus rejects
            accepts = total_capacity - rejects
            
            # Ensure accepts doesn't go negative (safety check)
            if accepts < 0:
                accepts = 0
            
            # Update the shared data store
            production_data = {
                "capacity": total_capacity,
                "accepts": accepts,
                "rejects": rejects
            }
            
    
    
        elif mode == "historical":
            hours = state_data.get("hours", 24) if isinstance(state_data, dict) else 24
            hist = (
                historical_data if isinstance(historical_data, dict) and "capacity" in historical_data
                else get_historical_data(timeframe=f"{hours}h")
            )
            cap_vals = hist.get("capacity", {}).get("values", [])
            acc_vals = hist.get("accepts", {}).get("values", [])
            rej_vals = hist.get("rejects", {}).get("values", [])
    
            total_capacity_lbs = sum(cap_vals) / len(cap_vals) if cap_vals else 0
            total_capacity = convert_capacity_from_lbs(total_capacity_lbs, weight_pref)
    
            reject_count = sum(previous_counter_values) if previous_counter_values else 0
            rejects = convert_capacity_from_kg(reject_count * 46, weight_pref)
    
            accepts = total_capacity - rejects
            if accepts < 0:
                accepts = 0
    
            production_data = {
                "capacity": total_capacity,
                "accepts": accepts,
                "rejects": rejects,
            }

        elif mode == "lab":
            mid = active_machine_id
            capacity_count = accepts_count = reject_count = 0

            if should_recalculate_lab_totals(mid):
                metrics = load_lab_totals_metrics(mid) if mid is not None else None
                if metrics:
                    tot_cap_lbs, acc_lbs, rej_lbs, _ = metrics
                    counter_totals, _, object_totals = load_lab_totals(mid)

                    reject_count = sum(counter_totals)
                    capacity_count = object_totals[-1] if object_totals else 0
                    accepts_count = max(0, capacity_count - reject_count)

                    total_capacity = convert_capacity_from_lbs(tot_cap_lbs, weight_pref)
                    accepts = convert_capacity_from_lbs(acc_lbs, weight_pref)
                    rejects = convert_capacity_from_lbs(rej_lbs, weight_pref)

                    production_data = {
                        "capacity": total_capacity,
                        "accepts": accepts,
                        "rejects": rejects,
                    }
                else:
                    total_capacity = 0
                    accepts = 0
                    rejects = 0
                    production_data = {
                        "capacity": 0,
                        "accepts": 0,
                        "rejects": 0,
                    }

                cache_lab_production_data(mid, production_data)
            else:
                production_data = get_cached_lab_production_data(mid) or {
                    "capacity": 0,
                    "accepts": 0,
                    "rejects": 0,
                }

                total_capacity = production_data.get("capacity", 0)
                accepts = production_data.get("accepts", 0)
                rejects = production_data.get("rejects", 0)

                machine_dir = os.path.join(hourly_data_saving.EXPORT_DIR, str(mid))
                files = glob.glob(os.path.join(machine_dir, "Lab_Test_*.csv"))
                if files:
                    path = max(files, key=os.path.getmtime)
                    key = (mid, os.path.abspath(path))
                    cache = _lab_totals_cache.get(key)
                    if cache:
                        reject_count = sum(cache["counter_totals"])
                        obj_tot = cache["object_totals"]
                        capacity_count = obj_tot[-1] if obj_tot else 0
                        accepts_count = max(0, capacity_count - reject_count)

        elif mode == "demo":
    
            # Demo mode: generate realistic random capacity value
            demo_lbs = random.uniform(47000, 53000)
            total_capacity = convert_capacity_from_kg(demo_lbs / 2.205, weight_pref)
    
            # Rejects come from section 5-2 counter totals
            reject_count = sum(previous_counter_values) if previous_counter_values else 0
            rejects = convert_capacity_from_kg(reject_count * 46, weight_pref)
    
            # Calculate accepts as the difference
            accepts = total_capacity - rejects
    
            # Update the shared data store
            production_data = {
                "capacity": total_capacity,
                "accepts": accepts,
                "rejects": rejects
            }
        else:
            # If not live+connected or demo, use existing values from the store
            total_capacity = production_data.get("capacity", 50000)
            accepts = production_data.get("accepts", 47500)
            rejects = production_data.get("rejects", 2500)
        
        # Calculate percentages
        total = accepts + rejects
        accepts_percent = (accepts / total * 100) if total > 0 else 0
        rejects_percent = (rejects / total * 100) if total > 0 else 0
        
        # Format values with commas for thousands separator and limited decimal places
        if total_capacity_formatted is None:
            total_capacity_formatted = f"{total_capacity:,.0f}"
        accepts_formatted = f"{accepts:,.2f}"
        rejects_formatted = f"{rejects:,.2f}"
        accepts_percent_formatted = f"{accepts_percent:.1f}"
        rejects_percent_formatted = f"{rejects_percent:.1f}"

        capacity_count_fmt = (
            f"{capacity_count:,.0f}" if capacity_count is not None else None
        )
        accepts_count_fmt = (
            f"{accepts_count:,.0f}" if accepts_count is not None else None
        )
        reject_count_fmt = (
            f"{reject_count:,.0f}" if reject_count is not None else None
        )

        cap_display = (
            f"{capacity_count_fmt} pcs / {total_capacity_formatted} {capacity_unit_label(weight_pref)}"
            if capacity_count_fmt is not None
            else f"{total_capacity_formatted} {capacity_unit_label(weight_pref)}"
        )
        acc_display = (
            f"{accepts_count_fmt} pcs / {accepts_formatted} {capacity_unit_label(weight_pref, False)} "
            if accepts_count_fmt is not None
            else f"{accepts_formatted} {capacity_unit_label(weight_pref, False)} "
        )
        rej_display = (
            f"{reject_count_fmt} pcs / {rejects_formatted} {capacity_unit_label(weight_pref, False)} "
            if reject_count_fmt is not None
            else f"{rejects_formatted} {capacity_unit_label(weight_pref, False)} "
        )
        
        # Define styles for text
    
        base_style = {"fontSize": "1.6rem", "lineHeight": "1.6rem", "fontFamily": NUMERIC_FONT}
        label_style = {"fontWeight": "bold", "fontSize": "1.6rem"}
        incoming_style = {"color": "blue", "fontSize": "2.4rem", "fontFamily": NUMERIC_FONT}
        accepts_style = {"color": "green", "fontSize": "1.8rem", "fontFamily": NUMERIC_FONT}
        rejects_style = {"color": "red", "fontSize": "1.8rem", "fontFamily": NUMERIC_FONT}
    
        
        # Create the section content
        section_content = html.Div([
            # Title with mode indicator
            dbc.Row([
                dbc.Col(html.H6(tr("production_capacity_title", lang), className="text-left mb-2"), width=8),
                dbc.Col(
                    dbc.Button(
                        tr("update_counts_title", lang),
                        id="open-update-counts",
                        color="primary",
                        size="sm",
                        className="float-end"
                    ),
                    width=4
                )
            ]),
            
            # Capacity data
            html.Div([
                html.Span(tr("capacity", lang) + ": ", style=label_style),
                html.Br(),
                html.Span(
                    cap_display,
                    style={**incoming_style, "marginLeft": "20px"},
                ),
            ], className="mb-2", style=base_style),
            
            html.Div([
                html.Span(tr("accepts", lang) + ": ", style=label_style),
                html.Br(),
                html.Span(
                    acc_display,
                    style={**accepts_style,"marginLeft":"20px"},
                ),
                html.Span(f"({accepts_percent_formatted}%)", style=accepts_style),
            ], className="mb-2", style=base_style),
            
            html.Div([
                html.Span(tr("rejects", lang) + ": ", style=label_style),
                html.Br(),
                html.Span(
                    rej_display,
                    style={**rejects_style,"marginLeft":"20px"},
                ),
                html.Span(f"({rejects_percent_formatted}%)", style=rejects_style),
            ], className="mb-2", style=base_style),
        ], className="p-1")
        
        return section_content, production_data

    @app.callback(
        Output("update-counts-modal-body", "children"),
        [Input("status-update-interval", "n_intervals"),
         Input("current-dashboard",       "data"),
         Input("opc-pause-state", "data"),
         Input("language-preference-store", "data")],
        [State("app-state", "data"),
         State("app-mode", "data"),
         State("user-inputs", "data")],
        prevent_initial_call=True
    )
    def update_section_1_1b_with_manual_pause(n, which, pause_state, lang, app_state_data, app_mode, user_inputs):
        """Update section 1-1b with manual pause/resume system"""
        # only run when we’re in the “main” dashboard
        if which != "main":
            raise PreventUpdate
        
        # Tag definitions for live mode
        WEIGHT_TAG = "Settings.ColorSort.TestWeightValue"
        COUNT_TAG = "Settings.ColorSort.TestWeightCount"
        UNITS_TAG = "Status.Production.Units"
        
        # Default values
        default_weight = 500.0
        default_count = 1000
        default_unit = "lb"
        
        # Determine if we're in Live or Demo mode
        mode = "demo"
        if app_mode and isinstance(app_mode, dict) and "mode" in app_mode:
            mode = app_mode["mode"]
        
        # Check if OPC reading is paused
        is_paused = pause_state.get("paused", False)
        
        # Initialize values
        weight_value = default_weight
        count_value = default_count
        unit_value = default_unit
        opc_weight = None
        opc_count = None
        reading_status = "N/A"
        
        if mode in LIVE_LIKE_MODES and app_state_data.get("connected", False):
            # Always read the current OPC values for display in the status line
            if WEIGHT_TAG in app_state.tags:
                tag_value = app_state.tags[WEIGHT_TAG]["data"].latest_value
                if tag_value is not None:
                    opc_weight = float(tag_value)
                    
            if COUNT_TAG in app_state.tags:
                tag_value = app_state.tags[COUNT_TAG]["data"].latest_value
                if tag_value is not None:
                    opc_count = int(tag_value)
                    
            if UNITS_TAG in app_state.tags:
                tag_value = app_state.tags[UNITS_TAG]["data"].latest_value
                if tag_value is not None:
                    unit_value = tag_value
            
            # Decide what values to use based on pause state
            if is_paused:
                # OPC reading is paused - use user inputs if available, otherwise use last known OPC values
                if user_inputs:
                    weight_value = user_inputs.get("weight", opc_weight or default_weight)
                    count_value = user_inputs.get("count", opc_count or default_count)
                    unit_value = user_inputs.get("units", unit_value)
                else:
                    # No user inputs yet, use current OPC values as starting point
                    weight_value = opc_weight if opc_weight is not None else default_weight
                    count_value = opc_count if opc_count is not None else default_count
                reading_status = "⏸ Paused (Manual)"
            else:
                # OPC reading is active - always use current OPC values
                weight_value = opc_weight if opc_weight is not None else default_weight
                count_value = opc_count if opc_count is not None else default_count
                reading_status = "▶ Reading from OPC"
                
            logger.info(f"Live mode: Paused={is_paused} | OPC W={opc_weight}, C={opc_count} | Using W={weight_value}, C={count_value}")
        else:
            # Demo mode or not connected - use user inputs or defaults
            if user_inputs:
                weight_value = user_inputs.get("weight", default_weight)
                count_value = user_inputs.get("count", default_count)
                unit_value = user_inputs.get("units", default_unit)
            reading_status = "Demo mode" if mode == "demo" else "Not connected"
        
        return html.Div([
            # Title
            html.H6(tr("update_counts_title", lang), className="mb-0 text-center small"),
            
            # Show current OPC values and reading status in live mode
            html.Div([
                #html.Small(
                #    f"OPC: W={opc_weight if opc_weight is not None else 'N/A'}, "
                #    f"C={opc_count if opc_count is not None else 'N/A'} | "
                #    f"Status: {reading_status}", 
                #    className="text-info"
                #)
            ], className="mb-1 text-center") if mode in LIVE_LIKE_MODES and app_state_data.get("connected", False) else html.Div(),
            
            # Controls container 
            html.Div([
                # Units row
                dbc.Row([
                    dbc.Col(
                        html.Label(tr("units_label", lang), className="fw-bold pt-0 text-end small"),
                        width=3,
                    ),
                    dbc.Col(
                        dcc.Dropdown(
                            id="unit-selector",
                            options=[
                                {"label": "oz", "value": "oz"},
                                {"label": "lb", "value": "lb"},
                                {"label": "g", "value": "g"},
                                {"label": "kg", "value": "kg"}
                            ],
                            value=unit_value,
                            clearable=False,
                            style={"width": "100%", "fontSize": "0.8rem"}
                        ),
                        width=9,
                    ),
                ], className="mb-1"),
                
                # Weight row
                dbc.Row([
                    dbc.Col(
                        html.Label(tr("weight_label", lang), className="fw-bold pt-0 text-end small"),
                        width=3,
                    ),
                    dbc.Col(
                        dbc.Input(
                            id="weight-input",
                            type="number",
                            min=0,
                            step=1,
                            value=weight_value,
                            style={"width": "100%", "height": "1.4rem"}
                        ),
                        width=9,
                    ),
                ]),
    
                # Count row
                dbc.Row([
                    dbc.Col(
                        html.Label(tr("count_label", lang), className="fw-bold pt-0 text-end small"),
                        width=3,
                    ),
                    dbc.Col(
                        dbc.Input(
                            id="count-input",
                            type="number",
                            min=0,
                            step=1,
                            value=count_value,
                            style={"width": "100%", "height": "1.4rem"}
                        ),
                        width=9,
                    ),
                ], className="mb-1"),
                
                # Two button row - same width, half each
                dbc.Row([
                    dbc.Col(width=3),  # Empty space to align with inputs
                    dbc.Col([
                        dbc.ButtonGroup([
                            dbc.Button(
                                tr("pause_opc_read_button", lang) if not is_paused else tr("resume_opc_read_button", lang),
                                id="toggle-opc-pause",
                                color="warning" if not is_paused else "success",
                                size="sm",
                                style={"fontSize": "0.65rem", "padding": "0.2rem 0.3rem"}
                            ),
                            dbc.Button(
                                tr("save_to_opc_button", lang),
                                id="save-count-settings",
                                color="primary",
                                size="sm",
                                style={"fontSize": "0.65rem", "padding": "0.2rem 0.3rem"}
                            )
                        ], className="w-100")
                    ], width=9)
                ]),
                
                # Notification area
                dbc.Row([
                    dbc.Col(width=3),
                    dbc.Col(
                        html.Div(id="save-counts-notification", className="small text-success mt-1"),
                        width=9
                    )
                ])
            ]),
        ], className="p-1 ps-2")

    @app.callback(
        Output("opc-pause-state", "data"),
        [Input("toggle-opc-pause", "n_clicks")],
        [State("opc-pause-state", "data"),
         State("app-mode", "data")],
        prevent_initial_call=True
    )
    def toggle_opc_pause(n_clicks, current_pause_state, app_mode):
        """Toggle OPC reading pause state"""
        if not n_clicks:
            return dash.no_update
        
        # Only allow pausing in live mode
        mode = "demo"
        if app_mode and isinstance(app_mode, dict) and "mode" in app_mode:
            mode = app_mode["mode"]
        
        if mode not in LIVE_LIKE_MODES:
            return dash.no_update
        
        # Toggle the pause state
        current_paused = current_pause_state.get("paused", False)
        new_paused = not current_paused
        
        logger.info(f"OPC reading {'paused' if new_paused else 'resumed'} by user")
        
        return {"paused": new_paused}

    @app.callback(
        Output("user-inputs", "data", allow_duplicate=True),
        [Input("mode-selector", "value")],
        [State("user-inputs", "data")],
        prevent_initial_call=True
    )
    def clear_inputs_on_mode_switch(mode, current_inputs):
        """Clear user inputs when switching to live mode"""
        if mode in LIVE_LIKE_MODES:
            logger.info("Switched to live mode - clearing user inputs")
            return {}  # Clear all user inputs
        return dash.no_update

    @app.callback(
        [Output("save-counts-notification", "children"),
         Output("opc-pause-state", "data", allow_duplicate=True)],
        [Input("save-count-settings", "n_clicks")],
        [State("weight-input", "value"),
         State("count-input", "value"),
         State("unit-selector", "value"),
         State("app-state", "data"),
         State("app-mode", "data"),
         State("opc-pause-state", "data")],
        prevent_initial_call=True
    )
    def save_and_resume_opc_reading(n_clicks, weight_value, count_value, unit_value, 
                                   app_state_data, app_mode, pause_state):
        """Save the count settings to OPC UA tags and resume OPC reading"""
        if not n_clicks:
            return dash.no_update, dash.no_update
        
        # Tag definitions for writing
        WEIGHT_TAG = "Settings.ColorSort.TestWeightValue"
        COUNT_TAG = "Settings.ColorSort.TestWeightCount"
        
        # Determine if we're in Live mode
        mode = "demo"
        if app_mode and isinstance(app_mode, dict) and "mode" in app_mode:
            mode = app_mode["mode"]
        
        # Only write to tags in live mode when connected
        if mode in LIVE_LIKE_MODES and app_state_data.get("connected", False):
            try:
                success_messages = []
                error_messages = []
                
                # Write weight value to OPC UA tag
                if WEIGHT_TAG in app_state.tags and weight_value is not None:
                    try:
                        app_state.tags[WEIGHT_TAG]["node"].set_value(float(weight_value))
                        success_messages.append(f"Weight: {weight_value}")
                        logger.info(f"Successfully wrote weight value {weight_value} to {WEIGHT_TAG}")
                    except Exception as e:
                        error_messages.append(f"Weight write error: {str(e)}")
                        logger.error(f"Error writing weight value to {WEIGHT_TAG}: {e}")
                
                # Write count value to OPC UA tag
                if COUNT_TAG in app_state.tags and count_value is not None:
                    try:
                        app_state.tags[COUNT_TAG]["node"].set_value(int(count_value))
                        success_messages.append(f"Count: {count_value}")
                        logger.info(f"Successfully wrote count value {count_value} to {COUNT_TAG}")
                    except Exception as e:
                        error_messages.append(f"Count write error: {str(e)}")
                        logger.error(f"Error writing count value to {COUNT_TAG}: {e}")
                
                # Prepare notification message and resume reading if successful
                if success_messages and not error_messages:
                    notification = f"✓ Saved: {', '.join(success_messages)} - OPC reading resumed"
                    # Resume OPC reading after successful save
                    resumed_state = {"paused": False}
                    logger.info("OPC reading resumed after successful save")
                    return notification, resumed_state
                elif success_messages and error_messages:
                    notification = f"⚠ Partial: {', '.join(success_messages)}. Errors: {', '.join(error_messages)}"
                    return notification, dash.no_update
                elif error_messages:
                    notification = f"✗ Errors: {', '.join(error_messages)}"
                    return notification, dash.no_update
                else:
                    notification = "⚠ No OPC UA tags found for writing"
                    return notification, dash.no_update
                
            except Exception as e:
                error_msg = f"✗ Save failed: {str(e)}"
                logger.error(f"Unexpected error saving count settings: {e}")
                return error_msg, dash.no_update
        
        else:
            # Not in live mode or not connected
            if mode == "demo":
                return "✓ Saved locally (Demo mode)", dash.no_update
            else:
                return "⚠ Not connected to OPC server", dash.no_update

    @app.callback(
        Output("user-inputs", "data"),
        [
            Input("unit-selector", "value"),
            Input("weight-input", "value"),
            Input("count-input", "value")
        ],
        [State("user-inputs", "data"),
         State("app-mode", "data")],
        prevent_initial_call=True
    )
    def save_user_inputs_with_mode_tracking(units, weight, count, current_data, app_mode):
        """Save user input values when they change (with mode tracking)"""
        ctx = callback_context
        if not ctx.triggered:
            return current_data or {"units": "lb", "weight": 500.0, "count": 1000}
        
        # Get which input triggered the callback
        trigger_id = ctx.triggered[0]["prop_id"].split(".")[0]
        
        # Determine current mode
        mode = "demo"
        if app_mode and isinstance(app_mode, dict) and "mode" in app_mode:
            mode = app_mode["mode"]
        
        # Create a new data object with defaults if current_data is None
        new_data = current_data.copy() if current_data else {"units": "lb", "weight": 500.0, "count": 1000}
        
        # Mark if user made changes in live mode
        if mode in LIVE_LIKE_MODES:
            new_data["live_mode_user_changed"] = True
            logger.info(f"User changed {trigger_id} in live mode")
        
        # Update the value that changed
        if trigger_id == "unit-selector" and units is not None:
            new_data["units"] = units
        elif trigger_id == "weight-input" and weight is not None:
            new_data["weight"] = weight
        elif trigger_id == "count-input" and count is not None:
            new_data["count"] = count
        
        return new_data

    @app.callback(
        Output("section-1-2", "children"),
        [Input("production-data-store", "data"),
         Input("status-update-interval", "n_intervals"),
         Input("current-dashboard", "data"),
         Input("historical-time-index", "data"),
         Input("historical-data-cache", "data")],
        [State("app-state", "data"),
         State("app-mode", "data")],
        prevent_initial_call=True
    )
    def update_section_1_2(production_data, n_intervals, which, state_data, historical_data, app_state_data, app_mode):
    
        """Update section 1-2 with side-by-side pie charts for accepts/rejects and reject breakdown
        using production data from section 1-1 and counter data from section 5-2"""
        
        # Only run when we're in the "main" dashboard
        if which != "main":
            raise PreventUpdate
            
        global previous_counter_values
        
        counter_colors = {
            1: "green",       # Blue
            2: "lightgreen",      # Green
            3: "orange",     # Orange
            4: "blue",      # Black
            5: "#f9d70b",    # Yellow (using hex to ensure visibility)
            6: "magenta",    # Magenta
            7: "cyan",       # Cyan
            8: "red",        # Red
            9: "purple",
            10: "brown",
            11: "gray",
            12: "lightblue"
        }
    
        # Extract data from the shared production data store
        total_capacity = production_data.get("capacity", 50000)
        accepts = production_data.get("accepts", 47500)
        rejects = production_data.get("rejects", 2500)
        
        # Calculate percentages for the first pie chart - exact same calculation as section 1-1
        total = accepts + rejects
        accepts_percent = (accepts / total * 100) if total > 0 else 0
        rejects_percent = (rejects / total * 100) if total > 0 else 0
        
        # Second chart data - Use the counter values for the reject breakdown
        # Ensure previous_counter_values has a predictable baseline
        if 'previous_counter_values' not in globals() or not previous_counter_values:
            # Start counters at zero instead of random demo values
            previous_counter_values = [0] * 12
        
        # Calculate the total of all counter values
        total_counter_value = sum(previous_counter_values)
        
        if total_counter_value > 0:
            # Create percentage breakdown for each counter relative to total rejects
            # Filter out counters with zero values and track their original counter numbers
            reject_counters = {}
            counter_indices = {}  # Track which counter number each entry corresponds to
            for i, value in enumerate(previous_counter_values):
                if value > 0:  # Only include counters with values greater than 0
                    counter_name = f"Counter {i+1}"
                    counter_number = i + 1  # Store the actual counter number
                    # This counter's percentage of the total rejects
                    counter_percent_of_rejects = (value / total_counter_value) * 100
                    reject_counters[counter_name] = counter_percent_of_rejects
                    counter_indices[counter_name] = counter_number
        else:
            # Fallback if counter values sum to zero - create empty dict
            reject_counters = {}
        
        # Create first pie chart - Accepts/Rejects ratio
        fig1 = go.Figure(data=[go.Pie(
            labels=['Accepts', 'Rejects'],
            values=[accepts_percent, rejects_percent],  # Use the exact percentages from section 1-1
            hole=.4,
            marker_colors=['green', 'red'],
            textinfo='percent',
            insidetextorientation='radial',
            rotation = 90
        )])
    
        # Update layout for first chart with centered title
        fig1.update_layout(
            title={
                'text': "Accept/Reject Ratio",
                'y': 0.99,
                'x': 0.5,
                'xanchor': 'center',
                'yanchor': 'top'
            },
            margin=dict(l=10, r=10, t=25, b=10),
            height=210,
            showlegend=False,  # Set showlegend to False to remove the legend
            plot_bgcolor='var(--chart-bg)',
            paper_bgcolor='var(--chart-bg)'
        )
    
        # Create second pie chart - Reject breakdown (only if we have non-zero data)
        if reject_counters:  # Only create chart if we have data
            # Extract data for the second pie chart
            labels = list(reject_counters.keys())
            values = list(reject_counters.values())
            # Use the correct counter numbers for colors instead of sequential indices
            colors = [counter_colors.get(counter_indices[label], "gray") for label in labels]
    
            # Create second pie chart - Reject breakdown
            fig2 = go.Figure(data=[go.Pie(
                labels=labels,
                values=values,
                hole=.4,
                marker_colors=colors,
                textinfo='percent',
                insidetextorientation='radial'
            )])
    
            # Update layout for second chart with centered title
            fig2.update_layout(
                title={
                    'text': "Reject Percentages",
                    'y': 0.99,
                    'x': 0.5,
                    'xanchor': 'center',
                    'yanchor': 'top'
                },
                margin=dict(l=10, r=10, t=25, b=10),
                height=210,
                showlegend=False,  # Set showlegend to False to remove the legend
                plot_bgcolor='var(--chart-bg)',
                paper_bgcolor='var(--chart-bg)'
            )
            
            # Second chart content
            second_chart_content = dcc.Graph(
                figure=fig2,
                config={'displayModeBar': False, 'responsive': True},
                style={'width': '100%', 'height': '100%'}
            )
        else:
            # No data available - show placeholder
            second_chart_content = html.Div([
                html.Div("No Reject Data", className="text-center text-muted d-flex align-items-center justify-content-center h-100"),
            ], style={'minHeight': '200px', 'height': 'auto', 'border': '1px solid #dee2e6', 'borderRadius': '0.25rem'})
        
        # Return the layout with both charts side by side
        return html.Div([
            dbc.Row([
                # First chart
                dbc.Col(
                    dcc.Graph(
                        figure=fig1,
                        config={'displayModeBar': False, 'responsive': True},
                        style={'width': '100%', 'height': '100%'}
                    ),
                    width=6
                ),
                
                # Second chart or placeholder
                dbc.Col(
                    second_chart_content,
                    width=6
                ),
            ]),
        ])

    @app.callback(
        Output("user-inputs", "data", allow_duplicate=True),
        [Input("auto-connect-trigger", "data")],
        [State("user-inputs", "data")],
        prevent_initial_call=True
    )
    def initialize_user_inputs(trigger, current_data):
        """Initialize user inputs on page load if not already set"""
        if current_data:
            return dash.no_update
        return {"units": "lb", "weight": 500.0, "count": 1000}

    @app.callback(
        Output("section-2", "children"),
        [Input("status-update-interval", "n_intervals"),
         Input("current-dashboard",       "data"),
         Input("language-preference-store", "data")],
        [State("app-state", "data"),
         State("app-mode", "data")],
        prevent_initial_call=True
    )
    def update_section_2(n_intervals, which, lang, app_state_data, app_mode):
        """Update section 2 with three status boxes and feeder gauges"""
        
          # only run when we’re in the “main” dashboard
        if which != "main":
            raise PreventUpdate
        # CRITICAL: Check if we actually have a connected machine and valid app_state
        if not app_state_data.get("connected", False):
            logger.debug("No connected machine - preventing section update")
            raise PreventUpdate
        
        if not app_state.client or not app_state.tags:
            logger.debug("No valid client or tags - preventing section update")
            raise PreventUpdate
            # or return [no_update, no_update]
        # Tag definitions
        PRESET_NUMBER_TAG = "Status.Info.PresetNumber"
        PRESET_NAME_TAG = "Status.Info.PresetName"
        GLOBAL_FAULT_TAG = "Status.Faults.GlobalFault"
        GLOBAL_WARNING_TAG = "Status.Faults.GlobalWarning"
        FEEDER_TAG_PREFIX = "Status.Feeders."
        FEEDER_TAG_SUFFIX = "IsRunning"
        MODEL_TAG = "Status.Info.Type"  # Added this tag to check model type
        
        # Determine if we're in Live or Demo mode
        mode = "demo"  # Default to demo mode
        if app_mode and isinstance(app_mode, dict) and "mode" in app_mode:
            mode = app_mode["mode"]
        logger.info("Section 2: mode=%s, connected=%s", mode, app_state_data.get("connected", False))
        
        # Define color styles for different states
        success_style = {"backgroundColor": "#28a745", "color": "white"}  # Green
        danger_style = {"backgroundColor": "#dc3545", "color": "white"}   # Red
        warning_style = {"backgroundColor": "#ffc107", "color": "black"}  # Yellow
        secondary_style = {"backgroundColor": "#6c757d", "color": "white"}  # Gray
        
        # Check model type to determine number of gauges to show
        show_all_gauges = True  # Default to showing all 4 gauges
        model_type = None
        
        # Define box styles based on mode
        if mode == "demo":
            # Demo mode - force green for all boxes
            preset_text = "1 Yellow CORN"
            preset_style = success_style
            
            status_text = "GOOD"
            status_style = success_style
            
            feeder_text = "Running"
            feeder_style = success_style
            
            # In demo mode, show all gauges
            show_all_gauges = True
            
        elif not app_state_data.get("connected", False):
            # Not connected - all gray
            preset_text = "Unknown"
            preset_style = secondary_style
            
            status_text = "Unknown"
            status_style = secondary_style
            
            feeder_text = "Unknown"
            feeder_style = secondary_style
            
            # When not connected, show all gauges
            show_all_gauges = True
            
        else:
            # Live mode - FIXED to properly access the global app_state
            preset_number = "N/A"
            preset_name = "N/A"
            
            # Check model type first to determine gauge visibility
            if MODEL_TAG in app_state.tags:
                model_type = app_state.tags[MODEL_TAG]["data"].latest_value
                if model_type == "RGB400":
                    show_all_gauges = False  # Hide gauges 3 and 4
                    #logger.info("Model type is RGB400 - hiding gauges 3 and 4")
                else:
                    show_all_gauges = True
                    #logger.info(f"Model type is {model_type} - showing all gauges")
            
            # Try to get preset information - FIXED to use proper app_state reference
            if PRESET_NUMBER_TAG in app_state.tags:
                preset_number = app_state.tags[PRESET_NUMBER_TAG]["data"].latest_value
                if preset_number is None:
                    preset_number = "N/A"
                #logger.info(f"Retrieved preset number: {preset_number}")
                    
            if PRESET_NAME_TAG in app_state.tags:
                preset_name = app_state.tags[PRESET_NAME_TAG]["data"].latest_value
                if preset_name is None:
                    preset_name = "N/A"
                #logger.info(f"Retrieved preset name: {preset_name}")
                    
            preset_text = f"{preset_number} {preset_name}"
            preset_style = success_style  # Default to green
            
            # Check fault and warning status - FIXED to use proper app_state reference
            has_fault = False
            has_warning = False
            
            if GLOBAL_FAULT_TAG in app_state.tags:
                has_fault = bool(app_state.tags[GLOBAL_FAULT_TAG]["data"].latest_value)
                
            if GLOBAL_WARNING_TAG in app_state.tags:
                has_warning = bool(app_state.tags[GLOBAL_WARNING_TAG]["data"].latest_value)
                
            # Set status text and style based on fault/warning
            if has_fault:
                status_text = "FAULT"
                status_style = danger_style
            elif has_warning:
                status_text = "WARNING"
                status_style = warning_style
            else:
                status_text = "GOOD"
                status_style = success_style
    
            if status_text in ("FAULT", "WARNING", "GOOD"):
                status_text = tr(f"{status_text.lower()}_status", lang)
                
            # Check feeder status - FIXED to use proper app_state reference
            feeder_running = False
            
            # Check only the appropriate number of feeders based on model
            max_feeder = 2 if not show_all_gauges else 4
            for feeder_num in range(1, max_feeder + 1):
                tag_name = f"{FEEDER_TAG_PREFIX}{feeder_num}{FEEDER_TAG_SUFFIX}"
                if tag_name in app_state.tags:
                    if bool(app_state.tags[tag_name]["data"].latest_value):
                        feeder_running = True
                        break
                        
            if feeder_running:
                feeder_text = tr("running_state", lang)
                feeder_style = success_style
            else:
                feeder_text = tr("stopped_state", lang)
                feeder_style = secondary_style
            
            # Add debug logging for live mode
            logger.info(f"Live mode - Preset: {preset_text}, Status: {status_text}, Feeder: {feeder_text}")
        
        # Create the feeder rate boxes with conditional display
        feeder_boxes = create_feeder_rate_boxes(app_state_data, app_mode, mode, show_all_gauges)
        
        # Create the three boxes with explicit styling and add feeder gauges
        return html.Div([
            html.H5(tr("machine_status_title", lang), className="mb-2 text-left"),
            
            # Box 1 - Preset - Using inline styling instead of Bootstrap classes
            html.Div([
                html.Div([
                    html.Div([
                        html.Span(tr("preset_label", lang) + " ", className="fw-bold"),
                        html.Span(preset_text),
                    ], className="h7"),
                ], className="p-3"),
            ], className="mb-2", style={"borderRadius": "0.25rem", **preset_style}),
            
            # Box 2 - Status - Using inline styling
            html.Div([
                html.Div([
                    html.Div([
                        html.Span(tr("status_label", lang) + " ", className="fw-bold"),
                        html.Span(status_text),
                    ], className="h7"),
                ], className="p-3"),
            ], className="mb-2", style={"borderRadius": "0.25rem", **status_style}),
            
            # Box 3 - Feeders - Using inline styling
            html.Div([
                html.Div([
                    html.Div([
                        html.Span(tr("feeders_label", lang) + " ", className="fw-bold"),
                        html.Span(feeder_text),
                    ], className="h7"),
                ], className="p-3"),
            ], className="mb-2", style={"borderRadius": "0.25rem", **feeder_style}),
    
            # Row of feeder rate boxes
            feeder_boxes,
        ])

    @app.callback(
        Output("section-3-1", "children"),
        [Input("status-update-interval", "n_intervals"),
         Input("current-dashboard",       "data"),
         Input("language-preference-store", "data")],
        [State("additional-image-store", "data")],
        prevent_initial_call=True
    )
    
    def update_section_3_1(n_intervals, which, lang, additional_image_data):
        """Update section 3-1 with the Load Image button and additional image if loaded"""
        # Debug logging
        #logger.info(f"Image data in section-3-1: {'' if not additional_image_data else 'Data present'}")
        
        # only run when we’re in the “main” dashboard
        if which != "main":
            raise PreventUpdate
            # or return [no_update, no_update]
        # Check if additional image is loaded
        has_additional_image = additional_image_data and 'image' in additional_image_data
        
        # More debug logging
        #if has_additional_image:
        #    logger.info("Section 3-1: Image found in data store")
        #else:
        #    logger.info("Section 3-1: No image in data store")
        
        # Create the additional image section with auto-scaling
        if has_additional_image:
            additional_image_section = html.Div([
                html.Img(
                    src=additional_image_data['image'],
                    style={
                        'width': '100%',
                        'maxWidth': '100%',
                        'maxHeight': '130px',
                        'objectFit': 'contain',
                        'margin': '0 auto',
                        'display': 'block'
                    }
                )
            ], className="text-center", style={'minHeight': '130px', 'height': 'auto', 'display': 'flex', 'alignItems': 'center', 'justifyContent': 'center'})
        else:
            additional_image_section = html.Div(
                "No custom image loaded",
                className="text-center text-muted",
                style={'minHeight': '130px', 'height': 'auto', 'display': 'flex', 'alignItems': 'center', 'justifyContent': 'center'}
            )
        
        return html.Div([
            # Title and Load button row
            dbc.Row([
                # Title
                dbc.Col(html.H5(tr("corporate_logo_title", lang), className="mb-0"), width=8),
                # Load button
                dbc.Col(
                    dbc.Button(
                        tr("load_image_button", lang),
                        id="load-additional-image",
                        color="primary", 
                        size="sm",
                        className="float-end"
                    ), 
                    width=4
                ),
            ], className="mb-2 align-items-center"),
            
            # Additional image section with fixed height
            additional_image_section,
        ], style={'minHeight': '175px', 'height': 'auto'})  # Flexible height for section 3-1

    @app.callback(
        Output("upload-modal", "is_open"),
        [Input("load-additional-image", "n_clicks"),
         Input("close-upload-modal", "n_clicks")],
        [State("upload-modal", "is_open")],
        prevent_initial_call=True
    )
    def toggle_upload_modal(load_clicks, close_clicks, is_open):
        """Toggle the upload modal when the Load Image button is clicked"""
        ctx = callback_context
        
        # If callback wasn't triggered, don't change the state
        if not ctx.triggered:
            return dash.no_update
            
        # Get the ID of the component that triggered the callback
        trigger_id = ctx.triggered[0]["prop_id"].split(".")[0]
        
        # If the Load Image button was clicked and modal is not already open, open it
        if trigger_id == "load-additional-image" and load_clicks and not is_open:
            return True
        
        # If the Close button was clicked and modal is open, close it
        elif trigger_id == "close-upload-modal" and close_clicks and is_open:
            return False
        
        # Otherwise, don't change the state
        return is_open

    @app.callback(
        Output("section-3-2", "children"),
        [Input("status-update-interval", "n_intervals"),
         Input("current-dashboard",       "data"),
         Input("language-preference-store", "data")],
        [State("app-state", "data"),
         State("app-mode", "data")],
        prevent_initial_call=True
    
    )
    def update_section_3_2(n_intervals, which, lang, app_state_data, app_mode):
        """Update section 3-2 with machine information and Satake logo"""
    
        # only run when we’re in the “main” dashboard
        if which != "main":
            raise PreventUpdate
            # or return [no_update, no_update]
    
        # Tag definitions for easy updating
        SERIAL_TAG = "Status.Info.Serial"
        MODEL_TAG = "Status.Info.Type"  # Added tag for model information
        
        # Determine if we're in Live or Demo mode
        mode = "demo"  # Default to demo mode
        if app_mode and isinstance(app_mode, dict) and "mode" in app_mode:
            mode = app_mode["mode"]
        logger.info("Section 3-2: mode=%s, connected=%s", mode, app_state_data.get("connected", False))

        # Generate current timestamp for "Last Update" display. This must be
        # evaluated on each callback invocation so the UI reflects the actual
        # update time rather than a static value.
        current_time = datetime.now().strftime("%Y-%m-%d %H:%M:%S")
        
        if mode == "demo":
            # Demo mode values
            serial_number = "2025_1_4CH"
            status_text = "DEMO"
            model_text = "Enpresor RGB"
            last_update = current_time
            status_class = "text-success"
        else:
            # Live mode - use original code with model tag
            serial_number = "Unknown"
            if app_state_data.get("connected", False) and SERIAL_TAG in app_state.tags:
                serial_number = app_state.tags[SERIAL_TAG]["data"].latest_value or "Unknown"
            
            # Get the model from the Type tag when in Live mode
            model_text = "ENPRESOR RGB"  # Default model
            if app_state_data.get("connected", False) and MODEL_TAG in app_state.tags:
                model_from_tag = app_state.tags[MODEL_TAG]["data"].latest_value
                if model_from_tag:
                    model_text = model_from_tag  # Use the model from the tag if available
            
            status_text = "Online" if app_state_data.get("connected", False) else "Offline"
            status_class = "text-success" if app_state_data.get("connected", False) else "text-secondary"
            last_update = current_time if app_state_data.get("connected", False) else "Never"
        
        return html.Div([
            # Title
            html.H5(tr("machine_info_title", lang), className="mb-2 text-center"),
            
            # Custom container with fixed height and auto-scaling image
            html.Div([
                # Logo container (left side)
                html.Div([
                    html.Img(
                        src=f'data:image/png;base64,{SATAKE_LOGO}',
                        style={
                            'width': '100%',
                            'maxWidth': '100%',
    
                            'maxHeight': '200px',  # Increased maximum height
    
                            'objectFit': 'contain',
                            'margin': '0 auto',
                            'display': 'block'
                        }
                    )
                ], className="machine-info-logo", style={
                    'flex': '0 0 auto',
    
                    'width': '45%',
                    'maxWidth': '180px',
                    'minHeight': '180px',  # Increased minimum height for logo container
    
                    'display': 'flex',
                    'alignItems': 'center',
                    'justifyContent': 'center',
                    'paddingRight': '15px'
                }),
                
                # Information container (right side)
                html.Div([
                    html.Div([
                        html.Span(tr("serial_number_label", lang) + " ", className="fw-bold"),
                        html.Span(serial_number),
                    ], className="mb-1"),
                    
                    html.Div([
                        html.Span(tr("status_label", lang) + " ", className="fw-bold"),
                        html.Span(status_text, className=status_class),
                    ], className="mb-1"),
                    
                    html.Div([
                        html.Span(tr("model_label", lang) + " ", className="fw-bold"),
                        html.Span(model_text),
                    ], className="mb-1"),
                    
                    html.Div([
                        html.Span(tr("last_update_label", lang) + " ", className="fw-bold"),
                        html.Span(last_update),
                    ], className="mb-1"),
                ], style={
                    'flex': '1',
                    'paddingLeft': '30px',  # Increased left padding to shift text right more
                    'borderLeft': '1px solid #eee',
                    'marginLeft': '15px',
                    'minHeight': '150px',  # Reduced minimum height for text container
                    'display': 'flex',
                    'flexDirection': 'column',
                    'justifyContent': 'center'
                }),
            ], className="machine-info-container", style={
                'display': 'flex',
                'flexDirection': 'row',
                'alignItems': 'center',
                'flexWrap': 'wrap',
                'width': '100%',
                'minHeight': '150px'  # Reduced minimum height for the whole container
            }),
        ], style={'height': 'auto'})  # Allow section 3-2 height to adjust

    @app.callback(
        Output("section-4", "children"),
        [Input("status-update-interval", "n_intervals"),
         Input("current-dashboard",       "data"),
         Input("language-preference-store", "data")],
        [State("app-state", "data"),
         State("app-mode", "data")],
        prevent_initial_call=True
    )
    def update_section_4(n_intervals, which, lang, app_state_data, app_mode):
        """Update section 4 with the color sort primary list.
    
        Each sensitivity's number and name are displayed above its image.
        """
        # only run when we’re in the “main” dashboard
        if which != "main":
            raise PreventUpdate
            # or return [no_update, no_update]
        # Tag definitions for easy updating
        PRIMARY_ACTIVE_TAG_PREFIX = "Settings.ColorSort.Primary"
        PRIMARY_ACTIVE_TAG_SUFFIX = ".IsAssigned"
        PRIMARY_NAME_TAG_PREFIX = "Settings.ColorSort.Primary"
        PRIMARY_NAME_TAG_SUFFIX = ".Name"
        PRIMARY_IMAGE_TAG_PREFIX = "Settings.ColorSort.Primary"
        PRIMARY_IMAGE_TAG_SUFFIX = ".SampleImage"
        
        # Define colors for each primary number
        primary_colors = {
            1: "green",       # Blue
            2: "lightgreen",      # Green
            3: "orange",     # Orange
            4: "blue",      # Black
            5: "#f9d70b",    # Yellow (using hex to ensure visibility)
            6: "magenta",    # Magenta
            7: "cyan",       # Cyan
            8: "red",        # Red
            9: "purple",
            10: "brown",
            11: "gray", 
            12: "lightblue"
        }
        
        # Define base64 image strings for demo mode fallback
        base64_image_strings = {
            1: base64_image_string1,
            2: base64_image_string2,
            3: base64_image_string3,
            4: base64_image_string4,
            5: base64_image_string5,
            6: base64_image_string6,
            7: base64_image_string7,
            8: base64_image_string8
        }
        
        # Determine if we're in Live or Demo mode
        mode = "demo"  # Default to demo mode
        if app_mode and isinstance(app_mode, dict) and "mode" in app_mode:
            mode = app_mode["mode"]
        
        # Define demo mode primary names and active status
        demo_primary_names = {
            1: "CORN",
            2: "SPOT",
            3: "GREEN",
            4: "SOY",
            5: "SPLIT",
            6: "DARKS",
            7: "BROKEN",
            8: "MOLD",
            9: "",
            10: "",
            11: "",
            12: ""
        }
        
        # For demo mode, all primaries are active except #5 (to show the inactive state)
        demo_primary_active = {i: (i != 5) for i in range(1, 13)}
        
        # Initialize lists for left and right columns
        left_column_items = []
        right_column_items = []
        
        # Define the image container style with WHITE background for both modes
        # Base style for the image containers.  Border color is set later based on
        # whether a sensitivity is assigned.
        image_container_style = {
            "height": "50px",
            "width": "50px",
            "marginRight": "0px",
            "border": "2px solid #ccc",  # Increased default border thickness
            "borderRadius": "3px",
            "display": "flex",
            "alignItems": "center",
            "justifyContent": "center",
            "overflow": "hidden",
            "padding": "0px",
            "backgroundColor": "#ffffff"  # Force white background for both light and dark mode
        }
        
        # Image style to fill the container
        image_style = {
            "height": "100%",
            "width": "100%",
            "objectFit": "contain",
        }
        
        if mode == "demo":
            # Demo mode - use predefined values and demo images
            for i in range(1, 13):
                name = demo_primary_names[i]
                is_active = demo_primary_active[i]
                    
                # Set styling based on active status
                if is_active:
                    text_color = primary_colors[i]
                    text_class = ""
                else:
                    text_color = "#aaaaaa"  # Gray for inactive
                    text_class = "text-muted"
                
                # Create text style with added bold font weight
                text_style = {
                    "color": text_color,
                    "display": "inline-block",
                    "verticalAlign": "middle",
                    "fontWeight": "bold",
                    "whiteSpace": "nowrap",
                }
                border_color = "green" if is_active else "red"
                if not is_active:
                    text_style["fontStyle"] = "italic"
                image_style_current = image_container_style.copy()
                image_style_current["border"] = f"2px solid {border_color}"
                
                # Create item with appropriate image or empty container
                if i <= 8 and i in base64_image_strings:  # First 8 items with images in demo mode
                    base64_str = base64_image_strings[i]
                    img_src = f"data:image/png;base64,{base64_str}" if not base64_str.startswith("data:") else base64_str
    
                    # Create item with image in bordered container
                    item = html.Div([
                        html.Span(
                            f"{i}. {name}",
                            style=text_style
                        ),
                        html.Div([
                            html.Img(
                                src=img_src,
                                style=image_style
                            )
                        ], style=image_style_current),
                    ],
                    className=f"mb-1 {text_class}",
                    style={"display": "flex", "flexDirection": "column", "alignItems": "center"})
                else:  # Items 9-12 or fallbacks - empty white container instead of image
                    item = html.Div([
                        html.Span(
                            f"{i}. {name}",
                            style=text_style
                        ),
                        html.Div([
                            # Nothing inside, just the white background
                        ], style=image_style_current),
                    ],
                    className=f"mb-1 {text_class}",
                    style={"display": "flex", "flexDirection": "column", "alignItems": "center"})
                
                # Add to appropriate column based on odd/even
                if i % 2 == 1:  # Odds on the left
                    left_column_items.append(item)
                else:          # Evens on the right
                    right_column_items.append(item)
        
        elif not app_state_data.get("connected", False):
            # When not connected, show placeholder list with empty white containers
            for i in range(1, 13):
                # Bold text style for not connected state
                not_connected_style = {
                    "display": "inline-block",
                    "verticalAlign": "middle",
                    "fontWeight": "bold",
                    "whiteSpace": "nowrap",
                }
                
                item = html.Div([
                    html.Span(
                        f"{i}) Not connected",
                        className="text-muted",
                        style=not_connected_style
                    ),
                    html.Div([], style=image_container_style),  # Empty white container
                ],
                className="mb-1",
                style={"display": "flex", "flexDirection": "column", "alignItems": "center"})
                
                # Add to appropriate column based on odd/even
                if i % 2 == 1:  # Odds on the left
                    left_column_items.append(item)
                else:          # Evens on the right
                    right_column_items.append(item)
        
        else:
            # Live mode - load images from OPC UA tags
            for i in range(1, 13):
                # Check if the primary is active
                is_active = True  # Default to active
                active_tag_name = f"{PRIMARY_ACTIVE_TAG_PREFIX}{i}{PRIMARY_ACTIVE_TAG_SUFFIX}"
                
                if active_tag_name in app_state.tags:
                    is_active = bool(app_state.tags[active_tag_name]["data"].latest_value)
                
                # Get primary name
                name = f"Primary {i}"  # Default name
                name_tag = f"{PRIMARY_NAME_TAG_PREFIX}{i}{PRIMARY_NAME_TAG_SUFFIX}"
                
                if name_tag in app_state.tags:
                    tag_value = app_state.tags[name_tag]["data"].latest_value
                    if tag_value is not None:
                        name = tag_value
                
                # Get sample image from OPC UA tag
                image_tag = f"{PRIMARY_IMAGE_TAG_PREFIX}{i}{PRIMARY_IMAGE_TAG_SUFFIX}"
                has_image = False
                image_src = None
                
                if image_tag in app_state.tags:
                    try:
                        image_data = app_state.tags[image_tag]["data"].latest_value
                        if image_data is not None:
                            # Check if the image data is already in the correct format
                            if isinstance(image_data, str):
                                if image_data.startswith("data:image"):
                                    # Already in data URL format
                                    image_src = image_data
                                    has_image = True
                                elif len(image_data) > 100:  # Assume it's base64 if it's a long string
                                    # Try to determine image type and create data URL
                                    # For now, assume PNG - you might need to detect the actual format
                                    image_src = f"data:image/png;base64,{image_data}"
                                    has_image = True
                            elif isinstance(image_data, bytes):
                                # Convert bytes to base64
                                base64_str = base64.b64encode(image_data).decode('utf-8')
                                image_src = f"data:image/png;base64,{base64_str}"
                                has_image = True
                    except Exception as e:
                        logger.error(f"Error processing image data for Primary {i}: {e}")
                        has_image = False
                else:
                    logger.debug(f"Image tag {image_tag} not found in app_state.tags")
                
                # Set styling based on active status
                if is_active:
                    text_color = primary_colors[i]
                    text_class = ""
                else:
                    text_color = "#aaaaaa"  # Gray for inactive
                    text_class = "text-muted"
                
                # Create text style with added bold font weight
                text_style = {
                    "color": text_color,
                    "display": "inline-block",
                    "verticalAlign": "middle",
                    "fontWeight": "bold",
                    "whiteSpace": "nowrap",
                }
                border_color = "green" if is_active else "red"
                if not is_active:
                    text_style["fontStyle"] = "italic"
                image_style_current = image_container_style.copy()
                image_style_current["border"] = f"2px solid {border_color}"
    
                # Create item with image from OPC UA tag or empty white container
                if has_image and image_src:
                    item = html.Div([
                        html.Span(
                            f"{i}) {name}",
                            style=text_style
                        ),
                        html.Div([  # Wrapper div for the image with white background
                            html.Img(
                                src=image_src,
                                style=image_style,
                                title=f"Sample image for {name}"  # Add tooltip
                            )
                        ], style=image_style_current),
                    ],
                    className=f"mb-1 {text_class}",
                    style={"display": "flex", "flexDirection": "column", "alignItems": "center"})
                else:
                    # No image available - show empty white container
                    item = html.Div([
                        html.Span(
                            f"{i}) {name}",
                            style=text_style
                        ),
                        html.Div([  # Empty white container
                            # Nothing inside, just the white background
                        ], style=image_style_current),
                    ],
                    className=f"mb-1 {text_class}",
                    style={"display": "flex", "flexDirection": "column", "alignItems": "center"})
                
                # Add to appropriate column based on odd/even
                if i % 2 == 1:  # Odds on the left
                    left_column_items.append(item)
                else:          # Evens on the right
                    right_column_items.append(item)
        
        # Allow this panel to flex so it shares space with other sections
        container_style = {"flex": "1"}
        
        # Return two-column layout
        return html.Div([
            html.H5(tr("sensitivities_title", lang), className="mb-2 text-left"),
            
            # Create a row with two columns
            dbc.Row([
                # Left column - odd items
                dbc.Col(
                    html.Div(left_column_items),
                    width=6
                ),
    
                # Right column - even items
                dbc.Col(
                    html.Div(right_column_items),
                    width=6
                ),
            ]),
        ], style=container_style)

    @app.callback(
        Output("section-5-1", "children"),
        [Input("status-update-interval", "n_intervals"),
         Input("current-dashboard",       "data"),
         Input("historical-time-index",   "data"),
         Input("historical-data-cache",   "data"),
         Input("language-preference-store", "data")],
        [State("app-state", "data"),
         State("app-mode", "data"),
         State("active-machine-store", "data"),
         State("weight-preference-store", "data"),
         State("production-rate-unit", "data")],
        prevent_initial_call=True
    )
    def update_section_5_1(n_intervals, which, state_data, historical_data, lang, app_state_data, app_mode, active_machine_data, weight_pref, pr_unit):
    
        """Update section 5-1 with trend graph for objects per minute"""
         # only run when we’re in the “main” dashboard
        if which != "main":
            raise PreventUpdate
            # or return [no_update, no_update]
    
        # Tag definitions - Easy to update when actual tag names are available
        OBJECTS_PER_MIN_TAG = "Status.ColorSort.Sort1.Throughput.ObjectPerMin.Current"
        CAPACITY_TAG = "Status.ColorSort.Sort1.Throughput.KgPerHour.Current"
    
        # Determine which units to display
        units = pr_unit or "objects"
        if units == "capacity":
            section_title = tr("production_rate_capacity_title", lang)
            data_tag = CAPACITY_TAG
        else:
            section_title = tr("production_rate_objects_title", lang)
            data_tag = OBJECTS_PER_MIN_TAG
        
        # Fixed time range for X-axis (last 2 minutes with 1-second intervals)
        max_points = 120  # 2 minutes × 60 seconds
        
        # Determine if we're in Live or Demo mode
        mode = "demo"  # Default to demo mode
        if app_mode and isinstance(app_mode, dict) and "mode" in app_mode:
            mode = app_mode["mode"]
    
    
        if mode == "historical":
            hours = state_data.get("hours", 24) if isinstance(state_data, dict) else 24
            active_id = active_machine_data.get("machine_id") if active_machine_data else None
            hist_data = (
                historical_data if isinstance(historical_data, dict) and "capacity" in historical_data
                else get_historical_data(timeframe=f"{hours}h", machine_id=active_id)
            )
            times = hist_data["capacity"]["times"]
            values_lbs = hist_data["capacity"]["values"]
    
            x_data = [t.strftime("%H:%M:%S") if isinstance(t, datetime) else t for t in times]
            y_data = [convert_capacity_from_lbs(v, weight_pref) for v in values_lbs]
            if y_data:
                min_val = max(0, min(y_data) * 0.9)
                max_val = max(y_data) * 1.1
            else:
                min_val = 0
                max_val = 10000
        elif mode == "lab":
            mid = active_machine_data.get("machine_id") if active_machine_data else None
            _, times, totals = load_lab_totals(mid)
            x_data = [t.strftime("%H:%M:%S") if isinstance(t, datetime) else t for t in times]
            y_data = totals
            if y_data:
                min_val = max(0, min(y_data) * 0.9)
                max_val = max(y_data) * 1.1
            else:
                min_val = 0
                max_val = 10000

        elif mode in LIVE_LIKE_MODES and app_state_data.get("connected", False):
            # Live mode and connected - get real data
            tag_found = False
            current_value = 0
    
    
            
            # Check if the tag exists
            if data_tag in app_state.tags:
                tag_found = True
                tag_data = app_state.tags[data_tag]['data']
                
                # Get current value
                current_value = tag_data.latest_value if tag_data.latest_value is not None else 0
                if units == "capacity":
                    current_value = convert_capacity_from_kg(current_value, weight_pref)
                
                # Get historical data
                timestamps = tag_data.timestamps
                values = tag_data.values
                if units == "capacity":
                    values = [convert_capacity_from_kg(v, weight_pref) for v in values]
                
                # If we have data, create the time series
                if timestamps and values:
                    # Ensure we only use the most recent data points (up to max_points)
                    if len(timestamps) > max_points:
                        timestamps = timestamps[-max_points:]
                        values = values[-max_points:]
                    
                    # Format times for display
                    x_data = [ts.strftime("%H:%M:%S") for ts in timestamps]
                    y_data = values
                    
                    # Determine min and max values for y-axis with some padding
                    if len(y_data) > 0:
                        min_val = max(0, min(y_data) * 0.9) if min(y_data) > 0 else 0
                        max_val = max(y_data) * 1.1 if max(y_data) > 0 else 10000
                    else:
                        min_val = 0
                        max_val = 100000
                else:
                    # No historical data yet, create empty chart
                    current_time = datetime.now()
                    x_data = [(current_time - timedelta(seconds=i)).strftime("%H:%M:%S") for i in range(max_points)]
                    x_data.reverse()  # Put in chronological order
                    y_data = [None] * max_points
                    min_val = 0
                    max_val = 10000
            else:
                # Tag not found - create dummy data
                current_time = datetime.now()
                x_data = [(current_time - timedelta(seconds=i)).strftime("%H:%M:%S") for i in range(max_points)]
                x_data.reverse()  # Put in chronological order
                y_data = [None] * max_points
                min_val = 0
                max_val = 10000
        else:
            # Demo mode or not connected - use the original code
            # Generate dummy data for demonstration
            current_time = datetime.now()
            x_data = [(current_time - timedelta(seconds=i)).strftime("%H:%M:%S") for i in range(max_points)]
            x_data.reverse()  # Put in chronological order
            
            # Demo mode - create realistic looking data
            if mode == "demo":
                if units == "capacity":
                    # Base around 50,000 lbs/hr converted from kg
                    base_value = convert_capacity_from_kg(50000 / 2.205, weight_pref)
                else:
                    # Start with base value of 5000 objects per minute
                    base_value = 5000
                
                # Create random variations around the base value
                np.random.seed(int(current_time.timestamp()) % 1000)  # Seed with current time for variety
                var_scale = 2000 if units == "capacity" else 1000
                variations = np.random.normal(0, var_scale, max_points)
                
                # Create a slightly rising trend
                trend = np.linspace(0, 15, max_points)  # Rising trend from 0 to 15
                
                # Add some cyclical pattern
                cycles = 10 * np.sin(np.linspace(0, 4*np.pi, max_points))  # Sine wave with amplitude 10
                
                # Combine base value, variations, trend, and cycles
                y_data = [max(0, base_value + variations[i] + trend[i] + cycles[i]) for i in range(max_points)]
                
                min_val = base_value * 0.8 if units == "capacity" else 3000
                max_val = max(y_data) * 1.1  # 10% headroom
            else:
                # Not connected - empty chart
                y_data = [None] * max_points
                min_val = 3000 if units != "capacity" else 0
                max_val = 10000
        
        # Create figure
        fig = go.Figure()
        
        # Add trace
        fig.add_trace(go.Scatter(
            x=x_data,
            y=y_data,
            mode='lines',
            name='Capacity' if units == "capacity" else 'Objects/Min',
            line=dict(color='#1f77b4', width=2)
        ))
    
        step = max(1, len(x_data) // 5)
        
        # Update layout
        fig.update_layout(
            title=None,
            xaxis=dict(
                showgrid=True,
                gridcolor='rgba(211,211,211,0.3)',
                tickmode='array',
                tickvals=list(range(0, len(x_data), step)),
                ticktext=[x_data[i] for i in range(0, len(x_data), step) if i < len(x_data)],
            ),
            yaxis=dict(
                title=None,
                showgrid=True,
                gridcolor='rgba(211,211,211,0.3)',
                range=[min_val, max_val]
            ),
            margin=dict(l=5, r=5, t=5, b=5),
            height=200,
            plot_bgcolor='var(--chart-bg)',
            paper_bgcolor='var(--chart-bg)',
            hovermode='closest',
            showlegend=False
        )
        
        # Include the historical indicator directly in the header so the
        # graph height remains unchanged when toggling modes.
        header = f"{section_title} (Historical View)" if mode == "historical" else section_title
    
        children = [
            dbc.Row([
                dbc.Col(html.H5(header, className="mb-0"), width=9),
                dbc.Col(
                    dbc.Button(
                        tr("units_button", lang),
                        id={"type": "open-production-rate-units", "index": 0},
                        color="primary",
                        size="sm",
                        className="float-end",
                    ),
                    width=3,
                ),
            ], className="mb-2 align-items-center")
        ]
    
    
    
        children.append(
            dcc.Graph(
                id='trend-graph',
                figure=fig,
                config={'displayModeBar': False, 'responsive': True},
                style={'width': '100%', 'height': '100%'}
            )
        )
    
        return html.Div(children)

    @app.callback(
        Output("alarm-data", "data"),
        [Input("status-update-interval", "n_intervals")],
        [State("app-state", "data")]
    )
    def update_alarms_store(n_intervals, app_state_data):
        """Update the alarms data store from the counter values and check for threshold violations"""
        global previous_counter_values, threshold_settings, threshold_violation_state
        
        # Get current time
        current_time = datetime.now()
        
        # Check for alarms
        alarms = []
        for i, value in enumerate(previous_counter_values):
            counter_num = i + 1
            
            # Safely check if counter_num exists in threshold_settings and is a dictionary
            if counter_num in threshold_settings and isinstance(threshold_settings[counter_num], dict):
                settings = threshold_settings[counter_num]
                violation = False
                is_high = False  # Track which threshold is violated (high or low)
                
                # Check for threshold violations
                if 'min_enabled' in settings and settings['min_enabled'] and value < settings['min_value']:
                    violation = True
                    alarms.append(f"Sens. {counter_num} below min threshold")
                elif 'max_enabled' in settings and settings['max_enabled'] and value > settings['max_value']:
                    violation = True
                    is_high = True
                    alarms.append(f"Sens. {counter_num} above max threshold")
                
                # Get violation state for this counter
                violation_state = threshold_violation_state[counter_num]
                
                # If email notifications are enabled
                if threshold_settings.get('email_enabled', False):
                    email_minutes = threshold_settings.get('email_minutes', 2)
                    
                    # If now violating but wasn't before
                    if violation and not violation_state['is_violating']:
                        # Start tracking this violation
                        violation_state['is_violating'] = True
                        violation_state['violation_start_time'] = current_time
                        violation_state['email_sent'] = False
                        logger.info(f"Started tracking threshold violation for Sensitivity {counter_num}")
                    
                    # If still violating
                    elif violation and violation_state['is_violating']:
                        # Check if it's been violating long enough to send an email
                        if not violation_state['email_sent']:
                            time_diff = (current_time - violation_state['violation_start_time']).total_seconds()
                            if time_diff >= (email_minutes * 60):
                                # Send the email
                                email_sent = send_threshold_email(counter_num, is_high)
                                if email_sent:
                                    violation_state['email_sent'] = True
                                    logger.info(f"Sent threshold violation email for Sensitivity {counter_num}")
                    
                    # If no longer violating
                    elif not violation and violation_state['is_violating']:
                        # Reset the violation state
                        violation_state['is_violating'] = False
                        violation_state['violation_start_time'] = None
                        violation_state['email_sent'] = False
                        logger.info(f"Reset threshold violation for Sensitivity {counter_num}")
        
        return {"alarms": alarms}

    @app.callback(
        Output("section-5-2", "children"),
        [Input("status-update-interval", "n_intervals"),
         Input("current-dashboard",       "data"),
         Input("historical-time-index",   "data"),
         Input("historical-data-cache",   "data"),
         Input("language-preference-store", "data")],
        [State("app-state", "data"),
         State("app-mode", "data"),
         State("active-machine-store", "data")],
        prevent_initial_call=True
    )
    def update_section_5_2(n_intervals, which, state_data, historical_data, lang, app_state_data, app_mode, active_machine_data):
        """Update section 5-2 with bar chart for counter values and update alarm data"""
        
        # only run when we’re in the “main” dashboard
        if which != "main":
            raise PreventUpdate
            # or return [no_update, no_update]
        global previous_counter_values, threshold_settings
    
        # Ensure we have a full set of values to work with
        if not previous_counter_values or len(previous_counter_values) < 12:
            previous_counter_values = [0] * 12
        
        # Define title for the section
        section_title = tr("sensitivity_rates_title", lang)
        
        # Define pattern for tag names in live mode
        TAG_PATTERN = "Status.ColorSort.Sort1.DefectCount{}.Rate.Current"
        
        # Define colors for each primary/counter number
        counter_colors = {
            1: "green",       # Blue
            2: "lightgreen",      # Green
            3: "orange",     # Orange
            4: "blue",      # Black
            5: "#f9d70b",    # Yellow (using hex to ensure visibility)
            6: "magenta",    # Magenta
            7: "cyan",       # Cyan
            8: "red",        # Red
            9: "purple",
            10: "brown",
            11: "gray",
            12: "lightblue"
        }
        
        # Get mode (live, demo, or historical)
        mode = "demo"  # Default to demo mode
        if app_mode and isinstance(app_mode, dict) and "mode" in app_mode:
            mode = app_mode["mode"]
        
        # Generate values based on mode
        if mode == "historical":
            hours = state_data.get("hours", 24) if isinstance(state_data, dict) else 24
            active_id = active_machine_data.get("machine_id") if active_machine_data else None
            historical_data = (
                historical_data
                if isinstance(historical_data, dict) and 1 in historical_data
                else get_historical_data(timeframe=f"{hours}h", machine_id=active_id)
            )
            
            # Use the average value for each counter over the timeframe
            new_counter_values = []
            for i in range(1, 13):
                vals = historical_data[i]["values"]
                if vals:
                    avg_val = sum(vals) / len(vals)
                    new_counter_values.append(avg_val)
                else:
                    new_counter_values.append(50)
    
            # Store the new values for the next update
            previous_counter_values = new_counter_values.copy()
            logger.info(f"Section 5-2 values (historical mode): {new_counter_values}")
        elif mode == "lab":
            mid = active_machine_data.get("machine_id") if active_machine_data else None
            totals, _, _ = load_lab_totals(mid)
            new_counter_values = totals
            previous_counter_values = new_counter_values.copy()
            logger.info(f"Section 5-2 values (lab mode): {new_counter_values}")
        elif mode in LIVE_LIKE_MODES and app_state_data.get("connected", False):
            # Live mode: get values from OPC UA
            # Use the tag pattern provided for each counter
            new_counter_values = []
            for i in range(1, 13):
                # Construct the tag name using the provided pattern
                tag_name = TAG_PATTERN.format(i)
    
                # Check if the tag exists
                if tag_name in app_state.tags:
                    value = app_state.tags[tag_name]["data"].latest_value
                    if value is None:
                        # If tag exists but value is None, keep previous value
                        value = previous_counter_values[i-1]
                    new_counter_values.append(value)
                else:
                    # Tag not found - keep previous value
                    new_counter_values.append(previous_counter_values[i-1])
    
            # Store the new values for the next update
            previous_counter_values = new_counter_values.copy()
            logger.info(f"Section 5-2 values (live mode): {new_counter_values}")
        elif mode == "demo":
            # Demo mode: generate synthetic values
            new_counter_values = []
            for i, prev_value in enumerate(previous_counter_values):
                # Determine maximum change (up to ±20)
                max_change = min(20, prev_value - 10)  # Ensure we don't go below 10
    
                # Fix: Convert max_change to an integer
                max_change_int = int(max_change)
    
                # Use the integer version in randint
                change = random.randint(-max_change_int, 20)
    
                # Calculate new value with bounds
                new_value = max(10, min(180, prev_value + change))
    
                # Add to the list
                new_counter_values.append(new_value)
    
            # Store the new values for the next update
            previous_counter_values = new_counter_values.copy()
            logger.info(f"Section 5-2 values (demo mode): {new_counter_values}")
        else:
            # Live mode but not connected - keep the last values
            new_counter_values = previous_counter_values.copy()
            logger.info("Section 5-2 values (disconnected): using previous values")
        
        # Create counter names
        counter_names = [f"{i}" for i in range(1, 13)]
        
        # Create figure with our data
        fig = go.Figure()
        
        # Use a single bar trace with all data
        fig.add_trace(go.Bar(
            x=counter_names,  # Use all counter names as x values
            y=new_counter_values,  # Use all counter values as y values
            marker_color=[counter_colors.get(i, 'gray') for i in range(1, 13)],  # Set colors per bar
            hoverinfo='text',  # Keep hover info
        hovertext=[f"Sensitivity {i}: {new_counter_values[i-1]:.2f}" for i in range(1, 13)]  # Custom hover text with 2 decimal places
    
        ))
        
        # Add horizontal min threshold lines for each counter if enabled
        for i, counter in enumerate(counter_names):
            counter_num = i + 1
            # Check if counter_num exists in threshold_settings and is a dictionary
            if counter_num in threshold_settings and isinstance(threshold_settings[counter_num], dict):
                settings = threshold_settings[counter_num]
                
                if 'min_enabled' in settings and settings['min_enabled']:
                    fig.add_shape(
                        type="line",
                        x0=i - 0.4,  # Start slightly before the bar
                        x1=i + 0.4,  # End slightly after the bar
                        y0=settings['min_value'],
                        y1=settings['min_value'],
                        line=dict(
                            color="black",
                            width=2,
                            dash="solid",
                        ),
                    )
        
        # Add horizontal max threshold lines for each counter if enabled
        for i, counter in enumerate(counter_names):
            counter_num = i + 1
            # Check if counter_num exists in threshold_settings and is a dictionary
            if counter_num in threshold_settings and isinstance(threshold_settings[counter_num], dict):
                settings = threshold_settings[counter_num]
                
                if 'max_enabled' in settings and settings['max_enabled']:
                    fig.add_shape(
                        type="line",
                        x0=i - 0.4,  # Start slightly before the bar
                        x1=i + 0.4,  # End slightly after the bar
                        y0=settings['max_value'],
                        y1=settings['max_value'],
                        line=dict(
                            color="red",
                            width=2,
                            dash="solid",
                        ),
                    )
        
        # Calculate max value for y-axis scaling (with 10% headroom)
        # Include enabled thresholds in calculation
        all_values = new_counter_values.copy()
        for counter_num, settings in threshold_settings.items():
            # Only process if counter_num is an integer and settings is a dictionary
            if isinstance(counter_num, int) and isinstance(settings, dict):
                if 'max_enabled' in settings and settings['max_enabled']:
                    all_values.append(settings['max_value'])
        
        max_value = max(all_values) if all_values else 100
        y_max = max(100, max_value * 1.1)  # At least 100, or 10% higher than max value
        
        # Update layout
        fig.update_layout(
            title=None,
            xaxis=dict(
                title=None,
                showgrid=False,
                tickangle=0,
            ),
            yaxis=dict(
                title=None,
                showgrid=True,
                gridcolor='rgba(211,211,211,0.3)',
                range=[0, y_max]  # Dynamic range based on data and thresholds
            ),
            margin=dict(l=5, r=5, t=0, b=20),  # Increased bottom margin for rotated labels
            height=198,  # Increased height since we have more space now
            plot_bgcolor='var(--chart-bg)',
            paper_bgcolor='var(--chart-bg)',
            showlegend=False,
        )
        
        # Create the section content
        section_content = html.Div([
            # Header row with title and settings button
            dbc.Row([
                dbc.Col(html.H5(section_title + (" (Historical)" if mode == "historical" else ""), className="mb-0"), width=9),
                dbc.Col(
                    dbc.Button(tr("thresholds_button", lang),
                            id={"type": "open-threshold", "index": 0},
                            color="primary",
                            size="sm",
                            className="float-end"),
                    width=3
                )
            ], className="mb-2 align-items-center"),
            
            # Bar chart
            dcc.Graph(
                id='counter-bar-chart',
                figure=fig,
                config={'displayModeBar': False, 'responsive': True},
                style={'width': '100%', 'height': '100%'}
            )
        ])
        
        # Return the section content
        return section_content

    @app.callback(
        Output("section-6-1", "children"),
        [Input("status-update-interval", "n_intervals"),
         Input("current-dashboard", "data"),
         Input("historical-time-index", "data"),
         Input("language-preference-store", "data")],
        [State("app-state", "data"),
         State("app-mode", "data"),
         State("active-machine-store", "data")],
        prevent_initial_call=True,
    )
    def update_section_6_1(n_intervals, which, state_data, lang, app_state_data, app_mode, active_machine_data):
        """Update section 6-1 with trend graph for the 12 counters, supporting historical data."""
        mem_utils.log_memory_if_high()
        if which != "main":
            raise PreventUpdate
        global previous_counter_values, display_settings

        if not previous_counter_values or len(previous_counter_values) < 12:
            previous_counter_values = [0] * 12

        section_title = tr("counter_values_trend_title", lang)

        counter_colors = {
            1: "green",
            2: "lightgreen",
            3: "orange",
            4: "blue",
            5: "#f9d70b",
            6: "magenta",
            7: "cyan",
            8: "red",
            9: "purple",
            10: "brown",
            11: "gray",
            12: "lightblue",
        }

        mode = "demo"
        if app_mode and isinstance(app_mode, dict) and "mode" in app_mode:
            mode = app_mode["mode"]

        if mode == "historical":
            hours = state_data.get("hours", 24) if isinstance(state_data, dict) else 24
            active_id = active_machine_data.get("machine_id") if active_machine_data else None
            historical_data = get_historical_data(timeframe=f"{hours}h", machine_id=active_id)

            fig = go.Figure()
            for i in range(1, 13):
                if display_settings.get(i, True):
                    counter_name = f"Counter {i}"
                    color = counter_colors.get(i, "gray")
                    times = historical_data[i]['times']
                    values = historical_data[i]['values']
                    time_labels = [t.strftime("%H:%M:%S") if isinstance(t, datetime) else t for t in times]
                    if times and values:
                        fig.add_trace(go.Scatter(
                            x=time_labels,
                            y=values,
                            mode='lines',
                            name=counter_name,
                            line=dict(color=color, width=2),
                            hoverinfo='text',
                            hovertext=[f"{counter_name}: {value}" for value in values],
                        ))

            ref_times = historical_data[1]['times'] if historical_data[1]['times'] else []
            label_list = [t.strftime('%H:%M:%S') if isinstance(t, datetime) else t for t in ref_times]
            step = max(1, len(label_list) // 5) if label_list else 1

            hist_values = [historical_data[i]['values'][-1] if historical_data[i]['values'] else None for i in range(1, 13)]
            logger.info(f"Section 6-1 latest values (historical mode): {hist_values}")

            fig.update_layout(
                title=None,
                xaxis=dict(
                    showgrid=False,
                    gridcolor='rgba(211,211,211,0.3)',
                    rangeslider=dict(visible=False),
                    tickmode='array',
                    tickvals=list(range(0, len(label_list), step)) if label_list else [],
                    ticktext=[label_list[i] for i in range(0, len(label_list), step) if i < len(label_list)] if label_list else [],
                ),
                yaxis=dict(
                    title=None,
                    showgrid=False,
                    gridcolor='rgba(211,211,211,0.3)',
                ),
                margin=dict(l=5, r=5, t=5, b=5),
                height=200,
                plot_bgcolor='var(--chart-bg)',
                paper_bgcolor='var(--chart-bg)',
                hovermode='closest',
                showlegend=False,
            )

            return html.Div([
                dbc.Row([
                    dbc.Col(html.H5(f"{section_title} (Historical View)", className="mb-0"), width=9),
                    dbc.Col(
                        dbc.Button(tr("display_button", lang),
                                   id={"type": "open-display", "index": 0},
                                   color="primary",
                                   size="sm",
                                   className="float-end"),
                        width=3,
                    ),
                ], className="mb-2 align-items-center"),
                dcc.Graph(
                    id='counter-trend-graph',
                    figure=fig,
                    config={'displayModeBar': False, 'responsive': True},
                    style={'width': '100%', 'height': '100%'}
                ),
            ])

        if not hasattr(app_state, 'counter_history'):
            app_state.counter_history = {i: {'times': [], 'values': []} for i in range(1, 13)}

        current_time = datetime.now()

        if mode in LIVE_LIKE_MODES and app_state_data.get("connected", False):
            for i, value in enumerate(previous_counter_values):
                counter_utils.add_data_point(app_state.counter_history, i + 1, current_time, value)
        elif mode == "demo":
            for i, value in enumerate(previous_counter_values):
                counter_utils.add_data_point(app_state.counter_history, i + 1, current_time, value)
        else:
            for i in range(1, 13):
                prev_vals = app_state.counter_history[i]['values']
                prev_value = prev_vals[-1] if prev_vals else 0
                counter_utils.add_data_point(app_state.counter_history, i, current_time, prev_value)

        latest_values = [app_state.counter_history[i]['values'][-1] if app_state.counter_history[i]['values'] else None for i in range(1, 13)]
        logger.info(f"Section 6-1 latest values ({mode} mode): {latest_values}")

        fig = go.Figure()

        for i in range(1, 13):
            if display_settings.get(i, True):
                counter_name = f"Counter {i}"
                color = counter_colors.get(i, "gray")
                times = app_state.counter_history[i]['times']
                values = app_state.counter_history[i]['values']
                time_labels = [t.strftime("%H:%M:%S") for t in times]
                if times and values:
                    fig.add_trace(go.Scatter(
                        x=time_labels,
                        y=values,
                        mode='lines',
                        name=counter_name,
                        line=dict(color=color, width=2),
                        hoverinfo='text',
                        hovertext=[f"{counter_name}: {value}" for value in values],
                    ))

        fig.update_layout(
            title=None,
            xaxis=dict(
                showgrid=False,
                gridcolor='rgba(211,211,211,0.3)',
                tickmode='array',
                tickvals=list(range(0, len(time_labels), max(1, len(time_labels) // 5))) if time_labels else [],
                ticktext=[time_labels[i] for i in range(0, len(time_labels),
                                                    max(1, len(time_labels) // 5))
                        if i < len(time_labels)] if time_labels else [],
            ),
            yaxis=dict(
                title=None,
                showgrid=False,
                gridcolor='rgba(211,211,211,0.3)',
            ),
            margin=dict(l=5, r=5, t=5, b=5),
            height=200,
            plot_bgcolor='var(--chart-bg)',
            paper_bgcolor='var(--chart-bg)',
            hovermode='closest',
            showlegend=False,
        )

        return html.Div([
            dbc.Row([
                dbc.Col(html.H5(section_title, className="mb-0"), width=9),
                dbc.Col(
                    dbc.Button(tr("display_button", lang),
                               id={"type": "open-display", "index": 0},
                               color="primary",
                               size="sm",
                               className="float-end"),
                    width=3,
                ),
            ], className="mb-2 align-items-center"),
            dcc.Graph(
                id='counter-trend-graph',
                figure=fig,
                config={'displayModeBar': False, 'responsive': True},
                style={'width': '100%', 'height': '100%'}
            ),
        ])

    @app.callback(
        Output("section-6-2", "children"),
        [Input("alarm-data", "data"),
         Input("current-dashboard",       "data"),
         Input("status-update-interval", "n_intervals"),
         Input("language-preference-store", "data")],
        prevent_initial_call=True
    )
    def update_section_6_2(alarm_data,which, n_intervals, lang):
        """Update section 6-2 with alarms display in two columns"""
         # only run when we’re in the “main” dashboard
        if which != "main":
            raise PreventUpdate
            # or return [no_update, no_update]
        # Set title for the section
        section_title = tr("sensitivity_threshold_alarms_title", lang)
        
        # Get alarms from the data store
        alarms = alarm_data.get("alarms", []) if alarm_data else []
    
        def _translate_alarm(alarm):
            if alarm.startswith("Sens."):
                parts = alarm.split()
                if len(parts) >= 3:
                    num = parts[1]
                    if "below" in alarm:
                        return tr("sensitivity_below_min", lang).format(num=num)
                    elif "above" in alarm:
                        return tr("sensitivity_above_max", lang).format(num=num)
            return alarm
    
        translated_alarms = [_translate_alarm(a) for a in alarms]
        
        # Create alarm display with two columns
        if alarms:
            # Split alarms into two columns
            mid_point = len(alarms) // 2 + len(alarms) % 2  # Ceiling division to balance columns
            left_alarms = translated_alarms[:mid_point]
            right_alarms = translated_alarms[mid_point:]
            
            # Create left column items
            left_items = [html.Li(alarm, className="text-danger mb-1") for alarm in left_alarms]
            
            # Create right column items
            right_items = [html.Li(alarm, className="text-danger mb-1") for alarm in right_alarms]
            
            # Create two-column layout
            alarm_display = html.Div([
                html.Div(tr("active_alarms_title", lang), className="fw-bold text-danger mb-2"),
                dbc.Row([
                    # Left column
                    dbc.Col(
                        html.Ul(left_items, className="ps-3 mb-0"),
                        width=6
                    ),
                    # Right column
                    dbc.Col(
                        html.Ul(right_items, className="ps-3 mb-0"),
                        width=6
                    ),
                ]),
            ])
        else:
            # No alarms display
            alarm_display = html.Div([
                html.Div("No active alarms", className="text-success")
            ])
        
        # Return the section content with fixed height
        return html.Div([
            html.H5(section_title, className="text-center mb-2"),
            
            # Alarms display with fixed height
            dbc.Card(
                dbc.CardBody(
                    alarm_display, 
                    className="p-2 overflow-auto",  # Add overflow-auto for scrolling if needed
                    # Scale alarm display height with viewport
                    style={"height": "205px"}
                ),
                className="h-100"
            ),
            
            # Timestamp
            
        ])

    @app.callback(
        Output("section-7-1", "children"),
        [Input("status-update-interval", "n_intervals"),
         Input("current-dashboard",       "data"),
         Input("language-preference-store", "data")],
        [State("app-state", "data"),
         State("app-mode", "data")],
        prevent_initial_call=True
    )
    def update_section_7_1(n_intervals, which, lang, app_state_data, app_mode):
        """Update section 7-1 with air pressure gauge"""
        # only run when we’re in the “main” dashboard
        if which != "main":
            raise PreventUpdate
            # or return [no_update, no_update]
    
        # Tag definition for air pressure - Easy to update when actual tag name is available
        AIR_PRESSURE_TAG = "Status.Environmental.AirPressurePsi"
        
        # Define gauge configuration
        min_pressure = 0
        max_pressure = 100
        
        # Define color ranges for gauge based on requirements
        red_range_low = [0, 30]       # Critical low range
        yellow_range = [31, 50]       # Warning range
        green_range = [51, 75]        # Normal range
        red_range_high = [76, 100]    # Critical high range
        
        # Determine if we're in Live or Demo mode
        mode = "demo"  # Default to demo mode
        if app_mode and isinstance(app_mode, dict) and "mode" in app_mode:
            mode = app_mode["mode"]
        
        # Get air pressure value based on mode
        if mode in LIVE_LIKE_MODES and app_state_data.get("connected", False):
            # Live mode: get value from OPC UA tag
            if AIR_PRESSURE_TAG in app_state.tags:
                # Read the actual value from the tag
                air_pressure = (app_state.tags[AIR_PRESSURE_TAG]["data"].latest_value)/100
                if air_pressure is None:
                    air_pressure = 0  # Default to 0 if tag exists but value is None
            else:
                # Tag not found, use 0 as per requirement
                air_pressure = 0
        else:
            # Demo mode: generate a realistic air pressure value with limited variation
            # Use timestamp for some variation in the demo
            timestamp = int(datetime.now().timestamp())
            
            # Generate value that stays very close to 65 PSI (±3 PSI maximum variation)
            base_value = 65  # Base in middle of green range
            # Use a small sine wave variation (±3 PSI max)
            variation = 3 * math.sin(timestamp / 10)  # Limited to ±3 PSI
            air_pressure = base_value + variation
        
        # Determine indicator color based on pressure value
        if 0 <= air_pressure <= 30:
            indicator_color = "red"
            status_text = "Critical Low"
            status_color = "danger"
        elif 31 <= air_pressure <= 50:
            indicator_color = "yellow"
            status_text = "Warning Low"
            status_color = "warning"
        elif 51 <= air_pressure <= 75:
            indicator_color = "green"
            status_text = "Normal"
            status_color = "success"
        else:  # 76-100
            indicator_color = "red"
            status_text = "Critical High"
            status_color = "danger"
        
        # Create the gauge figure
        fig = go.Figure(go.Indicator(
            mode="gauge+number",
            value=air_pressure,
            domain={'x': [0, 1], 'y': [0, 1]},
            #title={'text': "Air Pressure", 'font': {'size': 14}},
            gauge={
                'axis': {'range': [min_pressure, max_pressure], 'tickwidth': 1, 'tickcolor': "darkblue"},
                'bar': {'color': indicator_color},  # Use dynamic color based on value
                'bgcolor': "#d3d3d3",  # Light grey background
                'borderwidth': 2,
                'bordercolor': "gray",
                'threshold': {
                    'line': {'color': "darkgray", 'width': 4},
                    'thickness': 0.75,
                    'value': air_pressure
                }
            }
        ))
        
        # Update layout for the gauge
        fig.update_layout(
            height=200,
            margin=dict(l=10, r=10, t=30, b=10),
            paper_bgcolor='var(--chart-bg)',  # Use grey paper background
            plot_bgcolor='var(--chart-bg)',   # Use grey plot background
            font={'color': "darkblue", 'family': "Arial"}
        )
        
        return html.Div([
            html.H5(tr("air_pressure_title", lang), className="text-left mb-1"),
            # Gauge chart
            dcc.Graph(
                figure=fig,
                config={'displayModeBar': False, 'responsive': True},
                style={'width': '100%', 'height': '100%'}
            ),
            
            # Status text below the gauge
            #html.Div([
            #    html.Span("Status: ", className="fw-bold me-1"),
            #    html.Span(status_text, className=f"text-{status_color}")
            #], className="text-center mt-2")
        ])

    @app.callback(
        Output("section-7-2", "children"),
        [Input("status-update-interval", "n_intervals"),
         Input("current-dashboard",       "data"),
         Input("historical-time-index",   "data"),
         Input("language-preference-store", "data")],
        [State("app-state", "data"),
         State("app-mode", "data"),
         State("active-machine-store", "data")],
        prevent_initial_call=True
    )
    def update_section_7_2(n_intervals, which, time_state, lang, app_state_data, app_mode, active_machine_data):
        """Update section 7-2 with Machine Control Log"""
        # only run when we're in the "main" dashboard
        if which != "main":
            raise PreventUpdate
            
        global prev_values, prev_active_states, prev_preset_names, machine_control_log
    
        machine_id = active_machine_data.get("machine_id") if active_machine_data else None
    
        # Determine current mode (live or demo)
        mode = "demo"
        if app_mode and isinstance(app_mode, dict) and "mode" in app_mode:
            mode = app_mode["mode"]
        
        logger.info("Section 7-2 callback triggered at %s", datetime.now())
        logger.info("Section 7-2: mode=%s, connected=%s", mode, app_state_data.get("connected", False))
        logger.info(f"Section 7-2 Debug: machine_id={machine_id}")
        logger.info(f"Section 7-2 Debug: MONITORED_RATE_TAGS={MONITORED_RATE_TAGS}")
        logger.info(f"Section 7-2 Debug: prev_values keys={list(prev_values.get(machine_id, {}).keys())}")
        logger.info(f"Available tags in app_state: {list(app_state.tags.keys())}")
    
        # Live monitoring of feeder rate tags and sensitivity assignments
        if mode in LIVE_LIKE_MODES and app_state_data.get("connected", False) and machine_id is not None:
            try:
                # Initialize machine_prev dictionaries if they don't exist
                if machine_id not in prev_values:
                    prev_values[machine_id] = {}
                    logger.info(f"Initialized prev_values for machine {machine_id}")
                if machine_id not in prev_active_states:
                    prev_active_states[machine_id] = {}
                    logger.info(f"Initialized prev_active_states for machine {machine_id}")
                
                machine_prev = prev_values[machine_id]
                machine_prev_active = prev_active_states[machine_id]
    
                # Monitor feeder rate changes
                for opc_tag, friendly_name in MONITORED_RATE_TAGS.items():
                    try:
                        if opc_tag in app_state.tags:
                            new_val = app_state.tags[opc_tag]["data"].latest_value
                            prev_val = machine_prev.get(opc_tag)
                            logger.info(f"Tag {opc_tag}: new_val={new_val}, prev_val={prev_val}")
    
                            if prev_val is not None and new_val is not None and new_val != prev_val:
                                logger.info(f"CHANGE DETECTED! {opc_tag}: {prev_val} -> {new_val}")
                                try:
                                    logger.debug("Rate %s changed from %s to %s", opc_tag, prev_val, new_val)
                                    add_control_log_entry(friendly_name, prev_val, new_val, machine_id=machine_id)
                                    logger.info(f"LOG ENTRY ADDED for {friendly_name}")
                                except Exception as e:
                                    logger.error(f"ERROR adding log entry: {e}")
    
                            machine_prev[opc_tag] = new_val
                        else:
                            logger.warning(f"Feeder tag {opc_tag} not found in app_state.tags")
                    except Exception as e:
                        logger.error(f"Error monitoring feeder tag {opc_tag}: {e}")
    
                # Monitor sensitivity assignment changes  
                logger.info(f"Starting sensitivity tag checks")
                for opc_tag, sens_num in SENSITIVITY_ACTIVE_TAGS.items():
                    try:
                        if opc_tag in app_state.tags:
                            new_val = app_state.tags[opc_tag]["data"].latest_value
                            prev_val = machine_prev_active.get(opc_tag)
                            logger.info(f"Sensitivity {sens_num} Tag {opc_tag}: new_val={new_val}, prev_val={prev_val}")
                            
                            if prev_val is not None and new_val is not None and bool(new_val) != bool(prev_val):
                                logger.info(f"SENSITIVITY CHANGE DETECTED! Sens {sens_num}: {bool(prev_val)} -> {bool(new_val)}")
                                try:
                                    add_activation_log_entry(sens_num, bool(new_val), machine_id=machine_id)
                                    logger.info(f"SENSITIVITY LOG ENTRY ADDED for Sensitivity {sens_num}")
                                except Exception as e:
                                    logger.error(f"ERROR adding sensitivity log entry: {e}")
                                    
                            machine_prev_active[opc_tag] = new_val
                        else:
                            logger.warning(f"Sensitivity tag {opc_tag} missing from app_state.tags")
                    except Exception as e:
                        logger.error(f"Error monitoring sensitivity tag {opc_tag}: {e}")

                # Monitor preset name changes
                if PRESET_NAME_TAG in app_state.tags:
                    new_name = app_state.tags[PRESET_NAME_TAG]["data"].latest_value
                    prev_name = prev_preset_names.get(machine_id)
                    if prev_name is not None and new_name is not None and new_name != prev_name:
                        add_preset_log_entry(prev_name, new_name, machine_id=machine_id)
                    prev_preset_names[machine_id] = new_name

            except Exception as e:
                logger.error(f"Fatal error in section 7-2 monitoring: {e}")
                logger.exception("Full traceback:")
    
        # Create the log entries display - with even more compact styling
        log_entries = []
    
        # Determine which log to display based on mode
        display_log = machine_control_log
        if mode == "historical":
            hours = time_state.get("hours", 24) if isinstance(time_state, dict) else 24
            machine_id = active_machine_data.get("machine_id") if active_machine_data else None
            display_log = get_historical_control_log(timeframe=hours, machine_id=machine_id)
            display_log = sorted(display_log, key=lambda e: e.get("timestamp"), reverse=True)
        elif mode in LIVE_LIKE_MODES:
            # Debug logging to see what's in the control log
            logger.info(f"Total entries in machine_control_log: {len(machine_control_log)}")
            logger.info(f"Looking for entries with machine_id={machine_id}")
            
            # More permissive filtering - include entries that match the machine_id
            display_log = []
            for entry in machine_control_log:
                entry_machine_id = entry.get("machine_id")
                is_demo = entry.get("demo", False)
                logger.info(f"Entry: machine_id={entry_machine_id}, demo={is_demo}, tag={entry.get('tag', 'N/A')}")
                
                # Include if machine_id matches (regardless of demo flag for now)
                if str(entry_machine_id) == str(machine_id):
                    display_log.append(entry)
                    logger.info(f"Including entry: {entry.get('tag', 'N/A')}")
            
            logger.info(f"Filtered to {len(display_log)} entries for machine {machine_id}")
    
        # newest entries first - sort by timestamp if available
        if display_log:
            try:
                display_log = sorted(display_log, key=lambda e: e.get("timestamp", datetime.min), reverse=True)
            except Exception as e:
                logger.error(f"Error sorting display_log: {e}")
        
        display_log = display_log[:20]
    
        for idx, entry in enumerate(display_log, start=1):
            timestamp = entry.get("display_timestamp")
            if not timestamp:
                ts = entry.get("timestamp")
                if isinstance(ts, datetime):
                    timestamp = ts.strftime("%Y-%m-%d %H:%M:%S")
                elif ts:
                    timestamp = str(ts)
                else:
                    t = entry.get("time")
                    if isinstance(t, datetime):
                        timestamp = t.strftime("%Y-%m-%d %H:%M:%S")
                    elif t:
                        timestamp = str(t)
                    else:
                        timestamp = ""
    
            def _translate_tag(tag):
                if tag.startswith("Sens "):
                    parts = tag.split()
                    if len(parts) >= 2:
                        return f"{tr('sensitivity_label', lang)} {parts[1]}"
                if tag.startswith("Feeder") or tag.startswith("Feed"):
                    parts = tag.split()
                    if len(parts) >= 2 and parts[1].isdigit():
                        return tr(f"feeder_{parts[1]}", lang)
                    return tr('feeder_label', lang).rstrip(':')
                return tag
    
            tag_translated = _translate_tag(entry.get('tag', ''))
    
            icon_val = entry.get("icon")
            if icon_val in ("✅", "❌"):
                color_class = "text-success" if entry.get("action") == "Enabled" else "text-danger"
                icon = html.Span(icon_val, className=color_class)
                log_entries.append(
                    html.Div(
                        [f"{idx}. {tag_translated} {entry.get('action')} ", icon, f" {timestamp}"],
                        className="mb-1 small",
                        style={"whiteSpace": "nowrap"},
                    )
                )
            elif icon_val in ("⬆", "⬇"):
                color_class = "text-success" if icon_val == "⬆" else "text-danger"
                icon = html.Span(icon_val, className=color_class)
                value_change = f"{entry.get('old_value', '')} -> {entry.get('new_value', '')}"
                log_entries.append(
                    html.Div(
                        [f"{idx}. {tag_translated} ", icon, f" {value_change} {timestamp}"],
                        className="mb-1 small",
                        style={"whiteSpace": "nowrap"},
                    )
                )
            elif icon_val == "🔄":
                icon = html.Span(icon_val)
                log_entries.append(
                    html.Div(
                        [f"{idx}. Preset \"{entry.get('old_value', '')}\" ", icon, f" \"{entry.get('new_value', '')}\" {timestamp}"],
                        className="mb-1 small",
                        style={"whiteSpace": "nowrap"},
                    )
                )
            else:
                description = f"{tag_translated} {entry.get('action', '')}".strip()
                value_change = f"{entry.get('old_value', '')} -> {entry.get('new_value', '')}"
                log_entries.append(
                    html.Div(
                        f"{idx}. {description} {value_change} {timestamp}",
                        className="mb-1 small",
                        style={"whiteSpace": "nowrap"}
                    )
                )
    
        # If no entries, show placeholder
        if not log_entries:
            log_entries.append(
                html.Div(tr("no_changes_yet", lang), className="text-center text-muted py-1")
            )
    
        # Return the section content with title
        return html.Div(
            [html.H5(tr("machine_control_log_title", lang), className="text-left mb-1"), *log_entries],
            className="overflow-auto px-0",
            # Use flexbox so this log grows with available space
            style={"flex": "1"}
        )

    @app.callback(
        [Output("historical-time-index", "data"),
         Output("historical-time-display", "children"),
         Output("historical-data-cache", "data")],
        [Input("historical-time-slider", "value"),
         Input("mode-selector", "value")],
        [State("active-machine-store", "data")],
        prevent_initial_call=True
    )
    def update_historical_time_and_display(slider_value, mode, active_machine_data):
        """Return the chosen historical range, display text, and cached data."""
        if mode != "historical":
            return dash.no_update, "", dash.no_update
    
        # Load filtered historical data for the selected timeframe so the graphs
        # update immediately when the slider changes
        machine_id = active_machine_data.get("machine_id") if active_machine_data else None
        historical_data = load_historical_data(f"{slider_value}h", machine_id=machine_id)
    
        # Use counter 1 as the reference for the time axis.  If data exists, format
        # the first timestamp for display to indicate the starting point.
        ref_counter = 1
        timestamp_str = ""
        if (ref_counter in historical_data and
                historical_data[ref_counter]['times']):
            first_ts = historical_data[ref_counter]['times'][0]
            if isinstance(first_ts, datetime):
                timestamp_str = first_ts.strftime("%H:%M")
            else:
                timestamp_str = str(first_ts)
    
        display_text = f"Showing last {slider_value} hours"
        if timestamp_str:
            display_text += f" starting {timestamp_str}"
    
    
        # Return the selected timeframe, display text, and cached data
        return {"hours": slider_value}, display_text, historical_data

    @app.callback(
        Output("historical-time-controls", "className"),
        [Input("mode-selector", "value")],
        prevent_initial_call=True
    )
    def toggle_historical_controls_visibility(mode):
        """Show/hide historical controls based on selected mode"""
        if mode == "historical":
            return "d-block"  # Show controls
        else:
            return "d-none"  # Hide controls

    @app.callback(
        Output("lab-test-controls", "className"),
        [Input("mode-selector", "value")],
        prevent_initial_call=True,
    )
    def toggle_lab_controls_visibility(mode):
        return "d-flex" if mode == "lab" else "d-none"

    @app.callback(
        [Output("start-test-btn", "disabled"),
         Output("start-test-btn", "color"),
         Output("stop-test-btn", "disabled"),
         Output("stop-test-btn", "color")],
        [Input("lab-test-running", "data"),
         Input("mode-selector", "value"),
         Input("status-update-interval", "n_intervals")],
        [State("lab-test-stop-time", "data")],
    )
    def toggle_lab_test_buttons(running, mode, n_intervals, stop_time):
        """Enable/disable lab start/stop buttons based on test state."""
        if mode != "lab":
            return True, "secondary", True, "secondary"

        # Disable both buttons during the 30s grace period after stopping
        if running and stop_time and (time.time() - stop_time < 30):
            return True, "secondary", True, "secondary"

        if running:
            return True, "secondary", False, "danger"

        return False, "success", True, "secondary"

    @app.callback(
        Output("lab-test-running", "data"),
        [Input("start-test-btn", "n_clicks"),
         Input("stop-test-btn", "n_clicks"),
         Input("mode-selector", "value"),
         Input("status-update-interval", "n_intervals")],
        [State("lab-test-running", "data"), State("lab-test-stop-time", "data")],
        prevent_initial_call=True,
    )
    def update_lab_running(start_click, stop_click, mode, n_intervals, running, stop_time):
        """Maintain lab running state for 30 seconds after stopping."""
        ctx = callback_context

        if mode != "lab":
            return False

        if ctx.triggered:
            trigger = ctx.triggered[0]["prop_id"].split(".")[0]
            if trigger == "start-test-btn":
                return True
            elif trigger == "stop-test-btn":
                # stop_time is recorded in a separate callback. Continue
                # reporting as running until 30 seconds elapse.
                return running

        # Check if we should end the test based on the stop time
        if running and stop_time and (time.time() - stop_time >= 30):
            global current_lab_filename
            current_lab_filename = None
            return False

        return running

    @app.callback(
        Output("lab-test-info", "data"),
        [Input("start-test-btn", "n_clicks"), Input("stop-test-btn", "n_clicks")],
        [State("lab-test-name", "value")],
        prevent_initial_call=True,
    )
    def manage_lab_test_info(start_click, stop_click, name):
        ctx = callback_context
        if not ctx.triggered:
            raise PreventUpdate
        trigger = ctx.triggered[0]["prop_id"].split(".")[0]
        global current_lab_filename
        if trigger == "start-test-btn":
            test_name = name or "Test"
            filename = (
                f"Lab_Test_{test_name}_{datetime.now().strftime('%m_%d_%Y')}.csv"
            )
            current_lab_filename = filename
            return {"filename": filename}
        return {}

    @app.callback(
        [Output("metric-logging-interval", "interval"), Output("metric-logging-interval", "disabled")],
        [Input("lab-test-running", "data"), Input("mode-selector", "value")],
    )
    def adjust_logging_interval(running, mode):
        if mode == "lab":
            return 1000, not running
        return 60000, False

    @app.callback(
        Output("lab-test-stop-time", "data"),
        [Input("start-test-btn", "n_clicks"), Input("stop-test-btn", "n_clicks")],
        prevent_initial_call=True,
    )
    def update_lab_test_stop_time(start_click, stop_click):
        ctx = callback_context
        if not ctx.triggered:
            raise PreventUpdate
        trigger = ctx.triggered[0]["prop_id"].split(".")[0]
        if trigger == "stop-test-btn":
            return time.time()
        return None

    @app.callback(
        Output("clear-data-btn", "n_clicks"),
        [Input("clear-data-btn", "n_clicks")],
        [State("machines-data", "data")],
        prevent_initial_call=True,
    )
    def clear_saved_data(n_clicks, machines_data):
        if not n_clicks:
            raise PreventUpdate
        if not machines_data or not machines_data.get("machines"):
            return dash.no_update
        for m in machines_data["machines"]:
            clear_machine_data(str(m.get("id")))
        return 0

    @app.callback(
        [Output("display-modal", "is_open"),
         Output("display-form-container", "children")],
        [Input({"type": "open-display", "index": ALL}, "n_clicks"),
         Input("close-display-settings", "n_clicks"),
         Input("save-display-settings", "n_clicks"),
         Input("language-preference-store", "data")],
        [State("display-modal", "is_open"),
         State({"type": "display-enabled", "index": ALL}, "value")],
        prevent_initial_call=True
    )
    def toggle_display_modal(open_clicks, close_clicks, save_clicks, lang, is_open, display_enabled_values):
        """Handle opening/closing the display settings modal and saving settings"""
        global display_settings
        
        ctx = callback_context
        
        # Check if callback was triggered
        if not ctx.triggered:
            return no_update, no_update
        
        # Get the property that triggered the callback
        trigger_prop_id = ctx.triggered[0]["prop_id"]
        
        # Check for open button clicks (with pattern matching)
        if '"type":"open-display"' in trigger_prop_id:
            # Check if any button was actually clicked (not initial state)
            if any(click is not None for click in open_clicks):
                return True, create_display_settings_form(lang)
        
        # Check for close button click
        elif trigger_prop_id == "close-display-settings.n_clicks":
            # Check if button was actually clicked (not initial state)
            if close_clicks is not None:
                return False, no_update
        
        # Check for save button click
        elif trigger_prop_id == "save-display-settings.n_clicks":
            # Check if button was actually clicked (not initial state)
            if save_clicks is not None and display_enabled_values:
                # Safety check: make sure we have the right number of values
                if len(display_enabled_values) == 12:  # We expect 12 counters
                    # Update the display settings
                    for i in range(len(display_enabled_values)):
                        counter_num = i + 1
                        display_settings[counter_num] = display_enabled_values[i]
                    
                    # Save settings to file
                    save_success = save_display_settings(display_settings)
                    if save_success:
                        logger.info("Display settings saved successfully")
                    else:
                        logger.warning("Failed to save display settings")
                else:
                    logger.warning(f"Unexpected number of display values: {len(display_enabled_values)}")
                
                # Close modal
                return False, create_display_settings_form(lang)
        
        # Default case - don't update anything
        return no_update, no_update

    @app.callback(
        [Output("production-rate-units-modal", "is_open"),
         Output("production-rate-unit", "data")],
        [Input({"type": "open-production-rate-units", "index": ALL}, "n_clicks"),
         Input("close-production-rate-units", "n_clicks"),
         Input("save-production-rate-units", "n_clicks")],
        [State("production-rate-units-modal", "is_open"),
         State("production-rate-unit-selector", "value")],
        prevent_initial_call=True,
    )
    def toggle_production_rate_units_modal(open_clicks, close_clicks, save_clicks, is_open, selected):
        """Show or hide the units selection modal and save the chosen unit."""
        ctx = callback_context
        if not ctx.triggered:
            return no_update, no_update
    
        trigger = ctx.triggered[0]["prop_id"]
        if '"type":"open-production-rate-units"' in trigger:
            if any(click is not None for click in open_clicks):
                return True, dash.no_update
        elif trigger == "close-production-rate-units.n_clicks":
            if close_clicks is not None:
                return False, dash.no_update
        elif trigger == "save-production-rate-units.n_clicks":
            if save_clicks is not None:
                return False, selected
    
        return no_update, no_update

    @app.callback(
        [Output("additional-image-store", "data"),
         Output("upload-status", "children"),
         Output("image-error-store", "data")],
        [Input("upload-image", "contents")],
        [State("upload-image", "filename")]
    )
    def handle_image_upload_enhanced(contents, filename):
        """Validate, cache, and store uploaded image."""
        if contents is None:
            return dash.no_update, dash.no_update, None

        logger.info(f"Processing image upload: {filename}")
        processed, err = img_utils.validate_and_process_image(contents)
        if err:
            logger.error(f"Image validation failed: {err}")
            return dash.no_update, html.Div(f"Error uploading image: {err}", className="text-danger"), err

        success, err = img_utils.cache_image(processed)
        if not success:
            logger.error(f"Error caching image: {err}")
            return dash.no_update, html.Div(f"Error uploading image: {err}", className="text-danger"), err

        new_data = {"image": processed}
        return new_data, html.Div(f"Uploaded: {filename}", className="text-success"), None

    @app.callback(
        [Output("image-error-alert", "children"),
         Output("image-error-alert", "is_open")],
        Input("image-error-store", "data"),
        prevent_initial_call=True,
    )
    def show_image_errors(msg):
        if msg:
            return msg, True
        return "", False

    @app.callback(
        Output("update-counts-modal", "is_open"),
        [Input("open-update-counts", "n_clicks"),
         Input("close-update-counts", "n_clicks"),
         Input("save-count-settings", "n_clicks")],
        [State("update-counts-modal", "is_open")],
        prevent_initial_call=True,
    )
    def toggle_update_counts_modal(open_click, close_click, save_click, is_open):
        ctx = callback_context
        if not ctx.triggered:
            return dash.no_update
    
        trigger = ctx.triggered[0]["prop_id"]
        if trigger == "open-update-counts.n_clicks" and open_click:
            return True
        elif trigger == "close-update-counts.n_clicks" and close_click:
            return False
        elif trigger == "save-count-settings.n_clicks" and save_click:
            return False
    
        return is_open

    @app.callback(
        [Output("app-mode", "data"),
         Output("historical-time-slider", "value")],
        [Input("mode-selector", "value")],
        prevent_initial_call=False
    )
    def update_app_mode(mode):
        """Update the application mode (live, demo, or historical)"""
        # Reset historical slider to most recent when switching to historical mode
        slider_value = 24 if mode == "historical" else dash.no_update
    
        # Log the new mode for debugging unexpected switches
        logger.info(f"App mode updated to '{mode}'")
    
        return {"mode": mode}, slider_value

    @app.callback(Output("app-mode-tracker", "data"), Input("app-mode", "data"))
    def _track_app_mode(data):
        """Synchronize ``current_app_mode`` with the ``app-mode`` store."""
        global current_app_mode
        if isinstance(data, dict) and "mode" in data:
            current_app_mode = data["mode"]
        return dash.no_update

    @app.callback(
        [Output("threshold-modal", "is_open")],  # Changed this to remove the second output
        [Input({"type": "open-threshold", "index": ALL}, "n_clicks"),
         Input("close-threshold-settings", "n_clicks"),
         Input("save-threshold-settings", "n_clicks")],
        [State("threshold-modal", "is_open"),
         State({"type": "threshold-min-enabled", "index": ALL}, "value"),
         State({"type": "threshold-max-enabled", "index": ALL}, "value"),
         State({"type": "threshold-min-value", "index": ALL}, "value"),
         State({"type": "threshold-max-value", "index": ALL}, "value"),
         State("threshold-email-address", "value"),
         State("threshold-email-minutes", "value"),
         State("threshold-email-enabled", "value")],
        prevent_initial_call=True
    )
    def toggle_threshold_modal(open_clicks, close_clicks, save_clicks, is_open,
                              min_enabled_values, max_enabled_values, min_values, max_values,
                              email_address, email_minutes, email_enabled):
        """Handle opening/closing the threshold settings modal and saving settings"""
        global threshold_settings
        
        ctx = callback_context
        
        # Check if callback was triggered
        if not ctx.triggered:
            return [no_update]  # Return as a list with one element
        
        # Get the property that triggered the callback
        trigger_prop_id = ctx.triggered[0]["prop_id"]
        
        # Check for open button clicks (with pattern matching)
        if '"type":"open-threshold"' in trigger_prop_id:
            # Check if any button was actually clicked (not initial state)
            if any(click is not None for click in open_clicks):
                return [True]  # Return as a list with one element
        
        # Check for close button click
        elif trigger_prop_id == "close-threshold-settings.n_clicks":
            # Check if button was actually clicked (not initial state)
            if close_clicks is not None:
                return [False]  # Return as a list with one element
        
        # Check for save button click
        elif trigger_prop_id == "save-threshold-settings.n_clicks":
            # Check if button was actually clicked (not initial state)
            if save_clicks is not None and min_enabled_values:
                # Update the threshold settings
                for i in range(len(min_enabled_values)):
                    counter_num = i + 1
                    threshold_settings[counter_num] = {
                        'min_enabled': min_enabled_values[i],
                        'max_enabled': max_enabled_values[i],
                        'min_value': float(min_values[i]),
                        'max_value': float(max_values[i])
                    }
                
                # Save the email settings
                threshold_settings['email_enabled'] = email_enabled
                threshold_settings['email_address'] = email_address
                threshold_settings['email_minutes'] = int(email_minutes) if email_minutes is not None else 2
                
                # Save settings to file
                save_success = save_threshold_settings(threshold_settings)
                if save_success:
                    logger.info("Threshold settings saved successfully")
                else:
                    logger.warning("Failed to save threshold settings")
                
                # Close modal - no need to update the settings display anymore
                return [False]  # Return as a list with one element
        
        # Default case - don't update anything
        return [no_update]  # Return as a list with one element

    @app.callback(
        Output("threshold-form-container", "children"),
        [Input({"type": "open-threshold", "index": ALL}, "n_clicks"),
         Input("language-preference-store", "data")],
        prevent_initial_call=True,
    )
    def refresh_threshold_form(open_clicks, lang):
        ctx = callback_context
        if not ctx.triggered:
            raise PreventUpdate

        trigger = ctx.triggered[0]["prop_id"]
        if '"type":"open-threshold"' in trigger:
            if any(click is not None for click in open_clicks):
                return create_threshold_settings_form(lang)
        if trigger == "language-preference-store.data":
            return create_threshold_settings_form(lang)
        raise PreventUpdate

    @app.callback(
        Output("metric-logging-store", "data"),
        [Input("metric-logging-interval", "n_intervals")],
    
        [State("app-state", "data"),
         State("app-mode", "data"),
         State("machines-data", "data"),
         State("production-data-store", "data"),
         State("weight-preference-store", "data"),
         State("lab-test-running", "data"),
         State("active-machine-store", "data"),
         State("lab-test-info", "data")],
        prevent_initial_call=True,
    )
    def log_current_metrics(n_intervals, app_state_data, app_mode, machines_data, production_data, weight_pref, lab_running, active_machine_data, lab_test_info):

        """Collect metrics for each connected machine and append to its file.

        In lab mode, metrics are logged at every interval.
        """
        global machine_connections, current_lab_filename
    
        CAPACITY_TAG = "Status.ColorSort.Sort1.Throughput.KgPerHour.Current"
        REJECTS_TAG = "Status.ColorSort.Sort1.Total.Percentage.Current"
        OPM_TAG = "Status.ColorSort.Sort1.Throughput.ObjectPerMin.Current"
        COUNTER_TAG = "Status.ColorSort.Sort1.DefectCount{}.Rate.Current"
        mode = "demo"
        if app_mode and isinstance(app_mode, dict) and "mode" in app_mode:
            mode = app_mode["mode"]
    
        if not weight_pref:
            weight_pref = load_weight_preference()
    
        if mode == "demo":
            if machines_data and machines_data.get("machines"):
                for m in machines_data["machines"]:
                    prod = (m.get("operational_data") or {}).get("production", {})
                    capacity = prod.get("capacity", 0)
                    accepts = prod.get("accepts", 0)
                    rejects = prod.get("rejects", 0)
    
                    metrics = {
                        "capacity": convert_capacity_to_lbs(capacity, weight_pref),
                        "accepts": convert_capacity_to_lbs(accepts, weight_pref),
                        "rejects": convert_capacity_to_lbs(rejects, weight_pref),
                        "objects_per_min": 0,
                        "running": 1,
                        "stopped": 0,
                    }
    
                    counters = m.get("demo_counters", [0] * 12)
                    for i in range(1, 13):
                        metrics[f"counter_{i}"] = counters[i-1] if i-1 < len(counters) else 0
    
                    append_metrics(metrics, machine_id=str(m.get("id")), mode="Demo")
    
            return dash.no_update

        if mode == "lab" and not lab_running:
            return dash.no_update

        if mode == "lab":
            active_machine_id = (
                active_machine_data.get("machine_id") if active_machine_data else None
            )
            if not active_machine_id or active_machine_id not in machine_connections:
                return dash.no_update
            machines_iter = {active_machine_id: machine_connections[active_machine_id]}.items()
            lab_filename = None
            if isinstance(lab_test_info, dict):
                lab_filename = lab_test_info.get("filename")
            if not lab_filename:
                lab_filename = current_lab_filename
            if not lab_filename:
                lab_filename = f"Lab_Test_{datetime.now().strftime('%m_%d_%Y')}.csv"
                current_lab_filename = lab_filename
        else:
            machines_iter = machine_connections.items()

        for machine_id, info in machines_iter:
            if not info.get("connected", False):
                continue
            tags = info["tags"]
            capacity_value = tags.get(CAPACITY_TAG, {}).get("data").latest_value if CAPACITY_TAG in tags else None

            capacity_lbs = capacity_value * 2.205 if capacity_value is not None else 0

            opm = tags.get(OPM_TAG, {}).get("data").latest_value if OPM_TAG in tags else 0
            if opm is None:
                opm = 0

            reject_count = 0
            counters = {}
            for i in range(1, 13):
                tname = COUNTER_TAG.format(i)
                val = tags.get(tname, {}).get("data").latest_value if tname in tags else 0
                if val is None:
                    val = 0
                counters[f"counter_{i}"] = val
                reject_count += val

            reject_pct = (reject_count / opm) if opm else 0
            rejects_lbs = capacity_lbs * reject_pct
            accepts_lbs = capacity_lbs - rejects_lbs
    
            # Determine feeder running state
            feeder_running = False
            for i in range(1, 5):
                run_tag = f"Status.Feeders.{i}IsRunning"
                if run_tag in tags:
                    val = tags[run_tag]["data"].latest_value
                    if bool(val):
                        feeder_running = True
                        break

            metrics = {
                "capacity": capacity_lbs,
                "accepts": accepts_lbs,
                "rejects": rejects_lbs,
                "objects_per_min": opm,
                "running": 1 if feeder_running else 0,
                "stopped": 0 if feeder_running else 1,
            }
            metrics.update(counters)
    
            log_mode = "Lab" if mode == "lab" else "Live"
            if mode == "lab":
                append_metrics(
                    metrics,
                    machine_id=str(machine_id),
                    filename=lab_filename,
                    mode=log_mode,
                )
            else:
                append_metrics(metrics, machine_id=str(machine_id), mode=log_mode)
    
        return dash.no_update<|MERGE_RESOLUTION|>--- conflicted
+++ resolved
@@ -77,54 +77,7 @@
 # per-counter rates are tracked so object totals can be integrated correctly.
 _lab_totals_cache = {}
 
-<<<<<<< HEAD
-# Cache final production data calculations for lab mode
-_lab_production_cache = {}
-
-
-def get_cached_lab_production_data(machine_id):
-    """Return cached production data if available and recent"""
-    cache_key = f"production_{machine_id}"
-    cache_entry = _lab_production_cache.get(cache_key)
-
-    if cache_entry and time.time() - cache_entry["timestamp"] < 5:
-        return cache_entry["data"]
-
-    return None
-
-
-def cache_lab_production_data(machine_id, production_data):
-    """Cache production data with timestamp"""
-    _lab_production_cache[f"production_{machine_id}"] = {
-        "data": production_data,
-        "timestamp": time.time(),
-    }
-
-
-def should_recalculate_lab_totals(machine_id):
-    """Return True if the lab log was modified since the last calculation."""
-    machine_dir = os.path.join(hourly_data_saving.EXPORT_DIR, str(machine_id))
-    files = glob.glob(os.path.join(machine_dir, "Lab_Test_*.csv"))
-    if not files:
-        return False
-
-    path = max(files, key=os.path.getmtime)
-    key = (machine_id, os.path.abspath(path))
-    try:
-        stat = os.stat(path)
-    except OSError:
-        return False
-
-    cache = _lab_totals_cache.get(key)
-    if cache is None:
-        return True
-
-    if stat.st_mtime != cache.get("mtime") or stat.st_size != cache.get("size"):
-        return True
-
-    return False
-
-=======
+
 # Maximum number of cached lab log entries to retain
 _LAB_TOTALS_CACHE_LIMIT = 32
 
@@ -160,7 +113,7 @@
             _lab_totals_cache.pop(key, None)
 
 
->>>>>>> 2cb27ab8
+
 
 def load_lab_totals(machine_id, filename=None):
     """Return cumulative counter totals and object totals from a lab log.
