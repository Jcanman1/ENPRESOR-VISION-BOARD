"""Dash callback definitions for the modernized OPC dashboard.

This module mirrors much of the behavior from the original monolithic
``EnpresorOPCDataViewBeforeRestructureLegacy`` script.  The callbacks
are registered at runtime via :func:`register_callbacks` so that they
can be imported by both the legacy script and the refactored app.
"""

import importlib
import sys
from datetime import datetime
from collections import defaultdict
import os
import glob
import shutil
import tempfile
import time
import csv
import logging

logger = logging.getLogger(__name__)
import hourly_data_saving
import autoconnect
import image_manager as img_utils
import generate_report
from report_tags import save_machine_settings
import threading
try:
    import resource
except ImportError:  # pragma: no cover - resource not available on Windows
    resource = None

import memory_monitor as mem_utils

# ``counter_manager`` is imported dynamically from the legacy module, so use
# an alias for the helper functions defined in ``counter_manager.py`` to avoid
# name clashes.
import counter_manager as counter_utils

# Simple state holder for report generation progress
_report_state = {"running": False, "progress": "", "result": None}



# Tags for monitoring feeder rate changes - add this near the top of callbacks.py
MONITORED_RATE_TAGS = {
    "Status.Feeders.1Rate": "Feeder 1 Rate",
    "Status.Feeders.2Rate": "Feeder 2 Rate", 
    "Status.Feeders.3Rate": "Feeder 3 Rate",
    "Status.Feeders.4Rate": "Feeder 4 Rate",
}

SENSITIVITY_ACTIVE_TAGS = {
    "Settings.ColorSort.Primary1.IsAssigned": 1,
    "Settings.ColorSort.Primary2.IsAssigned": 2,
    "Settings.ColorSort.Primary3.IsAssigned": 3,
    "Settings.ColorSort.Primary4.IsAssigned": 4,
    "Settings.ColorSort.Primary5.IsAssigned": 5,
    "Settings.ColorSort.Primary6.IsAssigned": 6,
    "Settings.ColorSort.Primary7.IsAssigned": 7,
    "Settings.ColorSort.Primary8.IsAssigned": 8,
    "Settings.ColorSort.Primary9.IsAssigned": 9,
    "Settings.ColorSort.Primary10.IsAssigned": 10,
    "Settings.ColorSort.Primary11.IsAssigned": 11,
    "Settings.ColorSort.Primary12.IsAssigned": 12,
}


def get_active_counter_flags(machine_id):
    """Return a list of booleans indicating which counters are active."""
    flags = [True] * 12
    try:
        states = prev_active_states.get(machine_id, {})
    except Exception:
        states = {}
    for tag, num in SENSITIVITY_ACTIVE_TAGS.items():
        if num <= len(flags):
            val = states.get(tag)
            if val is not None:
                flags[num - 1] = bool(val)
    return flags

# OPC tag for the preset name
PRESET_NAME_TAG = "Status.Info.PresetName"

# Track last logged capacity per machine and filename
last_logged_capacity = defaultdict(lambda: None)

# Filename used for the active lab test session
current_lab_filename = None

# Any metric whose absolute value is below this threshold will be logged as 0.
SMALL_VALUE_THRESHOLD = 1e-3

# Flag to prevent re-entrancy when the legacy module imports this module and
# executes ``register_callbacks`` during import.
_REGISTERING = False

# Cache of lab log totals keyed by ``(machine_id, file_path)``. Each entry
# stores cumulative counter totals, timestamps, object totals and bookkeeping
# information so that subsequent calls only process new rows appended to the
# log file.
_lab_totals_cache = {}


# Cache of live metrics totals keyed by ``(machine_id, file_path)``. Each entry
# stores cumulative counter totals and bookkeeping information so that
# subsequent calls only process new rows appended to the 24h metrics file.
_live_totals_cache = {}

# Cache of lab production metrics keyed by machine id. Stores total capacity,
# accepts, rejects and associated object counts so repeated updates only parse
# new log data.
_lab_production_cache = {}


def _clear_lab_caches(machine_id):
    """Remove cached lab data for the given machine."""
    for key in list(_lab_totals_cache):
        if key[0] == machine_id:
            _lab_totals_cache.pop(key, None)
    _lab_production_cache.pop(machine_id, None)


def _reset_lab_session(machine_id):
    """Reset counters and history for a new lab test."""
    _clear_lab_caches(machine_id)
    global previous_counter_values
    previous_counter_values = [0] * 12
    if "app_state" in globals() and hasattr(app_state, "counter_history"):
        app_state.counter_history = {
            i: {"times": [], "values": []} for i in range(1, 13)
        }


def _create_empty_lab_log(machine_id, filename):
    """Ensure a new lab log file exists so cached data does not reuse old logs."""
    machine_dir = os.path.join(hourly_data_saving.EXPORT_DIR, str(machine_id))
    os.makedirs(machine_dir, exist_ok=True)
    path = os.path.join(machine_dir, filename)
    try:
        with open(path, "w", encoding="utf-8"):
            pass
    except OSError:
        # Ignore failures if file cannot be created
        pass





def load_lab_totals(machine_id, filename=None, active_counters=None):
    """Return cumulative counter totals and object totals from a lab log.

    Parameters
    ----------
    machine_id : int
        Identifier for the machine directory under ``EXPORT_DIR``.
    filename : str, optional
        Specific CSV log filename.  If omitted the newest ``Lab_Test_*.csv`` is
        used.
    active_counters : list[bool], optional
        Boolean flags for each counter index ``1-12``.  When provided, only
        counters whose flag is ``True`` contribute to the returned totals.

    The results are cached per file so subsequent calls only process rows that
    were appended since the last invocation. This significantly reduces I/O when
    lab logs grow large.
    """
    machine_dir = os.path.join(hourly_data_saving.EXPORT_DIR, str(machine_id))
    if filename:
        path = os.path.join(machine_dir, filename)
    else:
        files = glob.glob(os.path.join(machine_dir, "Lab_Test_*.csv"))
        if not files:
            return [0] * 12, [], []
        path = max(files, key=os.path.getmtime)

    if not os.path.exists(path):
        return [0] * 12, [], []

    key = (machine_id, os.path.abspath(path))
    stat = os.stat(path)
    mtime = stat.st_mtime
    size = stat.st_size

    cache = _lab_totals_cache.get(key)
    if cache is not None:
        # Reset if file was truncated or replaced with an older version
        if size < cache.get("size", 0) or mtime < cache.get("mtime", 0):
            cache = None

    if active_counters is None:
        active_counters = [True] * 12

    if cache is None:
        counter_totals = [0] * 12
        timestamps = []
        object_totals = []
        obj_sum = 0.0
        prev_ts = None
        prev_rate = None
        prev_counters = None

        last_index = -1
    else:
        counter_totals = cache["counter_totals"]
        timestamps = cache["timestamps"]
        object_totals = cache["object_totals"]
        obj_sum = object_totals[-1] if object_totals else 0.0
        prev_ts = cache.get("prev_ts")
        prev_rate = cache.get("prev_rate")
        prev_counters = cache.get("prev_counters")
        last_index = cache.get("last_index", -1)

    with open(path, newline="", encoding="utf-8") as f:
        reader = csv.DictReader(f)
        for idx, row in enumerate(reader):
            if idx <= last_index:
                continue

            ts = row.get("timestamp")
            ts_val = None
            if ts:
                try:
                    ts_val = datetime.fromisoformat(ts)
                except Exception:
                    ts_val = ts
            timestamps.append(ts_val)


            current_counters = []
            for i in range(1, 13):
                val = row.get(f"counter_{i}")
                try:
                    current_counters.append(float(val) if val else 0.0)
                except ValueError:
                    current_counters.append(0.0)

            if prev_counters is not None:
                if (
                    isinstance(prev_ts, datetime)
                    and isinstance(ts_val, datetime)
                ):
                    delta_minutes = (
                        ts_val - prev_ts
                    ).total_seconds() / 60.0
                else:
                    delta_minutes = 1 / 60.0

                scale = generate_report.LAB_OBJECT_SCALE_FACTOR
                for idx_c, prev_val in enumerate(prev_counters):
                    if idx_c < len(active_counters) and active_counters[idx_c]:
                        counter_totals[idx_c] += prev_val * delta_minutes * scale


            opm = row.get("objects_per_min")
            try:
                rate_val = float(opm) if opm else None
            except ValueError:
                rate_val = None

            if (
                prev_ts is not None
                and isinstance(prev_ts, datetime)
                and isinstance(ts_val, datetime)
                and prev_rate is not None
            ):
                stats = generate_report.calculate_total_objects_from_csv_rates(
                    [prev_rate, prev_rate],
                    timestamps=[prev_ts, ts_val],
                    is_lab_mode=True,
                )
                obj_sum += stats.get("total_objects", 0)

            object_totals.append(obj_sum)
            prev_ts = ts_val
            prev_rate = rate_val
            prev_counters = current_counters

            last_index = idx

    _lab_totals_cache[key] = {
        "counter_totals": counter_totals,
        "timestamps": timestamps,
        "object_totals": object_totals,
        "last_index": last_index,
        "prev_ts": prev_ts,
        "prev_rate": prev_rate,
        "prev_counters": prev_counters,
        "mtime": mtime,
        "size": size,
    }

    return counter_totals, timestamps, object_totals



def load_live_counter_totals(machine_id, filename=hourly_data_saving.METRICS_FILENAME):
    """Return cumulative counter totals from the live metrics file.

    The results are cached per file so subsequent calls only process rows that
    were appended since the last invocation. This mirrors the caching logic
    used by :func:`load_lab_totals` but only tracks counter totals.
    """
    machine_dir = os.path.join(hourly_data_saving.EXPORT_DIR, str(machine_id))
    path = os.path.join(machine_dir, filename)


    if not os.path.exists(path):
        return [0] * 12

    key = (machine_id, os.path.abspath(path))
    stat = os.stat(path)
    mtime = stat.st_mtime
    size = stat.st_size

    cache = _live_totals_cache.get(key)
    if cache is not None:

        # Reset if file was truncated or replaced with an older version

        if size < cache.get("size", 0) or mtime < cache.get("mtime", 0):
            cache = None

    if cache is None:

        totals = [0] * 12
        last_index = -1
    else:
        totals = cache["totals"]

        last_index = cache.get("last_index", -1)

    with open(path, newline="", encoding="utf-8") as f:
        reader = csv.DictReader(f)
        for idx, row in enumerate(reader):
            if idx <= last_index:
                continue
            for i in range(1, 13):
                val = row.get(f"counter_{i}")
                try:

                    totals[i - 1] += float(val) if val else 0.0

                except ValueError:
                    pass
            last_index = idx

    _live_totals_cache[key] = {

        "totals": totals,

        "last_index": last_index,
        "mtime": mtime,
        "size": size,
    }


    return totals



def load_last_lab_metrics(machine_id):
    """Return the last capacity/accepts/rejects values from a lab log."""
    machine_dir = os.path.join(hourly_data_saving.EXPORT_DIR, str(machine_id))
    files = glob.glob(os.path.join(machine_dir, "Lab_Test_*.csv"))
    if not files:
        return None

    path = max(files, key=os.path.getmtime)
    if not os.path.exists(path):
        return None

    last_row = None
    with open(path, newline="", encoding="utf-8") as f:
        reader = csv.DictReader(f)
        for row in reader:
            last_row = row

    if not last_row:
        return None

    def _get_float(key):
        try:
            return float(last_row.get(key, 0)) if last_row.get(key) else 0.0
        except ValueError:
            return 0.0

    capacity = _get_float("capacity")
    accepts = _get_float("accepts")
    rejects = _get_float("rejects")

    return capacity, accepts, rejects


def load_lab_average_capacity_and_accepts(machine_id):
    """Return the average capacity rate (lbs/hr), total accepts in lbs,
    and elapsed seconds from the latest lab log."""
    machine_dir = os.path.join(hourly_data_saving.EXPORT_DIR, str(machine_id))
    files = glob.glob(os.path.join(machine_dir, "Lab_Test_*.csv"))
    if not files:
        return None

    path = max(files, key=os.path.getmtime)
    if not os.path.exists(path):
        return None

    capacities = []
    accepts = []
    timestamps = []

    with open(path, newline="", encoding="utf-8") as f:
        reader = csv.DictReader(f)
        for row in reader:
            cap = row.get("capacity")
            acc = row.get("accepts")
            ts = row.get("timestamp")
            try:
                if cap:
                    capacities.append(float(cap))
            except ValueError:
                pass
            try:
                accepts.append(float(acc)) if acc else accepts.append(0.0)
            except ValueError:
                accepts.append(0.0)
            if ts:
                timestamps.append(ts)

    stats = generate_report.calculate_total_capacity_from_csv_rates(
        capacities, timestamps=timestamps, is_lab_mode=True
    )
    cap_avg = stats.get("average_rate_lbs_per_hr", 0)
    acc_total = sum(accepts)

    elapsed_seconds = 0
    if timestamps:
        try:
            start = datetime.fromisoformat(str(timestamps[0]))
            end = datetime.fromisoformat(str(timestamps[-1]))
            elapsed_seconds = int((end - start).total_seconds())
        except Exception:
            elapsed_seconds = 0

    return cap_avg, acc_total, elapsed_seconds


def load_lab_totals_metrics(machine_id, active_counters=None):
    """Return total capacity, accepts, rejects and elapsed seconds from the latest lab log.

    ``active_counters`` is accepted for API symmetry with :func:`load_lab_totals`
    but is currently unused.
    """
    machine_dir = os.path.join(hourly_data_saving.EXPORT_DIR, str(machine_id))
    files = glob.glob(os.path.join(machine_dir, "Lab_Test_*.csv"))
    if not files:
        return None

    path = max(files, key=os.path.getmtime)
    if not os.path.exists(path):
        return None

    accepts = []
    rejects = []
    timestamps = []

    with open(path, newline="", encoding="utf-8") as f:
        reader = csv.DictReader(f)
        for row in reader:
            a = row.get("accepts")
            r = row.get("rejects")
            ts = row.get("timestamp")
            try:
                accepts.append(float(a)) if a else accepts.append(0.0)
            except ValueError:
                accepts.append(0.0)
            try:
                rejects.append(float(r)) if r else rejects.append(0.0)
            except ValueError:
                rejects.append(0.0)
            if ts:
                timestamps.append(ts)

    a_stats = generate_report.calculate_total_capacity_from_csv_rates(
        accepts, timestamps=timestamps, is_lab_mode=True
    )
    r_stats = generate_report.calculate_total_capacity_from_csv_rates(
        rejects, timestamps=timestamps, is_lab_mode=True
    )

    accepts_total = a_stats.get("total_capacity_lbs", 0)
    rejects_total = r_stats.get("total_capacity_lbs", 0)
    total_capacity = accepts_total + rejects_total

    elapsed_seconds = 0
    if timestamps:
        try:
            start = datetime.fromisoformat(str(timestamps[0]))
            end = datetime.fromisoformat(str(timestamps[-1]))
            elapsed_seconds = int((end - start).total_seconds())
        except Exception:
            elapsed_seconds = 0

    return total_capacity, accepts_total, rejects_total, elapsed_seconds


def load_live_counter_totals(machine_id):
    """Return total objects removed for each counter from live metrics CSV."""
    file_path = os.path.join(
        hourly_data_saving.EXPORT_DIR,
        str(machine_id),
        hourly_data_saving.METRICS_FILENAME,
    )

    if not os.path.exists(file_path):
        return [0] * 12

    key = (machine_id, os.path.abspath(file_path))
    stat = os.stat(file_path)
    mtime = stat.st_mtime
    size = stat.st_size

    cache = _live_totals_cache.get(key)
    if cache is not None:
        if size < cache.get("size", 0) or mtime < cache.get("mtime", 0):
            cache = None

    if cache is None:
        totals = [0.0] * 12
        last_index = -1
    else:
        totals = cache["totals"]
        last_index = cache["last_index"]

    with open(file_path, newline="", encoding="utf-8") as f:
        reader = csv.DictReader(f)
        for idx, row in enumerate(reader):
            if idx <= last_index:
                continue
            for i in range(1, 13):
                val = row.get(f"counter_{i}")
                try:
                    rate = float(val) if val else 0.0
                except ValueError:
                    rate = 0.0
                totals[i - 1] += rate
            last_index = idx

    _live_totals_cache[key] = {
        "totals": totals,
        "last_index": last_index,
        "mtime": mtime,
        "size": size,
    }

    return totals


def refresh_lab_cache(machine_id):
    """Update cached lab totals after a test completes."""
    weight_pref = load_weight_preference()
    machine_dir = os.path.join(hourly_data_saving.EXPORT_DIR, str(machine_id))
    files = glob.glob(os.path.join(machine_dir, "Lab_Test_*.csv"))
    if not files:
        return

    path = max(files, key=os.path.getmtime)
    if not os.path.exists(path):
        return

    stat = os.stat(path)
    mtime = stat.st_mtime
    size = stat.st_size

    metrics = load_lab_totals_metrics(machine_id, active_counters=get_active_counter_flags(machine_id))
    if not metrics:
        return

    tot_cap_lbs, acc_lbs, rej_lbs, _ = metrics
    counter_totals, _, object_totals = load_lab_totals(
        machine_id, active_counters=get_active_counter_flags(machine_id)
    )

    reject_count = sum(counter_totals)
    capacity_count = object_totals[-1] if object_totals else 0
    accepts_count = max(0, capacity_count - reject_count)

    total_capacity = convert_capacity_from_lbs(tot_cap_lbs, weight_pref)
    accepts = convert_capacity_from_lbs(acc_lbs, weight_pref)
    rejects = convert_capacity_from_lbs(rej_lbs, weight_pref)

    production_data = {
        "capacity": total_capacity,
        "accepts": accepts,
        "rejects": rejects,
    }

    _lab_production_cache[machine_id] = {
        "mtime": mtime,
        "size": size,
        "production_data": production_data,
        "capacity_count": capacity_count,
        "accepts_count": accepts_count,
        "reject_count": reject_count,
    }


def register_callbacks(app):
    """Public entry point that guards against re-entrant registration."""
    global _REGISTERING
    if _REGISTERING:
        return
    _REGISTERING = True
    try:
        _register_callbacks_impl(app)
    finally:
        _REGISTERING = False

def _register_callbacks_impl(app):
    main = sys.modules.get("EnpresorOPCDataViewBeforeRestructureLegacy")
    if main is None:
        candidate = sys.modules.get("__main__")
        if candidate and getattr(candidate, "__file__", "").endswith("EnpresorOPCDataViewBeforeRestructureLegacy.py"):
            main = candidate
        else:
            main = importlib.import_module("EnpresorOPCDataViewBeforeRestructureLegacy")

    sys.modules.setdefault("EnpresorOPCDataViewBeforeRestructureLegacy", main)
    globals().update({k: v for k, v in vars(main).items() if not k.startswith("_")})
    for name in [
        "app_state",
        "machine_connections",
        "connect_and_monitor_machine",
        "load_floor_machine_data",
        "opc_update_thread",
        "auto_reconnection_thread",
        "resume_update_thread",
        "pause_background_processes",
        "resume_background_processes",
        "logger",
    ]:
        if name in globals():
            setattr(autoconnect, name, globals()[name])
    autoconnect.initialize_autoconnect()
    LIVE_LIKE_MODES = {"live", "lab"}

    def format_enpresor(text: str):
        parts = text.split("Enpresor")
        if len(parts) == 2:
            return [
                parts[0],
                html.Span("Enpresor", className="enpresor-font", style={"color": "red"}),
                parts[1],
            ]
        return text

    # Create a client-side callback to handle theme switching
    app.clientside_callback(
        """
        function(theme) {
            console.log('Theme callback triggered with:', theme);

            // Get root document element
            const root = document.documentElement;

            // Define theme colors
            const themeColors = {
                light: {
                    backgroundColor: "#f0f0f0",
                    cardBackgroundColor: "#ffffff",
                    textColor: "#212529",
                    borderColor: "rgba(0,0,0,0.125)",
                    chartBackgroundColor: "rgba(255,255,255,0.9)"
                },
                dark: {
                    backgroundColor: "#202124",
                    cardBackgroundColor: "#2d2d30",
                    textColor: "#e8eaed",
                    borderColor: "rgba(255,255,255,0.125)",
                    chartBackgroundColor: "rgba(45,45,48,0.9)"
                }
            };

            // Apply selected theme
            if (theme === "dark") {
                // Dark mode
                root.style.setProperty("--bs-body-bg", themeColors.dark.backgroundColor);
                root.style.setProperty("--bs-body-color", themeColors.dark.textColor);
                root.style.setProperty("--bs-card-bg", themeColors.dark.cardBackgroundColor);
                root.style.setProperty("--bs-card-border-color", themeColors.dark.borderColor);
                root.style.setProperty("--chart-bg", themeColors.dark.chartBackgroundColor);

                // Add dark-mode class to body for additional CSS targeting
                document.body.classList.add("dark-mode");
                document.body.classList.remove("light-mode");

                // Store theme preference in localStorage
                localStorage.setItem("satake-theme", "dark");
            } else {
                // Light mode (default)
                root.style.setProperty("--bs-body-bg", themeColors.light.backgroundColor);
                root.style.setProperty("--bs-body-color", themeColors.light.textColor);
                root.style.setProperty("--bs-card-bg", themeColors.light.cardBackgroundColor);
                root.style.setProperty("--bs-card-border-color", themeColors.light.borderColor);
                root.style.setProperty("--chart-bg", themeColors.light.chartBackgroundColor);

                // Add light-mode class to body for additional CSS targeting
                document.body.classList.add("light-mode");
                document.body.classList.remove("dark-mode");

                // Store theme preference in localStorage
                localStorage.setItem("satake-theme", "light");
            }

            // Update all Plotly charts with new theme
            if (window.Plotly) {
                const plots = document.querySelectorAll('.js-plotly-plot');
                plots.forEach(plot => {
                    try {
                        const bgColor = theme === "dark" ? themeColors.dark.chartBackgroundColor : themeColors.light.chartBackgroundColor;
                        const textColor = theme === "dark" ? themeColors.dark.textColor : themeColors.light.textColor;

                        Plotly.relayout(plot, {
                            'paper_bgcolor': bgColor,
                            'plot_bgcolor': bgColor,
                            'font.color': textColor
                        });
                    } catch (e) {
                        console.error('Error updating Plotly chart:', e);
                    }
                });

                // Special handling for feeder gauges - update annotation colors specifically
                const feederGauge = document.getElementById('feeder-gauges-graph');
                if (feederGauge && feederGauge.layout && feederGauge.layout.annotations) {
                    try {
                        const labelColor = theme === "dark" ? themeColors.dark.textColor : themeColors.light.textColor;

                        // Update annotation colors (feed rate labels)
                        const updatedAnnotations = feederGauge.layout.annotations.map(annotation => ({
                            ...annotation,
                            font: {
                                ...annotation.font,
                                color: labelColor
                            }
                        }));

                        // Apply the updated annotations
                        Plotly.relayout(feederGauge, {
                            'annotations': updatedAnnotations
                        });

                        console.log('Updated feeder gauge label colors for', theme, 'mode');
                    } catch (e) {
                        console.error('Error updating feeder gauge labels:', e);
                    }
                }
            }

            return theme;
        }
        """,
        Output("theme-selector", "value", allow_duplicate=True),
        Input("theme-selector", "value"),
        prevent_initial_call=True
    )

    @app.callback(
        Output("dashboard-content", "children"),
        [Input("current-dashboard", "data"),
         Input("language-preference-store", "data")]
    )
    def render_dashboard(which, lang):
        if which == "new":
            return render_new_dashboard(lang)
        else:
            return render_main_dashboard(lang)

    @app.callback(
        Output("current-dashboard", "data"),
        Input("new-dashboard-btn", "n_clicks"),
        State("current-dashboard", "data"),
        State("active-machine-store", "data"),  # ADD THIS STATE
        prevent_initial_call=False
    )
    def manage_dashboard(n_clicks, current, active_machine_data):
        """Improved dashboard management that preserves active machine context"""
        # On first load n_clicks is None → show the new dashboard
        if n_clicks is None:
            return "new"
        
        # Allow toggling back to the floor/machine dashboard even when a machine
        # is active.  The previous logic prevented leaving the main dashboard if
        # a machine was selected which made the "Switch Dashboards" button appear
        # unresponsive once a machine was chosen.
        
        # On every actual click, flip between "main" and "new"
        new_dashboard = "new" if current == "main" else "main"
        logger.info(f"DEBUG: manage_dashboard toggled to {new_dashboard}")
        return new_dashboard

    @app.callback(
        Output("export-data-button", "disabled"),
        [Input("status-update-interval", "n_intervals")],
        [State("active-machine-store", "data")]
    )
    def update_export_button(n_intervals, active_machine_data):
        """Enable or disable the export button based on connection state."""
    
        active_machine_id = active_machine_data.get("machine_id") if active_machine_data else None
        is_connected = (
            active_machine_id
            and active_machine_id in machine_connections
            and machine_connections[active_machine_id].get("connected", False)
        )
    
        return not is_connected

    @app.callback(
        Output("export-download", "data"),
        [Input("export-data-button", "n_clicks")],
        [State("active-machine-store", "data")],
        prevent_initial_call=True,
    )
    def export_all_tags(n_clicks, active_machine_data):
        """Perform full tag discovery and export when the button is clicked."""
        if not n_clicks:
            raise PreventUpdate
    
        active_machine_id = active_machine_data.get("machine_id") if active_machine_data else None
        if (
            not active_machine_id
            or active_machine_id not in machine_connections
            or not machine_connections[active_machine_id].get("connected", False)
        ):
            raise PreventUpdate
    
        pause_update_thread()
        client = machine_connections[active_machine_id]["client"]
        all_tags = run_async(discover_all_tags(client))
        csv_string = generate_csv_string(all_tags)
        resume_update_thread()
    
        timestamp_str = datetime.now().strftime("%Y%m%d_%H%M%S")
        return {
            "content": csv_string,
            "filename": f"satake_data_export_{timestamp_str}.csv",
        }

    @app.callback(

        [Output("report-progress-modal", "is_open", allow_duplicate=True),
         Output("report-progress-interval", "disabled", allow_duplicate=True)],
        Input("generate-report-btn", "n_clicks"),
        [State("app-mode", "data"), State("active-machine-store", "data"), State("language-preference-store", "data")],
        prevent_initial_call=True,
    )
    def start_report_generation(n_clicks, app_mode, active_machine_data, lang_store):
        if not n_clicks or _report_state["running"]:

            raise PreventUpdate


        ctx = callback_context
        trigger = ctx.triggered[0]["prop_id"].split(".")[0]



        def progress_cb(msg):
            _report_state["progress"] = msg


        def run():
            try:
                export_dir = generate_report.METRIC_EXPORT_DIR
                lang = lang_store or load_language_preference()
                machines = None
                include_global = True
                temp_dir = None

                if app_mode and isinstance(app_mode, dict) and app_mode.get("mode") == "lab":
                    progress_cb("Reading OPC tags")
                    mid = active_machine_data.get("machine_id") if active_machine_data else None
                    if not mid:
                        progress_cb("Error: no machine selected")
                        _report_state["running"] = False
                        return
                    machines = [str(mid)]
                    include_global = False

                    machine_dir = os.path.join(export_dir, str(mid))
                    lab_files = glob.glob(os.path.join(machine_dir, "Lab_Test_*.csv"))
                    if not lab_files:
                        progress_cb("Error: lab log not found")
                        _report_state["running"] = False
                        return
                    latest_file = max(lab_files, key=os.path.getmtime)

                    temp_dir = tempfile.mkdtemp()
                    temp_machine_dir = os.path.join(temp_dir, str(mid))
                    os.makedirs(temp_machine_dir, exist_ok=True)
                    shutil.copy(latest_file, os.path.join(temp_machine_dir, "last_24h_metrics.csv"))
                    save_machine_settings(
                        mid,
                        machine_connections,
                        export_dir=temp_dir,
                        active_only=True,
                    )
                    export_dir = temp_dir
                    data = {}
                    is_lab_mode = True
                else:
                    progress_cb("Reading OPC tags")
                    data = generate_report.fetch_last_24h_metrics()
                    is_lab_mode = False


                progress_cb("Creating machine sections")
<<<<<<< HEAD
                tmp = tempfile.NamedTemporaryFile(suffix=".pdf", delete=False)
                tmp.close()

                try:
=======


                tmp = tempfile.NamedTemporaryFile(suffix=".pdf", delete=False)
                try:
                    tmp_path = tmp.name
                    tmp.close()

>>>>>>> 96b7103e
                    generate_report.build_report(
                        data,
                        tmp_path,
                        export_dir=export_dir,
                        machines=machines,
                        include_global=include_global,
                        is_lab_mode=is_lab_mode,
                        lang=lang,
                        progress_callback=progress_cb,
                    )

<<<<<<< HEAD
                    with open(tmp.name, "rb") as f:
                        pdf_bytes = f.read()
                finally:
                    os.unlink(tmp.name)
=======

                    with open(tmp_path, "rb") as f:
                        pdf_bytes = f.read()
                finally:
                    os.unlink(tmp_path)
>>>>>>> 96b7103e

                if temp_dir:
                    shutil.rmtree(temp_dir, ignore_errors=True)

                progress_cb("Finalizing report")
                pdf_b64 = base64.b64encode(pdf_bytes).decode()
                timestamp_str = datetime.now().strftime("%Y%m%d_%H%M%S")
                _report_state["result"] = {
                    "content": pdf_b64,
                    "filename": f"production_report_{timestamp_str}.pdf",
                    "type": "application/pdf",
                    "base64": True,
                }
                _report_state["running"] = False
            except Exception as exc:  # pragma: no cover - runtime safeguard
                logger.exception("Error generating report: %s", exc)
                _report_state["progress"] = "Error generating report"
                _report_state["result"] = None
                _report_state["running"] = False

        _report_state["running"] = True
        _report_state["progress"] = "Starting..."
        _report_state["result"] = None
        threading.Thread(target=run, daemon=True).start()
        return True, False

    @app.callback(
        [Output("report-progress-message", "children"),
         Output("report-download", "data"),
         Output("report-progress-modal", "is_open", allow_duplicate=True),
         Output("report-progress-interval", "disabled", allow_duplicate=True)],
        Input("report-progress-interval", "n_intervals"),
        prevent_initial_call=True,
    )
    def update_report_progress(n):
        if _report_state["running"]:
            return _report_state["progress"], dash.no_update, True, False
        if _report_state["result"] is not None:
            res = _report_state["result"]
            _report_state["result"] = None
            return "Report complete", res, False, True
        if _report_state["progress"].startswith("Error"):
            msg = _report_state["progress"]
            _report_state["progress"] = ""
            return msg, dash.no_update, False, True
        return dash.no_update, dash.no_update, False, True

    @app.callback(
        Output("generate-report-btn", "disabled"),
        [Input("status-update-interval", "n_intervals"), Input("lab-test-running", "data")],
        [State("lab-test-stop-time", "data")]
    )
    def disable_report_button(n_intervals, running, stop_time):
        if running:
            return True
        if stop_time is None:
            return False
        return (time.time() - stop_time) < 30

    @app.callback(
        [Output("delete-confirmation-modal", "is_open"),
         Output("delete-pending-store", "data"),
         Output("delete-item-details", "children")],
        [Input({"type": "delete-floor-btn", "index": ALL}, "n_clicks"),
         Input({"type": "delete-machine-btn", "index": ALL}, "n_clicks"),
         Input("cancel-delete-btn", "n_clicks"),
         Input("close-delete-modal", "n_clicks")],
        [State("delete-confirmation-modal", "is_open"),
         State({"type": "delete-floor-btn", "index": ALL}, "id"),
         State({"type": "delete-machine-btn", "index": ALL}, "id"),
         State("floors-data", "data"),
         State("machines-data", "data")],
        prevent_initial_call=True
    )
    def handle_delete_confirmation_modal(floor_delete_clicks, machine_delete_clicks, cancel_clicks, close_clicks,
                                       is_open, floor_ids, machine_ids, floors_data, machines_data):
        """Handle opening and closing the delete confirmation modal"""
        ctx = callback_context
        if not ctx.triggered:
            return dash.no_update, dash.no_update, dash.no_update
        
        triggered_prop = ctx.triggered[0]["prop_id"]
        
        # Handle cancel or close buttons
        if "cancel-delete-btn" in triggered_prop or "close-delete-modal" in triggered_prop:
            if cancel_clicks or close_clicks:
                return False, {"type": None, "id": None, "name": None}, ""
        
        # Handle floor delete button clicks
        elif '"type":"delete-floor-btn"' in triggered_prop:
            for i, clicks in enumerate(floor_delete_clicks):
                if clicks and i < len(floor_ids):
                    floor_id = floor_ids[i]["index"]
                    
                    # Find floor name
                    floor_name = f"Floor {floor_id}"
                    if floors_data and floors_data.get("floors"):
                        for floor in floors_data["floors"]:
                            if floor["id"] == floor_id:
                                floor_name = floor["name"]
                                break
                    
                    # Count machines on this floor
                    machine_count = 0
                    if machines_data and machines_data.get("machines"):
                        machine_count = len([m for m in machines_data["machines"] if m.get("floor_id") == floor_id])
                    
                    # Create confirmation message
                    if machine_count > 0:
                        details = html.Div([
                            html.P(f'Floor: "{floor_name}"', className="fw-bold mb-1"),
                            html.P(f"This will also delete {machine_count} machine(s) on this floor.", 
                                  className="text-warning small"),
                            html.P("This action cannot be undone.", className="text-danger small")
                        ])
                    else:
                        details = html.Div([
                            html.P(f'Floor: "{floor_name}"', className="fw-bold mb-1"),
                            html.P("This action cannot be undone.", className="text-danger small")
                        ])
                    
                    return True, {"type": "floor", "id": floor_id, "name": floor_name}, details
        
        # Handle machine delete button clicks  
        elif '"type":"delete-machine-btn"' in triggered_prop:
            for i, clicks in enumerate(machine_delete_clicks):
                if clicks and i < len(machine_ids):
                    machine_id = machine_ids[i]["index"]
                    
                    # Find machine name/details
                    current_lang = load_language_preference()
                    machine_name = f"{tr('machine_label', current_lang)} {machine_id}"
                    machine_details = ""
                    if machines_data and machines_data.get("machines"):
                        for machine in machines_data["machines"]:
                            if machine["id"] == machine_id:
                                serial = machine.get("serial", "Unknown")
                                ip = machine.get("ip", "Unknown")
                                if serial != "Unknown":
                                    machine_details = f"Serial: {serial}"
                                if ip != "Unknown":
                                    if machine_details:
                                        machine_details += f" | IP: {ip}"
                                    else:
                                        machine_details = f"IP: {ip}"
                                break
                    
                    # Create confirmation message
                    details = html.Div([
                        html.P(f"{tr('machine_label', current_lang)}: \"{machine_name}\"", className="fw-bold mb-1"),
                        html.P(machine_details, className="small mb-1") if machine_details else html.Div(),
                        html.P("This action cannot be undone.", className="text-danger small")
                    ])
                    
                    return True, {"type": "machine", "id": machine_id, "name": machine_name}, details
        
        return dash.no_update, dash.no_update, dash.no_update

    @app.callback(
        [Output("system-settings-save-status", "children", allow_duplicate=True),
         Output("weight-preference-store", "data", allow_duplicate=True)],
        [Input("save-system-settings", "n_clicks")],
        [State("auto-connect-switch", "value"),
         State("ip-addresses-store", "data"),
         State("capacity-units-selector", "value"),
         State("custom-unit-name", "value"),
         State("custom-unit-weight", "value")],
        prevent_initial_call=True
    )
    def save_system_settings(n_clicks, auto_connect, ip_addresses,
                             unit_value, custom_name, custom_weight):
        """Save system settings including IP addresses"""
        if not n_clicks:
            return dash.no_update, dash.no_update
        
        # Save system settings
        system_settings = {
            "auto_connect": auto_connect
        }
        
        # Save system settings to file
        try:
            with open('system_settings.json', 'w') as f:
                json.dump(system_settings, f, indent=4)
        except Exception as e:
            logger.error(f"Error saving system settings: {e}")
            return "Error saving system settings", dash.no_update
        
        # Save IP addresses to file - make sure we're getting the full data structure
        try:
            with open('ip_addresses.json', 'w') as f:
                json.dump(ip_addresses, f, indent=4)
            logger.info(f"Saved IP addresses: {ip_addresses}")
        except Exception as e:
            logger.error(f"Error saving IP addresses: {e}")
            return "Error saving IP addresses", dash.no_update
    
        # Save weight preference
        pref_data = dash.no_update
        if unit_value != "custom":
            save_weight_preference(unit_value, "", 1.0)
            pref_data = {"unit": unit_value, "label": "", "value": 1.0}
        elif custom_name and custom_weight:
            save_weight_preference("custom", custom_name, float(custom_weight))
            pref_data = {"unit": "custom", "label": custom_name,
                         "value": float(custom_weight)}
    
        return "Settings saved successfully", pref_data

    @app.callback(
        [Output("email-settings-save-status", "children"),
         Output("email-settings-store", "data", allow_duplicate=True)],
        Input("save-email-settings", "n_clicks"),
        [State("smtp-server-input", "value"),
         State("smtp-port-input", "value"),
         State("smtp-username-input", "value"),
         State("smtp-password-input", "value"),
         State("smtp-sender-input", "value")],
        prevent_initial_call=True
    )
    def save_email_settings_callback(n_clicks, server, port, username, password, sender):
        """Save SMTP email credentials from the settings modal."""
        if not n_clicks:
            return dash.no_update, dash.no_update
    
        settings = {
            "smtp_server": server or DEFAULT_EMAIL_SETTINGS["smtp_server"],
            "smtp_port": int(port) if port else DEFAULT_EMAIL_SETTINGS["smtp_port"],
            "smtp_username": username or "",
            "smtp_password": password or "",
            "from_address": sender or DEFAULT_EMAIL_SETTINGS["from_address"],
        }
    
        success = save_email_settings(settings)
        if success:
            global email_settings
            email_settings = settings
            return "Email settings saved", settings
        return "Error saving email settings", dash.no_update

    @app.callback(
        Output("settings-modal", "is_open"),
        [
            Input("settings-button", "n_clicks"),
            Input("close-settings", "n_clicks"),
        ],
        [State("settings-modal", "is_open")],
        prevent_initial_call=True
    )
    def toggle_settings_modal(settings_clicks, close_clicks, is_open):
        """Toggle the settings modal"""
        ctx = dash.callback_context
        if not ctx.triggered:
            return dash.no_update
            
        trigger_id = ctx.triggered[0]["prop_id"].split(".")[0]
        
        if trigger_id == "settings-button" and settings_clicks:
            return not is_open
        elif trigger_id == "close-settings" and close_clicks:
            return False

        return is_open

    @app.callback(
        [Output("ip-addresses-store", "data"),
         Output("new-ip-input", "value"),
         Output("new-ip-label", "value"),
         Output("system-settings-save-status", "children")],
        [Input("add-ip-button", "n_clicks")],
        [State("new-ip-input", "value"),
         State("new-ip-label", "value"),
         State("ip-addresses-store", "data")],
        prevent_initial_call=True
    )
    
    def add_ip_address(n_clicks, new_ip, new_label, current_data):
        """Add a new IP address to the stored list"""
        if not n_clicks or not new_ip or not new_ip.strip():
            return dash.no_update, dash.no_update, dash.no_update, dash.no_update
        
        # Use a default label if none provided
        if not new_label or not new_label.strip():
            current_lang = load_language_preference()
            new_label = f"{tr('machine_label', current_lang)} {len(current_data.get('addresses', [])) + 1}"
        
        # Enhanced IP validation to allow localhost formats
        new_ip = new_ip.strip().lower()
        
        # Check for valid localhost formats
        localhost_formats = [
            "localhost",
            "127.0.0.1",
            "::1"  # IPv6 localhost
        ]
        
        is_valid_ip = False
        
        # Check if it's a localhost format
        if new_ip in localhost_formats:
            is_valid_ip = True
            # Normalize localhost to 127.0.0.1 for consistency
            if new_ip == "localhost":
                new_ip = "127.0.0.1"
        else:
            # Check for regular IPv4 format
            ip_parts = new_ip.split('.')
            if len(ip_parts) == 4:
                try:
                    # Validate each part is a number between 0-255
                    if all(part.isdigit() and 0 <= int(part) <= 255 for part in ip_parts):
                        is_valid_ip = True
                except ValueError:
                    pass
            
            # Check for hostname format (letters, numbers, dots, hyphens)
            import re
            hostname_pattern = r'^[a-zA-Z0-9.-]+$'
            if re.match(hostname_pattern, new_ip) and len(new_ip) > 0:
                is_valid_ip = True
        
        if not is_valid_ip:
            return dash.no_update, "", dash.no_update, "Invalid IP address, hostname, or localhost format"
        
        # Get current addresses or initialize empty list
        addresses = current_data.get("addresses", []) if current_data else []
        
        # Check if IP already exists
        ip_already_exists = any(item["ip"] == new_ip for item in addresses)
        if ip_already_exists:
            return dash.no_update, "", dash.no_update, "IP address already exists"
        
        # Add the new IP with label
        addresses.append({"ip": new_ip, "label": new_label})
        
        # Return updated data and clear the inputs
        return {"addresses": addresses}, "", "", "IP address added successfully"

    @app.callback(
        [
            Output("connection-status", "children"),
            Output("connection-status", "className"),
            Output("active-machine-display", "children"),
            Output("active-machine-label", "children"),
            Output("status-label", "children"),
        ],
        [
            Input("status-update-interval", "n_intervals"),
            Input("active-machine-store", "data"),
            Input("language-preference-store", "data"),
        ],
        [
            State("machines-data", "data"),
            State("app-state", "data"),
        ],
        prevent_initial_call=False  # Allow initial call to set default state
    )
    def update_connection_status_display(n_intervals, active_machine_data, lang, machines_data, app_state_data):
        """Update the connection status and active machine display"""
        
        # Get active machine ID
        active_machine_id = active_machine_data.get("machine_id") if active_machine_data else None
        
        if not active_machine_id:
            # No machine selected
            return tr("no_machine_selected", lang), "text-warning small", "None", tr("active_machine_label", lang), tr("status_label", lang)
        
        # Find the active machine details
        machine_info = None
        if machines_data and machines_data.get("machines"):
            for machine in machines_data["machines"]:
                if machine["id"] == active_machine_id:
                    machine_info = machine
                    break
        
        if not machine_info:
            return "Machine not found", "text-danger small", f"{tr('machine_label', lang)} {active_machine_id} (not found)", tr("active_machine_label", lang), tr("status_label", lang)
        
        # Check if this machine is actually connected
        is_connected = (active_machine_id in machine_connections and 
                       machine_connections[active_machine_id].get('connected', False))
        
        # Create machine display text
        serial = machine_info.get('serial', 'Unknown')
        if serial != 'Unknown':
            machine_display = f"{tr('machine_label', lang)} {active_machine_id} (S/N: {serial})"
        else:
            machine_display = f"{tr('machine_label', lang)} {active_machine_id}"
        
        # Determine status
        if is_connected:
            status_text = tr("connected_status", lang)
            status_class = "text-success small"
        else:
            status_text = tr("disconnected_status", lang)
            status_class = "text-warning small"
        return status_text, status_class, machine_display, tr("active_machine_label", lang), tr("status_label", lang)

    @app.callback(
        Output("machines-data", "data", allow_duplicate=True),
        [Input("status-update-interval", "n_intervals"),
         Input("historical-time-index", "data"),
         Input("app-mode", "data")],
        [State("machines-data", "data"),
         State("production-data-store", "data"),
         State("weight-preference-store", "data")],
        prevent_initial_call=True,
    )
    def update_machine_dashboard_data(n_intervals, time_state, app_mode, machines_data, production_data, weight_pref):
        """Update machine data on every interval.
    
        In live mode this checks connection status and pulls fresh values from the
        OPC server.  When running in demo mode we synthesize values matching the
        main dashboard so that all machine cards show changing production data.
        """
        
        if not machines_data or not machines_data.get("machines"):
            return dash.no_update
    
        machines = machines_data.get("machines", [])
        updated = False
    
        mode = "demo"
        if app_mode and isinstance(app_mode, dict) and "mode" in app_mode:
            mode = app_mode["mode"]
    
        if mode == "historical":
            hours = time_state.get("hours", 24) if isinstance(time_state, dict) else 24
            for machine in machines:
                machine_id = machine.get("id")
                hist = get_historical_data(timeframe=f"{hours}h", machine_id=machine_id)
                cap_vals = hist.get("capacity", {}).get("values", [])
                acc_vals = hist.get("accepts", {}).get("values", [])
                rej_vals = hist.get("rejects", {}).get("values", [])
                cap_avg_lbs = sum(cap_vals)/len(cap_vals) if cap_vals else 0
                acc_avg_lbs = sum(acc_vals)/len(acc_vals) if acc_vals else 0
                rej_avg_lbs = sum(rej_vals)/len(rej_vals) if rej_vals else 0
                cap_avg = convert_capacity_from_lbs(cap_avg_lbs, weight_pref)
                acc_avg = convert_capacity_from_lbs(acc_avg_lbs, weight_pref)
                rej_avg = convert_capacity_from_lbs(rej_avg_lbs, weight_pref)
                prod = {
                    "capacity_formatted": f"{cap_avg:,.0f}",
                    "accepts_formatted": f"{acc_avg:,.0f}",
                    "rejects_formatted": f"{rej_avg:,.0f}",
                    "diagnostic_counter": (machine.get("operational_data") or {}).get("production", {}).get("diagnostic_counter", "0"),
                }
                if not machine.get("operational_data"):
                    machine["operational_data"] = {"preset": {}, "status": {}, "feeder": {}, "production": prod}
                else:
                    machine["operational_data"].setdefault("production", {})
                    machine["operational_data"]["production"].update(prod)
            machines_data["machines"] = machines
            return machines_data
        
    
        elif mode == "lab":
            # Display metrics from lab logs for each machine
            for machine in machines:
                machine_id = machine.get("id")
                metrics = load_lab_totals_metrics(
                    machine_id, active_counters=get_active_counter_flags(machine_id)
                )
                if metrics:
                    tot_cap_lbs, acc_lbs, rej_lbs, _ = metrics
                    counter_totals, _, object_totals = load_lab_totals(
                        machine_id, active_counters=get_active_counter_flags(machine_id)
                    )
                    reject_count = sum(counter_totals)
                    capacity_count = object_totals[-1] if object_totals else 0
                    accepts_count = max(0, capacity_count - reject_count)

                    cap = convert_capacity_from_lbs(tot_cap_lbs, weight_pref)
                    acc = convert_capacity_from_lbs(acc_lbs, weight_pref)
                    rej = convert_capacity_from_lbs(rej_lbs, weight_pref)
                else:
                    cap = acc = rej = 0
                    capacity_count = accepts_count = reject_count = 0

                prod = {
                    "capacity_formatted": f"{cap:,.0f}",
                    "accepts_formatted": f"{acc:,.0f}",
                    "rejects_formatted": f"{rej:,.0f}",
                    "capacity": cap,
                    "accepts": acc,
                    "rejects": rej,
                    "capacity_count": capacity_count,
                    "accepts_count": accepts_count,
                    "reject_count": reject_count,
                    "diagnostic_counter": (machine.get("operational_data") or {}).get("production", {}).get("diagnostic_counter", "0"),
                }

                if not machine.get("operational_data"):
                    machine["operational_data"] = {"preset": {}, "status": {}, "feeder": {}, "production": prod}
                else:
                    machine["operational_data"].setdefault("production", {})
                    machine["operational_data"]["production"].update(prod)

            machines_data["machines"] = machines
            return machines_data

        elif mode == "demo":
            now_str = datetime.now().strftime("%H:%M:%S")
            new_machines = []
    
            pref = load_weight_preference()
    
            for machine in machines:
                m = machine.copy()
                demo_lbs = random.uniform(47000, 53000)
                cap = convert_capacity_from_kg(demo_lbs / 2.205, pref)
                rej_pct = random.uniform(4.0, 6.0)
                rej = cap * (rej_pct / 100.0)
                acc = cap - rej
    
                counters = [random.randint(10, 180) for _ in range(12)]
    
                m["serial"] = m.get("serial", f"DEMO_{m.get('id')}")
                m["status"] = "DEMO"
                m["model"] = m.get("model", "Enpresor")
                m["last_update"] = now_str
                m["operational_data"] = {
                    "preset": {"number": 1, "name": "Demo"},
                    "status": {"text": "DEMO"},
                    "feeder": {"text": "Running"},
                    "production": {
                        "capacity_formatted": f"{cap:,.0f}",
                        "accepts_formatted": f"{acc:,.0f}",
                        "rejects_formatted": f"{rej:,.0f}",
                        "diagnostic_counter": "0",
                        "capacity": cap,
                        "accepts": acc,
                        "rejects": rej,
                    },
                }
                m["demo_counters"] = counters
                m["demo_mode"] = True
                new_machines.append(m)
    
            machines_data = machines_data.copy()
            machines_data["machines"] = new_machines
            return machines_data
    
    
        # Update ALL machines that should be connected
        for machine in machines:
            machine_id = machine.get("id")
            machine.pop("demo_mode", None)
    
            if machine_id not in machine_connections or not machine_connections.get(machine_id, {}).get('connected', False):
                if machine.get("status") != "Offline":
                    machine["status"] = "Offline"
                    machine["last_update"] = "Never"
                    machine["operational_data"] = None
                    updated = True
                continue
    
            if machine_id in machine_connections:
                try:
                    connection_info = machine_connections[machine_id]
                    
                    # Check if connection is still alive by trying to read a simple tag
                    is_still_connected = False
                    if connection_info.get('connected', False):
                        try:
                            # Try to read the Alive tag or any reliable tag to test connection
                            alive_tag = "Alive"
                            test_successful = False
    
                            if alive_tag in connection_info['tags']:
                                # Try to read the value - if this fails, connection is dead
                                test_value = connection_info['tags'][alive_tag]['node'].get_value()
                                test_successful = True
                            else:
                                # If no Alive tag, try the first available tag
                                for tag_name, tag_info in connection_info['tags'].items():
                                    try:
                                        test_value = tag_info['node'].get_value()
                                        test_successful = True
                                        break  # Success, stop trying other tags
                                    except:
                                        continue  # Try next tag
    
                            if test_successful:
                                is_still_connected = True
                                # Reset failure counter on success
                                connection_info['failure_count'] = 0
                            else:
                                raise Exception("No tags could be read")
    
                        except Exception as e:
                            logger.warning(f"Machine {machine_id} connection test failed: {e}")
                            failure_count = connection_info.get('failure_count', 0) + 1
                            connection_info['failure_count'] = failure_count
                            if failure_count >= FAILURE_THRESHOLD:
                                is_still_connected = False
                                # Mark the connection as dead after repeated failures
                                connection_info['connected'] = False
                            else:
                                # Keep connection alive until threshold reached
                                is_still_connected = True
                    
                    # Update machine status based on actual connection test
                    if is_still_connected:
                        # Connection is good - update with fresh data
                        basic_data = get_machine_current_data(machine_id)
                        operational_data = get_machine_operational_data(machine_id)
                        
                        machine["serial"] = basic_data["serial"]
                        machine["status"] = basic_data["status"]  # This should be "GOOD" for connected machines
                        machine["model"] = basic_data["model"]
                        machine["last_update"] = basic_data["last_update"]
                        machine["operational_data"] = operational_data
                        
                        # IMPORTANT: Ensure status is set to something that indicates connection
                        if machine["status"] in ["Unknown", "Offline", "Connection Lost", "Connection Error"]:
                            machine["status"] = "GOOD"  # Force good status for connected machines
                        
                        updated = True
                        
                    else:
                        # Connection is dead - update status to reflect this
                        machine["status"] = "Connection Lost"
                        machine["last_update"] = "Connection Lost"
                        machine["operational_data"] = None
                        updated = True
                        
                        # Clean up the dead connection
                        try:
                            if connection_info.get('client'):
                                connection_info['client'].disconnect()
                        except:
                            pass  # Ignore errors when disconnecting dead connection
                        
                        # Remove from connections
                        del machine_connections[machine_id]
                        logger.info(f"Removed dead connection for machine {machine_id}")
                        
                except Exception as e:
                    logger.error(f"Error monitoring machine {machine_id}: {e}")
                    # Mark machine as having connection error
                    machine["status"] = "Connection Error"
                    machine["last_update"] = "Error"
                    machine["operational_data"] = None
                    updated = True
                    
                    # Clean up the problematic connection
                    if machine_id in machine_connections:
                        try:
                            if machine_connections[machine_id].get('client'):
                                machine_connections[machine_id]['client'].disconnect()
                        except:
                            pass
                        del machine_connections[machine_id]
        
        if updated:
            machines_data["machines"] = machines
            return machines_data
        
        return dash.no_update

    @app.callback(
        Output("memory-metrics-store", "data"),
        Input("metric-logging-interval", "n_intervals"),
        prevent_initial_call=True,
    )
    def test_memory_management(_):
        """Return memory usage metrics for tests and enforce history limits."""
        max_points = 120
        if hasattr(app_state, "counter_history"):
            for i in range(1, 13):
                history = app_state.counter_history[i]
                if len(history["times"]) > max_points:
                    history["times"] = history["times"][-max_points:]
                    history["values"] = history["values"][-max_points:]
            lengths = {
                i: len(app_state.counter_history[i]["times"]) for i in range(1, 13)
            }
        else:
            lengths = {}

        rss_mb = mem_utils._get_process_memory_mb()
        if rss_mb == 0.0:
            rss_mb = 0.0
        return {"rss_mb": rss_mb, "max_points": max_points, "history_lengths": lengths}

    @app.callback(
        Output("saved-ip-list", "children"),
        [Input("ip-addresses-store", "data")]
    )
    def update_saved_ip_list(ip_data):
        """Update the list of saved IPs displayed in settings"""
        if not ip_data or "addresses" not in ip_data or not ip_data["addresses"]:
            return html.Div("No IP addresses saved", className="text-muted fst-italic")
        
        # Create a list item for each saved IP
        ip_items = []
        for item in ip_data["addresses"]:
            ip = item["ip"]
            label = item["label"]
            # Display format for the list: "Label: IP"
            display_text = f"{label}: {ip}"
            
            ip_items.append(
                dbc.Row([
                    dbc.Col(display_text, width=9),
                    dbc.Col(
                        dbc.Button(
                            "×", 
                            id={"type": "delete-ip-button", "index": ip},  # Still use IP as index for deletion
                            color="danger",
                            size="sm",
                            className="py-0 px-2"
                        ),
                        width=3,
                        className="text-end"
                    )
                ], className="mb-2 border-bottom pb-2")
            )
        
        return html.Div(ip_items)

    @app.callback(
        [Output("current-dashboard", "data", allow_duplicate=True),
        Output("active-machine-store", "data"),
        Output("app-state", "data", allow_duplicate=True)],
        [Input({"type": "machine-card-click", "index": ALL}, "n_clicks")],
        [State("machines-data", "data"),
        State("active-machine-store", "data"),
        State("app-state", "data"),
        State({"type": "machine-card-click", "index": ALL}, "id")],
        prevent_initial_call=True
    )
    def handle_machine_selection(card_clicks, machines_data, active_machine_data, app_state_data, card_ids):
        """Handle machine card clicks and switch to main dashboard - FIXED VERSION"""
        global active_machine_id, machine_connections, app_state
        
        ctx = callback_context
        if not ctx.triggered:
            return dash.no_update, dash.no_update, dash.no_update

        # Ignore spurious triggers when the layout re-renders
        if not any(card_clicks):
            raise PreventUpdate

        triggered_id = ctx.triggered_id
        machine_id = None
        if isinstance(triggered_id, dict) and triggered_id.get("type") == "machine-card-click":
            machine_id = triggered_id.get("index")

        if machine_id is None:
            logger.warning("Machine card clicked but no machine ID found")
            return dash.no_update, dash.no_update, dash.no_update
        
        # CRITICAL FIX: Set global active_machine_id FIRST
        active_machine_id = machine_id
        logger.info(f"=== MACHINE SELECTION: Selected machine {machine_id} as active machine ===")
        
        # CRITICAL FIX: Stop existing thread before starting new one
        if app_state.update_thread is not None and app_state.update_thread.is_alive():
            logger.info("Stopping existing OPC update thread...")
            app_state.thread_stop_flag = True
            app_state.update_thread.join(timeout=3)
            if app_state.update_thread.is_alive():
                logger.warning("Thread did not stop gracefully")
            else:
                logger.info("Successfully stopped existing OPC update thread")
        
        # Check if the machine is connected
        if machine_id in machine_connections and machine_connections[machine_id].get('connected', False):
            # Machine is connected - set up app_state to point to this machine's data
            connection_info = machine_connections[machine_id]
            
            app_state.client = connection_info['client']
            app_state.tags = connection_info['tags']
            app_state.connected = True
            app_state.last_update_time = connection_info.get('last_update', datetime.now())
            
            # Start fresh thread for the selected machine
            app_state.thread_stop_flag = False
            app_state.update_thread = Thread(target=opc_update_thread)
            app_state.update_thread.daemon = True
            app_state.update_thread.start()
            logger.info(f"Started new OPC update thread for machine {machine_id}")
            logger.debug(
                "Thread status after selection: mode=%s, active_machine=%s, alive=%s",
                current_app_mode,
                active_machine_id,
                app_state.update_thread.is_alive(),
            )
            
            logger.info(f"Switched to connected machine {machine_id} - {len(app_state.tags)} tags available")
            app_state_data["connected"] = True
            
        else:
            # Machine not connected
            app_state.client = None
            app_state.tags = {}
            app_state.connected = False
            app_state.last_update_time = None
            
            logger.info(f"Switched to disconnected machine {machine_id}")
            app_state_data["connected"] = False
        
        # Return to main dashboard with selected machine
        logger.info(f"=== SWITCHING TO MAIN DASHBOARD with machine {machine_id} ===")
        return "main", {"machine_id": machine_id}, app_state_data

    @app.callback(
        Output("machines-data", "data", allow_duplicate=True),
        [Input({"type": "machine-connect-btn", "index": ALL}, "n_clicks")],
        [State("machines-data", "data"),
        State({"type": "machine-ip-dropdown", "index": ALL}, "value"),
        State({"type": "machine-connect-btn", "index": ALL}, "id"),
        State("server-name-input", "value")],
        prevent_initial_call=True
    )
    def handle_machine_connect_disconnect(n_clicks_list, machines_data, ip_values, button_ids, server_name):
        """Handle connect/disconnect - IMPROVED VERSION with better thread management"""
        
        if not any(n_clicks_list) or not button_ids:
            return dash.no_update
        
        # Find which button was clicked
        triggered_idx = None
        for i, clicks in enumerate(n_clicks_list):
            if clicks is not None and clicks > 0:
                triggered_idx = i
                break
        
        if triggered_idx is None:
            return dash.no_update
        
        machine_id = button_ids[triggered_idx]["index"]
        selected_ip = ip_values[triggered_idx] if triggered_idx < len(ip_values) else None
        
        if not selected_ip:
            return dash.no_update
        
        machines = machines_data.get("machines", [])
        is_connected = machine_id in machine_connections and machine_connections[machine_id]['connected']
        
        if is_connected:
            # DISCONNECT
            try:
                if machine_id in machine_connections:
                    machine_connections[machine_id]['client'].disconnect()
                    del machine_connections[machine_id]
                    logger.info(f"Disconnected machine {machine_id}")
                
                for machine in machines:
                    if machine["id"] == machine_id:
                        machine["status"] = "Offline"
                        machine["last_update"] = "Disconnected"
                        machine["operational_data"] = None
                        break
                        
            except Exception as e:
                logger.error(f"Error disconnecting machine {machine_id}: {e}")
        
        else:
            # CONNECT
            try:
                connection_success = run_async(connect_and_monitor_machine(selected_ip, machine_id, server_name))
                
                if connection_success:
                    machine_data = get_machine_current_data(machine_id)
                    operational_data = get_machine_operational_data(machine_id)
                    
                    for machine in machines:
                        if machine["id"] == machine_id:
                            machine["ip"] = selected_ip
                            machine["selected_ip"] = selected_ip
                            machine["serial"] = machine_data["serial"]
                            machine["status"] = machine_data["status"]
                            machine["model"] = machine_data["model"]
                            machine["last_update"] = machine_data["last_update"]
                            machine["operational_data"] = operational_data
                            break
                            
                    logger.info(f"Successfully connected machine {machine_id}")

                    # Initialize previous values so the next change will be logged
                    if machine_id not in prev_values:
                        prev_values[machine_id] = {}
                    if machine_id not in prev_active_states:
                        prev_active_states[machine_id] = {}
                    if machine_id not in prev_preset_names:
                        prev_preset_names[machine_id] = None

                    tags = machine_connections[machine_id]["tags"]
                    for opc_tag in MONITORED_RATE_TAGS:
                        if opc_tag in tags:
                            prev_values[machine_id][opc_tag] = tags[opc_tag]["data"].latest_value
                    for opc_tag in SENSITIVITY_ACTIVE_TAGS:
                        if opc_tag in tags:
                            prev_active_states[machine_id][opc_tag] = tags[opc_tag]["data"].latest_value
                    if PRESET_NAME_TAG in tags:
                        prev_preset_names[machine_id] = tags[PRESET_NAME_TAG]["data"].latest_value
                    
                    # IMPROVED: Only start thread if no machines are currently active
                    # If this is the first connection or the current active machine
                    if active_machine_id == machine_id or active_machine_id is None:
                        if app_state.update_thread is None or not app_state.update_thread.is_alive():
                            app_state.thread_stop_flag = False
                            app_state.update_thread = Thread(target=opc_update_thread)
                            app_state.update_thread.daemon = True
                            app_state.update_thread.start()
                            logger.info("Started OPC update thread for connected machine")
                    
                else:
                    logger.error(f"Failed to connect machine {machine_id}")
                    
            except Exception as e:
                logger.error(f"Error connecting machine {machine_id}: {e}")
        
        machines_data["machines"] = machines
        return machines_data

    @app.callback(
        Output("delete-ip-trigger", "data"),
        [Input({"type": "delete-ip-button", "index": ALL}, "n_clicks")],
        [State({"type": "delete-ip-button", "index": ALL}, "id")],
        prevent_initial_call=True
    )
    def handle_delete_button(n_clicks_list, button_ids):
        """Capture which delete button was clicked"""
        ctx = dash.callback_context
        if not ctx.triggered:
            return dash.no_update
        
        # Get which button was clicked by finding the button with a non-None click value
        triggered_idx = None
        for i, clicks in enumerate(n_clicks_list):
            if clicks is not None:
                triggered_idx = i
                break
        
        if triggered_idx is None:
            return dash.no_update
        
        # Get the corresponding button id
        button_id = button_ids[triggered_idx]
        ip_to_delete = button_id["index"]  # This is already a dictionary, no need for json.loads
        
        # Return the IP to delete
        return {"ip": ip_to_delete, "timestamp": time.time()}

    @app.callback(
        [Output("ip-addresses-store", "data", allow_duplicate=True),
         Output("delete-result", "children")],
        [Input("delete-ip-trigger", "data")],
        [State("ip-addresses-store", "data")],
        prevent_initial_call=True
    )
    def delete_ip_address(trigger_data, current_data):
        """Delete an IP address from the stored list"""
        if not trigger_data or "ip" not in trigger_data:
            return dash.no_update, dash.no_update
        
        ip_to_delete = trigger_data["ip"]
        
        # Get current addresses
        addresses = current_data.get("addresses", []) if current_data else []
        
        # Find the item to delete by IP
        found = False
        for i, item in enumerate(addresses):
            if item["ip"] == ip_to_delete:
                # Get the label for the message
                label = item["label"]
                # Remove the item
                addresses.pop(i)
                message = f"Deleted {label} ({ip_to_delete})"
                found = True
                break
        
        if not found:
            message = "IP address not found"
        
        # Return updated data
        return {"addresses": addresses}, message

    @app.callback(
        Output("theme-selector", "value"),
        [Input("auto-connect-trigger", "data")],
        prevent_initial_call=False
    )
    def load_initial_theme(trigger):
        """Load theme preference from file on startup"""
        theme = load_theme_preference()
        logger.info(f"Loading initial theme: {theme}")
        return theme


    @app.callback(
        [Output("capacity-units-selector", "value"),
         Output("custom-unit-name", "value"),
         Output("custom-unit-weight", "value")],
        [Input("auto-connect-trigger", "data")],
        prevent_initial_call=False,
    )
    def load_initial_capacity_units(trigger):
        pref = load_weight_preference()
        return pref.get("unit", "lb"), pref.get("label", ""), pref.get("value", 1.0)

    @app.callback(
        [Output("custom-unit-name", "style"),
         Output("custom-unit-weight", "style")],
        [Input("capacity-units-selector", "value")],
        prevent_initial_call=False,
    )
    def toggle_custom_unit_fields(unit_value):
        if unit_value == "custom":
            return {"display": "block"}, {"display": "block"}
        return {"display": "none"}, {"display": "none"}

    @app.callback(
        Output("weight-preference-store", "data"),
        [Input("capacity-units-selector", "value"),
         Input("custom-unit-name", "value"),
         Input("custom-unit-weight", "value")],
        prevent_initial_call=True,
    )
    def save_capacity_units(unit_value, custom_name, custom_weight):
        if unit_value != "custom":
            save_weight_preference(unit_value, "", 1.0)
            return {"unit": unit_value, "label": "", "value": 1.0}
        if custom_name and custom_weight:
            save_weight_preference("custom", custom_name, float(custom_weight))
            return {"unit": "custom", "label": custom_name, "value": float(custom_weight)}
        # If custom selected but fields incomplete, don't update
        return dash.no_update

    @app.callback(
        Output("language-selector", "value"),
        [Input("auto-connect-trigger", "data")],
        prevent_initial_call=False,
    )
    def load_initial_language(trigger):
        return load_language_preference()

    @app.callback(
        Output("language-preference-store", "data"),
        [Input("language-selector", "value")],
        prevent_initial_call=True,
    )
    def save_language(value):
        if value:
            save_language_preference(value)
            return value
        return dash.no_update

    @app.callback(
        Output("dashboard-title", "children"),
        [Input("active-machine-store", "data"),
         Input("current-dashboard", "data"),
         Input("language-preference-store", "data")],
        [State("machines-data", "data")],
        prevent_initial_call=True
    )
    def update_dashboard_title(active_machine_data, current_dashboard, lang, machines_data):
        """Update dashboard title to show active machine"""
        base_title = format_enpresor(tr("dashboard_title", lang))
        base_list = base_title if isinstance(base_title, list) else [base_title]

        if current_dashboard == "main" and active_machine_data and active_machine_data.get("machine_id"):
            machine_id = active_machine_data["machine_id"]
            
            # Find machine details
            machine_name = f"{tr('machine_label', lang)} {machine_id}"
            if machines_data and machines_data.get("machines"):
                for machine in machines_data["machines"]:
                    if machine["id"] == machine_id:
                        serial = machine.get("serial", "Unknown")
                        if serial != "Unknown":
                            machine_name = f"{tr('machine_label', lang)} {machine_id} (S/N: {serial})"
                        break
            
            return base_list + [f" - {machine_name}"]

        return base_title

    @app.callback(
        [Output("threshold-modal-header", "children"),
         Output("display-modal-header", "children"),
         Output("display-modal-description", "children"),
         Output("close-threshold-settings", "children"),
         Output("save-threshold-settings", "children"),
         Output("close-display-settings", "children"),
         Output("save-display-settings", "children"),
         Output("production-rate-units-header", "children"),
         Output("close-production-rate-units", "children"),
         Output("save-production-rate-units", "children"),
         Output("settings-modal-header", "children"),
         Output("update-counts-header", "children"),
         Output("close-update-counts", "children"),
         Output("upload-modal-header", "children"),
         Output("close-upload-modal", "children"),
         Output("delete-confirmation-header", "children"),
         Output("delete-warning", "children"),
         Output("cancel-delete-btn", "children"),
         Output("confirm-delete-btn", "children"),
         Output("close-settings", "children"),
        Output("add-floor-btn", "children"),
        Output("export-data-button", "children"),
        Output("new-dashboard-btn", "children"),
        Output("generate-report-btn", "children"),
        Output("color-theme-label", "children"),
        Output("theme-selector", "options"),
        Output("capacity-units-label", "children"),
        Output("language-label", "children"),
        Output("language-selector", "options"),
        Output("mode-selector", "options"),
        Output("system-configuration-title", "children"),
         Output("auto-connect-label", "children"),
         Output("add-machine-ip-label", "children"),
         Output("smtp-email-configuration-title", "children"),
         Output("smtp-server-label", "children"),
         Output("smtp-port-label", "children"),
         Output("smtp-username-label", "children"),
         Output("smtp-password-label", "children"),
         Output("smtp-from-label", "children"),
        Output("save-email-settings", "children"),
        Output("production-rate-unit-selector", "options"),
        Output("display-tab", "label"),
        Output("system-tab", "label"),
        Output("email-tab", "label"),
        Output("about-tab", "label"),
        Output("start-test-btn", "children"),
        Output("stop-test-btn", "children"),
        Output("lab-test-name", "placeholder"),
        Output("clear-data-btn", "children"),
        Output("upload-image", "children"),
        Output("add-ip-button", "children"),
        Output("save-system-settings", "children")],
        [Input("language-preference-store", "data")]
    )
    def refresh_text(lang):
        return (
            tr("threshold_settings_title", lang),
            tr("display_settings_title", lang),
            tr("display_settings_header", lang),
            tr("close", lang),
            tr("save_changes", lang),
            tr("close", lang),
            tr("save_changes", lang),
            tr("production_rate_units_title", lang),
            tr("close", lang),
            tr("save", lang),
            tr("system_settings_title", lang),
            tr("update_counts_title", lang),
            tr("close", lang),
            tr("upload_image_title", lang),
            tr("close", lang),
            tr("confirm_deletion_title", lang),
            tr("delete_warning", lang),
            tr("cancel", lang),
            tr("yes_delete", lang),
            tr("close", lang),
            tr("add_floor", lang),
            tr("export_data", lang),
            tr("switch_dashboards", lang),
            tr("generate_report", lang),
            tr("color_theme_label", lang),
            [
                {"label": tr("light_mode_option", lang), "value": "light"},
                {"label": tr("dark_mode_option", lang), "value": "dark"},
            ],
            tr("capacity_units_label", lang),
            tr("language_label", lang),
            [
                {"label": tr("english_option", lang), "value": "en"},
                {"label": tr("spanish_option", lang), "value": "es"},
                {"label": tr("japanese_option", lang), "value": "ja"},
            ],
            [
                {"label": tr("live_mode_option", lang), "value": "live"},
                {"label": tr("demo_mode_option", lang), "value": "demo"},
                {"label": tr("historical_mode_option", lang), "value": "historical"},
                {"label": tr("lab_test_mode_option", lang), "value": "lab"},
            ],
            tr("system_configuration_title", lang),
            tr("auto_connect_label", lang),
            tr("add_machine_ip_label", lang),
            tr("smtp_email_configuration_title", lang),
            tr("smtp_server_label", lang),
            tr("port_label", lang),
            tr("username_label", lang),
            tr("password_label", lang),
            tr("from_address_label", lang),
            tr("save_email_settings", lang),
            [
                {"label": tr("objects_per_min", lang), "value": "objects"},
                {"label": tr("capacity", lang), "value": "capacity"},
            ],
            tr("display_tab_label", lang),
            tr("system_tab_label", lang),
            tr("email_tab_label", lang),
            tr("about_tab_label", lang),
            tr("start_test", lang),
            tr("stop_test", lang),
            tr("test_lot_name_placeholder", lang),
            tr("clear_data", lang),
            html.Div([
                tr("drag_and_drop", lang),
                html.A(tr("select_image", lang))
            ]),
            tr("add_button", lang),
            tr("save_system_settings", lang),
        )

    @app.callback(
        Output("hidden-machines-cache", "data"),
        [Input("machines-data", "data")],
        prevent_initial_call=True
    )
    def cache_machines_data(machines_data):
        """Cache machines data for auto-reconnection thread"""
        if machines_data:
            app_state.machines_data_cache = machines_data
            logger.debug(f"Cached machines data: {len(machines_data.get('machines', []))} machines")
        return machines_data

    @app.callback(
        Output("floor-machine-container", "children"),
        [Input("machines-data", "data"),
         Input("floors-data", "data"),
         Input("ip-addresses-store", "data"),
         Input("additional-image-store", "data"),
         Input("current-dashboard", "data"),
         Input("active-machine-store", "data"),
         Input("app-mode", "data"),
         Input("language-preference-store", "data")],
        prevent_initial_call=False
    )
    def render_floor_machine_layout_enhanced_with_selection(machines_data, floors_data, ip_addresses_data, additional_image_data, current_dashboard, active_machine_data, app_mode_data, lang):
        """Enhanced render with machine selection capability"""
        
        # CRITICAL: Only render on machine dashboard
        if current_dashboard != "new":
            raise PreventUpdate
        
        # ADD THIS CHECK: Prevent re-render if only machine status/operational data changed
        ctx = callback_context
        if ctx.triggered:
            trigger_id = ctx.triggered[0]["prop_id"]
            if "machines-data" in trigger_id:
                # Check if any floor is currently being edited
                if floors_data and floors_data.get("floors"):
                    for floor in floors_data["floors"]:
                        if floor.get("editing", False):
                            # A floor is being edited, don't re-render
                            return dash.no_update
        
        # Rest of the function continues as normal...
        active_machine_id = active_machine_data.get("machine_id") if active_machine_data else None
        
        return render_floor_machine_layout_with_customizable_names(
            machines_data,
            floors_data,
            ip_addresses_data,
            additional_image_data,
            current_dashboard,
            active_machine_id,
            app_mode_data,
            lang,
        )

    @app.callback(
        [Output("floors-data", "data", allow_duplicate=True),
         Output("machines-data", "data", allow_duplicate=True),
         Output("delete-confirmation-modal", "is_open", allow_duplicate=True)],
        [Input("confirm-delete-btn", "n_clicks")],
        [State("delete-pending-store", "data"),
         State("floors-data", "data"),
         State("machines-data", "data")],
        prevent_initial_call=True
    )
    def execute_confirmed_deletion(confirm_clicks, pending_delete, floors_data, machines_data):
        """Execute the deletion after user confirms"""
        global machine_connections, current_lab_filename
        
        if not confirm_clicks or not pending_delete or pending_delete.get("type") is None:
            return dash.no_update, dash.no_update, dash.no_update
        
        delete_type = pending_delete.get("type")
        delete_id = pending_delete.get("id")
        
        if delete_type == "floor":
            # Execute floor deletion (your existing floor deletion logic)
            floors = floors_data.get("floors", [])
            machines = machines_data.get("machines", [])
            
            # Find the floor to delete
            floor_found = False
            floor_name = None
            updated_floors = []
            
            for floor in floors:
                if floor["id"] == delete_id:
                    floor_found = True
                    floor_name = floor.get("name", f"Floor {delete_id}")
                    logger.info(f"Deleting floor: {floor_name}")
                else:
                    updated_floors.append(floor)
            
            if not floor_found:
                logger.warning(f"Floor {delete_id} not found for deletion")
                return dash.no_update, dash.no_update, False
            
            # Find machines on this floor and disconnect them
            machines_on_floor = [m for m in machines if m.get("floor_id") == delete_id]
            machines_to_keep = [m for m in machines if m.get("floor_id") != delete_id]
            
            # Disconnect machines on this floor
            for machine in machines_on_floor:
                machine_id = machine["id"]
                try:
                    if machine_id in machine_connections:
                        if machine_connections[machine_id].get('connected', False):
                            client = machine_connections[machine_id].get('client')
                            if client:
                                client.disconnect()
                            logger.info(f"Disconnected machine {machine_id} before floor deletion")
                        del machine_connections[machine_id]
                        logger.info(f"Removed machine {machine_id} from connections")
                except Exception as e:
                    logger.error(f"Error disconnecting machine {machine_id} during floor deletion: {e}")
            
            # Update data structures
            floors_data["floors"] = updated_floors
            machines_data["machines"] = machines_to_keep
            
            # Update selected floor if needed
            if floors_data.get("selected_floor") == delete_id:
                floors_data["selected_floor"] = "all" if updated_floors else 1
                logger.info(f"Changed selected floor to {floors_data['selected_floor']} after deletion")
            
            # Auto-save
            try:
                save_success = save_floor_machine_data(floors_data, machines_data)
                if save_success:
                    logger.info(f"Successfully deleted floor '{floor_name}' with {len(machines_on_floor)} machines and saved layout")
                else:
                    logger.warning(f"Floor '{floor_name}' deleted but layout save failed")
            except Exception as e:
                logger.error(f"Error saving layout after deleting floor '{floor_name}': {e}")
            
            return floors_data, machines_data, False
            
        elif delete_type == "machine":
            # Execute machine deletion (your existing machine deletion logic)
            machines = machines_data.get("machines", [])
            
            # Find and remove the machine
            machine_found = False
            updated_machines = []
            
            for machine in machines:
                if machine["id"] == delete_id:
                    machine_found = True
                    
                    # Disconnect the machine if connected
                    try:
                        if delete_id in machine_connections:
                            if machine_connections[delete_id].get('connected', False):
                                client = machine_connections[delete_id].get('client')
                                if client:
                                    client.disconnect()
                                logger.info(f"Disconnected machine {delete_id} before deletion")
                            del machine_connections[delete_id]
                            logger.info(f"Removed machine {delete_id} from connections")
                    except Exception as e:
                        logger.error(f"Error disconnecting machine {delete_id}: {e}")
                    
                    logger.info(f"Deleted machine {delete_id}: {machine.get('name', 'Unknown')}")
                else:
                    updated_machines.append(machine)
            
            if not machine_found:
                logger.warning(f"Machine {delete_id} not found for deletion")
                return dash.no_update, dash.no_update, False
            
            # Update machines data
            machines_data["machines"] = updated_machines
            
            # Auto-save
            try:
                save_success = save_floor_machine_data(floors_data, machines_data)
                if save_success:
                    logger.info(f"Successfully deleted machine {delete_id} and saved layout")
                else:
                    logger.warning(f"Machine {delete_id} deleted but layout save failed")
            except Exception as e:
                logger.error(f"Error saving layout after deleting machine {delete_id}: {e}")
            
            return dash.no_update, machines_data, False
        
        return dash.no_update, dash.no_update, False

    @app.callback(
        Output("floors-data", "data", allow_duplicate=True),
        [Input({"type": "edit-floor-name-btn", "index": ALL}, "n_clicks"),
         Input({"type": "save-floor-name-btn", "index": ALL}, "n_clicks"),
         Input({"type": "cancel-floor-name-btn", "index": ALL}, "n_clicks")],
        [State({"type": "floor-name-input", "index": ALL}, "value"),
         State({"type": "edit-floor-name-btn", "index": ALL}, "id"),
         State({"type": "save-floor-name-btn", "index": ALL}, "id"),
         State({"type": "cancel-floor-name-btn", "index": ALL}, "id"),
         State("floors-data", "data")],
        prevent_initial_call=True
    )
    def handle_floor_name_editing(edit_clicks, save_clicks, cancel_clicks, input_values, 
                                 edit_ids, save_ids, cancel_ids, floors_data):  
        """Handle floor name editing with auto-save"""
        ctx = callback_context
        if not ctx.triggered:
            return dash.no_update
    
        trigger_prop = ctx.triggered[0]["prop_id"]
        
        # Parse which button was clicked and which floor
        if '"type":"save-floor-name-btn"' in trigger_prop:
            # Find which save button was clicked
            for i, clicks in enumerate(save_clicks or []):
                if clicks and i < len(save_ids):
                    floor_id = save_ids[i]["index"]
                    new_name = input_values[i] if i < len(input_values or []) else None
                    
                    if new_name and new_name.strip():
                        # Update the floor name
                        floors = floors_data.get("floors", [])
                        for floor in floors:
                            if floor["id"] == floor_id:
                                floor["name"] = new_name.strip()
                                floor["editing"] = False
                                break
                        
                        floors_data["floors"] = floors
                        
                        # Auto-save the layout (get machines_data fresh)
                        _, machines_data = load_floor_machine_data()
                        if machines_data is None:
                            machines_data = {"machines": [], "next_machine_id": 1}
                        save_floor_machine_data(floors_data, machines_data)
                        logger.info(f"Floor {floor_id} renamed to '{new_name.strip()}' and saved")
                        
                        return floors_data
                    break
        
        elif '"type":"edit-floor-name-btn"' in trigger_prop:
            # Find which edit button was clicked
            for i, clicks in enumerate(edit_clicks or []):
                if clicks and i < len(edit_ids):
                    floor_id = edit_ids[i]["index"]
                    
                    # Set editing mode for this floor
                    floors = floors_data.get("floors", [])
                    for floor in floors:
                        if floor["id"] == floor_id:
                            floor["editing"] = True
                            break
                    
                    floors_data["floors"] = floors
                    return floors_data
                    break
        
        elif '"type":"cancel-floor-name-btn"' in trigger_prop:
            # Find which cancel button was clicked
            for i, clicks in enumerate(cancel_clicks or []):
                if clicks and i < len(cancel_ids):
                    floor_id = cancel_ids[i]["index"]
                    
                    # Cancel editing mode for this floor
                    floors = floors_data.get("floors", [])
                    for floor in floors:
                        if floor["id"] == floor_id:
                            floor["editing"] = False
                            break
                    
                    floors_data["floors"] = floors
                    return floors_data
                    break
        
        return dash.no_update

    @app.callback(
        Output("floors-data", "data", allow_duplicate=True),
        [Input("add-floor-btn", "n_clicks")],
        [State("floors-data", "data"),
         State("machines-data", "data")],
        prevent_initial_call=True
    )
    def add_new_floor_with_save(n_clicks, floors_data, machines_data):
        """Add a new floor with auto-save"""
        if not n_clicks:
            return dash.no_update
        
        floors = floors_data.get("floors", [])
        next_floor_number = len(floors) + 1
        
        # Ordinal suffixes
        def get_ordinal_suffix(n):
            if 10 <= n % 100 <= 20:
                suffix = 'th'
            else:
                suffix = {1: 'st', 2: 'nd', 3: 'rd'}.get(n % 10, 'th')
            return f"{n}{suffix}"
        
        new_floor = {
            "id": next_floor_number,
            "name": f"{get_ordinal_suffix(next_floor_number)} Floor",
            "editing": False
        }
        
        floors.append(new_floor)
        floors_data["floors"] = floors
        
        # Auto-save the layout
        save_floor_machine_data(floors_data, machines_data)
        logger.info(f"Added new floor: {new_floor['name']} and saved layout")
        
        return floors_data  

    @app.callback(
        Output("save-status", "children"),
        [Input("add-floor-btn", "n_clicks"),
         Input({"type": "save-floor-name-btn", "index": ALL}, "n_clicks"),
         Input({"type": "delete-floor-btn", "index": ALL}, "n_clicks")],
        prevent_initial_call=True
    )
    def show_floor_save_status(add_clicks, save_clicks, delete_clicks):
        """Show save status only when floors are actually modified"""
        if add_clicks or any(save_clicks or []) or any(delete_clicks or []):
            current_time = datetime.now().strftime("%H:%M:%S")
            return f"✓ Saved at {current_time}"
        return ""

    @app.callback(
        Output("save-status", "children", allow_duplicate=True),
        [Input("add-machine-btn", "n_clicks"),
         Input({"type": "machine-ip-dropdown", "index": ALL}, "value")],
        prevent_initial_call=True
    )
    def show_machine_save_status(add_single, ip_values):  # Removed add_multiple parameter
        """Show save status only when machines are added or IP changed"""
        ctx = callback_context
        if not ctx.triggered:
            return ""
        
        trigger_id = ctx.triggered[0]["prop_id"]
        
        # Only show save status for actual button clicks or IP changes
        if "add-machine-btn" in trigger_id or "machine-ip-dropdown" in trigger_id:
            current_time = datetime.now().strftime("%H:%M:%S")
            return f"✓ Saved at {current_time}"
        return ""

    @app.callback(
        Output("save-status", "children", allow_duplicate=True),
        [Input("confirm-delete-btn", "n_clicks")],
        prevent_initial_call=True
    )
    def show_delete_save_status(confirm_clicks):
        """Show save status only when items are actually deleted"""
        if confirm_clicks:
            current_time = datetime.now().strftime("%H:%M:%S")
            return f"✓ Saved at {current_time}"
        return ""


    @app.callback(
        Output("machines-data", "data", allow_duplicate=True),
        [Input("add-machine-btn", "n_clicks")],
        [State("machines-data", "data"),
         State("floors-data", "data")],
        prevent_initial_call=True
    )
    def add_new_machine_with_save(n_clicks, machines_data, floors_data):
        """Add a new blank machine to the selected floor with auto-save"""
        if not n_clicks:
            return dash.no_update
        
        machines = machines_data.get("machines", [])
        next_machine_id = get_next_available_machine_id(machines_data)  # Use helper function
        selected_floor_id = floors_data.get("selected_floor", "all")
        if selected_floor_id == "all":
            floors = floors_data.get("floors", [])
            selected_floor_id = floors[0]["id"] if floors else 1
        
        new_machine = {
            "id": next_machine_id,
            "floor_id": selected_floor_id,
            "name": f"{tr('machine_label', load_language_preference())} {next_machine_id}",
            "ip": None,
            "serial": "Unknown",
            "status": "Offline",
            "model": "Unknown",
            "last_update": "Never"
        }
        
        machines.append(new_machine)
        machines_data["machines"] = machines
        # Remove the next_machine_id update since we're using the helper function
        
        # Auto-save the layout
        save_floor_machine_data(floors_data, machines_data)
        logger.info(f"Added new machine {next_machine_id} to floor {selected_floor_id} and saved layout")
        
        return machines_data

    @app.callback(
        Output("floors-data", "data", allow_duplicate=True),
        [Input({"type": "floor-tile", "index": ALL}, "n_clicks")],
        [State("floors-data", "data")],
        prevent_initial_call=True
    )
    def handle_floor_selection_dynamic(n_clicks_list, floors_data):
        """Handle floor tile selection dynamically"""
        ctx = callback_context
        if not ctx.triggered or not any(n_clicks_list):
            return dash.no_update
        
        # Find which floor was clicked
        triggered_prop = ctx.triggered[0]["prop_id"]
        
        # Extract floor ID from the triggered property
        if "floor-tile" in triggered_prop:
            import json
            import re
            
            # Extract the JSON part before .n_clicks
            json_match = re.search(r'\{[^}]+\}', triggered_prop)
            if json_match:
                try:
                    button_id = json.loads(json_match.group())
                    selected_floor_id = button_id["index"]
                    
                    # Update the selected floor
                    floors_data["selected_floor"] = selected_floor_id
                    return floors_data
                except (json.JSONDecodeError, KeyError):
                    pass
        
        return dash.no_update

    @app.callback(
        Output("machines-data", "data", allow_duplicate=True),
        [Input({"type": "machine-ip-dropdown", "index": ALL}, "value")],
        [State("machines-data", "data"),
         State("floors-data", "data"),
         State({"type": "machine-ip-dropdown", "index": ALL}, "id")],
        prevent_initial_call=True
    )
    def update_machine_selected_ip_with_save(ip_values, machines_data, floors_data, dropdown_ids):
        """Update the selected IP for each machine when dropdown changes with auto-save"""
        if not ip_values or not dropdown_ids:
            return dash.no_update
        
        machines = machines_data.get("machines", [])
        changes_made = False
        
        # Update selected IP for each machine
        for i, ip_value in enumerate(ip_values):
            if i < len(dropdown_ids) and ip_value:
                machine_id = dropdown_ids[i]["index"]
                
                # Find and update the machine
                for machine in machines:
                    if machine["id"] == machine_id:
                        if machine.get("selected_ip") != ip_value:
                            machine["selected_ip"] = ip_value
                            changes_made = True
                            logger.info(f"Updated machine {machine_id} IP selection to {ip_value}")
                        break
        
        if changes_made:
            machines_data["machines"] = machines
            
            # Auto-save the layout
            save_floor_machine_data(floors_data, machines_data)
            logger.info("Machine IP selections saved")
            
            return machines_data
        
        return dash.no_update

    @app.callback(
        [
            Output("section-1-1", "children"),
            Output("production-data-store", "data"),
        ],
    
    
        [
            Input("status-update-interval", "n_intervals"),
            Input("current-dashboard", "data"),
            Input("historical-time-index", "data"),
            Input("historical-data-cache", "data"),
            Input("language-preference-store", "data"),
        ],
        [
            State("app-state", "data"),
            State("app-mode", "data"),
            State("production-data-store", "data"),
            State("weight-preference-store", "data"),
        ],
    
    
        prevent_initial_call=True
    )
    
    
    
    def update_section_1_1(n, which, state_data, historical_data, lang, app_state_data, app_mode, production_data, weight_pref):
    
        """Update section 1-1 with capacity information and update shared production data"""
    
        # only run when we’re in the “main” dashboard
        if which != "main":
            #print("DEBUG: Preventing update for section-1-1")
            raise PreventUpdate


        global previous_counter_values

        logger.debug(
            "update_section_1_1: mode=%s, active_machine=%s, thread_alive=%s, stop_flag=%s",
            current_app_mode,
            active_machine_id,
            app_state.update_thread.is_alive() if app_state.update_thread else False,
            app_state.thread_stop_flag,
        )

        total_capacity_formatted = None
        capacity_count = accepts_count = reject_count = None
        
    
        # Tag definitions - Easy to update when actual tag names are available
        CAPACITY_TAG = "Status.ColorSort.Sort1.Throughput.KgPerHour.Current"
        ACCEPTS_TAG = "Status.Production.Accepts"  # Not used in live mode calculation
        REJECTS_TAG = "Status.ColorSort.Sort1.Total.Percentage.Current"
        OPM_TAG = "Status.ColorSort.Sort1.Throughput.ObjectPerMin.Current"
    
        # Determine if we're in Live or Demo mode
        mode = "demo"  # Default to demo mode
        if app_mode and isinstance(app_mode, dict) and "mode" in app_mode:
            mode = app_mode["mode"]
    
        # Only update values if:
        # 1. We're in demo mode (always update with new random values)
        # 2. We're in live mode and connected (update from tags)
        if mode == "live" and app_state_data.get("connected", False):
            # Live mode: get values from OPC UA tags
            total_capacity = 0
    
            # Get total capacity first
            if CAPACITY_TAG in app_state.tags:
                capacity_value = app_state.tags[CAPACITY_TAG]["data"].latest_value
                if capacity_value is not None:
                    total_capacity = convert_capacity_from_kg(capacity_value, weight_pref)
                else:
                    total_capacity = 0
    
            # Rejects come from section 5-2 counter totals and OPM reading
            reject_count = sum(previous_counter_values) if previous_counter_values else 0

            opm = 0
            if OPM_TAG in app_state.tags:
                opm_val = app_state.tags[OPM_TAG]["data"].latest_value
                if opm_val is not None:
                    opm = opm_val

            reject_pct = (reject_count / opm) if opm else 0
            rejects = total_capacity * reject_pct
    
            # Calculate accepts as total_capacity minus rejects
            accepts = total_capacity - rejects
            
            # Ensure accepts doesn't go negative (safety check)
            if accepts < 0:
                accepts = 0
            
            # Update the shared data store
            production_data = {
                "capacity": total_capacity,
                "accepts": accepts,
                "rejects": rejects
            }
            
    
    
        elif mode == "historical":
            hours = state_data.get("hours", 24) if isinstance(state_data, dict) else 24
            hist = (
                historical_data if isinstance(historical_data, dict) and "capacity" in historical_data
                else get_historical_data(timeframe=f"{hours}h")
            )
            cap_vals = hist.get("capacity", {}).get("values", [])
            acc_vals = hist.get("accepts", {}).get("values", [])
            rej_vals = hist.get("rejects", {}).get("values", [])
    
            total_capacity_lbs = sum(cap_vals) / len(cap_vals) if cap_vals else 0
            total_capacity = convert_capacity_from_lbs(total_capacity_lbs, weight_pref)
    
            reject_count = sum(previous_counter_values) if previous_counter_values else 0
            rejects = convert_capacity_from_kg(reject_count * 46, weight_pref)
    
            accepts = total_capacity - rejects
            if accepts < 0:
                accepts = 0
    
            production_data = {
                "capacity": total_capacity,
                "accepts": accepts,
                "rejects": rejects,
            }

        elif mode == "lab":
            mid = active_machine_id
            capacity_count = accepts_count = reject_count = 0

            machine_dir = os.path.join(hourly_data_saving.EXPORT_DIR, str(mid))
            files = glob.glob(os.path.join(machine_dir, "Lab_Test_*.csv"))
            path = max(files, key=os.path.getmtime) if files else None
            if path and os.path.exists(path):
                stat = os.stat(path)
                mtime = stat.st_mtime
                size = stat.st_size

            else:
                mtime = size = 0

            cache_entry = _lab_production_cache.get(mid)
            if (
                cache_entry is not None
                and cache_entry.get("mtime") == mtime
                and cache_entry.get("size") == size
            ):
                production_data = cache_entry["production_data"]
                total_capacity = production_data["capacity"]
                accepts = production_data["accepts"]
                rejects = production_data["rejects"]
                capacity_count = cache_entry.get("capacity_count", 0)
                accepts_count = cache_entry.get("accepts_count", 0)
                reject_count = cache_entry.get("reject_count", 0)
            else:
                metrics = (
                    load_lab_totals_metrics(mid, active_counters=get_active_counter_flags(mid))
                    if path
                    else None
                )
                if metrics:
                    tot_cap_lbs, acc_lbs, rej_lbs, _ = metrics
                    counter_totals, _, object_totals = load_lab_totals(
                        mid, active_counters=get_active_counter_flags(mid)
                    )

                    reject_count = sum(counter_totals)
                    capacity_count = object_totals[-1] if object_totals else 0
                    accepts_count = max(0, capacity_count - reject_count)

                    total_capacity = convert_capacity_from_lbs(tot_cap_lbs, weight_pref)
                    accepts = convert_capacity_from_lbs(acc_lbs, weight_pref)
                    rejects = convert_capacity_from_lbs(rej_lbs, weight_pref)

                    production_data = {
                        "capacity": total_capacity,
                        "accepts": accepts,
                        "rejects": rejects,
                    }
                else:
                    # No existing lab log yet. Use zeroed placeholders so the
                    # dashboard doesn't display stale live values when switching
                    # to lab mode.
                    total_capacity = accepts = rejects = 0
                    capacity_count = accepts_count = reject_count = 0
                    production_data = {"capacity": 0, "accepts": 0, "rejects": 0}

                _lab_production_cache[mid] = {
                    "mtime": mtime,
                    "size": size,
                    "production_data": production_data,
                    "capacity_count": capacity_count,
                    "accepts_count": accepts_count,
                    "reject_count": reject_count,
                }

        elif mode == "demo":
    
            # Demo mode: generate realistic random capacity value
            demo_lbs = random.uniform(47000, 53000)
            total_capacity = convert_capacity_from_kg(demo_lbs / 2.205, weight_pref)
    
            # Rejects come from section 5-2 counter totals
            reject_count = sum(previous_counter_values) if previous_counter_values else 0
            rejects = convert_capacity_from_kg(reject_count * 46, weight_pref)
    
            # Calculate accepts as the difference
            accepts = total_capacity - rejects
    
            # Update the shared data store
            production_data = {
                "capacity": total_capacity,
                "accepts": accepts,
                "rejects": rejects
            }
        else:
            # If not live+connected or demo, use existing values from the store
            total_capacity = production_data.get("capacity", 50000)
            accepts = production_data.get("accepts", 47500)
            rejects = production_data.get("rejects", 2500)
        
        # Calculate percentages
        total = accepts + rejects
        accepts_percent = (accepts / total * 100) if total > 0 else 0
        rejects_percent = (rejects / total * 100) if total > 0 else 0
        
        # Format values with commas for thousands separator and limited decimal places
        if total_capacity_formatted is None:
            total_capacity_formatted = f"{total_capacity:,.0f}"
        accepts_formatted = f"{accepts:,.2f}"
        rejects_formatted = f"{rejects:,.2f}"
        accepts_percent_formatted = f"{accepts_percent:.1f}"
        rejects_percent_formatted = f"{rejects_percent:.1f}"

        capacity_count_fmt = (
            f"{capacity_count:,.0f}" if capacity_count is not None else None
        )
        accepts_count_fmt = (
            f"{accepts_count:,.0f}" if accepts_count is not None else None
        )
        reject_count_fmt = (
            f"{reject_count:,.0f}" if reject_count is not None else None
        )

        cap_display = (
            f"{capacity_count_fmt} pcs / {total_capacity_formatted} {capacity_unit_label(weight_pref)}"
            if capacity_count_fmt is not None
            else f"{total_capacity_formatted} {capacity_unit_label(weight_pref)}"
        )
        acc_display = (
            f"{accepts_count_fmt} pcs / {accepts_formatted} {capacity_unit_label(weight_pref, False)} "
            if accepts_count_fmt is not None
            else f"{accepts_formatted} {capacity_unit_label(weight_pref, False)} "
        )
        rej_display = (
            f"{reject_count_fmt} pcs / {rejects_formatted} {capacity_unit_label(weight_pref, False)} "
            if reject_count_fmt is not None
            else f"{rejects_formatted} {capacity_unit_label(weight_pref, False)} "
        )
        
        # Define styles for text
    
        base_style = {"fontSize": "1.6rem", "lineHeight": "1.6rem", "fontFamily": NUMERIC_FONT}
        label_style = {"fontWeight": "bold", "fontSize": "1.6rem"}
        incoming_style = {"color": "blue", "fontSize": "2.4rem", "fontFamily": NUMERIC_FONT}
        accepts_style = {"color": "green", "fontSize": "1.8rem", "fontFamily": NUMERIC_FONT}
        rejects_style = {"color": "red", "fontSize": "1.8rem", "fontFamily": NUMERIC_FONT}
    
        
        # Create the section content
        section_content = html.Div([
            # Title with mode indicator
            dbc.Row([
                dbc.Col(html.H6(tr("production_capacity_title", lang), className="text-left mb-2"), width=8),
                dbc.Col(
                    dbc.Button(
                        tr("update_counts_title", lang),
                        id="open-update-counts",
                        color="primary",
                        size="sm",
                        className="float-end"
                    ),
                    width=4
                )
            ]),
            
            # Capacity data
            html.Div([
                html.Span(tr("capacity", lang) + ": ", style=label_style),
                html.Br(),
                html.Span(
                    cap_display,
                    style={**incoming_style, "marginLeft": "20px"},
                ),
            ], className="mb-2", style=base_style),
            
            html.Div([
                html.Span(tr("accepts", lang) + ": ", style=label_style),
                html.Br(),
                html.Span(
                    acc_display,
                    style={**accepts_style,"marginLeft":"20px"},
                ),
                html.Span(f"({accepts_percent_formatted}%)", style=accepts_style),
            ], className="mb-2", style=base_style),
            
            html.Div([
                html.Span(tr("rejects", lang) + ": ", style=label_style),
                html.Br(),
                html.Span(
                    rej_display,
                    style={**rejects_style,"marginLeft":"20px"},
                ),
                html.Span(f"({rejects_percent_formatted}%)", style=rejects_style),
            ], className="mb-2", style=base_style),
        ], className="p-1")
        
        return section_content, production_data

    @app.callback(
        Output("update-counts-modal-body", "children"),
        [Input("status-update-interval", "n_intervals"),
         Input("current-dashboard",       "data"),
         Input("opc-pause-state", "data"),
         Input("language-preference-store", "data")],
        [State("app-state", "data"),
         State("app-mode", "data"),
         State("user-inputs", "data")],
        prevent_initial_call=True
    )
    def update_section_1_1b_with_manual_pause(n, which, pause_state, lang, app_state_data, app_mode, user_inputs):
        """Update section 1-1b with manual pause/resume system"""
        # only run when we’re in the “main” dashboard
        if which != "main":
            raise PreventUpdate
        
        # Tag definitions for live mode
        WEIGHT_TAG = "Settings.ColorSort.TestWeightValue"
        COUNT_TAG = "Settings.ColorSort.TestWeightCount"
        UNITS_TAG = "Status.Production.Units"
        
        # Default values
        default_weight = 500.0
        default_count = 1000
        default_unit = "lb"
        
        # Determine if we're in Live or Demo mode
        mode = "demo"
        if app_mode and isinstance(app_mode, dict) and "mode" in app_mode:
            mode = app_mode["mode"]
        
        # Check if OPC reading is paused
        is_paused = pause_state.get("paused", False)
        
        # Initialize values
        weight_value = default_weight
        count_value = default_count
        unit_value = default_unit
        opc_weight = None
        opc_count = None
        reading_status = "N/A"
        
        if mode in LIVE_LIKE_MODES and app_state_data.get("connected", False):
            # Always read the current OPC values for display in the status line
            if WEIGHT_TAG in app_state.tags:
                tag_value = app_state.tags[WEIGHT_TAG]["data"].latest_value
                if tag_value is not None:
                    opc_weight = float(tag_value)
                    
            if COUNT_TAG in app_state.tags:
                tag_value = app_state.tags[COUNT_TAG]["data"].latest_value
                if tag_value is not None:
                    opc_count = int(tag_value)
                    
            if UNITS_TAG in app_state.tags:
                tag_value = app_state.tags[UNITS_TAG]["data"].latest_value
                if tag_value is not None:
                    unit_value = tag_value
            
            # Decide what values to use based on pause state
            if is_paused:
                # OPC reading is paused - use user inputs if available, otherwise use last known OPC values
                if user_inputs:
                    weight_value = user_inputs.get("weight", opc_weight or default_weight)
                    count_value = user_inputs.get("count", opc_count or default_count)
                    unit_value = user_inputs.get("units", unit_value)
                else:
                    # No user inputs yet, use current OPC values as starting point
                    weight_value = opc_weight if opc_weight is not None else default_weight
                    count_value = opc_count if opc_count is not None else default_count
                reading_status = "⏸ Paused (Manual)"
            else:
                # OPC reading is active - always use current OPC values
                weight_value = opc_weight if opc_weight is not None else default_weight
                count_value = opc_count if opc_count is not None else default_count
                reading_status = "▶ Reading from OPC"
                
            logger.info(f"Live mode: Paused={is_paused} | OPC W={opc_weight}, C={opc_count} | Using W={weight_value}, C={count_value}")
        else:
            # Demo mode or not connected - use user inputs or defaults
            if user_inputs:
                weight_value = user_inputs.get("weight", default_weight)
                count_value = user_inputs.get("count", default_count)
                unit_value = user_inputs.get("units", default_unit)
            reading_status = "Demo mode" if mode == "demo" else "Not connected"
        
        return html.Div([
            # Title
            html.H6(tr("update_counts_title", lang), className="mb-0 text-center small"),
            
            # Show current OPC values and reading status in live mode
            html.Div([
                #html.Small(
                #    f"OPC: W={opc_weight if opc_weight is not None else 'N/A'}, "
                #    f"C={opc_count if opc_count is not None else 'N/A'} | "
                #    f"Status: {reading_status}", 
                #    className="text-info"
                #)
            ], className="mb-1 text-center") if mode in LIVE_LIKE_MODES and app_state_data.get("connected", False) else html.Div(),
            
            # Controls container 
            html.Div([
                # Units row
                dbc.Row([
                    dbc.Col(
                        html.Label(tr("units_label", lang), className="fw-bold pt-0 text-end small"),
                        width=3,
                    ),
                    dbc.Col(
                        dcc.Dropdown(
                            id="unit-selector",
                            options=[
                                {"label": "oz", "value": "oz"},
                                {"label": "lb", "value": "lb"},
                                {"label": "g", "value": "g"},
                                {"label": "kg", "value": "kg"}
                            ],
                            value=unit_value,
                            clearable=False,
                            style={"width": "100%", "fontSize": "0.8rem"}
                        ),
                        width=9,
                    ),
                ], className="mb-1"),
                
                # Weight row
                dbc.Row([
                    dbc.Col(
                        html.Label(tr("weight_label", lang), className="fw-bold pt-0 text-end small"),
                        width=3,
                    ),
                    dbc.Col(
                        dbc.Input(
                            id="weight-input",
                            type="number",
                            min=0,
                            step=1,
                            value=weight_value,
                            style={"width": "100%", "height": "1.4rem"}
                        ),
                        width=9,
                    ),
                ]),
    
                # Count row
                dbc.Row([
                    dbc.Col(
                        html.Label(tr("count_label", lang), className="fw-bold pt-0 text-end small"),
                        width=3,
                    ),
                    dbc.Col(
                        dbc.Input(
                            id="count-input",
                            type="number",
                            min=0,
                            step=1,
                            value=count_value,
                            style={"width": "100%", "height": "1.4rem"}
                        ),
                        width=9,
                    ),
                ], className="mb-1"),
                
                # Two button row - same width, half each
                dbc.Row([
                    dbc.Col(width=3),  # Empty space to align with inputs
                    dbc.Col([
                        dbc.ButtonGroup([
                            dbc.Button(
                                tr("pause_opc_read_button", lang) if not is_paused else tr("resume_opc_read_button", lang),
                                id="toggle-opc-pause",
                                color="warning" if not is_paused else "success",
                                size="sm",
                                style={"fontSize": "0.65rem", "padding": "0.2rem 0.3rem"}
                            ),
                            dbc.Button(
                                tr("save_to_opc_button", lang),
                                id="save-count-settings",
                                color="primary",
                                size="sm",
                                style={"fontSize": "0.65rem", "padding": "0.2rem 0.3rem"}
                            )
                        ], className="w-100")
                    ], width=9)
                ]),
                
                # Notification area
                dbc.Row([
                    dbc.Col(width=3),
                    dbc.Col(
                        html.Div(id="save-counts-notification", className="small text-success mt-1"),
                        width=9
                    )
                ])
            ]),
        ], className="p-1 ps-2")

    @app.callback(
        Output("opc-pause-state", "data"),
        [Input("toggle-opc-pause", "n_clicks")],
        [State("opc-pause-state", "data"),
         State("app-mode", "data")],
        prevent_initial_call=True
    )
    def toggle_opc_pause(n_clicks, current_pause_state, app_mode):
        """Toggle OPC reading pause state"""
        if not n_clicks:
            return dash.no_update
        
        # Only allow pausing in live mode
        mode = "demo"
        if app_mode and isinstance(app_mode, dict) and "mode" in app_mode:
            mode = app_mode["mode"]
        
        if mode not in LIVE_LIKE_MODES:
            return dash.no_update
        
        # Toggle the pause state
        current_paused = current_pause_state.get("paused", False)
        new_paused = not current_paused
        
        logger.info(f"OPC reading {'paused' if new_paused else 'resumed'} by user")
        
        return {"paused": new_paused}

    @app.callback(
        Output("user-inputs", "data", allow_duplicate=True),
        [Input("mode-selector", "value")],
        [State("user-inputs", "data")],
        prevent_initial_call=True
    )
    def clear_inputs_on_mode_switch(mode, current_inputs):
        """Clear user inputs when switching to live mode"""
        if mode in LIVE_LIKE_MODES:
            logger.info("Switched to live mode - clearing user inputs")
            return {}  # Clear all user inputs
        return dash.no_update

    @app.callback(
        [Output("save-counts-notification", "children"),
         Output("opc-pause-state", "data", allow_duplicate=True)],
        [Input("save-count-settings", "n_clicks")],
        [State("weight-input", "value"),
         State("count-input", "value"),
         State("unit-selector", "value"),
         State("app-state", "data"),
         State("app-mode", "data"),
         State("opc-pause-state", "data")],
        prevent_initial_call=True
    )
    def save_and_resume_opc_reading(n_clicks, weight_value, count_value, unit_value, 
                                   app_state_data, app_mode, pause_state):
        """Save the count settings to OPC UA tags and resume OPC reading"""
        if not n_clicks:
            return dash.no_update, dash.no_update
        
        # Tag definitions for writing
        WEIGHT_TAG = "Settings.ColorSort.TestWeightValue"
        COUNT_TAG = "Settings.ColorSort.TestWeightCount"
        
        # Determine if we're in Live mode
        mode = "demo"
        if app_mode and isinstance(app_mode, dict) and "mode" in app_mode:
            mode = app_mode["mode"]
        
        # Only write to tags in live mode when connected
        if mode in LIVE_LIKE_MODES and app_state_data.get("connected", False):
            try:
                success_messages = []
                error_messages = []
                
                # Write weight value to OPC UA tag
                if WEIGHT_TAG in app_state.tags and weight_value is not None:
                    try:
                        app_state.tags[WEIGHT_TAG]["node"].set_value(float(weight_value))
                        success_messages.append(f"Weight: {weight_value}")
                        logger.info(f"Successfully wrote weight value {weight_value} to {WEIGHT_TAG}")
                    except Exception as e:
                        error_messages.append(f"Weight write error: {str(e)}")
                        logger.error(f"Error writing weight value to {WEIGHT_TAG}: {e}")
                
                # Write count value to OPC UA tag
                if COUNT_TAG in app_state.tags and count_value is not None:
                    try:
                        app_state.tags[COUNT_TAG]["node"].set_value(int(count_value))
                        success_messages.append(f"Count: {count_value}")
                        logger.info(f"Successfully wrote count value {count_value} to {COUNT_TAG}")
                    except Exception as e:
                        error_messages.append(f"Count write error: {str(e)}")
                        logger.error(f"Error writing count value to {COUNT_TAG}: {e}")
                
                # Prepare notification message and resume reading if successful
                if success_messages and not error_messages:
                    notification = f"✓ Saved: {', '.join(success_messages)} - OPC reading resumed"
                    # Resume OPC reading after successful save
                    resumed_state = {"paused": False}
                    logger.info("OPC reading resumed after successful save")
                    return notification, resumed_state
                elif success_messages and error_messages:
                    notification = f"⚠ Partial: {', '.join(success_messages)}. Errors: {', '.join(error_messages)}"
                    return notification, dash.no_update
                elif error_messages:
                    notification = f"✗ Errors: {', '.join(error_messages)}"
                    return notification, dash.no_update
                else:
                    notification = "⚠ No OPC UA tags found for writing"
                    return notification, dash.no_update
                
            except Exception as e:
                error_msg = f"✗ Save failed: {str(e)}"
                logger.error(f"Unexpected error saving count settings: {e}")
                return error_msg, dash.no_update
        
        else:
            # Not in live mode or not connected
            if mode == "demo":
                return "✓ Saved locally (Demo mode)", dash.no_update
            else:
                return "⚠ Not connected to OPC server", dash.no_update

    @app.callback(
        Output("user-inputs", "data"),
        [
            Input("unit-selector", "value"),
            Input("weight-input", "value"),
            Input("count-input", "value")
        ],
        [State("user-inputs", "data"),
         State("app-mode", "data")],
        prevent_initial_call=True
    )
    def save_user_inputs_with_mode_tracking(units, weight, count, current_data, app_mode):
        """Save user input values when they change (with mode tracking)"""
        ctx = callback_context
        if not ctx.triggered:
            return current_data or {"units": "lb", "weight": 500.0, "count": 1000}
        
        # Get which input triggered the callback
        trigger_id = ctx.triggered[0]["prop_id"].split(".")[0]
        
        # Determine current mode
        mode = "demo"
        if app_mode and isinstance(app_mode, dict) and "mode" in app_mode:
            mode = app_mode["mode"]
        
        # Create a new data object with defaults if current_data is None
        new_data = current_data.copy() if current_data else {"units": "lb", "weight": 500.0, "count": 1000}
        
        # Mark if user made changes in live mode
        if mode in LIVE_LIKE_MODES:
            new_data["live_mode_user_changed"] = True
            logger.info(f"User changed {trigger_id} in live mode")
        
        # Update the value that changed
        if trigger_id == "unit-selector" and units is not None:
            new_data["units"] = units
        elif trigger_id == "weight-input" and weight is not None:
            new_data["weight"] = weight
        elif trigger_id == "count-input" and count is not None:
            new_data["count"] = count
        
        return new_data

    @app.callback(
        Output("section-1-2", "children"),
        [Input("production-data-store", "data"),
         Input("status-update-interval", "n_intervals"),
         Input("current-dashboard", "data"),
         Input("historical-time-index", "data"),
         Input("historical-data-cache", "data")],
        [State("app-state", "data"),
         State("app-mode", "data")],
        prevent_initial_call=True
    )
    def update_section_1_2(production_data, n_intervals, which, state_data, historical_data, app_state_data, app_mode):
    
        """Update section 1-2 with side-by-side pie charts for accepts/rejects and reject breakdown
        using production data from section 1-1 and counter data from section 5-2"""
        
        # Only run when we're in the "main" dashboard
        if which != "main":
            raise PreventUpdate
            
        global previous_counter_values
        
        counter_colors = {
            1: "green",       # Blue
            2: "lightgreen",      # Green
            3: "orange",     # Orange
            4: "blue",      # Black
            5: "#f9d70b",    # Yellow (using hex to ensure visibility)
            6: "magenta",    # Magenta
            7: "cyan",       # Cyan
            8: "red",        # Red
            9: "purple",
            10: "brown",
            11: "gray",
            12: "lightblue"
        }
    
        # Extract data from the shared production data store
        total_capacity = production_data.get("capacity", 50000)
        accepts = production_data.get("accepts", 47500)
        rejects = production_data.get("rejects", 2500)
        
        # Calculate percentages for the first pie chart - exact same calculation as section 1-1
        total = accepts + rejects
        accepts_percent = (accepts / total * 100) if total > 0 else 0
        rejects_percent = (rejects / total * 100) if total > 0 else 0
        
        # Second chart data - Use the counter values for the reject breakdown
        # Ensure previous_counter_values has a predictable baseline
        if 'previous_counter_values' not in globals() or not previous_counter_values:
            # Start counters at zero instead of random demo values
            previous_counter_values = [0] * 12
        
        # Calculate the total of all counter values
        total_counter_value = sum(previous_counter_values)
        
        if total_counter_value > 0:
            # Create percentage breakdown for each counter relative to total rejects
            # Filter out counters with zero values and track their original counter numbers
            reject_counters = {}
            counter_indices = {}  # Track which counter number each entry corresponds to
            for i, value in enumerate(previous_counter_values):
                if value > 0:  # Only include counters with values greater than 0
                    counter_name = f"Counter {i+1}"
                    counter_number = i + 1  # Store the actual counter number
                    # This counter's percentage of the total rejects
                    counter_percent_of_rejects = (value / total_counter_value) * 100
                    reject_counters[counter_name] = counter_percent_of_rejects
                    counter_indices[counter_name] = counter_number
        else:
            # Fallback if counter values sum to zero - create empty dict
            reject_counters = {}
        
        # Create first pie chart - Accepts/Rejects ratio
        fig1 = go.Figure(data=[go.Pie(
            labels=['Accepts', 'Rejects'],
            values=[accepts_percent, rejects_percent],  # Use the exact percentages from section 1-1
            hole=.4,
            marker_colors=['green', 'red'],
            textinfo='percent',
            insidetextorientation='radial',
            rotation = 90
        )])
    
        # Update layout for first chart with centered title
        fig1.update_layout(
            title={
                'text': "Accept/Reject Ratio",
                'y': 0.99,
                'x': 0.5,
                'xanchor': 'center',
                'yanchor': 'top'
            },
            margin=dict(l=10, r=10, t=25, b=10),
            height=210,
            showlegend=False,  # Set showlegend to False to remove the legend
            plot_bgcolor='var(--chart-bg)',
            paper_bgcolor='var(--chart-bg)'
        )
    
        # Create second pie chart - Reject breakdown (only if we have non-zero data)
        if reject_counters:  # Only create chart if we have data
            # Extract data for the second pie chart
            labels = list(reject_counters.keys())
            values = list(reject_counters.values())
            # Use the correct counter numbers for colors instead of sequential indices
            colors = [counter_colors.get(counter_indices[label], "gray") for label in labels]
    
            # Create second pie chart - Reject breakdown
            fig2 = go.Figure(data=[go.Pie(
                labels=labels,
                values=values,
                hole=.4,
                marker_colors=colors,
                textinfo='percent',
                insidetextorientation='radial'
            )])
    
            # Update layout for second chart with centered title
            fig2.update_layout(
                title={
                    'text': "Reject Percentages",
                    'y': 0.99,
                    'x': 0.5,
                    'xanchor': 'center',
                    'yanchor': 'top'
                },
                margin=dict(l=10, r=10, t=25, b=10),
                height=210,
                showlegend=False,  # Set showlegend to False to remove the legend
                plot_bgcolor='var(--chart-bg)',
                paper_bgcolor='var(--chart-bg)'
            )
            
            # Second chart content
            second_chart_content = dcc.Graph(
                figure=fig2,
                config={'displayModeBar': False, 'responsive': True},
                style={'width': '100%', 'height': '100%'}
            )
        else:
            # No data available - show placeholder
            second_chart_content = html.Div([
                html.Div("No Reject Data", className="text-center text-muted d-flex align-items-center justify-content-center h-100"),
            ], style={'minHeight': '200px', 'height': 'auto', 'border': '1px solid #dee2e6', 'borderRadius': '0.25rem'})
        
        # Return the layout with both charts side by side
        return html.Div([
            dbc.Row([
                # First chart
                dbc.Col(
                    dcc.Graph(
                        figure=fig1,
                        config={'displayModeBar': False, 'responsive': True},
                        style={'width': '100%', 'height': '100%'}
                    ),
                    width=6
                ),
                
                # Second chart or placeholder
                dbc.Col(
                    second_chart_content,
                    width=6
                ),
            ]),
        ])

    @app.callback(
        Output("user-inputs", "data", allow_duplicate=True),
        [Input("auto-connect-trigger", "data")],
        [State("user-inputs", "data")],
        prevent_initial_call=True
    )
    def initialize_user_inputs(trigger, current_data):
        """Initialize user inputs on page load if not already set"""
        if current_data:
            return dash.no_update
        return {"units": "lb", "weight": 500.0, "count": 1000}

    @app.callback(
        Output("section-2", "children"),
        [Input("status-update-interval", "n_intervals"),
         Input("current-dashboard",       "data"),
         Input("language-preference-store", "data")],
        [State("app-state", "data"),
         State("app-mode", "data")],
        prevent_initial_call=True
    )
    def update_section_2(n_intervals, which, lang, app_state_data, app_mode):
        """Update section 2 with three status boxes and feeder gauges"""
        
          # only run when we’re in the “main” dashboard
        if which != "main":
            raise PreventUpdate
        # CRITICAL: Check if we actually have a connected machine and valid app_state
        if not app_state_data.get("connected", False):
            logger.debug("No connected machine - preventing section update")
            raise PreventUpdate
        
        if not app_state.client or not app_state.tags:
            logger.debug("No valid client or tags - preventing section update")
            raise PreventUpdate
            # or return [no_update, no_update]
        # Tag definitions
        PRESET_NUMBER_TAG = "Status.Info.PresetNumber"
        PRESET_NAME_TAG = "Status.Info.PresetName"
        GLOBAL_FAULT_TAG = "Status.Faults.GlobalFault"
        GLOBAL_WARNING_TAG = "Status.Faults.GlobalWarning"
        FEEDER_TAG_PREFIX = "Status.Feeders."
        FEEDER_TAG_SUFFIX = "IsRunning"
        MODEL_TAG = "Status.Info.Type"  # Added this tag to check model type
        
        # Determine if we're in Live or Demo mode
        mode = "demo"  # Default to demo mode
        if app_mode and isinstance(app_mode, dict) and "mode" in app_mode:
            mode = app_mode["mode"]
        logger.info("Section 2: mode=%s, connected=%s", mode, app_state_data.get("connected", False))
        
        # Define color styles for different states
        success_style = {"backgroundColor": "#28a745", "color": "white"}  # Green
        danger_style = {"backgroundColor": "#dc3545", "color": "white"}   # Red
        warning_style = {"backgroundColor": "#ffc107", "color": "black"}  # Yellow
        secondary_style = {"backgroundColor": "#6c757d", "color": "white"}  # Gray
        
        # Check model type to determine number of gauges to show
        show_all_gauges = True  # Default to showing all 4 gauges
        model_type = None
        
        # Define box styles based on mode
        if mode == "demo":
            # Demo mode - force green for all boxes
            preset_text = "1 Yellow CORN"
            preset_style = success_style
            
            status_text = "GOOD"
            status_style = success_style
            
            feeder_text = "Running"
            feeder_style = success_style
            
            # In demo mode, show all gauges
            show_all_gauges = True
            
        elif not app_state_data.get("connected", False):
            # Not connected - all gray
            preset_text = "Unknown"
            preset_style = secondary_style
            
            status_text = "Unknown"
            status_style = secondary_style
            
            feeder_text = "Unknown"
            feeder_style = secondary_style
            
            # When not connected, show all gauges
            show_all_gauges = True
            
        else:
            # Live mode - FIXED to properly access the global app_state
            preset_number = "N/A"
            preset_name = "N/A"
            
            # Check model type first to determine gauge visibility
            if MODEL_TAG in app_state.tags:
                model_type = app_state.tags[MODEL_TAG]["data"].latest_value
                if model_type == "RGB400":
                    show_all_gauges = False  # Hide gauges 3 and 4
                    #logger.info("Model type is RGB400 - hiding gauges 3 and 4")
                else:
                    show_all_gauges = True
                    #logger.info(f"Model type is {model_type} - showing all gauges")
            
            # Try to get preset information - FIXED to use proper app_state reference
            if PRESET_NUMBER_TAG in app_state.tags:
                preset_number = app_state.tags[PRESET_NUMBER_TAG]["data"].latest_value
                if preset_number is None:
                    preset_number = "N/A"
                #logger.info(f"Retrieved preset number: {preset_number}")
                    
            if PRESET_NAME_TAG in app_state.tags:
                preset_name = app_state.tags[PRESET_NAME_TAG]["data"].latest_value
                if preset_name is None:
                    preset_name = "N/A"
                #logger.info(f"Retrieved preset name: {preset_name}")
                    
            preset_text = f"{preset_number} {preset_name}"
            preset_style = success_style  # Default to green
            
            # Check fault and warning status - FIXED to use proper app_state reference
            has_fault = False
            has_warning = False
            
            if GLOBAL_FAULT_TAG in app_state.tags:
                has_fault = bool(app_state.tags[GLOBAL_FAULT_TAG]["data"].latest_value)
                
            if GLOBAL_WARNING_TAG in app_state.tags:
                has_warning = bool(app_state.tags[GLOBAL_WARNING_TAG]["data"].latest_value)
                
            # Set status text and style based on fault/warning
            if has_fault:
                status_text = "FAULT"
                status_style = danger_style
            elif has_warning:
                status_text = "WARNING"
                status_style = warning_style
            else:
                status_text = "GOOD"
                status_style = success_style
    
            if status_text in ("FAULT", "WARNING", "GOOD"):
                status_text = tr(f"{status_text.lower()}_status", lang)
                
            # Check feeder status - FIXED to use proper app_state reference
            feeder_running = False
            
            # Check only the appropriate number of feeders based on model
            max_feeder = 2 if not show_all_gauges else 4
            for feeder_num in range(1, max_feeder + 1):
                tag_name = f"{FEEDER_TAG_PREFIX}{feeder_num}{FEEDER_TAG_SUFFIX}"
                if tag_name in app_state.tags:
                    if bool(app_state.tags[tag_name]["data"].latest_value):
                        feeder_running = True
                        break
                        
            if feeder_running:
                feeder_text = tr("running_state", lang)
                feeder_style = success_style
            else:
                feeder_text = tr("stopped_state", lang)
                feeder_style = secondary_style
            
            # Add debug logging for live mode
            logger.info(f"Live mode - Preset: {preset_text}, Status: {status_text}, Feeder: {feeder_text}")
        
        # Create the feeder rate boxes with conditional display
        feeder_boxes = create_feeder_rate_boxes(app_state_data, app_mode, mode, show_all_gauges)
        
        # Create the three boxes with explicit styling and add feeder gauges
        return html.Div([
            html.H5(tr("machine_status_title", lang), className="mb-2 text-left"),
            
            # Box 1 - Preset - Using inline styling instead of Bootstrap classes
            html.Div([
                html.Div([
                    html.Div([
                        html.Span(tr("preset_label", lang) + " ", className="fw-bold"),
                        html.Span(preset_text),
                    ], className="h7"),
                ], className="p-3"),
            ], className="mb-2", style={"borderRadius": "0.25rem", **preset_style}),
            
            # Box 2 - Status - Using inline styling
            html.Div([
                html.Div([
                    html.Div([
                        html.Span(tr("status_label", lang) + " ", className="fw-bold"),
                        html.Span(status_text),
                    ], className="h7"),
                ], className="p-3"),
            ], className="mb-2", style={"borderRadius": "0.25rem", **status_style}),
            
            # Box 3 - Feeders - Using inline styling
            html.Div([
                html.Div([
                    html.Div([
                        html.Span(tr("feeders_label", lang) + " ", className="fw-bold"),
                        html.Span(feeder_text),
                    ], className="h7"),
                ], className="p-3"),
            ], className="mb-2", style={"borderRadius": "0.25rem", **feeder_style}),
    
            # Row of feeder rate boxes
            feeder_boxes,
        ])

    @app.callback(
        Output("section-3-1", "children"),
        [Input("status-update-interval", "n_intervals"),
         Input("current-dashboard",       "data"),
         Input("language-preference-store", "data")],
        [State("additional-image-store", "data")],
        prevent_initial_call=True
    )
    
    def update_section_3_1(n_intervals, which, lang, additional_image_data):
        """Update section 3-1 with the Load Image button and additional image if loaded"""
        # Debug logging
        #logger.info(f"Image data in section-3-1: {'' if not additional_image_data else 'Data present'}")
        
        # only run when we’re in the “main” dashboard
        if which != "main":
            raise PreventUpdate
            # or return [no_update, no_update]
        # Check if additional image is loaded
        has_additional_image = additional_image_data and 'image' in additional_image_data
        
        # More debug logging
        #if has_additional_image:
        #    logger.info("Section 3-1: Image found in data store")
        #else:
        #    logger.info("Section 3-1: No image in data store")
        
        # Create the additional image section with auto-scaling
        if has_additional_image:
            additional_image_section = html.Div([
                html.Img(
                    src=additional_image_data['image'],
                    style={
                        'width': '100%',
                        'maxWidth': '100%',
                        'maxHeight': '130px',
                        'objectFit': 'contain',
                        'margin': '0 auto',
                        'display': 'block'
                    }
                )
            ], className="text-center", style={'minHeight': '130px', 'height': 'auto', 'display': 'flex', 'alignItems': 'center', 'justifyContent': 'center'})
        else:
            additional_image_section = html.Div(
                "No custom image loaded",
                className="text-center text-muted",
                style={'minHeight': '130px', 'height': 'auto', 'display': 'flex', 'alignItems': 'center', 'justifyContent': 'center'}
            )
        
        return html.Div([
            # Title and Load button row
            dbc.Row([
                # Title
                dbc.Col(html.H5(tr("corporate_logo_title", lang), className="mb-0"), width=8),
                # Load button
                dbc.Col(
                    dbc.Button(
                        tr("load_image_button", lang),
                        id="load-additional-image",
                        color="primary", 
                        size="sm",
                        className="float-end"
                    ), 
                    width=4
                ),
            ], className="mb-2 align-items-center"),
            
            # Additional image section with fixed height
            additional_image_section,
        ], style={'minHeight': '175px', 'height': 'auto'})  # Flexible height for section 3-1

    @app.callback(
        Output("upload-modal", "is_open"),
        [Input("load-additional-image", "n_clicks"),
         Input("close-upload-modal", "n_clicks")],
        [State("upload-modal", "is_open")],
        prevent_initial_call=True
    )
    def toggle_upload_modal(load_clicks, close_clicks, is_open):
        """Toggle the upload modal when the Load Image button is clicked"""
        ctx = callback_context
        
        # If callback wasn't triggered, don't change the state
        if not ctx.triggered:
            return dash.no_update
            
        # Get the ID of the component that triggered the callback
        trigger_id = ctx.triggered[0]["prop_id"].split(".")[0]
        
        # If the Load Image button was clicked and modal is not already open, open it
        if trigger_id == "load-additional-image" and load_clicks and not is_open:
            return True
        
        # If the Close button was clicked and modal is open, close it
        elif trigger_id == "close-upload-modal" and close_clicks and is_open:
            return False
        
        # Otherwise, don't change the state
        return is_open

    @app.callback(
        Output("section-3-2", "children"),
        [Input("status-update-interval", "n_intervals"),
         Input("current-dashboard",       "data"),
         Input("language-preference-store", "data")],
        [State("app-state", "data"),
         State("app-mode", "data")],
        prevent_initial_call=True
    
    )
    def update_section_3_2(n_intervals, which, lang, app_state_data, app_mode):
        """Update section 3-2 with machine information and Satake logo"""
    
        # only run when we’re in the “main” dashboard
        if which != "main":
            raise PreventUpdate
            # or return [no_update, no_update]
    
        # Tag definitions for easy updating
        SERIAL_TAG = "Status.Info.Serial"
        MODEL_TAG = "Status.Info.Type"  # Added tag for model information
        
        # Determine if we're in Live or Demo mode
        mode = "demo"  # Default to demo mode
        if app_mode and isinstance(app_mode, dict) and "mode" in app_mode:
            mode = app_mode["mode"]
        logger.info("Section 3-2: mode=%s, connected=%s", mode, app_state_data.get("connected", False))

        # Generate current timestamp for "Last Update" display. This must be
        # evaluated on each callback invocation so the UI reflects the actual
        # update time rather than a static value.
        current_time = datetime.now().strftime("%Y-%m-%d %H:%M:%S")
        
        if mode == "demo":
            # Demo mode values
            serial_number = "2025_1_4CH"
            status_text = "DEMO"
            model_text = "Enpresor RGB"
            last_update = current_time
            status_class = "text-success"
        else:
            # Live mode - use original code with model tag
            serial_number = "Unknown"
            if app_state_data.get("connected", False) and SERIAL_TAG in app_state.tags:
                serial_number = app_state.tags[SERIAL_TAG]["data"].latest_value or "Unknown"
            
            # Get the model from the Type tag when in Live mode
            model_text = "ENPRESOR RGB"  # Default model
            if app_state_data.get("connected", False) and MODEL_TAG in app_state.tags:
                model_from_tag = app_state.tags[MODEL_TAG]["data"].latest_value
                if model_from_tag:
                    model_text = model_from_tag  # Use the model from the tag if available
            
            status_text = "Online" if app_state_data.get("connected", False) else "Offline"
            status_class = "text-success" if app_state_data.get("connected", False) else "text-secondary"
            last_update = current_time if app_state_data.get("connected", False) else "Never"
        
        return html.Div([
            # Title
            html.H5(tr("machine_info_title", lang), className="mb-2 text-center"),
            
            # Custom container with fixed height and auto-scaling image
            html.Div([
                # Logo container (left side)
                html.Div([
                    html.Img(
                        src=f'data:image/png;base64,{SATAKE_LOGO}',
                        style={
                            'width': '100%',
                            'maxWidth': '100%',
    
                            'maxHeight': '200px',  # Increased maximum height
    
                            'objectFit': 'contain',
                            'margin': '0 auto',
                            'display': 'block'
                        }
                    )
                ], className="machine-info-logo", style={
                    'flex': '0 0 auto',
    
                    'width': '45%',
                    'maxWidth': '180px',
                    'minHeight': '180px',  # Increased minimum height for logo container
    
                    'display': 'flex',
                    'alignItems': 'center',
                    'justifyContent': 'center',
                    'paddingRight': '15px'
                }),
                
                # Information container (right side)
                html.Div([
                    html.Div([
                        html.Span(tr("serial_number_label", lang) + " ", className="fw-bold"),
                        html.Span(serial_number),
                    ], className="mb-1"),
                    
                    html.Div([
                        html.Span(tr("status_label", lang) + " ", className="fw-bold"),
                        html.Span(status_text, className=status_class),
                    ], className="mb-1"),
                    
                    html.Div([
                        html.Span(tr("model_label", lang) + " ", className="fw-bold"),
                        html.Span(model_text),
                    ], className="mb-1"),
                    
                    html.Div([
                        html.Span(tr("last_update_label", lang) + " ", className="fw-bold"),
                        html.Span(last_update),
                    ], className="mb-1"),
                ], style={
                    'flex': '1',
                    'paddingLeft': '30px',  # Increased left padding to shift text right more
                    'borderLeft': '1px solid #eee',
                    'marginLeft': '15px',
                    'minHeight': '150px',  # Reduced minimum height for text container
                    'display': 'flex',
                    'flexDirection': 'column',
                    'justifyContent': 'center'
                }),
            ], className="machine-info-container", style={
                'display': 'flex',
                'flexDirection': 'row',
                'alignItems': 'center',
                'flexWrap': 'wrap',
                'width': '100%',
                'minHeight': '150px'  # Reduced minimum height for the whole container
            }),
        ], style={'height': 'auto'})  # Allow section 3-2 height to adjust

    @app.callback(
        Output("section-4", "children"),
        [Input("status-update-interval", "n_intervals"),
         Input("current-dashboard",       "data"),
         Input("language-preference-store", "data")],
        [State("app-state", "data"),
         State("app-mode", "data")],
        prevent_initial_call=True
    )
    def update_section_4(n_intervals, which, lang, app_state_data, app_mode):
        """Update section 4 with the color sort primary list.
    
        Each sensitivity's number and name are displayed above its image.
        """
        # only run when we’re in the “main” dashboard
        if which != "main":
            raise PreventUpdate
            # or return [no_update, no_update]
        # Tag definitions for easy updating
        PRIMARY_ACTIVE_TAG_PREFIX = "Settings.ColorSort.Primary"
        PRIMARY_ACTIVE_TAG_SUFFIX = ".IsAssigned"
        PRIMARY_NAME_TAG_PREFIX = "Settings.ColorSort.Primary"
        PRIMARY_NAME_TAG_SUFFIX = ".Name"
        PRIMARY_IMAGE_TAG_PREFIX = "Settings.ColorSort.Primary"
        PRIMARY_IMAGE_TAG_SUFFIX = ".SampleImage"
        
        # Define colors for each primary number
        primary_colors = {
            1: "green",       # Blue
            2: "lightgreen",      # Green
            3: "orange",     # Orange
            4: "blue",      # Black
            5: "#f9d70b",    # Yellow (using hex to ensure visibility)
            6: "magenta",    # Magenta
            7: "cyan",       # Cyan
            8: "red",        # Red
            9: "purple",
            10: "brown",
            11: "gray", 
            12: "lightblue"
        }
        
        # Define base64 image strings for demo mode fallback
        base64_image_strings = {
            1: base64_image_string1,
            2: base64_image_string2,
            3: base64_image_string3,
            4: base64_image_string4,
            5: base64_image_string5,
            6: base64_image_string6,
            7: base64_image_string7,
            8: base64_image_string8
        }
        
        # Determine if we're in Live or Demo mode
        mode = "demo"  # Default to demo mode
        if app_mode and isinstance(app_mode, dict) and "mode" in app_mode:
            mode = app_mode["mode"]
        
        # Define demo mode primary names and active status
        demo_primary_names = {
            1: "CORN",
            2: "SPOT",
            3: "GREEN",
            4: "SOY",
            5: "SPLIT",
            6: "DARKS",
            7: "BROKEN",
            8: "MOLD",
            9: "",
            10: "",
            11: "",
            12: ""
        }
        
        # For demo mode, all primaries are active except #5 (to show the inactive state)
        demo_primary_active = {i: (i != 5) for i in range(1, 13)}
        
        # Initialize lists for left and right columns
        left_column_items = []
        right_column_items = []
        
        # Define the image container style with WHITE background for both modes
        # Base style for the image containers.  Border color is set later based on
        # whether a sensitivity is assigned.
        image_container_style = {
            "height": "50px",
            "width": "50px",
            "marginRight": "0px",
            "border": "2px solid #ccc",  # Increased default border thickness
            "borderRadius": "3px",
            "display": "flex",
            "alignItems": "center",
            "justifyContent": "center",
            "overflow": "hidden",
            "padding": "0px",
            "backgroundColor": "#ffffff"  # Force white background for both light and dark mode
        }
        
        # Image style to fill the container
        image_style = {
            "height": "100%",
            "width": "100%",
            "objectFit": "contain",
        }
        
        if mode == "demo":
            # Demo mode - use predefined values and demo images
            for i in range(1, 13):
                name = demo_primary_names[i]
                is_active = demo_primary_active[i]
                    
                # Set styling based on active status
                if is_active:
                    text_color = primary_colors[i]
                    text_class = ""
                else:
                    text_color = "#aaaaaa"  # Gray for inactive
                    text_class = "text-muted"
                
                # Create text style with added bold font weight
                text_style = {
                    "color": text_color,
                    "display": "inline-block",
                    "verticalAlign": "middle",
                    "fontWeight": "bold",
                    "whiteSpace": "nowrap",
                }
                border_color = "green" if is_active else "red"
                if not is_active:
                    text_style["fontStyle"] = "italic"
                image_style_current = image_container_style.copy()
                image_style_current["border"] = f"2px solid {border_color}"
                
                # Create item with appropriate image or empty container
                if i <= 8 and i in base64_image_strings:  # First 8 items with images in demo mode
                    base64_str = base64_image_strings[i]
                    img_src = f"data:image/png;base64,{base64_str}" if not base64_str.startswith("data:") else base64_str
    
                    # Create item with image in bordered container
                    item = html.Div([
                        html.Span(
                            f"{i}. {name}",
                            style=text_style
                        ),
                        html.Div([
                            html.Img(
                                src=img_src,
                                style=image_style
                            )
                        ], style=image_style_current),
                    ],
                    className=f"mb-1 {text_class}",
                    style={"display": "flex", "flexDirection": "column", "alignItems": "center"})
                else:  # Items 9-12 or fallbacks - empty white container instead of image
                    item = html.Div([
                        html.Span(
                            f"{i}. {name}",
                            style=text_style
                        ),
                        html.Div([
                            # Nothing inside, just the white background
                        ], style=image_style_current),
                    ],
                    className=f"mb-1 {text_class}",
                    style={"display": "flex", "flexDirection": "column", "alignItems": "center"})
                
                # Add to appropriate column based on odd/even
                if i % 2 == 1:  # Odds on the left
                    left_column_items.append(item)
                else:          # Evens on the right
                    right_column_items.append(item)
        
        elif not app_state_data.get("connected", False):
            # When not connected, show placeholder list with empty white containers
            for i in range(1, 13):
                # Bold text style for not connected state
                not_connected_style = {
                    "display": "inline-block",
                    "verticalAlign": "middle",
                    "fontWeight": "bold",
                    "whiteSpace": "nowrap",
                }
                
                item = html.Div([
                    html.Span(
                        f"{i}) Not connected",
                        className="text-muted",
                        style=not_connected_style
                    ),
                    html.Div([], style=image_container_style),  # Empty white container
                ],
                className="mb-1",
                style={"display": "flex", "flexDirection": "column", "alignItems": "center"})
                
                # Add to appropriate column based on odd/even
                if i % 2 == 1:  # Odds on the left
                    left_column_items.append(item)
                else:          # Evens on the right
                    right_column_items.append(item)
        
        else:
            # Live mode - load images from OPC UA tags
            for i in range(1, 13):
                # Check if the primary is active
                is_active = True  # Default to active
                active_tag_name = f"{PRIMARY_ACTIVE_TAG_PREFIX}{i}{PRIMARY_ACTIVE_TAG_SUFFIX}"
                
                if active_tag_name in app_state.tags:
                    is_active = bool(app_state.tags[active_tag_name]["data"].latest_value)
                
                # Get primary name
                name = f"Primary {i}"  # Default name
                name_tag = f"{PRIMARY_NAME_TAG_PREFIX}{i}{PRIMARY_NAME_TAG_SUFFIX}"
                
                if name_tag in app_state.tags:
                    tag_value = app_state.tags[name_tag]["data"].latest_value
                    if tag_value is not None:
                        name = tag_value
                
                # Get sample image from OPC UA tag
                image_tag = f"{PRIMARY_IMAGE_TAG_PREFIX}{i}{PRIMARY_IMAGE_TAG_SUFFIX}"
                has_image = False
                image_src = None
                
                if image_tag in app_state.tags:
                    try:
                        image_data = app_state.tags[image_tag]["data"].latest_value
                        if image_data is not None:
                            # Check if the image data is already in the correct format
                            if isinstance(image_data, str):
                                if image_data.startswith("data:image"):
                                    # Already in data URL format
                                    image_src = image_data
                                    has_image = True
                                elif len(image_data) > 100:  # Assume it's base64 if it's a long string
                                    # Try to determine image type and create data URL
                                    # For now, assume PNG - you might need to detect the actual format
                                    image_src = f"data:image/png;base64,{image_data}"
                                    has_image = True
                            elif isinstance(image_data, bytes):
                                # Convert bytes to base64
                                base64_str = base64.b64encode(image_data).decode('utf-8')
                                image_src = f"data:image/png;base64,{base64_str}"
                                has_image = True
                    except Exception as e:
                        logger.error(f"Error processing image data for Primary {i}: {e}")
                        has_image = False
                else:
                    logger.debug(f"Image tag {image_tag} not found in app_state.tags")
                
                # Set styling based on active status
                if is_active:
                    text_color = primary_colors[i]
                    text_class = ""
                else:
                    text_color = "#aaaaaa"  # Gray for inactive
                    text_class = "text-muted"
                
                # Create text style with added bold font weight
                text_style = {
                    "color": text_color,
                    "display": "inline-block",
                    "verticalAlign": "middle",
                    "fontWeight": "bold",
                    "whiteSpace": "nowrap",
                }
                border_color = "green" if is_active else "red"
                if not is_active:
                    text_style["fontStyle"] = "italic"
                image_style_current = image_container_style.copy()
                image_style_current["border"] = f"2px solid {border_color}"
    
                # Create item with image from OPC UA tag or empty white container
                if has_image and image_src:
                    item = html.Div([
                        html.Span(
                            f"{i}) {name}",
                            style=text_style
                        ),
                        html.Div([  # Wrapper div for the image with white background
                            html.Img(
                                src=image_src,
                                style=image_style,
                                title=f"Sample image for {name}"  # Add tooltip
                            )
                        ], style=image_style_current),
                    ],
                    className=f"mb-1 {text_class}",
                    style={"display": "flex", "flexDirection": "column", "alignItems": "center"})
                else:
                    # No image available - show empty white container
                    item = html.Div([
                        html.Span(
                            f"{i}) {name}",
                            style=text_style
                        ),
                        html.Div([  # Empty white container
                            # Nothing inside, just the white background
                        ], style=image_style_current),
                    ],
                    className=f"mb-1 {text_class}",
                    style={"display": "flex", "flexDirection": "column", "alignItems": "center"})
                
                # Add to appropriate column based on odd/even
                if i % 2 == 1:  # Odds on the left
                    left_column_items.append(item)
                else:          # Evens on the right
                    right_column_items.append(item)
        
        # Allow this panel to flex so it shares space with other sections
        container_style = {"flex": "1"}
        
        # Return two-column layout
        return html.Div([
            html.H5(tr("sensitivities_title", lang), className="mb-2 text-left"),
            
            # Create a row with two columns
            dbc.Row([
                # Left column - odd items
                dbc.Col(
                    html.Div(left_column_items),
                    width=6
                ),
    
                # Right column - even items
                dbc.Col(
                    html.Div(right_column_items),
                    width=6
                ),
            ]),
        ], style=container_style)

    @app.callback(
        Output("section-5-1", "children"),
        [Input("status-update-interval", "n_intervals"),
         Input("current-dashboard",       "data"),
         Input("historical-time-index",   "data"),
         Input("historical-data-cache",   "data"),
         Input("language-preference-store", "data")],
        [State("app-state", "data"),
         State("app-mode", "data"),
         State("active-machine-store", "data"),
         State("weight-preference-store", "data"),
         State("production-rate-unit", "data")],
        prevent_initial_call=True
    )
    def update_section_5_1(n_intervals, which, state_data, historical_data, lang, app_state_data, app_mode, active_machine_data, weight_pref, pr_unit):
    
        """Update section 5-1 with trend graph for objects per minute"""
         # only run when we’re in the “main” dashboard
        if which != "main":
            raise PreventUpdate
            # or return [no_update, no_update]
    
        # Tag definitions - Easy to update when actual tag names are available
        OBJECTS_PER_MIN_TAG = "Status.ColorSort.Sort1.Throughput.ObjectPerMin.Current"
        CAPACITY_TAG = "Status.ColorSort.Sort1.Throughput.KgPerHour.Current"
    
        # Determine which units to display
        units = pr_unit or "objects"
        if units == "capacity":
            section_title = tr("production_rate_capacity_title", lang)
            data_tag = CAPACITY_TAG
        else:
            section_title = tr("production_rate_objects_title", lang)
            data_tag = OBJECTS_PER_MIN_TAG
        
        # Fixed time range for X-axis (last 2 minutes with 1-second intervals)
        max_points = 120  # 2 minutes × 60 seconds
        
        # Determine if we're in Live or Demo mode
        mode = "demo"  # Default to demo mode
        if app_mode and isinstance(app_mode, dict) and "mode" in app_mode:
            mode = app_mode["mode"]
    
    
        if mode == "historical":
            hours = state_data.get("hours", 24) if isinstance(state_data, dict) else 24
            active_id = active_machine_data.get("machine_id") if active_machine_data else None
            hist_data = (
                historical_data if isinstance(historical_data, dict) and "capacity" in historical_data
                else get_historical_data(timeframe=f"{hours}h", machine_id=active_id)
            )
            times = hist_data["capacity"]["times"]
            values_lbs = hist_data["capacity"]["values"]
    
            x_data = [t.strftime("%H:%M:%S") if isinstance(t, datetime) else t for t in times]
            y_data = [convert_capacity_from_lbs(v, weight_pref) for v in values_lbs]
            if y_data:
                min_val = max(0, min(y_data) * 0.9)
                max_val = max(y_data) * 1.1
            else:
                min_val = 0
                max_val = 10000
        elif mode == "lab":
            mid = active_machine_data.get("machine_id") if active_machine_data else None
            _, times, totals = load_lab_totals(mid, active_counters=get_active_counter_flags(mid))
            x_data = [t.strftime("%H:%M:%S") if isinstance(t, datetime) else t for t in times]
            y_data = totals
            if y_data:
                min_val = max(0, min(y_data) * 0.9)
                max_val = max(y_data) * 1.1
            else:
                min_val = 0
                max_val = 10000

        elif mode in LIVE_LIKE_MODES and app_state_data.get("connected", False):
            # Live mode and connected - get real data
            tag_found = False
            current_value = 0
    
    
            
            # Check if the tag exists
            if data_tag in app_state.tags:
                tag_found = True
                tag_data = app_state.tags[data_tag]['data']
                
                # Get current value
                current_value = tag_data.latest_value if tag_data.latest_value is not None else 0
                if units == "capacity":
                    current_value = convert_capacity_from_kg(current_value, weight_pref)
                
                # Get historical data
                timestamps = tag_data.timestamps
                values = tag_data.values
                if units == "capacity":
                    values = [convert_capacity_from_kg(v, weight_pref) for v in values]
                
                # If we have data, create the time series
                if timestamps and values:
                    # Ensure we only use the most recent data points (up to max_points)
                    if len(timestamps) > max_points:
                        timestamps = timestamps[-max_points:]
                        values = values[-max_points:]
                    
                    # Format times for display
                    x_data = [ts.strftime("%H:%M:%S") for ts in timestamps]
                    y_data = values
                    
                    # Determine min and max values for y-axis with some padding
                    if len(y_data) > 0:
                        min_val = max(0, min(y_data) * 0.9) if min(y_data) > 0 else 0
                        max_val = max(y_data) * 1.1 if max(y_data) > 0 else 10000
                    else:
                        min_val = 0
                        max_val = 100000
                else:
                    # No historical data yet, create empty chart
                    current_time = datetime.now()
                    x_data = [(current_time - timedelta(seconds=i)).strftime("%H:%M:%S") for i in range(max_points)]
                    x_data.reverse()  # Put in chronological order
                    y_data = [None] * max_points
                    min_val = 0
                    max_val = 10000
            else:
                # Tag not found - create dummy data
                current_time = datetime.now()
                x_data = [(current_time - timedelta(seconds=i)).strftime("%H:%M:%S") for i in range(max_points)]
                x_data.reverse()  # Put in chronological order
                y_data = [None] * max_points
                min_val = 0
                max_val = 10000
        else:
            # Demo mode or not connected - use the original code
            # Generate dummy data for demonstration
            current_time = datetime.now()
            x_data = [(current_time - timedelta(seconds=i)).strftime("%H:%M:%S") for i in range(max_points)]
            x_data.reverse()  # Put in chronological order
            
            # Demo mode - create realistic looking data
            if mode == "demo":
                if units == "capacity":
                    # Base around 50,000 lbs/hr converted from kg
                    base_value = convert_capacity_from_kg(50000 / 2.205, weight_pref)
                else:
                    # Start with base value of 5000 objects per minute
                    base_value = 5000
                
                # Create random variations around the base value
                np.random.seed(int(current_time.timestamp()) % 1000)  # Seed with current time for variety
                var_scale = 2000 if units == "capacity" else 1000
                variations = np.random.normal(0, var_scale, max_points)
                
                # Create a slightly rising trend
                trend = np.linspace(0, 15, max_points)  # Rising trend from 0 to 15
                
                # Add some cyclical pattern
                cycles = 10 * np.sin(np.linspace(0, 4*np.pi, max_points))  # Sine wave with amplitude 10
                
                # Combine base value, variations, trend, and cycles
                y_data = [max(0, base_value + variations[i] + trend[i] + cycles[i]) for i in range(max_points)]
                
                min_val = base_value * 0.8 if units == "capacity" else 3000
                max_val = max(y_data) * 1.1  # 10% headroom
            else:
                # Not connected - empty chart
                y_data = [None] * max_points
                min_val = 3000 if units != "capacity" else 0
                max_val = 10000
        
        # Create figure
        fig = go.Figure()
        
        # Add trace
        fig.add_trace(go.Scatter(
            x=x_data,
            y=y_data,
            mode='lines',
            name='Capacity' if units == "capacity" else 'Objects/Min',
            line=dict(color='#1f77b4', width=2)
        ))
    
        step = max(1, len(x_data) // 5)
        
        # Update layout
        fig.update_layout(
            title=None,
            xaxis=dict(
                showgrid=True,
                gridcolor='rgba(211,211,211,0.3)',
                tickmode='array',
                tickvals=list(range(0, len(x_data), step)),
                ticktext=[x_data[i] for i in range(0, len(x_data), step) if i < len(x_data)],
            ),
            yaxis=dict(
                title=None,
                showgrid=True,
                gridcolor='rgba(211,211,211,0.3)',
                range=[min_val, max_val]
            ),
            margin=dict(l=5, r=5, t=5, b=5),
            height=200,
            plot_bgcolor='var(--chart-bg)',
            paper_bgcolor='var(--chart-bg)',
            hovermode='closest',
            showlegend=False
        )
        
        # Include the historical indicator directly in the header so the
        # graph height remains unchanged when toggling modes.
        header = f"{section_title} (Historical View)" if mode == "historical" else section_title
    
        children = [
            dbc.Row([
                dbc.Col(html.H5(header, className="mb-0"), width=9),
                dbc.Col(
                    dbc.Button(
                        tr("units_button", lang),
                        id={"type": "open-production-rate-units", "index": 0},
                        color="primary",
                        size="sm",
                        className="float-end",
                    ),
                    width=3,
                ),
            ], className="mb-2 align-items-center")
        ]
    
    
    
        children.append(
            dcc.Graph(
                id='trend-graph',
                figure=fig,
                config={'displayModeBar': False, 'responsive': True},
                style={'width': '100%', 'height': '100%'}
            )
        )
    
        return html.Div(children)

    @app.callback(
        Output("alarm-data", "data"),
        [Input("status-update-interval", "n_intervals")],
        [State("app-state", "data")]
    )
    def update_alarms_store(n_intervals, app_state_data):
        """Update the alarms data store from the counter values and check for threshold violations"""
        global previous_counter_values, threshold_settings, threshold_violation_state
        
        # Get current time
        current_time = datetime.now()
        
        # Check for alarms
        alarms = []
        for i, value in enumerate(previous_counter_values):
            counter_num = i + 1
            
            # Safely check if counter_num exists in threshold_settings and is a dictionary
            if counter_num in threshold_settings and isinstance(threshold_settings[counter_num], dict):
                settings = threshold_settings[counter_num]
                violation = False
                is_high = False  # Track which threshold is violated (high or low)
                
                # Check for threshold violations
                if 'min_enabled' in settings and settings['min_enabled'] and value < settings['min_value']:
                    violation = True
                    alarms.append(f"Sens. {counter_num} below min threshold")
                elif 'max_enabled' in settings and settings['max_enabled'] and value > settings['max_value']:
                    violation = True
                    is_high = True
                    alarms.append(f"Sens. {counter_num} above max threshold")
                
                # Get violation state for this counter
                violation_state = threshold_violation_state[counter_num]
                
                # If email notifications are enabled
                if threshold_settings.get('email_enabled', False):
                    email_minutes = threshold_settings.get('email_minutes', 2)
                    
                    # If now violating but wasn't before
                    if violation and not violation_state['is_violating']:
                        # Start tracking this violation
                        violation_state['is_violating'] = True
                        violation_state['violation_start_time'] = current_time
                        violation_state['email_sent'] = False
                        logger.info(f"Started tracking threshold violation for Sensitivity {counter_num}")
                    
                    # If still violating
                    elif violation and violation_state['is_violating']:
                        # Check if it's been violating long enough to send an email
                        if not violation_state['email_sent']:
                            time_diff = (current_time - violation_state['violation_start_time']).total_seconds()
                            if time_diff >= (email_minutes * 60):
                                # Send the email
                                email_sent = send_threshold_email(counter_num, is_high)
                                if email_sent:
                                    violation_state['email_sent'] = True
                                    logger.info(f"Sent threshold violation email for Sensitivity {counter_num}")
                    
                    # If no longer violating
                    elif not violation and violation_state['is_violating']:
                        # Reset the violation state
                        violation_state['is_violating'] = False
                        violation_state['violation_start_time'] = None
                        violation_state['email_sent'] = False
                        logger.info(f"Reset threshold violation for Sensitivity {counter_num}")
        
        return {"alarms": alarms}

    @app.callback(
        Output("section-5-2", "children"),
        [Input("status-update-interval", "n_intervals"),
         Input("current-dashboard",       "data"),
         Input("historical-time-index",   "data"),
         Input("historical-data-cache",   "data"),
         Input("language-preference-store", "data")],
        [State("app-state", "data"),
         State("app-mode", "data"),
         State("active-machine-store", "data")],
        prevent_initial_call=True
    )
    def update_section_5_2(n_intervals, which, state_data, historical_data, lang, app_state_data, app_mode, active_machine_data):
        """Update section 5-2 with bar chart for counter values and update alarm data"""
        
        # only run when we’re in the “main” dashboard
        if which != "main":
            raise PreventUpdate
            # or return [no_update, no_update]
        global previous_counter_values, threshold_settings
    
        # Ensure we have a full set of values to work with
        if not previous_counter_values or len(previous_counter_values) < 12:
            previous_counter_values = [0] * 12
        
        # Define title for the section
        section_title = tr("sensitivity_rates_title", lang)
        
        # Define pattern for tag names in live mode
        TAG_PATTERN = "Status.ColorSort.Sort1.DefectCount{}.Rate.Current"
        
        # Define colors for each primary/counter number
        counter_colors = {
            1: "green",       # Blue
            2: "lightgreen",      # Green
            3: "orange",     # Orange
            4: "blue",      # Black
            5: "#f9d70b",    # Yellow (using hex to ensure visibility)
            6: "magenta",    # Magenta
            7: "cyan",       # Cyan
            8: "red",        # Red
            9: "purple",
            10: "brown",
            11: "gray",
            12: "lightblue"
        }
        
        # Get mode (live, demo, or historical)
        mode = "demo"  # Default to demo mode
        if app_mode and isinstance(app_mode, dict) and "mode" in app_mode:
            mode = app_mode["mode"]
        
        # Generate values based on mode
        if mode == "historical":
            hours = state_data.get("hours", 24) if isinstance(state_data, dict) else 24
            active_id = active_machine_data.get("machine_id") if active_machine_data else None
            historical_data = (
                historical_data
                if isinstance(historical_data, dict) and 1 in historical_data
                else get_historical_data(timeframe=f"{hours}h", machine_id=active_id)
            )
            
            # Use the average value for each counter over the timeframe
            new_counter_values = []
            for i in range(1, 13):
                vals = historical_data[i]["values"]
                if vals:
                    avg_val = sum(vals) / len(vals)
                    new_counter_values.append(avg_val)
                else:
                    new_counter_values.append(50)
    
            # Store the new values for the next update
            previous_counter_values = new_counter_values.copy()
            logger.info(f"Section 5-2 values (historical mode): {new_counter_values}")
        elif mode == "lab":
            mid = active_machine_data.get("machine_id") if active_machine_data else None
            totals, _, _ = load_lab_totals(
                mid, active_counters=get_active_counter_flags(mid)
            )
            new_counter_values = totals
            previous_counter_values = new_counter_values.copy()
            logger.info(f"Section 5-2 values (lab mode): {new_counter_values}")
        elif mode in LIVE_LIKE_MODES and app_state_data.get("connected", False):
            # Live mode: get values from OPC UA
            # Use the tag pattern provided for each counter
            new_counter_values = []
            for i in range(1, 13):
                # Construct the tag name using the provided pattern
                tag_name = TAG_PATTERN.format(i)
    
                # Check if the tag exists
                if tag_name in app_state.tags:
                    value = app_state.tags[tag_name]["data"].latest_value
                    if value is None:
                        # If tag exists but value is None, keep previous value
                        value = previous_counter_values[i-1]
                    new_counter_values.append(value)
                else:
                    # Tag not found - keep previous value
                    new_counter_values.append(previous_counter_values[i-1])
    
            # Store the new values for the next update
            previous_counter_values = new_counter_values.copy()
            logger.info(f"Section 5-2 values (live mode): {new_counter_values}")
        elif mode == "demo":
            # Demo mode: generate synthetic values
            new_counter_values = []
            for i, prev_value in enumerate(previous_counter_values):
                # Determine maximum change (up to ±20)
                max_change = min(20, prev_value - 10)  # Ensure we don't go below 10
    
                # Fix: Convert max_change to an integer
                max_change_int = int(max_change)
    
                # Use the integer version in randint
                change = random.randint(-max_change_int, 20)
    
                # Calculate new value with bounds
                new_value = max(10, min(180, prev_value + change))
    
                # Add to the list
                new_counter_values.append(new_value)
    
            # Store the new values for the next update
            previous_counter_values = new_counter_values.copy()
            logger.info(f"Section 5-2 values (demo mode): {new_counter_values}")
        else:
            # Live mode but not connected - keep the last values
            new_counter_values = previous_counter_values.copy()
            logger.info("Section 5-2 values (disconnected): using previous values")
        
        # Create counter names
        counter_names = [f"{i}" for i in range(1, 13)]
        
        # Create figure with our data
        fig = go.Figure()
        
        # Use a single bar trace with all data
        fig.add_trace(go.Bar(
            x=counter_names,  # Use all counter names as x values
            y=new_counter_values,  # Use all counter values as y values
            marker_color=[counter_colors.get(i, 'gray') for i in range(1, 13)],  # Set colors per bar
            hoverinfo='text',  # Keep hover info
        hovertext=[f"Sensitivity {i}: {new_counter_values[i-1]:.2f}" for i in range(1, 13)]  # Custom hover text with 2 decimal places
    
        ))
        
        # Add horizontal min threshold lines for each counter if enabled
        for i, counter in enumerate(counter_names):
            counter_num = i + 1
            # Check if counter_num exists in threshold_settings and is a dictionary
            if counter_num in threshold_settings and isinstance(threshold_settings[counter_num], dict):
                settings = threshold_settings[counter_num]
                
                if 'min_enabled' in settings and settings['min_enabled']:
                    fig.add_shape(
                        type="line",
                        x0=i - 0.4,  # Start slightly before the bar
                        x1=i + 0.4,  # End slightly after the bar
                        y0=settings['min_value'],
                        y1=settings['min_value'],
                        line=dict(
                            color="black",
                            width=2,
                            dash="solid",
                        ),
                    )
        
        # Add horizontal max threshold lines for each counter if enabled
        for i, counter in enumerate(counter_names):
            counter_num = i + 1
            # Check if counter_num exists in threshold_settings and is a dictionary
            if counter_num in threshold_settings and isinstance(threshold_settings[counter_num], dict):
                settings = threshold_settings[counter_num]
                
                if 'max_enabled' in settings and settings['max_enabled']:
                    fig.add_shape(
                        type="line",
                        x0=i - 0.4,  # Start slightly before the bar
                        x1=i + 0.4,  # End slightly after the bar
                        y0=settings['max_value'],
                        y1=settings['max_value'],
                        line=dict(
                            color="red",
                            width=2,
                            dash="solid",
                        ),
                    )
        
        # Calculate max value for y-axis scaling (with 10% headroom)
        # Include enabled thresholds in calculation
        all_values = new_counter_values.copy()
        for counter_num, settings in threshold_settings.items():
            # Only process if counter_num is an integer and settings is a dictionary
            if isinstance(counter_num, int) and isinstance(settings, dict):
                if 'max_enabled' in settings and settings['max_enabled']:
                    all_values.append(settings['max_value'])
        
        max_value = max(all_values) if all_values else 100
        y_max = max(100, max_value * 1.1)  # At least 100, or 10% higher than max value
        
        # Update layout
        fig.update_layout(
            title=None,
            xaxis=dict(
                title=None,
                showgrid=False,
                tickangle=0,
            ),
            yaxis=dict(
                title=None,
                showgrid=True,
                gridcolor='rgba(211,211,211,0.3)',
                range=[0, y_max]  # Dynamic range based on data and thresholds
            ),
            margin=dict(l=5, r=5, t=0, b=20),  # Increased bottom margin for rotated labels
            height=198,  # Increased height since we have more space now
            plot_bgcolor='var(--chart-bg)',
            paper_bgcolor='var(--chart-bg)',
            showlegend=False,
        )
        
        # Create the section content
        section_content = html.Div([
            # Header row with title and settings button
            dbc.Row([
                dbc.Col(html.H5(section_title + (" (Historical)" if mode == "historical" else ""), className="mb-0"), width=9),
                dbc.Col(
                    dbc.Button(tr("thresholds_button", lang),
                            id={"type": "open-threshold", "index": 0},
                            color="primary",
                            size="sm",
                            className="float-end"),
                    width=3
                )
            ], className="mb-2 align-items-center"),
            
            # Bar chart
            dcc.Graph(
                id='counter-bar-chart',
                figure=fig,
                config={'displayModeBar': False, 'responsive': True},
                style={'width': '100%', 'height': '100%'}
            )
        ])
        
        # Return the section content
        return section_content

    @app.callback(
        Output("section-6-1", "children"),
        [Input("status-update-interval", "n_intervals"),
         Input("current-dashboard", "data"),
         Input("historical-time-index", "data"),
         Input("language-preference-store", "data")],
        [State("app-state", "data"),
         State("app-mode", "data"),
         State("active-machine-store", "data")],
        prevent_initial_call=True,
    )
    def update_section_6_1(n_intervals, which, state_data, lang, app_state_data, app_mode, active_machine_data):
        """Update section 6-1 with trend graph for the 12 counters, supporting historical data."""
        mem_utils.log_memory_if_high()
        if which != "main":
            raise PreventUpdate
        global previous_counter_values, display_settings

        if not previous_counter_values or len(previous_counter_values) < 12:
            previous_counter_values = [0] * 12

        section_title = tr("counter_values_trend_title", lang)

        counter_colors = {
            1: "green",
            2: "lightgreen",
            3: "orange",
            4: "blue",
            5: "#f9d70b",
            6: "magenta",
            7: "cyan",
            8: "red",
            9: "purple",
            10: "brown",
            11: "gray",
            12: "lightblue",
        }

        mode = "demo"
        if app_mode and isinstance(app_mode, dict) and "mode" in app_mode:
            mode = app_mode["mode"]

        if mode == "historical":
            hours = state_data.get("hours", 24) if isinstance(state_data, dict) else 24
            active_id = active_machine_data.get("machine_id") if active_machine_data else None
            historical_data = get_historical_data(timeframe=f"{hours}h", machine_id=active_id)

            fig = go.Figure()
            for i in range(1, 13):
                if display_settings.get(i, True):
                    counter_name = f"Counter {i}"
                    color = counter_colors.get(i, "gray")
                    times = historical_data[i]['times']
                    values = historical_data[i]['values']
                    time_labels = [t.strftime("%H:%M:%S") if isinstance(t, datetime) else t for t in times]
                    if times and values:
                        fig.add_trace(go.Scatter(
                            x=time_labels,
                            y=values,
                            mode='lines',
                            name=counter_name,
                            line=dict(color=color, width=2),
                            hoverinfo='text',
                            hovertext=[f"{counter_name}: {value}" for value in values],
                        ))

            ref_times = historical_data[1]['times'] if historical_data[1]['times'] else []
            label_list = [t.strftime('%H:%M:%S') if isinstance(t, datetime) else t for t in ref_times]
            step = max(1, len(label_list) // 5) if label_list else 1

            hist_values = [historical_data[i]['values'][-1] if historical_data[i]['values'] else None for i in range(1, 13)]
            logger.info(f"Section 6-1 latest values (historical mode): {hist_values}")

            max_hist_value = 0
            for i in range(1, 13):
                if display_settings.get(i, True):
                    vals = historical_data[i]["values"]
                    if vals:
                        max_hist_value = max(max_hist_value, max(vals))

            yaxis_range = [0, 10] if max_hist_value < 10 else [0, None]

            fig.update_layout(
                title=None,
                xaxis=dict(
                    showgrid=False,
                    gridcolor='rgba(211,211,211,0.3)',
                    rangeslider=dict(visible=False),
                    tickmode='array',
                    tickvals=list(range(0, len(label_list), step)) if label_list else [],
                    ticktext=[label_list[i] for i in range(0, len(label_list), step) if i < len(label_list)] if label_list else [],
                ),
                yaxis=dict(
                    title=None,
                    showgrid=False,
                    gridcolor='rgba(211,211,211,0.3)',
                    range=yaxis_range,
                ),
                margin=dict(l=5, r=5, t=5, b=5),
                height=200,
                plot_bgcolor='var(--chart-bg)',
                paper_bgcolor='var(--chart-bg)',
                hovermode='closest',
                showlegend=False,
            )

            return html.Div([
                dbc.Row([
                    dbc.Col(html.H5(f"{section_title} (Historical View)", className="mb-0"), width=9),
                    dbc.Col(
                        dbc.Button(tr("display_button", lang),
                                   id={"type": "open-display", "index": 0},
                                   color="primary",
                                   size="sm",
                                   className="float-end"),
                        width=3,
                    ),
                ], className="mb-2 align-items-center"),
                dcc.Graph(
                    id='counter-trend-graph',
                    figure=fig,
                    config={'displayModeBar': False, 'responsive': True},
                    style={'width': '100%', 'height': '100%'}
                ),
            ])

        if not hasattr(app_state, 'counter_history'):
            app_state.counter_history = {i: {'times': [], 'values': []} for i in range(1, 13)}

        current_time = datetime.now()

        if mode in LIVE_LIKE_MODES and app_state_data.get("connected", False):
            for i, value in enumerate(previous_counter_values):
                counter_utils.add_data_point(app_state.counter_history, i + 1, current_time, value)
        elif mode == "demo":
            for i, value in enumerate(previous_counter_values):
                counter_utils.add_data_point(app_state.counter_history, i + 1, current_time, value)
        else:
            for i in range(1, 13):
                prev_vals = app_state.counter_history[i]['values']
                prev_value = prev_vals[-1] if prev_vals else 0
                counter_utils.add_data_point(app_state.counter_history, i, current_time, prev_value)

        latest_values = [app_state.counter_history[i]['values'][-1] if app_state.counter_history[i]['values'] else None for i in range(1, 13)]
        logger.info(f"Section 6-1 latest values ({mode} mode): {latest_values}")

        fig = go.Figure()

        for i in range(1, 13):
            if display_settings.get(i, True):
                counter_name = f"Counter {i}"
                color = counter_colors.get(i, "gray")
                times = app_state.counter_history[i]['times']
                values = app_state.counter_history[i]['values']
                time_labels = [t.strftime("%H:%M:%S") for t in times]
                if times and values:
                    fig.add_trace(go.Scatter(
                        x=time_labels,
                        y=values,
                        mode='lines',
                        name=counter_name,
                        line=dict(color=color, width=2),
                        hoverinfo='text',
                        hovertext=[f"{counter_name}: {value}" for value in values],
                    ))

        max_live_value = 0
        for i in range(1, 13):
            if display_settings.get(i, True):
                vals = app_state.counter_history[i]["values"]
                if vals:
                    max_live_value = max(max_live_value, max(vals))

        yaxis_range = [0, 10] if max_live_value < 10 else [0, None]

        fig.update_layout(
            title=None,
            xaxis=dict(
                showgrid=False,
                gridcolor='rgba(211,211,211,0.3)',
                tickmode='array',
                tickvals=list(range(0, len(time_labels), max(1, len(time_labels) // 5))) if time_labels else [],
                ticktext=[time_labels[i] for i in range(0, len(time_labels),
                                                    max(1, len(time_labels) // 5))
                        if i < len(time_labels)] if time_labels else [],
            ),
            yaxis=dict(
                title=None,
                showgrid=False,
                gridcolor='rgba(211,211,211,0.3)',
                range=yaxis_range,
            ),
            margin=dict(l=5, r=5, t=5, b=5),
            height=200,
            plot_bgcolor='var(--chart-bg)',
            paper_bgcolor='var(--chart-bg)',
            hovermode='closest',
            showlegend=False,
        )

        return html.Div([
            dbc.Row([
                dbc.Col(html.H5(section_title, className="mb-0"), width=9),
                dbc.Col(
                    dbc.Button(tr("display_button", lang),
                               id={"type": "open-display", "index": 0},
                               color="primary",
                               size="sm",
                               className="float-end"),
                    width=3,
                ),
            ], className="mb-2 align-items-center"),
            dcc.Graph(
                id='counter-trend-graph',
                figure=fig,
                config={'displayModeBar': False, 'responsive': True},
                style={'width': '100%', 'height': '100%'}
            ),
        ])

    @app.callback(
        Output("section-6-2", "children"),
        [Input("alarm-data", "data"),
         Input("current-dashboard",       "data"),
         Input("status-update-interval", "n_intervals"),
         Input("language-preference-store", "data")],
        prevent_initial_call=True
    )
    def update_section_6_2(alarm_data,which, n_intervals, lang):
        """Update section 6-2 with alarms display in two columns"""
         # only run when we’re in the “main” dashboard
        if which != "main":
            raise PreventUpdate
            # or return [no_update, no_update]
        # Set title for the section
        section_title = tr("sensitivity_threshold_alarms_title", lang)
        
        # Get alarms from the data store
        alarms = alarm_data.get("alarms", []) if alarm_data else []
    
        def _translate_alarm(alarm):
            if alarm.startswith("Sens."):
                parts = alarm.split()
                if len(parts) >= 3:
                    num = parts[1]
                    if "below" in alarm:
                        return tr("sensitivity_below_min", lang).format(num=num)
                    elif "above" in alarm:
                        return tr("sensitivity_above_max", lang).format(num=num)
            return alarm
    
        translated_alarms = [_translate_alarm(a) for a in alarms]
        
        # Create alarm display with two columns
        if alarms:
            # Split alarms into two columns
            mid_point = len(alarms) // 2 + len(alarms) % 2  # Ceiling division to balance columns
            left_alarms = translated_alarms[:mid_point]
            right_alarms = translated_alarms[mid_point:]
            
            # Create left column items
            left_items = [html.Li(alarm, className="text-danger mb-1") for alarm in left_alarms]
            
            # Create right column items
            right_items = [html.Li(alarm, className="text-danger mb-1") for alarm in right_alarms]
            
            # Create two-column layout
            alarm_display = html.Div([
                html.Div(tr("active_alarms_title", lang), className="fw-bold text-danger mb-2"),
                dbc.Row([
                    # Left column
                    dbc.Col(
                        html.Ul(left_items, className="ps-3 mb-0"),
                        width=6
                    ),
                    # Right column
                    dbc.Col(
                        html.Ul(right_items, className="ps-3 mb-0"),
                        width=6
                    ),
                ]),
            ])
        else:
            # No alarms display
            alarm_display = html.Div([
                html.Div("No active alarms", className="text-success")
            ])
        
        # Return the section content with fixed height
        return html.Div([
            html.H5(section_title, className="text-center mb-2"),
            
            # Alarms display with fixed height
            dbc.Card(
                dbc.CardBody(
                    alarm_display, 
                    className="p-2 overflow-auto",  # Add overflow-auto for scrolling if needed
                    # Scale alarm display height with viewport
                    style={"height": "205px"}
                ),
                className="h-100"
            ),
            
            # Timestamp
            
        ])

    @app.callback(
        Output("section-7-1", "children"),
        [Input("status-update-interval", "n_intervals"),
         Input("current-dashboard",       "data"),
         Input("language-preference-store", "data")],
        [State("app-state", "data"),
         State("app-mode", "data")],
        prevent_initial_call=True
    )
    def update_section_7_1(n_intervals, which, lang, app_state_data, app_mode):
        """Update section 7-1 with air pressure gauge"""
        # only run when we’re in the “main” dashboard
        if which != "main":
            raise PreventUpdate
            # or return [no_update, no_update]
    
        # Tag definition for air pressure - Easy to update when actual tag name is available
        AIR_PRESSURE_TAG = "Status.Environmental.AirPressurePsi"
        
        # Define gauge configuration
        min_pressure = 0
        max_pressure = 100
        
        # Define color ranges for gauge based on requirements
        red_range_low = [0, 30]       # Critical low range
        yellow_range = [31, 50]       # Warning range
        green_range = [51, 75]        # Normal range
        red_range_high = [76, 100]    # Critical high range
        
        # Determine if we're in Live or Demo mode
        mode = "demo"  # Default to demo mode
        if app_mode and isinstance(app_mode, dict) and "mode" in app_mode:
            mode = app_mode["mode"]
        
        # Get air pressure value based on mode
        if mode in LIVE_LIKE_MODES and app_state_data.get("connected", False):
            # Live mode: get value from OPC UA tag
            if AIR_PRESSURE_TAG in app_state.tags:
                # Read the actual value from the tag
                air_pressure = (app_state.tags[AIR_PRESSURE_TAG]["data"].latest_value)/100
                if air_pressure is None:
                    air_pressure = 0  # Default to 0 if tag exists but value is None
            else:
                # Tag not found, use 0 as per requirement
                air_pressure = 0
        else:
            # Demo mode: generate a realistic air pressure value with limited variation
            # Use timestamp for some variation in the demo
            timestamp = int(datetime.now().timestamp())
            
            # Generate value that stays very close to 65 PSI (±3 PSI maximum variation)
            base_value = 65  # Base in middle of green range
            # Use a small sine wave variation (±3 PSI max)
            variation = 3 * math.sin(timestamp / 10)  # Limited to ±3 PSI
            air_pressure = base_value + variation
        
        # Determine indicator color based on pressure value
        if 0 <= air_pressure <= 30:
            indicator_color = "red"
            status_text = "Critical Low"
            status_color = "danger"
        elif 31 <= air_pressure <= 50:
            indicator_color = "yellow"
            status_text = "Warning Low"
            status_color = "warning"
        elif 51 <= air_pressure <= 75:
            indicator_color = "green"
            status_text = "Normal"
            status_color = "success"
        else:  # 76-100
            indicator_color = "red"
            status_text = "Critical High"
            status_color = "danger"
        
        # Create the gauge figure
        fig = go.Figure(go.Indicator(
            mode="gauge+number",
            value=air_pressure,
            domain={'x': [0, 1], 'y': [0, 1]},
            #title={'text': "Air Pressure", 'font': {'size': 14}},
            gauge={
                'axis': {'range': [min_pressure, max_pressure], 'tickwidth': 1, 'tickcolor': "darkblue"},
                'bar': {'color': indicator_color},  # Use dynamic color based on value
                'bgcolor': "#d3d3d3",  # Light grey background
                'borderwidth': 2,
                'bordercolor': "gray",
                'threshold': {
                    'line': {'color': "darkgray", 'width': 4},
                    'thickness': 0.75,
                    'value': air_pressure
                }
            }
        ))
        
        # Update layout for the gauge
        fig.update_layout(
            height=200,
            margin=dict(l=10, r=10, t=30, b=10),
            paper_bgcolor='var(--chart-bg)',  # Use grey paper background
            plot_bgcolor='var(--chart-bg)',   # Use grey plot background
            font={'color': "darkblue", 'family': "Arial"}
        )
        
        return html.Div([
            html.H5(tr("air_pressure_title", lang), className="text-left mb-1"),
            # Gauge chart
            dcc.Graph(
                figure=fig,
                config={'displayModeBar': False, 'responsive': True},
                style={'width': '100%', 'height': '100%'}
            ),
            
            # Status text below the gauge
            #html.Div([
            #    html.Span("Status: ", className="fw-bold me-1"),
            #    html.Span(status_text, className=f"text-{status_color}")
            #], className="text-center mt-2")
        ])

    @app.callback(
        Output("section-7-2", "children"),
        [Input("status-update-interval", "n_intervals"),
         Input("current-dashboard",       "data"),
         Input("historical-time-index",   "data"),
         Input("language-preference-store", "data")],
        [State("app-state", "data"),
         State("app-mode", "data"),
         State("active-machine-store", "data")],
        prevent_initial_call=True
    )
    def update_section_7_2(n_intervals, which, time_state, lang, app_state_data, app_mode, active_machine_data):
        """Update section 7-2 with Machine Control Log"""
        # only run when we're in the "main" dashboard
        if which != "main":
            raise PreventUpdate
            
        global prev_values, prev_active_states, prev_preset_names, machine_control_log
    
        machine_id = active_machine_data.get("machine_id") if active_machine_data else None
    
        # Determine current mode (live or demo)
        mode = "demo"
        if app_mode and isinstance(app_mode, dict) and "mode" in app_mode:
            mode = app_mode["mode"]
        
        logger.info("Section 7-2 callback triggered at %s", datetime.now())
        logger.info("Section 7-2: mode=%s, connected=%s", mode, app_state_data.get("connected", False))
        logger.info(f"Section 7-2 Debug: machine_id={machine_id}")
        logger.info(f"Section 7-2 Debug: MONITORED_RATE_TAGS={MONITORED_RATE_TAGS}")
        logger.info(f"Section 7-2 Debug: prev_values keys={list(prev_values.get(machine_id, {}).keys())}")
        logger.info(f"Available tags in app_state: {list(app_state.tags.keys())}")
    
        # Live monitoring of feeder rate tags and sensitivity assignments
        if mode in LIVE_LIKE_MODES and app_state_data.get("connected", False) and machine_id is not None:
            try:
                # Initialize machine_prev dictionaries if they don't exist
                if machine_id not in prev_values:
                    prev_values[machine_id] = {}
                    logger.info(f"Initialized prev_values for machine {machine_id}")
                if machine_id not in prev_active_states:
                    prev_active_states[machine_id] = {}
                    logger.info(f"Initialized prev_active_states for machine {machine_id}")
                
                machine_prev = prev_values[machine_id]
                machine_prev_active = prev_active_states[machine_id]
    
                # Monitor feeder rate changes
                for opc_tag, friendly_name in MONITORED_RATE_TAGS.items():
                    try:
                        if opc_tag in app_state.tags:
                            new_val = app_state.tags[opc_tag]["data"].latest_value
                            prev_val = machine_prev.get(opc_tag)
                            logger.info(f"Tag {opc_tag}: new_val={new_val}, prev_val={prev_val}")
    
                            if prev_val is not None and new_val is not None and new_val != prev_val:
                                logger.info(f"CHANGE DETECTED! {opc_tag}: {prev_val} -> {new_val}")
                                try:
                                    logger.debug("Rate %s changed from %s to %s", opc_tag, prev_val, new_val)
                                    add_control_log_entry(friendly_name, prev_val, new_val, machine_id=machine_id)
                                    logger.info(f"LOG ENTRY ADDED for {friendly_name}")
                                except Exception as e:
                                    logger.error(f"ERROR adding log entry: {e}")
    
                            machine_prev[opc_tag] = new_val
                        else:
                            logger.warning(f"Feeder tag {opc_tag} not found in app_state.tags")
                    except Exception as e:
                        logger.error(f"Error monitoring feeder tag {opc_tag}: {e}")
    
                # Monitor sensitivity assignment changes  
                logger.info(f"Starting sensitivity tag checks")
                for opc_tag, sens_num in SENSITIVITY_ACTIVE_TAGS.items():
                    try:
                        if opc_tag in app_state.tags:
                            new_val = app_state.tags[opc_tag]["data"].latest_value
                            prev_val = machine_prev_active.get(opc_tag)
                            #logger.info(f"Sensitivity {sens_num} Tag {opc_tag}: new_val={new_val}, prev_val={prev_val}")
                            
                            if prev_val is not None and new_val is not None and bool(new_val) != bool(prev_val):
                                #logger.info(f"SENSITIVITY CHANGE DETECTED! Sens {sens_num}: {bool(prev_val)} -> {bool(new_val)}")
                                try:
                                    add_activation_log_entry(sens_num, bool(new_val), machine_id=machine_id)
                                    #logger.info(f"SENSITIVITY LOG ENTRY ADDED for Sensitivity {sens_num}")
                                except Exception as e:
                                    logger.error(f"ERROR adding sensitivity log entry: {e}")
                                    
                            machine_prev_active[opc_tag] = new_val
                        else:
                            logger.warning(f"Sensitivity tag {opc_tag} missing from app_state.tags")
                    except Exception as e:
                        logger.error(f"Error monitoring sensitivity tag {opc_tag}: {e}")

                # Monitor preset name changes
                if PRESET_NAME_TAG in app_state.tags:
                    new_name = app_state.tags[PRESET_NAME_TAG]["data"].latest_value
                    prev_name = prev_preset_names.get(machine_id)
                    if prev_name is not None and new_name is not None and new_name != prev_name:
                        add_preset_log_entry(prev_name, new_name, machine_id=machine_id)
                    prev_preset_names[machine_id] = new_name

            except Exception as e:
                logger.error(f"Fatal error in section 7-2 monitoring: {e}")
                logger.exception("Full traceback:")
    
        # Create the log entries display - with even more compact styling
        log_entries = []
    
        # Determine which log to display based on mode
        display_log = machine_control_log
        if mode == "historical":
            hours = time_state.get("hours", 24) if isinstance(time_state, dict) else 24
            machine_id = active_machine_data.get("machine_id") if active_machine_data else None
            display_log = get_historical_control_log(timeframe=hours, machine_id=machine_id)
            display_log = sorted(display_log, key=lambda e: e.get("timestamp"), reverse=True)
        elif mode in LIVE_LIKE_MODES:
            # Debug logging to see what's in the control log
            logger.info(f"Total entries in machine_control_log: {len(machine_control_log)}")
            logger.info(f"Looking for entries with machine_id={machine_id}")
            
            # More permissive filtering - include entries that match the machine_id
            display_log = []
            for entry in machine_control_log:
                entry_machine_id = entry.get("machine_id")
                is_demo = entry.get("demo", False)
                logger.info(f"Entry: machine_id={entry_machine_id}, demo={is_demo}, tag={entry.get('tag', 'N/A')}")
                
                # Include if machine_id matches (regardless of demo flag for now)
                if str(entry_machine_id) == str(machine_id):
                    display_log.append(entry)
                    logger.info(f"Including entry: {entry.get('tag', 'N/A')}")
            
            logger.info(f"Filtered to {len(display_log)} entries for machine {machine_id}")
    
        # newest entries first - sort by timestamp if available
        if display_log:
            try:
                display_log = sorted(display_log, key=lambda e: e.get("timestamp", datetime.min), reverse=True)
            except Exception as e:
                logger.error(f"Error sorting display_log: {e}")
        
        display_log = display_log[:20]
    
        for idx, entry in enumerate(display_log, start=1):
            timestamp = entry.get("display_timestamp")
            if not timestamp:
                ts = entry.get("timestamp")
                if isinstance(ts, datetime):
                    timestamp = ts.strftime("%Y-%m-%d %H:%M:%S")
                elif ts:
                    timestamp = str(ts)
                else:
                    t = entry.get("time")
                    if isinstance(t, datetime):
                        timestamp = t.strftime("%Y-%m-%d %H:%M:%S")
                    elif t:
                        timestamp = str(t)
                    else:
                        timestamp = ""
    
            def _translate_tag(tag):
                if tag.startswith("Sens "):
                    parts = tag.split()
                    if len(parts) >= 2:
                        return f"{tr('sensitivity_label', lang)} {parts[1]}"
                if tag.startswith("Feeder") or tag.startswith("Feed"):
                    parts = tag.split()
                    if len(parts) >= 2 and parts[1].isdigit():
                        return tr(f"feeder_{parts[1]}", lang)
                    return tr('feeder_label', lang).rstrip(':')
                return tag
    
            tag_translated = _translate_tag(entry.get('tag', ''))
    
            icon_val = entry.get("icon")
            if icon_val in ("✅", "❌"):
                color_class = "text-success" if entry.get("action") == "Enabled" else "text-danger"
                icon = html.Span(icon_val, className=color_class)
                log_entries.append(
                    html.Div(
                        [f"{idx}. {tag_translated} {entry.get('action')} ", icon, f" {timestamp}"],
                        className="mb-1 small",
                        style={"whiteSpace": "nowrap"},
                    )
                )
            elif icon_val in ("⬆", "⬇"):
                color_class = "text-success" if icon_val == "⬆" else "text-danger"
                icon = html.Span(icon_val, className=color_class)
                value_change = f"{entry.get('old_value', '')} -> {entry.get('new_value', '')}"
                log_entries.append(
                    html.Div(
                        [f"{idx}. {tag_translated} ", icon, f" {value_change} {timestamp}"],
                        className="mb-1 small",
                        style={"whiteSpace": "nowrap"},
                    )
                )
            elif icon_val == "🔄":
                icon = html.Span(icon_val)
                log_entries.append(
                    html.Div(
                        [f"{idx}. Preset \"{entry.get('old_value', '')}\" ", icon, f" \"{entry.get('new_value', '')}\" {timestamp}"],
                        className="mb-1 small",
                        style={"whiteSpace": "nowrap"},
                    )
                )
            else:
                description = f"{tag_translated} {entry.get('action', '')}".strip()
                value_change = f"{entry.get('old_value', '')} -> {entry.get('new_value', '')}"
                log_entries.append(
                    html.Div(
                        f"{idx}. {description} {value_change} {timestamp}",
                        className="mb-1 small",
                        style={"whiteSpace": "nowrap"}
                    )
                )
    
        # If no entries, show placeholder
        if not log_entries:
            log_entries.append(
                html.Div(tr("no_changes_yet", lang), className="text-center text-muted py-1")
            )
    
        # Return the section content with title
        return html.Div(
            [html.H5(tr("machine_control_log_title", lang), className="text-left mb-1"), *log_entries],
            className="overflow-auto px-0",
            # Use flexbox so this log grows with available space
            style={"flex": "1"}
        )

    @app.callback(
        [Output("historical-time-index", "data"),
         Output("historical-time-display", "children"),
         Output("historical-data-cache", "data")],
        [Input("historical-time-slider", "value"),
         Input("mode-selector", "value")],
        [State("active-machine-store", "data")],
        prevent_initial_call=True
    )
    def update_historical_time_and_display(slider_value, mode, active_machine_data):
        """Return the chosen historical range, display text, and cached data."""
        if mode != "historical":
            return dash.no_update, "", dash.no_update
    
        # Load filtered historical data for the selected timeframe so the graphs
        # update immediately when the slider changes
        machine_id = active_machine_data.get("machine_id") if active_machine_data else None
        historical_data = load_historical_data(f"{slider_value}h", machine_id=machine_id)
    
        # Use counter 1 as the reference for the time axis.  If data exists, format
        # the first timestamp for display to indicate the starting point.
        ref_counter = 1
        timestamp_str = ""
        if (ref_counter in historical_data and
                historical_data[ref_counter]['times']):
            first_ts = historical_data[ref_counter]['times'][0]
            if isinstance(first_ts, datetime):
                timestamp_str = first_ts.strftime("%H:%M")
            else:
                timestamp_str = str(first_ts)
    
        display_text = f"Showing last {slider_value} hours"
        if timestamp_str:
            display_text += f" starting {timestamp_str}"
    
    
        # Return the selected timeframe, display text, and cached data
        return {"hours": slider_value}, display_text, historical_data

    @app.callback(
        Output("historical-time-controls", "className"),
        [Input("mode-selector", "value")],
        prevent_initial_call=True
    )
    def toggle_historical_controls_visibility(mode):
        """Show/hide historical controls based on selected mode"""
        if mode == "historical":
            return "d-block"  # Show controls
        else:
            return "d-none"  # Hide controls

    @app.callback(
        Output("lab-test-controls", "className"),
        [Input("mode-selector", "value")],
        prevent_initial_call=True,
    )
    def toggle_lab_controls_visibility(mode):
        return "d-flex" if mode == "lab" else "d-none"

    @app.callback(
        [Output("start-test-btn", "disabled"),
         Output("start-test-btn", "color"),
         Output("stop-test-btn", "disabled"),
         Output("stop-test-btn", "color")],
        [Input("lab-test-running", "data"),
         Input("mode-selector", "value"),
         Input("status-update-interval", "n_intervals")],
        [State("lab-test-stop-time", "data")],
    )
    def toggle_lab_test_buttons(running, mode, n_intervals, stop_time):
        """Enable/disable lab start/stop buttons based on test state."""
        if mode != "lab":
            return True, "secondary", True, "secondary"

        # Disable both buttons during the 30s grace period after stopping
        if running and stop_time and (time.time() - stop_time < 30):
            return True, "secondary", True, "secondary"

        if running:
            return True, "secondary", False, "danger"

        return False, "success", True, "secondary"

    @app.callback(
        Output("lab-test-running", "data"),
        [Input("start-test-btn", "n_clicks"),
         Input("stop-test-btn", "n_clicks"),
         Input("mode-selector", "value"),
         Input("status-update-interval", "n_intervals")],
        [State("lab-test-running", "data"),
         State("lab-test-stop-time", "data"),
         State("lab-test-name", "value")],
        prevent_initial_call=True,
    )

    def update_lab_running(start_click, stop_click, mode, n_intervals, running, stop_time, test_name):
        """Update lab running state based on start/stop actions or feeder status."""
        global current_lab_filename
        ctx = callback_context

        if mode != "lab":
            return False

        if ctx.triggered:
            trigger = ctx.triggered[0]["prop_id"].split(".")[0]
            if trigger == "start-test-btn":
                try:
                    if active_machine_id is not None:
                        _reset_lab_session(active_machine_id)
                except Exception as exc:
                    logger.warning(f"Failed to reset lab session: {exc}")
                return True
            elif trigger == "stop-test-btn":
                # Do not end the test immediately; allow a 30s grace period
                # so logging can continue before finalizing.
                return True

        # Auto-start when any feeder begins running
        feeders_running = False
        if (
            active_machine_id is not None
            and active_machine_id in machine_connections
        ):
            tags = machine_connections[active_machine_id].get("tags", {})
            for i in range(1, 5):
                tag = f"Status.Feeders.{i}IsRunning"
                if bool(tags.get(tag, {}).get("data", {}).latest_value if tag in tags else False):
                    feeders_running = True
                    break

        if feeders_running and not running:


            try:
                if active_machine_id is not None:
                    if not current_lab_filename:
                        name = test_name or "Test"
                        current_lab_filename = (
                            f"Lab_Test_{name}_{datetime.now().strftime('%m_%d_%Y_%H_%M_%S')}.csv"
                        )
                        _create_empty_lab_log(active_machine_id, current_lab_filename)
                    _reset_lab_session(active_machine_id)
            except Exception as exc:
                logger.warning(f"Failed to prepare auto lab log: {exc}")
            return True

        # Check if we should end the test based on the stop time
        if running and stop_time and (time.time() - stop_time >= 30):
            current_lab_filename = None
            try:
                refresh_lab_cache(active_machine_id)
            except Exception as exc:
                logger.warning(f"Failed to refresh lab cache: {exc}")
            return False

        return running

    @app.callback(
        Output("lab-test-info", "data"),
        [Input("start-test-btn", "n_clicks"), Input("stop-test-btn", "n_clicks")],
        [State("lab-test-name", "value")],
        prevent_initial_call=True,
    )
    def manage_lab_test_info(start_click, stop_click, name):
        ctx = callback_context
        if not ctx.triggered:
            raise PreventUpdate
        trigger = ctx.triggered[0]["prop_id"].split(".")[0]
        global current_lab_filename
        if trigger == "start-test-btn":
            test_name = name or "Test"
            filename = (
                f"Lab_Test_{test_name}_{datetime.now().strftime('%m_%d_%Y')}.csv"
            )
            current_lab_filename = filename
            try:
                if active_machine_id is not None:
                    _create_empty_lab_log(active_machine_id, filename)
                    _reset_lab_session(active_machine_id)
            except Exception as exc:
                logger.warning(f"Failed to prepare new lab log: {exc}")
            return {"filename": filename}
        return {}

    @app.callback(
        [Output("metric-logging-interval", "interval"), Output("metric-logging-interval", "disabled")],
        [Input("lab-test-running", "data"), Input("mode-selector", "value")],
    )
    def adjust_logging_interval(running, mode):
        if mode == "lab":
            return 1000, not running
        return 60000, False

    @app.callback(
        Output("lab-test-stop-time", "data"),
        [Input("start-test-btn", "n_clicks"),
         Input("stop-test-btn", "n_clicks"),
         Input("status-update-interval", "n_intervals")],
        [State("lab-test-running", "data"),
         State("lab-test-stop-time", "data"),
         State("app-mode", "data"),
         State("active-machine-store", "data")],
        prevent_initial_call=True,
    )
    def update_lab_test_stop_time(start_click, stop_click, n_intervals, running, stop_time, mode, active_machine_data):
        ctx = callback_context
        if ctx.triggered:
            trigger = ctx.triggered[0]["prop_id"].split(".")[0]
            if trigger == "stop-test-btn":
                return time.time()
            if trigger == "start-test-btn":
                return None

        if not running:
            return dash.no_update

        if not mode or mode.get("mode") != "lab":
            return dash.no_update

        active_id = active_machine_data.get("machine_id") if active_machine_data else None
        if not active_id or active_id not in machine_connections:
            return dash.no_update

        tags = machine_connections[active_id].get("tags", {})
        any_running = False
        for i in range(1, 5):
            tag = f"Status.Feeders.{i}IsRunning"
            if bool(tags.get(tag, {}).get("data", {}).latest_value if tag in tags else False):
                any_running = True
                break

        if any_running:
            if stop_time is not None:
                return None
        else:
            if stop_time is None:
                return time.time()

        return dash.no_update

    @app.callback(
        Output("clear-data-btn", "n_clicks"),
        [Input("clear-data-btn", "n_clicks")],
        [State("machines-data", "data")],
        prevent_initial_call=True,
    )
    def clear_saved_data(n_clicks, machines_data):
        if not n_clicks:
            raise PreventUpdate
        if not machines_data or not machines_data.get("machines"):
            return dash.no_update
        for m in machines_data["machines"]:
            clear_machine_data(str(m.get("id")))
        return 0

    @app.callback(
        [Output("display-modal", "is_open"),
         Output("display-form-container", "children")],
        [Input({"type": "open-display", "index": ALL}, "n_clicks"),
         Input("close-display-settings", "n_clicks"),
         Input("save-display-settings", "n_clicks"),
         Input("language-preference-store", "data")],
        [State("display-modal", "is_open"),
         State({"type": "display-enabled", "index": ALL}, "value")],
        prevent_initial_call=True
    )
    def toggle_display_modal(open_clicks, close_clicks, save_clicks, lang, is_open, display_enabled_values):
        """Handle opening/closing the display settings modal and saving settings"""
        global display_settings
        
        ctx = callback_context
        
        # Check if callback was triggered
        if not ctx.triggered:
            return no_update, no_update
        
        # Get the property that triggered the callback
        trigger_prop_id = ctx.triggered[0]["prop_id"]
        
        # Check for open button clicks (with pattern matching)
        if '"type":"open-display"' in trigger_prop_id:
            # Check if any button was actually clicked (not initial state)
            if any(click is not None for click in open_clicks):
                return True, create_display_settings_form(lang)
        
        # Check for close button click
        elif trigger_prop_id == "close-display-settings.n_clicks":
            # Check if button was actually clicked (not initial state)
            if close_clicks is not None:
                return False, no_update
        
        # Check for save button click
        elif trigger_prop_id == "save-display-settings.n_clicks":
            # Check if button was actually clicked (not initial state)
            if save_clicks is not None and display_enabled_values:
                # Safety check: make sure we have the right number of values
                if len(display_enabled_values) == 12:  # We expect 12 counters
                    # Update the display settings
                    for i in range(len(display_enabled_values)):
                        counter_num = i + 1
                        display_settings[counter_num] = display_enabled_values[i]
                    
                    # Save settings to file
                    save_success = save_display_settings(display_settings)
                    if save_success:
                        logger.info("Display settings saved successfully")
                    else:
                        logger.warning("Failed to save display settings")
                else:
                    logger.warning(f"Unexpected number of display values: {len(display_enabled_values)}")
                
                # Close modal
                return False, create_display_settings_form(lang)
        
        # Default case - don't update anything
        return no_update, no_update

    @app.callback(
        [Output("production-rate-units-modal", "is_open"),
         Output("production-rate-unit", "data")],
        [Input({"type": "open-production-rate-units", "index": ALL}, "n_clicks"),
         Input("close-production-rate-units", "n_clicks"),
         Input("save-production-rate-units", "n_clicks")],
        [State("production-rate-units-modal", "is_open"),
         State("production-rate-unit-selector", "value")],
        prevent_initial_call=True,
    )
    def toggle_production_rate_units_modal(open_clicks, close_clicks, save_clicks, is_open, selected):
        """Show or hide the units selection modal and save the chosen unit."""
        ctx = callback_context
        if not ctx.triggered:
            return no_update, no_update
    
        trigger = ctx.triggered[0]["prop_id"]
        if '"type":"open-production-rate-units"' in trigger:
            if any(click is not None for click in open_clicks):
                return True, dash.no_update
        elif trigger == "close-production-rate-units.n_clicks":
            if close_clicks is not None:
                return False, dash.no_update
        elif trigger == "save-production-rate-units.n_clicks":
            if save_clicks is not None:
                return False, selected
    
        return no_update, no_update

    @app.callback(
        [Output("additional-image-store", "data"),
         Output("upload-status", "children"),
         Output("image-error-store", "data")],
        [Input("upload-image", "contents")],
        [State("upload-image", "filename")]
    )
    def handle_image_upload_enhanced(contents, filename):
        """Validate, cache, and store uploaded image."""
        if contents is None:
            return dash.no_update, dash.no_update, None

        logger.info(f"Processing image upload: {filename}")
        processed, err = img_utils.validate_and_process_image(contents)
        if err:
            logger.error(f"Image validation failed: {err}")
            return dash.no_update, html.Div(f"Error uploading image: {err}", className="text-danger"), err

        success, err = img_utils.cache_image(processed)
        if not success:
            logger.error(f"Error caching image: {err}")
            return dash.no_update, html.Div(f"Error uploading image: {err}", className="text-danger"), err

        new_data = {"image": processed}
        return new_data, html.Div(f"Uploaded: {filename}", className="text-success"), None

    @app.callback(
        [Output("image-error-alert", "children"),
         Output("image-error-alert", "is_open")],
        Input("image-error-store", "data"),
        prevent_initial_call=True,
    )
    def show_image_errors(msg):
        if msg:
            return msg, True
        return "", False

    @app.callback(
        Output("update-counts-modal", "is_open"),
        [Input("open-update-counts", "n_clicks"),
         Input("close-update-counts", "n_clicks"),
         Input("save-count-settings", "n_clicks")],
        [State("update-counts-modal", "is_open")],
        prevent_initial_call=True,
    )
    def toggle_update_counts_modal(open_click, close_click, save_click, is_open):
        ctx = callback_context
        if not ctx.triggered:
            return dash.no_update
    
        trigger = ctx.triggered[0]["prop_id"]
        if trigger == "open-update-counts.n_clicks" and open_click:
            return True
        elif trigger == "close-update-counts.n_clicks" and close_click:
            return False
        elif trigger == "save-count-settings.n_clicks" and save_click:
            return False
    
        return is_open

    @app.callback(
        [Output("app-mode", "data"),
         Output("historical-time-slider", "value")],
        [Input("mode-selector", "value")],
        prevent_initial_call=False
    )
    def update_app_mode(mode):
        """Update the application mode (live, demo, or historical)"""
        # Reset historical slider to most recent when switching to historical mode
        slider_value = 24 if mode == "historical" else dash.no_update
    
        # Log the new mode for debugging unexpected switches
        logger.info(f"App mode updated to '{mode}'")
    
        return {"mode": mode}, slider_value

    @app.callback(Output("app-mode-tracker", "data"), Input("app-mode", "data"))
    def _track_app_mode(data):
        """Synchronize ``current_app_mode`` with the ``app-mode`` store."""
        global current_app_mode
        if isinstance(data, dict) and "mode" in data:
            new_mode = data["mode"]
            if new_mode != current_app_mode:
                current_app_mode = new_mode
                if new_mode == "lab":
                    pause_background_processes()
                else:
                    resume_background_processes()
        return dash.no_update

    @app.callback(
        [Output("threshold-modal", "is_open")],  # Changed this to remove the second output
        [Input({"type": "open-threshold", "index": ALL}, "n_clicks"),
         Input("close-threshold-settings", "n_clicks"),
         Input("save-threshold-settings", "n_clicks")],
        [State("threshold-modal", "is_open"),
         State({"type": "threshold-min-enabled", "index": ALL}, "value"),
         State({"type": "threshold-max-enabled", "index": ALL}, "value"),
         State({"type": "threshold-min-value", "index": ALL}, "value"),
         State({"type": "threshold-max-value", "index": ALL}, "value"),
         State("threshold-email-address", "value"),
         State("threshold-email-minutes", "value"),
         State("threshold-email-enabled", "value")],
        prevent_initial_call=True
    )
    def toggle_threshold_modal(open_clicks, close_clicks, save_clicks, is_open,
                              min_enabled_values, max_enabled_values, min_values, max_values,
                              email_address, email_minutes, email_enabled):
        """Handle opening/closing the threshold settings modal and saving settings"""
        global threshold_settings
        
        ctx = callback_context
        
        # Check if callback was triggered
        if not ctx.triggered:
            return [no_update]  # Return as a list with one element
        
        # Get the property that triggered the callback
        trigger_prop_id = ctx.triggered[0]["prop_id"]
        
        # Check for open button clicks (with pattern matching)
        if '"type":"open-threshold"' in trigger_prop_id:
            # Check if any button was actually clicked (not initial state)
            if any(click is not None for click in open_clicks):
                return [True]  # Return as a list with one element
        
        # Check for close button click
        elif trigger_prop_id == "close-threshold-settings.n_clicks":
            # Check if button was actually clicked (not initial state)
            if close_clicks is not None:
                return [False]  # Return as a list with one element
        
        # Check for save button click
        elif trigger_prop_id == "save-threshold-settings.n_clicks":
            # Check if button was actually clicked (not initial state)
            if save_clicks is not None and min_enabled_values:
                # Update the threshold settings
                for i in range(len(min_enabled_values)):
                    counter_num = i + 1
                    threshold_settings[counter_num] = {
                        'min_enabled': min_enabled_values[i],
                        'max_enabled': max_enabled_values[i],
                        'min_value': float(min_values[i]),
                        'max_value': float(max_values[i])
                    }
                
                # Save the email settings
                threshold_settings['email_enabled'] = email_enabled
                threshold_settings['email_address'] = email_address
                threshold_settings['email_minutes'] = int(email_minutes) if email_minutes is not None else 2
                
                # Save settings to file
                save_success = save_threshold_settings(threshold_settings)
                if save_success:
                    logger.info("Threshold settings saved successfully")
                else:
                    logger.warning("Failed to save threshold settings")
                
                # Close modal - no need to update the settings display anymore
                return [False]  # Return as a list with one element
        
        # Default case - don't update anything
        return [no_update]  # Return as a list with one element

    @app.callback(
        Output("threshold-form-container", "children"),
        [Input({"type": "open-threshold", "index": ALL}, "n_clicks"),
         Input("language-preference-store", "data")],
        prevent_initial_call=True,
    )
    def refresh_threshold_form(open_clicks, lang):
        ctx = callback_context
        if not ctx.triggered:
            raise PreventUpdate

        trigger = ctx.triggered[0]["prop_id"]
        if '"type":"open-threshold"' in trigger:
            if any(click is not None for click in open_clicks):
                return create_threshold_settings_form(lang)
        if trigger == "language-preference-store.data":
            return create_threshold_settings_form(lang)
        raise PreventUpdate

    @app.callback(
        Output("metric-logging-store", "data"),
        [Input("metric-logging-interval", "n_intervals")],
    
        [State("app-state", "data"),
         State("app-mode", "data"),
         State("machines-data", "data"),
         State("production-data-store", "data"),
         State("weight-preference-store", "data"),
         State("lab-test-running", "data"),
         State("active-machine-store", "data"),
         State("lab-test-info", "data")],
        prevent_initial_call=True,
    )
    def log_current_metrics(n_intervals, app_state_data, app_mode, machines_data, production_data, weight_pref, lab_running, active_machine_data, lab_test_info):

        """Collect metrics for each connected machine and append to its file.

        In lab mode, metrics are logged at every interval.
        """
        global machine_connections, current_lab_filename
    
        CAPACITY_TAG = "Status.ColorSort.Sort1.Throughput.KgPerHour.Current"
        REJECTS_TAG = "Status.ColorSort.Sort1.Total.Percentage.Current"
        OPM_TAG = "Status.ColorSort.Sort1.Throughput.ObjectPerMin.Current"
        COUNTER_TAG = "Status.ColorSort.Sort1.DefectCount{}.Rate.Current"
        mode = "demo"
        if app_mode and isinstance(app_mode, dict) and "mode" in app_mode:
            mode = app_mode["mode"]
    
        if not weight_pref:
            weight_pref = load_weight_preference()
    
        if mode == "demo":
            if machines_data and machines_data.get("machines"):
                for m in machines_data["machines"]:
                    prod = (m.get("operational_data") or {}).get("production", {})
                    capacity = prod.get("capacity", 0)
                    accepts = prod.get("accepts", 0)
                    rejects = prod.get("rejects", 0)
    
                    metrics = {
                        "capacity": convert_capacity_to_lbs(capacity, weight_pref),
                        "accepts": convert_capacity_to_lbs(accepts, weight_pref),
                        "rejects": convert_capacity_to_lbs(rejects, weight_pref),
                        "objects_per_min": 0,
                        "running": 1,
                        "stopped": 0,
                    }
    
                    counters = m.get("demo_counters", [0] * 12)
                    for i in range(1, 13):
                        metrics[f"counter_{i}"] = counters[i-1] if i-1 < len(counters) else 0
    
                    append_metrics(metrics, machine_id=str(m.get("id")), mode="Demo")
    
            return dash.no_update

        if mode == "lab" and not lab_running:
            return dash.no_update

        if mode == "lab":
            active_machine_id = (
                active_machine_data.get("machine_id") if active_machine_data else None
            )
            if not active_machine_id or active_machine_id not in machine_connections:
                return dash.no_update
            machines_iter = {active_machine_id: machine_connections[active_machine_id]}.items()
            lab_filename = None
            if isinstance(lab_test_info, dict):
                lab_filename = lab_test_info.get("filename")
            if not lab_filename:
                lab_filename = current_lab_filename

            # If no filename is available yet, skip logging rather than
            # creating a generic file.  This avoids race conditions where a
            # log entry could be written to ``Lab_Test_<date>.csv`` just after
            # a test stops.
            if not lab_filename:
                return dash.no_update

            current_lab_filename = lab_filename
        else:
            machines_iter = machine_connections.items()

        for machine_id, info in machines_iter:
            if not info.get("connected", False):
                continue
            tags = info["tags"]
            capacity_value = tags.get(CAPACITY_TAG, {}).get("data").latest_value if CAPACITY_TAG in tags else None

            capacity_lbs = capacity_value * 2.205 if capacity_value is not None else 0

            opm = tags.get(OPM_TAG, {}).get("data").latest_value if OPM_TAG in tags else 0
            if opm is None:
                opm = 0

            reject_count = 0
            counters = {}
            for i in range(1, 13):
                tname = COUNTER_TAG.format(i)
                val = tags.get(tname, {}).get("data").latest_value if tname in tags else 0
                if val is None:
                    val = 0
                counters[f"counter_{i}"] = val
                reject_count += val

            reject_pct = (reject_count / opm) if opm else 0
            rejects_lbs = capacity_lbs * reject_pct
            accepts_lbs = capacity_lbs - rejects_lbs
    
            # Determine feeder running state
            feeder_running = False
            for i in range(1, 5):
                run_tag = f"Status.Feeders.{i}IsRunning"
                if run_tag in tags:
                    val = tags[run_tag]["data"].latest_value
                    if bool(val):
                        feeder_running = True
                        break

            metrics = {
                "capacity": capacity_lbs,
                "accepts": accepts_lbs,
                "rejects": rejects_lbs,
                "objects_per_min": opm,
                "running": 1 if feeder_running else 0,
                "stopped": 0 if feeder_running else 1,
            }
            metrics.update(counters)

            log_mode = "Lab" if mode == "lab" else "Live"
            if mode == "lab":
                # Clamp negative or extremely small values when logging lab data
                for key, value in metrics.items():
                    if isinstance(value, (int, float)):
                        if value < 0 or abs(value) < SMALL_VALUE_THRESHOLD:
                            metrics[key] = 0
                append_metrics(
                    metrics,
                    machine_id=str(machine_id),
                    filename=lab_filename,
                    mode=log_mode,
                )
            else:
                append_metrics(metrics, machine_id=str(machine_id), mode=log_mode)
    
        return dash.no_update<|MERGE_RESOLUTION|>--- conflicted
+++ resolved
@@ -917,12 +917,7 @@
 
 
                 progress_cb("Creating machine sections")
-<<<<<<< HEAD
-                tmp = tempfile.NamedTemporaryFile(suffix=".pdf", delete=False)
-                tmp.close()
-
-                try:
-=======
+
 
 
                 tmp = tempfile.NamedTemporaryFile(suffix=".pdf", delete=False)
@@ -930,7 +925,7 @@
                     tmp_path = tmp.name
                     tmp.close()
 
->>>>>>> 96b7103e
+
                     generate_report.build_report(
                         data,
                         tmp_path,
@@ -942,18 +937,13 @@
                         progress_callback=progress_cb,
                     )
 
-<<<<<<< HEAD
-                    with open(tmp.name, "rb") as f:
-                        pdf_bytes = f.read()
-                finally:
-                    os.unlink(tmp.name)
-=======
+
 
                     with open(tmp_path, "rb") as f:
                         pdf_bytes = f.read()
                 finally:
                     os.unlink(tmp_path)
->>>>>>> 96b7103e
+
 
                 if temp_dir:
                     shutil.rmtree(temp_dir, ignore_errors=True)
