"""Dash callback definitions for the modernized OPC dashboard.

This module mirrors much of the behavior from the original monolithic
``EnpresorOPCDataViewBeforeRestructureLegacy`` script.  The callbacks
are registered at runtime via :func:`register_callbacks` so that they
can be imported by both the legacy script and the refactored app.
"""

import importlib
import sys
from datetime import datetime
from collections import defaultdict
import os
import glob
import shutil
import tempfile
import time
import csv
import logging

logger = logging.getLogger(__name__)
import hourly_data_saving
import autoconnect
import image_manager as img_utils
import generate_report
from report_tags import save_machine_settings
import threading
try:
    import resource
except ImportError:  # pragma: no cover - resource not available on Windows
    resource = None

import memory_monitor as mem_utils

# ``counter_manager`` is imported dynamically from the legacy module, so use
# an alias for the helper functions defined in ``counter_manager.py`` to avoid
# name clashes.
import counter_manager as counter_utils

# Simple state holder for report generation progress
_report_state = {"running": False, "progress": "", "result": None}



# Tags for monitoring feeder rate changes - add this near the top of callbacks.py
MONITORED_RATE_TAGS = {
    "Status.Feeders.1Rate": "Feeder 1 Rate",
    "Status.Feeders.2Rate": "Feeder 2 Rate", 
    "Status.Feeders.3Rate": "Feeder 3 Rate",
    "Status.Feeders.4Rate": "Feeder 4 Rate",
}

SENSITIVITY_ACTIVE_TAGS = {
    "Settings.ColorSort.Primary1.IsAssigned": 1,
    "Settings.ColorSort.Primary2.IsAssigned": 2,
    "Settings.ColorSort.Primary3.IsAssigned": 3,
    "Settings.ColorSort.Primary4.IsAssigned": 4,
    "Settings.ColorSort.Primary5.IsAssigned": 5,
    "Settings.ColorSort.Primary6.IsAssigned": 6,
    "Settings.ColorSort.Primary7.IsAssigned": 7,
    "Settings.ColorSort.Primary8.IsAssigned": 8,
    "Settings.ColorSort.Primary9.IsAssigned": 9,
    "Settings.ColorSort.Primary10.IsAssigned": 10,
    "Settings.ColorSort.Primary11.IsAssigned": 11,
    "Settings.ColorSort.Primary12.IsAssigned": 12,
}


def get_active_counter_flags(machine_id):
    """Return a list of booleans indicating which counters are active."""
    flags = [True] * 12
    try:
        states = prev_active_states.get(machine_id, {})
    except Exception:
        states = {}
    for tag, num in SENSITIVITY_ACTIVE_TAGS.items():
        if num <= len(flags):
            val = states.get(tag)
            if val is not None:
                flags[num - 1] = bool(val)
    return flags

# OPC tag for the preset name
PRESET_NAME_TAG = "Status.Info.PresetName"

# Track last logged capacity per machine and filename
last_logged_capacity = defaultdict(lambda: None)

# Filename used for the active lab test session
current_lab_filename = None

# Any metric whose absolute value is below this threshold will be logged as 0.
SMALL_VALUE_THRESHOLD = 1e-3

# Flag to prevent re-entrancy when the legacy module imports this module and
# executes ``register_callbacks`` during import.
_REGISTERING = False

# Cache of lab log totals keyed by ``(machine_id, file_path)``. Each entry
# stores cumulative counter totals, timestamps, object totals and bookkeeping
# information so that subsequent calls only process new rows appended to the
# log file.
_lab_totals_cache = {}


# Cache of live metrics totals keyed by ``(machine_id, file_path)``. Each entry
# stores cumulative counter totals and bookkeeping information so that
# subsequent calls only process new rows appended to the 24h metrics file.
_live_totals_cache = {}

# Cache of lab production metrics keyed by machine id. Stores total capacity,
# accepts, rejects and associated object counts so repeated updates only parse
# new log data.
_lab_production_cache = {}


def _clear_lab_caches(machine_id):
    """Remove cached lab data for the given machine."""
    for key in list(_lab_totals_cache):
        if key[0] == machine_id:
            _lab_totals_cache.pop(key, None)
    _lab_production_cache.pop(machine_id, None)


def _reset_lab_session(machine_id):
    """Reset counters and history for a new lab test."""
    _clear_lab_caches(machine_id)
    global previous_counter_values
    previous_counter_values = [0] * 12
    if "app_state" in globals() and hasattr(app_state, "counter_history"):
        app_state.counter_history = {
            i: {"times": [], "values": []} for i in range(1, 13)
        }


def _create_empty_lab_log(machine_id, filename):
    """Ensure a new lab log file exists so cached data does not reuse old logs."""
    machine_dir = os.path.join(hourly_data_saving.EXPORT_DIR, str(machine_id))
    os.makedirs(machine_dir, exist_ok=True)
    path = os.path.join(machine_dir, filename)
    try:
        with open(path, "w", encoding="utf-8"):
            pass
    except OSError:
        # Ignore failures if file cannot be created
        pass





def load_lab_totals(machine_id, filename=None, active_counters=None):
    """Return cumulative counter totals and object totals from a lab log.

    Parameters
    ----------
    machine_id : int
        Identifier for the machine directory under ``EXPORT_DIR``.
    filename : str, optional
        Specific CSV log filename.  If omitted the newest ``Lab_Test_*.csv`` is
        used.
    active_counters : list[bool], optional
        Boolean flags for each counter index ``1-12``.  When provided, only
        counters whose flag is ``True`` contribute to the returned totals.

    The results are cached per file so subsequent calls only process rows that
    were appended since the last invocation. This significantly reduces I/O when
    lab logs grow large.
    """
    machine_dir = os.path.join(hourly_data_saving.EXPORT_DIR, str(machine_id))
    if filename:
        path = os.path.join(machine_dir, filename)
    else:
        files = glob.glob(os.path.join(machine_dir, "Lab_Test_*.csv"))
        if not files:
            return [0] * 12, [], []
        path = max(files, key=os.path.getmtime)

    if not os.path.exists(path):
        return [0] * 12, [], []

    key = (machine_id, os.path.abspath(path))
    stat = os.stat(path)
    mtime = stat.st_mtime
    size = stat.st_size

    cache = _lab_totals_cache.get(key)
    if cache is not None:
        # Reset if file was truncated or replaced with an older version
        if size < cache.get("size", 0) or mtime < cache.get("mtime", 0):
            cache = None

    if active_counters is None:
        active_counters = [True] * 12

    if cache is None:
        counter_totals = [0] * 12
        timestamps = []
        object_totals = []
        obj_sum = 0.0
        prev_ts = None
        prev_rate = None
        prev_counters = None

        last_index = -1
    else:
        counter_totals = cache["counter_totals"]
        timestamps = cache["timestamps"]
        object_totals = cache["object_totals"]
        obj_sum = object_totals[-1] if object_totals else 0.0
        prev_ts = cache.get("prev_ts")
        prev_rate = cache.get("prev_rate")
        prev_counters = cache.get("prev_counters")
        last_index = cache.get("last_index", -1)

    with open(path, newline="", encoding="utf-8") as f:
        reader = csv.DictReader(f)
        for idx, row in enumerate(reader):
            if idx <= last_index:
                continue

            ts = row.get("timestamp")
            ts_val = None
            if ts:
                try:
                    ts_val = datetime.fromisoformat(ts)
                except Exception:
                    ts_val = ts
            timestamps.append(ts_val)


            current_counters = []
            for i in range(1, 13):
                val = row.get(f"counter_{i}")
                try:
                    current_counters.append(float(val) if val else 0.0)
                except ValueError:
                    current_counters.append(0.0)

            if prev_counters is not None:
                if (
                    isinstance(prev_ts, datetime)
                    and isinstance(ts_val, datetime)
                ):
                    delta_minutes = (
                        ts_val - prev_ts
                    ).total_seconds() / 60.0
                else:
                    delta_minutes = 1 / 60.0

                scale = generate_report.LAB_OBJECT_SCALE_FACTOR
                for idx_c, prev_val in enumerate(prev_counters):
                    if idx_c < len(active_counters) and active_counters[idx_c]:
                        counter_totals[idx_c] += prev_val * delta_minutes * scale


            opm = row.get("objects_per_min")
            try:
                rate_val = float(opm) if opm else None
            except ValueError:
                rate_val = None

            if (
                prev_ts is not None
                and isinstance(prev_ts, datetime)
                and isinstance(ts_val, datetime)
                and prev_rate is not None
            ):
                stats = generate_report.calculate_total_objects_from_csv_rates(
                    [prev_rate, prev_rate],
                    timestamps=[prev_ts, ts_val],
                    is_lab_mode=True,
                )
                obj_sum += stats.get("total_objects", 0)

            object_totals.append(obj_sum)
            prev_ts = ts_val
            prev_rate = rate_val
            prev_counters = current_counters

            last_index = idx

    _lab_totals_cache[key] = {
        "counter_totals": counter_totals,
        "timestamps": timestamps,
        "object_totals": object_totals,
        "last_index": last_index,
        "prev_ts": prev_ts,
        "prev_rate": prev_rate,
        "prev_counters": prev_counters,
        "mtime": mtime,
        "size": size,
    }

    return counter_totals, timestamps, object_totals



def load_live_counter_totals(machine_id, filename=hourly_data_saving.METRICS_FILENAME):
    """Return cumulative counter totals from the live metrics file.

    The results are cached per file so subsequent calls only process rows that
    were appended since the last invocation. This mirrors the caching logic
    used by :func:`load_lab_totals` but only tracks counter totals.
    """
    machine_dir = os.path.join(hourly_data_saving.EXPORT_DIR, str(machine_id))
    path = os.path.join(machine_dir, filename)


    if not os.path.exists(path):
        return [0] * 12

    key = (machine_id, os.path.abspath(path))
    stat = os.stat(path)
    mtime = stat.st_mtime
    size = stat.st_size

    cache = _live_totals_cache.get(key)
    if cache is not None:

        # Reset if file was truncated or replaced with an older version

        if size < cache.get("size", 0) or mtime < cache.get("mtime", 0):
            cache = None

    if cache is None:

        totals = [0] * 12
        last_index = -1
    else:
        totals = cache["totals"]

        last_index = cache.get("last_index", -1)

    with open(path, newline="", encoding="utf-8") as f:
        reader = csv.DictReader(f)
        for idx, row in enumerate(reader):
            if idx <= last_index:
                continue
            for i in range(1, 13):
                val = row.get(f"counter_{i}")
                try:

                    totals[i - 1] += float(val) if val else 0.0

                except ValueError:
                    pass
            last_index = idx

    _live_totals_cache[key] = {

        "totals": totals,

        "last_index": last_index,
        "mtime": mtime,
        "size": size,
    }


    return totals



def load_last_lab_metrics(machine_id):
    """Return the last capacity/accepts/rejects values from a lab log."""
    machine_dir = os.path.join(hourly_data_saving.EXPORT_DIR, str(machine_id))
    files = glob.glob(os.path.join(machine_dir, "Lab_Test_*.csv"))
    if not files:
        return None

    path = max(files, key=os.path.getmtime)
    if not os.path.exists(path):
        return None

    last_row = None
    with open(path, newline="", encoding="utf-8") as f:
        reader = csv.DictReader(f)
        for row in reader:
            last_row = row

    if not last_row:
        return None

    def _get_float(key):
        try:
            return float(last_row.get(key, 0)) if last_row.get(key) else 0.0
        except ValueError:
            return 0.0

    capacity = _get_float("capacity")
    accepts = _get_float("accepts")
    rejects = _get_float("rejects")

    return capacity, accepts, rejects


def load_lab_average_capacity_and_accepts(machine_id):
    """Return the average capacity rate (lbs/hr), total accepts in lbs,
    and elapsed seconds from the latest lab log."""
    machine_dir = os.path.join(hourly_data_saving.EXPORT_DIR, str(machine_id))
    files = glob.glob(os.path.join(machine_dir, "Lab_Test_*.csv"))
    if not files:
        return None

    path = max(files, key=os.path.getmtime)
    if not os.path.exists(path):
        return None

    capacities = []
    accepts = []
    timestamps = []

    with open(path, newline="", encoding="utf-8") as f:
        reader = csv.DictReader(f)
        for row in reader:
            cap = row.get("capacity")
            acc = row.get("accepts")
            ts = row.get("timestamp")
            try:
                if cap:
                    capacities.append(float(cap))
            except ValueError:
                pass
            try:
                accepts.append(float(acc)) if acc else accepts.append(0.0)
            except ValueError:
                accepts.append(0.0)
            if ts:
                timestamps.append(ts)

    stats = generate_report.calculate_total_capacity_from_csv_rates(
        capacities, timestamps=timestamps, is_lab_mode=True
    )
    cap_avg = stats.get("average_rate_lbs_per_hr", 0)
    acc_total = sum(accepts)

    elapsed_seconds = 0
    if timestamps:
        try:
            start = datetime.fromisoformat(str(timestamps[0]))
            end = datetime.fromisoformat(str(timestamps[-1]))
            elapsed_seconds = int((end - start).total_seconds())
        except Exception:
            elapsed_seconds = 0

    return cap_avg, acc_total, elapsed_seconds


def load_lab_totals_metrics(machine_id, active_counters=None):
    """Return total capacity, accepts, rejects and elapsed seconds from the latest lab log.

    ``active_counters`` is accepted for API symmetry with :func:`load_lab_totals`
    but is currently unused.
    """
    machine_dir = os.path.join(hourly_data_saving.EXPORT_DIR, str(machine_id))
    files = glob.glob(os.path.join(machine_dir, "Lab_Test_*.csv"))
    if not files:
        return None

    path = max(files, key=os.path.getmtime)
    if not os.path.exists(path):
        return None

    accepts = []
    rejects = []
    timestamps = []

    with open(path, newline="", encoding="utf-8") as f:
        reader = csv.DictReader(f)
        for row in reader:
            a = row.get("accepts")
            r = row.get("rejects")
            ts = row.get("timestamp")
            try:
                accepts.append(float(a)) if a else accepts.append(0.0)
            except ValueError:
                accepts.append(0.0)
            try:
                rejects.append(float(r)) if r else rejects.append(0.0)
            except ValueError:
                rejects.append(0.0)
            if ts:
                timestamps.append(ts)

    a_stats = generate_report.calculate_total_capacity_from_csv_rates(
        accepts, timestamps=timestamps, is_lab_mode=True
    )
    r_stats = generate_report.calculate_total_capacity_from_csv_rates(
        rejects, timestamps=timestamps, is_lab_mode=True
    )

    accepts_total = a_stats.get("total_capacity_lbs", 0)
    rejects_total = r_stats.get("total_capacity_lbs", 0)
    total_capacity = accepts_total + rejects_total

    elapsed_seconds = 0
    if timestamps:
        try:
            start = datetime.fromisoformat(str(timestamps[0]))
            end = datetime.fromisoformat(str(timestamps[-1]))
            elapsed_seconds = int((end - start).total_seconds())
        except Exception:
            elapsed_seconds = 0

    return total_capacity, accepts_total, rejects_total, elapsed_seconds


def load_live_counter_totals(machine_id):
    """Return total objects removed for each counter from live metrics CSV."""
    file_path = os.path.join(
        hourly_data_saving.EXPORT_DIR,
        str(machine_id),
        hourly_data_saving.METRICS_FILENAME,
    )

    if not os.path.exists(file_path):
        return [0] * 12

    key = (machine_id, os.path.abspath(file_path))
    stat = os.stat(file_path)
    mtime = stat.st_mtime
    size = stat.st_size

    cache = _live_totals_cache.get(key)
    if cache is not None:
        if size < cache.get("size", 0) or mtime < cache.get("mtime", 0):
            cache = None

    if cache is None:
        totals = [0.0] * 12
        last_index = -1
    else:
        totals = cache["totals"]
        last_index = cache["last_index"]

    with open(file_path, newline="", encoding="utf-8") as f:
        reader = csv.DictReader(f)
        for idx, row in enumerate(reader):
            if idx <= last_index:
                continue
            for i in range(1, 13):
                val = row.get(f"counter_{i}")
                try:
                    rate = float(val) if val else 0.0
                except ValueError:
                    rate = 0.0
                totals[i - 1] += rate
            last_index = idx

    _live_totals_cache[key] = {
        "totals": totals,
        "last_index": last_index,
        "mtime": mtime,
        "size": size,
    }

    return totals


def refresh_lab_cache(machine_id):
    """Update cached lab totals after a test completes."""
    weight_pref = load_weight_preference()
    machine_dir = os.path.join(hourly_data_saving.EXPORT_DIR, str(machine_id))
    files = glob.glob(os.path.join(machine_dir, "Lab_Test_*.csv"))
    if not files:
        return

    path = max(files, key=os.path.getmtime)
    if not os.path.exists(path):
        return

    stat = os.stat(path)
    mtime = stat.st_mtime
    size = stat.st_size

    metrics = load_lab_totals_metrics(machine_id, active_counters=get_active_counter_flags(machine_id))
    if not metrics:
        return

    tot_cap_lbs, acc_lbs, rej_lbs, _ = metrics
    counter_totals, _, object_totals = load_lab_totals(
        machine_id, active_counters=get_active_counter_flags(machine_id)
    )

    reject_count = sum(counter_totals)
    capacity_count = object_totals[-1] if object_totals else 0
    accepts_count = max(0, capacity_count - reject_count)

    total_capacity = convert_capacity_from_lbs(tot_cap_lbs, weight_pref)
    accepts = convert_capacity_from_lbs(acc_lbs, weight_pref)
    rejects = convert_capacity_from_lbs(rej_lbs, weight_pref)

    production_data = {
        "capacity": total_capacity,
        "accepts": accepts,
        "rejects": rejects,
    }

    _lab_production_cache[machine_id] = {
        "mtime": mtime,
        "size": size,
        "production_data": production_data,
        "capacity_count": capacity_count,
        "accepts_count": accepts_count,
        "reject_count": reject_count,
    }


def register_callbacks(app):
    """Public entry point that guards against re-entrant registration."""
    global _REGISTERING
    if _REGISTERING:
        return
    _REGISTERING = True
    try:
        _register_callbacks_impl(app)
    finally:
        _REGISTERING = False

def _register_callbacks_impl(app):
    main = sys.modules.get("EnpresorOPCDataViewBeforeRestructureLegacy")
    if main is None:
        candidate = sys.modules.get("__main__")
        if candidate and getattr(candidate, "__file__", "").endswith("EnpresorOPCDataViewBeforeRestructureLegacy.py"):
            main = candidate
        else:
            main = importlib.import_module("EnpresorOPCDataViewBeforeRestructureLegacy")

    sys.modules.setdefault("EnpresorOPCDataViewBeforeRestructureLegacy", main)
    globals().update({k: v for k, v in vars(main).items() if not k.startswith("_")})
    for name in [
        "app_state",
        "machine_connections",
        "connect_and_monitor_machine",
        "load_floor_machine_data",
        "opc_update_thread",
        "auto_reconnection_thread",
        "resume_update_thread",
        "pause_background_processes",
        "resume_background_processes",
        "logger",
    ]:
        if name in globals():
            setattr(autoconnect, name, globals()[name])
    autoconnect.initialize_autoconnect()
    LIVE_LIKE_MODES = {"live", "lab"}

    def format_enpresor(text: str):
        parts = text.split("Enpresor")
        if len(parts) == 2:
            return [
                parts[0],
                html.Span("Enpresor", className="enpresor-font", style={"color": "red"}),
                parts[1],
            ]
        return text

    # Create a client-side callback to handle theme switching
    app.clientside_callback(
        """
        function(theme) {
            console.log('Theme callback triggered with:', theme);

            // Get root document element
            const root = document.documentElement;

            // Define theme colors
            const themeColors = {
                light: {
                    backgroundColor: "#f0f0f0",
                    cardBackgroundColor: "#ffffff",
                    textColor: "#212529",
                    borderColor: "rgba(0,0,0,0.125)",
                    chartBackgroundColor: "rgba(255,255,255,0.9)"
                },
                dark: {
                    backgroundColor: "#202124",
                    cardBackgroundColor: "#2d2d30",
                    textColor: "#e8eaed",
                    borderColor: "rgba(255,255,255,0.125)",
                    chartBackgroundColor: "rgba(45,45,48,0.9)"
                }
            };

            // Apply selected theme
            if (theme === "dark") {
                // Dark mode
                root.style.setProperty("--bs-body-bg", themeColors.dark.backgroundColor);
                root.style.setProperty("--bs-body-color", themeColors.dark.textColor);
                root.style.setProperty("--bs-card-bg", themeColors.dark.cardBackgroundColor);
                root.style.setProperty("--bs-card-border-color", themeColors.dark.borderColor);
                root.style.setProperty("--chart-bg", themeColors.dark.chartBackgroundColor);

                // Add dark-mode class to body for additional CSS targeting
                document.body.classList.add("dark-mode");
                document.body.classList.remove("light-mode");

                // Store theme preference in localStorage
                localStorage.setItem("satake-theme", "dark");
            } else {
                // Light mode (default)
                root.style.setProperty("--bs-body-bg", themeColors.light.backgroundColor);
                root.style.setProperty("--bs-body-color", themeColors.light.textColor);
                root.style.setProperty("--bs-card-bg", themeColors.light.cardBackgroundColor);
                root.style.setProperty("--bs-card-border-color", themeColors.light.borderColor);
                root.style.setProperty("--chart-bg", themeColors.light.chartBackgroundColor);

                // Add light-mode class to body for additional CSS targeting
                document.body.classList.add("light-mode");
                document.body.classList.remove("dark-mode");

                // Store theme preference in localStorage
                localStorage.setItem("satake-theme", "light");
            }

            // Update all Plotly charts with new theme
            if (window.Plotly) {
                const plots = document.querySelectorAll('.js-plotly-plot');
                plots.forEach(plot => {
                    try {
                        const bgColor = theme === "dark" ? themeColors.dark.chartBackgroundColor : themeColors.light.chartBackgroundColor;
                        const textColor = theme === "dark" ? themeColors.dark.textColor : themeColors.light.textColor;

                        Plotly.relayout(plot, {
                            'paper_bgcolor': bgColor,
                            'plot_bgcolor': bgColor,
                            'font.color': textColor
                        });
                    } catch (e) {
                        console.error('Error updating Plotly chart:', e);
                    }
                });

                // Special handling for feeder gauges - update annotation colors specifically
                const feederGauge = document.getElementById('feeder-gauges-graph');
                if (feederGauge && feederGauge.layout && feederGauge.layout.annotations) {
                    try {
                        const labelColor = theme === "dark" ? themeColors.dark.textColor : themeColors.light.textColor;

                        // Update annotation colors (feed rate labels)
                        const updatedAnnotations = feederGauge.layout.annotations.map(annotation => ({
                            ...annotation,
                            font: {
                                ...annotation.font,
                                color: labelColor
                            }
                        }));

                        // Apply the updated annotations
                        Plotly.relayout(feederGauge, {
                            'annotations': updatedAnnotations
                        });

                        console.log('Updated feeder gauge label colors for', theme, 'mode');
                    } catch (e) {
                        console.error('Error updating feeder gauge labels:', e);
                    }
                }
            }

            return theme;
        }
        """,
        Output("theme-selector", "value", allow_duplicate=True),
        Input("theme-selector", "value"),
        prevent_initial_call=True
    )

    @app.callback(
        Output("dashboard-content", "children"),
        [Input("current-dashboard", "data"),
         Input("language-preference-store", "data")]
    )
    def render_dashboard(which, lang):
        if which == "new":
            return render_new_dashboard(lang)
        else:
            return render_main_dashboard(lang)

    @app.callback(
        Output("current-dashboard", "data"),
        Input("new-dashboard-btn", "n_clicks"),
        State("current-dashboard", "data"),
        State("active-machine-store", "data"),  # ADD THIS STATE
        prevent_initial_call=False
    )
    def manage_dashboard(n_clicks, current, active_machine_data):
        """Improved dashboard management that preserves active machine context"""
        # On first load n_clicks is None → show the new dashboard
        if n_clicks is None:
            return "new"
        
        # Allow toggling back to the floor/machine dashboard even when a machine
        # is active.  The previous logic prevented leaving the main dashboard if
        # a machine was selected which made the "Switch Dashboards" button appear
        # unresponsive once a machine was chosen.
        
        # On every actual click, flip between "main" and "new"
        new_dashboard = "new" if current == "main" else "main"
        logger.info(f"DEBUG: manage_dashboard toggled to {new_dashboard}")
        return new_dashboard

    @app.callback(
        Output("export-data-button", "disabled"),
        [Input("status-update-interval", "n_intervals")],
        [State("active-machine-store", "data")]
    )
    def update_export_button(n_intervals, active_machine_data):
        """Enable or disable the export button based on connection state."""
    
        active_machine_id = active_machine_data.get("machine_id") if active_machine_data else None
        is_connected = (
            active_machine_id
            and active_machine_id in machine_connections
            and machine_connections[active_machine_id].get("connected", False)
        )
    
        return not is_connected

    @app.callback(
        Output("export-download", "data"),
        [Input("export-data-button", "n_clicks")],
        [State("active-machine-store", "data")],
        prevent_initial_call=True,
    )
    def export_all_tags(n_clicks, active_machine_data):
        """Perform full tag discovery and export when the button is clicked."""
        if not n_clicks:
            raise PreventUpdate
    
        active_machine_id = active_machine_data.get("machine_id") if active_machine_data else None
        if (
            not active_machine_id
            or active_machine_id not in machine_connections
            or not machine_connections[active_machine_id].get("connected", False)
        ):
            raise PreventUpdate
    
        pause_update_thread()
        client = machine_connections[active_machine_id]["client"]
        all_tags = run_async(discover_all_tags(client))
        csv_string = generate_csv_string(all_tags)
        resume_update_thread()
    
        timestamp_str = datetime.now().strftime("%Y%m%d_%H%M%S")
        return {
            "content": csv_string,
            "filename": f"satake_data_export_{timestamp_str}.csv",
        }

    @app.callback(

        [Output("report-progress-modal", "is_open", allow_duplicate=True),
         Output("report-progress-interval", "disabled", allow_duplicate=True)],
        Input("generate-report-btn", "n_clicks"),
        [State("app-mode", "data"), State("active-machine-store", "data"), State("language-preference-store", "data")],
        prevent_initial_call=True,
    )
    def start_report_generation(n_clicks, app_mode, active_machine_data, lang_store):
        if not n_clicks or _report_state["running"]:

            raise PreventUpdate


        ctx = callback_context
        trigger = ctx.triggered[0]["prop_id"].split(".")[0]



        def progress_cb(msg):
            _report_state["progress"] = msg


        def run():
            print("[debug] report generation thread started")
            try:
                export_dir = generate_report.METRIC_EXPORT_DIR
                lang = lang_store or load_language_preference()
                machines = None
                include_global = True
                temp_dir = None

                if app_mode and isinstance(app_mode, dict) and app_mode.get("mode") == "lab":
                    progress_cb("Reading OPC tags")
                    mid = active_machine_data.get("machine_id") if active_machine_data else None
                    if not mid:
                        progress_cb("Error: no machine selected")
                        _report_state["running"] = False
                        return
                    machines = [str(mid)]
                    include_global = False

                    machine_dir = os.path.join(export_dir, str(mid))
                    lab_files = glob.glob(os.path.join(machine_dir, "Lab_Test_*.csv"))
                    if not lab_files:
                        progress_cb("Error: lab log not found")
                        _report_state["running"] = False
                        return
                    latest_file = max(lab_files, key=os.path.getmtime)

                    temp_dir = tempfile.mkdtemp()
                    temp_machine_dir = os.path.join(temp_dir, str(mid))
                    os.makedirs(temp_machine_dir, exist_ok=True)
                    shutil.copy(latest_file, os.path.join(temp_machine_dir, "last_24h_metrics.csv"))
                    save_machine_settings(
                        mid,
                        machine_connections,
                        export_dir=temp_dir,
                        active_only=True,
                    )
                    export_dir = temp_dir
                    data = {}
                    is_lab_mode = True
                else:
                    progress_cb("Reading OPC tags")
                    data = generate_report.fetch_last_24h_metrics()
                    is_lab_mode = False


                progress_cb("Creating machine sections")
<<<<<<< HEAD
                fd, tmp_path = tempfile.mkstemp(suffix=".pdf")
                os.close(fd)
                print(
                    f"[debug] is_lab_mode={is_lab_mode} export_dir={export_dir} machines={machines} tmp={tmp_path}"
                )

                try:
=======





                tmp = tempfile.NamedTemporaryFile(suffix=".pdf", delete=False)
                try:
                    tmp_path = tmp.name
                    tmp.close()


>>>>>>> 83c83537
                    generate_report.build_report(
                        data,
                        tmp_path,
                        export_dir=export_dir,
                        machines=machines,
                        include_global=include_global,
                        is_lab_mode=is_lab_mode,
                        lang=lang,
                        progress_callback=progress_cb,
                    )
<<<<<<< HEAD
                    print(f"[debug] build_report finished for {tmp_path}")
=======


>>>>>>> 83c83537

                    with open(tmp_path, "rb") as f:
                        pdf_bytes = f.read()
                        print(
                            f"[debug] read {len(pdf_bytes)} bytes from {tmp_path}"
                        )
                finally:
                    os.unlink(tmp_path)

                finally:
                    os.unlink(tmp_path)

                if temp_dir:
                    shutil.rmtree(temp_dir, ignore_errors=True)

                progress_cb("Finalizing report")
                print("[debug] finalizing, encoding PDF")
                pdf_b64 = base64.b64encode(pdf_bytes).decode()
                timestamp_str = datetime.now().strftime("%Y%m%d_%H%M%S")
                _report_state["result"] = {
                    "content": pdf_b64,
                    "filename": f"production_report_{timestamp_str}.pdf",
                    "type": "application/pdf",
                    "base64": True,
                }
                _report_state["running"] = False
            except Exception as exc:  # pragma: no cover - runtime safeguard
                logger.exception("Error generating report: %s", exc)
                print(f"[debug] exception occurred: {exc}")
                _report_state["progress"] = "Error generating report"
                _report_state["result"] = None
                _report_state["running"] = False

        _report_state["running"] = True
        _report_state["progress"] = "Starting..."
        _report_state["result"] = None
        threading.Thread(target=run, daemon=True).start()
        return True, False

    @app.callback(
        [Output("report-progress-message", "children"),
         Output("report-download", "data"),
         Output("report-progress-modal", "is_open", allow_duplicate=True),
         Output("report-progress-interval", "disabled", allow_duplicate=True)],
        Input("report-progress-interval", "n_intervals"),
        prevent_initial_call=True,
    )
    def update_report_progress(n):
        if _report_state["running"]:
            return _report_state["progress"], dash.no_update, True, False
        if _report_state["result"] is not None:
            res = _report_state["result"]
            _report_state["result"] = None
            return "Report complete", res, False, True
        if _report_state["progress"].startswith("Error"):
            msg = _report_state["progress"]
            _report_state["progress"] = ""
            return msg, dash.no_update, False, True
        return dash.no_update, dash.no_update, False, True

    @app.callback(
        Output("generate-report-btn", "disabled"),
        [Input("status-update-interval", "n_intervals"), Input("lab-test-running", "data")],
        [State("lab-test-stop-time", "data")]
    )
    def disable_report_button(n_intervals, running, stop_time):
        if running:
            return True
        if stop_time is None:
            return False
        return (time.time() - stop_time) < 30

    @app.callback(
        [Output("delete-confirmation-modal", "is_open"),
         Output("delete-pending-store", "data"),
         Output("delete-item-details", "children")],
        [Input({"type": "delete-floor-btn", "index": ALL}, "n_clicks"),
         Input({"type": "delete-machine-btn", "index": ALL}, "n_clicks"),
         Input("cancel-delete-btn", "n_clicks"),
         Input("close-delete-modal", "n_clicks")],
        [State("delete-confirmation-modal", "is_open"),
         State({"type": "delete-floor-btn", "index": ALL}, "id"),
         State({"type": "delete-machine-btn", "index": ALL}, "id"),
         State("floors-data", "data"),
         State("machines-data", "data")],
        prevent_initial_call=True
    )
    def handle_delete_confirmation_modal(floor_delete_clicks, machine_delete_clicks, cancel_clicks, close_clicks,
                                       is_open, floor_ids, machine_ids, floors_data, machines_data):
        """Handle opening and closing the delete confirmation modal"""
        ctx = callback_context
        if not ctx.triggered:
            return dash.no_update, dash.no_update, dash.no_update
        
        triggered_prop = ctx.triggered[0]["prop_id"]
        
        # Handle cancel or close buttons
        if "cancel-delete-btn" in triggered_prop or "close-delete-modal" in triggered_prop:
            if cancel_clicks or close_clicks:
                return False, {"type": None, "id": None, "name": None}, ""
        
        # Handle floor delete button clicks
        elif '"type":"delete-floor-btn"' in triggered_prop:
            for i, clicks in enumerate(floor_delete_clicks):
                if clicks and i < len(floor_ids):
                    floor_id = floor_ids[i]["index"]
                    
                    # Find floor name
                    floor_name = f"Floor {floor_id}"
                    if floors_data and floors_data.get("floors"):
                        for floor in floors_data["floors"]:
                            if floor["id"] == floor_id:
                                floor_name = floor["name"]
                                break
                    
                    # Count machines on this floor
                    machine_count = 0
                    if machines_data and machines_data.get("machines"):
                        machine_count = len([m for m in machines_data["machines"] if m.get("floor_id") == floor_id])
                    
                    # Create confirmation message
                    if machine_count > 0:
                        details = html.Div([
                            html.P(f'Floor: "{floor_name}"', className="fw-bold mb-1"),
                            html.P(f"This will also delete {machine_count} machine(s) on this floor.", 
                                  className="text-warning small"),
                            html.P("This action cannot be undone.", className="text-danger small")
                        ])
                    else:
                        details = html.Div([
                            html.P(f'Floor: "{floor_name}"', className="fw-bold mb-1"),
                            html.P("This action cannot be undone.", className="text-danger small")
                        ])
                    
                    return True, {"type": "floor", "id": floor_id, "name": floor_name}, details
        
        # Handle machine delete button clicks  
        elif '"type":"delete-machine-btn"' in triggered_prop:
            for i, clicks in enumerate(machine_delete_clicks):
                if clicks and i < len(machine_ids):
                    machine_id = machine_ids[i]["index"]
                    
                    # Find machine name/details
                    current_lang = load_language_preference()
                    machine_name = f"{tr('machine_label', current_lang)} {machine_id}"
                    machine_details = ""
                    if machines_data and machines_data.get("machines"):
                        for machine in machines_data["machines"]:
                            if machine["id"] == machine_id:
                                serial = machine.get("serial", "Unknown")
                                ip = machine.get("ip", "Unknown")
                                if serial != "Unknown":
                                    machine_details = f"Serial: {serial}"
                                if ip != "Unknown":
                                    if machine_details:
                                        machine_details += f" | IP: {ip}"
                                    else:
                                        machine_details = f"IP: {ip}"
                                break
                    
                    # Create confirmation message
                    details = html.Div([
                        html.P(f"{tr('machine_label', current_lang)}: \"{machine_name}\"", className="fw-bold mb-1"),
                        html.P(machine_details, className="small mb-1") if machine_details else html.Div(),
                        html.P("This action cannot be undone.", className="text-danger small")
                    ])
                    
                    return True, {"type": "machine", "id": machine_id, "name": machine_name}, details
        
        return dash.no_update, dash.no_update, dash.no_update

    @app.callback(
        [Output("system-settings-save-status", "children", allow_duplicate=True),
         Output("weight-preference-store", "data", allow_duplicate=True)],
        [Input("save-system-settings", "n_clicks")],
        [State("auto-connect-switch", "value"),
         State("ip-addresses-store", "data"),
         State("capacity-units-selector", "value"),
         State("custom-unit-name", "value"),
         State("custom-unit-weight", "value")],
        prevent_initial_call=True
    )
    def save_system_settings(n_clicks, auto_connect, ip_addresses,
                             unit_value, custom_name, custom_weight):
        """Save system settings including IP addresses"""
        if not n_clicks:
            return dash.no_update, dash.no_update
        
        # Save system settings
        system_settings = {
            "auto_connect": auto_connect
        }
        
        # Save system settings to file
        try:
            with open('system_settings.json', 'w') as f:
                json.dump(system_settings, f, indent=4)
        except Exception as e:
            logger.error(f"Error saving system settings: {e}")
            return "Error saving system settings", dash.no_update
        
        # Save IP addresses to file - make sure we're getting the full data structure
        try:
            with open('ip_addresses.json', 'w') as f:
                json.dump(ip_addresses, f, indent=4)
            logger.info(f"Saved IP addresses: {ip_addresses}")
        except Exception as e:
            logger.error(f"Error saving IP addresses: {e}")
            return "Error saving IP addresses", dash.no_update
    
        # Save weight preference
        pref_data = dash.no_update
        if unit_value != "custom":
            save_weight_preference(unit_value, "", 1.0)
            pref_data = {"unit": unit_value, "label": "", "value": 1.0}
        elif custom_name and custom_weight:
            save_weight_preference("custom", custom_name, float(custom_weight))
            pref_data = {"unit": "custom", "label": custom_name,
                         "value": float(custom_weight)}
    
        return "Settings saved successfully", pref_data

    @app.callback(
        [Output("email-settings-save-status", "children"),
         Output("email-settings-store", "data", allow_duplicate=True)],
        Input("save-email-settings", "n_clicks"),
        [State("smtp-server-input", "value"),
         State("smtp-port-input", "value"),
         State("smtp-username-input", "value"),
         State("smtp-password-input", "value"),
         State("smtp-sender-input", "value")],
        prevent_initial_call=True
    )
    def save_email_settings_callback(n_clicks, server, port, username, password, sender):
        """Save SMTP email credentials from the settings modal."""
        if not n_clicks:
            return dash.no_update, dash.no_update
    
        settings = {
            "smtp_server": server or DEFAULT_EMAIL_SETTINGS["smtp_server"],
            "smtp_port": int(port) if port else DEFAULT_EMAIL_SETTINGS["smtp_port"],
            "smtp_username": username or "",
            "smtp_password": password or "",
            "from_address": sender or DEFAULT_EMAIL_SETTINGS["from_address"],
        }
    
        success = save_email_settings(settings)
        if success:
            global email_settings
            email_settings = settings
            return "Email settings saved", settings
        return "Error saving email settings", dash.no_update

    @app.callback(
        Output("settings-modal", "is_open"),
        [
            Input("settings-button", "n_clicks"),
            Input("close-settings", "n_clicks"),
        ],
        [State("settings-modal", "is_open")],
        prevent_initial_call=True
    )
    def toggle_settings_modal(settings_clicks, close_clicks, is_open):
        """Toggle the settings modal"""
        ctx = dash.callback_context
        if not ctx.triggered:
            return dash.no_update
            
        trigger_id = ctx.triggered[0]["prop_id"].split(".")[0]
        
        if trigger_id == "settings-button" and settings_clicks:
            return not is_open
        elif trigger_id == "close-settings" and close_clicks:
            return False

        return is_open

    @app.callback(
        [Output("ip-addresses-store", "data"),
         Output("new-ip-input", "value"),
         Output("new-ip-label", "value"),
         Output("system-settings-save-status", "children")],
        [Input("add-ip-button", "n_clicks")],
        [State("new-ip-input", "value"),
         State("new-ip-label", "value"),
         State("ip-addresses-store", "data")],
        prevent_initial_call=True
    )
    
    def add_ip_address(n_clicks, new_ip, new_label, current_data):
        """Add a new IP address to the stored list"""
        if not n_clicks or not new_ip or not new_ip.strip():
            return dash.no_update, dash.no_update, dash.no_update, dash.no_update
        
        # Use a default label if none provided
        if not new_label or not new_label.strip():
            current_lang = load_language_preference()
            new_label = f"{tr('machine_label', current_lang)} {len(current_data.get('addresses', [])) + 1}"
        
        # Enhanced IP validation to allow localhost formats
        new_ip = new_ip.strip().lower()
        
        # Check for valid localhost formats
        localhost_formats = [
            "localhost",
            "127.0.0.1",
            "::1"  # IPv6 localhost
        ]
        
        is_valid_ip = False
        
        # Check if it's a localhost format
        if new_ip in localhost_formats:
            is_valid_ip = True
            # Normalize localhost to 127.0.0.1 for consistency
            if new_ip == "localhost":
                new_ip = "127.0.0.1"
        else:
            # Check for regular IPv4 format
            ip_parts = new_ip.split('.')
            if len(ip_parts) == 4:
                try:
                    # Validate each part is a number between 0-255
                    if all(part.isdigit() and 0 <= int(part) <= 255 for part in ip_parts):
                        is_valid_ip = True
                except ValueError:
                    pass
            
            # Check for hostname format (letters, numbers, dots, hyphens)
            import re
            hostname_pattern = r'^[a-zA-Z0-9.-]+$'
            if re.match(hostname_pattern, new_ip) and len(new_ip) > 0:
                is_valid_ip = True
        
        if not is_valid_ip:
            return dash.no_update, "", dash.no_update, "Invalid IP address, hostname, or localhost format"
        
        # Get current addresses or initialize empty list
        addresses = current_data.get("addresses", []) if current_data else []
        
        # Check if IP already exists
        ip_already_exists = any(item["ip"] == new_ip for item in addresses)
        if ip_already_exists:
            return dash.no_update, "", dash.no_update, "IP address already exists"
        
        # Add the new IP with label
        addresses.append({"ip": new_ip, "label": new_label})
        
        # Return updated data and clear the inputs
        return {"addresses": addresses}, "", "", "IP address added successfully"

    @app.callback(
        [
            Output("connection-status", "children"),
            Output("connection-status", "className"),
            Output("active-machine-display", "children"),
            Output("active-machine-label", "children"),
            Output("status-label", "children"),
        ],
        [
            Input("status-update-interval", "n_intervals"),
            Input("active-machine-store", "data"),
            Input("language-preference-store", "data"),
        ],
        [
            State("machines-data", "data"),
            State("app-state", "data"),
        ],
        prevent_initial_call=False  # Allow initial call to set default state
    )
    def update_connection_status_display(n_intervals, active_machine_data, lang, machines_data, app_state_data):
        """Update the connection status and active machine display"""
        
        # Get active machine ID
        active_machine_id = active_machine_data.get("machine_id") if active_machine_data else None
        
        if not active_machine_id:
            # No machine selected
            return tr("no_machine_selected", lang), "text-warning small", "None", tr("active_machine_label", lang), tr("status_label", lang)
        
        # Find the active machine details
        machine_info = None
        if machines_data and machines_data.get("machines"):
            for machine in machines_data["machines"]:
                if machine["id"] == active_machine_id:
                    machine_info = machine
                    break
        
        if not machine_info:
            return "Machine not found", "text-danger small", f"{tr('machine_label', lang)} {active_machine_id} (not found)", tr("active_machine_label", lang), tr("status_label", lang)
        
        # Check if this machine is actually connected
        is_connected = (active_machine_id in machine_connections and 
                       machine_connections[active_machine_id].get('connected', False))
        
        # Create machine display text
        serial = machine_info.get('serial', 'Unknown')
        if serial != 'Unknown':
            machine_display = f"{tr('machine_label', lang)} {active_machine_id} (S/N: {serial})"
        else:
            machine_display = f"{tr('machine_label', lang)} {active_machine_id}"
        
        # Determine status
        if is_connected:
            status_text = tr("connected_status", lang)
            status_class = "text-success small"
        else:
            status_text = tr("disconnected_status", lang)
            status_class = "text-warning small"
        return status_text, status_class, machine_display, tr("active_machine_label", lang), tr("status_label", lang)

    @app.callback(
        Output("machines-data", "data", allow_duplicate=True),
        [Input("status-update-interval", "n_intervals"),
         Input("historical-time-index", "data"),
         Input("app-mode", "data")],
        [State("machines-data", "data"),
         State("production-data-store", "data"),
         State("weight-preference-store", "data")],
        prevent_initial_call=True,
    )
    def update_machine_dashboard_data(n_intervals, time_state, app_mode, machines_data, production_data, weight_pref):
        """Update machine data on every interval.
    
        In live mode this checks connection status and pulls fresh values from the
        OPC server.  When running in demo mode we synthesize values matching the
        main dashboard so that all machine cards show changing production data.
        """
        
        if not machines_data or not machines_data.get("machines"):
            return dash.no_update
    
        machines = machines_data.get("machines", [])
        updated = False
    
        mode = "demo"
        if app_mode and isinstance(app_mode, dict) and "mode" in app_mode:
            mode = app_mode["mode"]
    
        if mode == "historical":
            hours = time_state.get("hours", 24) if isinstance(time_state, dict) else 24
            for machine in machines:
                machine_id = machine.get("id")
                hist = get_historical_data(timeframe=f"{hours}h", machine_id=machine_id)
                cap_vals = hist.get("capacity", {}).get("values", [])
                acc_vals = hist.get("accepts", {}).get("values", [])
                rej_vals = hist.get("rejects", {}).get("values", [])
                cap_avg_lbs = sum(cap_vals)/len(cap_vals) if cap_vals else 0
                acc_avg_lbs = sum(acc_vals)/len(acc_vals) if acc_vals else 0
                rej_avg_lbs = sum(rej_vals)/len(rej_vals) if rej_vals else 0
                cap_avg = convert_capacity_from_lbs(cap_avg_lbs, weight_pref)
                acc_avg = convert_capacity_from_lbs(acc_avg_lbs, weight_pref)
                rej_avg = convert_capacity_from_lbs(rej_avg_lbs, weight_pref)
                prod = {
                    "capacity_formatted": f"{cap_avg:,.0f}",
                    "accepts_formatted": f"{acc_avg:,.0f}",
                    "rejects_formatted": f"{rej_avg:,.0f}",
                    "diagnostic_counter": (machine.get("operational_data") or {}).get("production", {}).get("diagnostic_counter", "0"),
                }
                if not machine.get("operational_data"):
                    machine["operational_data"] = {"preset": {}, "status": {}, "feeder": {}, "production": prod}
                else:
                    machine["operational_data"].setdefault("production", {})
                    machine["operational_data"]["production"].update(prod)
            machines_data["machines"] = machines
            return machines_data
        
    
        elif mode == "lab":
            # Display metrics from lab logs for each machine
            for machine in machines:
                machine_id = machine.get("id")
                metrics = load_lab_totals_metrics(
                    machine_id, active_counters=get_active_counter_flags(machine_id)
                )
                if metrics:
                    tot_cap_lbs, acc_lbs, rej_lbs, _ = metrics
                    counter_totals, _, object_totals = load_lab_totals(
                        machine_id, active_counters=get_active_counter_flags(machine_id)
                    )
                    reject_count = sum(counter_totals)
                    capacity_count = object_totals[-1] if object_totals else 0
                    accepts_count = max(0, capacity_count - reject_count)

                    cap = convert_capacity_from_lbs(tot_cap_lbs, weight_pref)
                    acc = convert_capacity_from_lbs(acc_lbs, weight_pref)
                    rej = convert_capacity_from_lbs(rej_lbs, weight_pref)
                else:
                    cap = acc = rej = 0
                    capacity_count = accepts_count = reject_count = 0

                prod = {
                    "capacity_formatted": f"{cap:,.0f}",
                    "accepts_formatted": f"{acc:,.0f}",
                    "rejects_formatted": f"{rej:,.0f}",
                    "capacity": cap,
                    "accepts": acc,
                    "rejects": rej,
                    "capacity_count": capacity_count,
                    "accepts_count": accepts_count,
                    "reject_count": reject_count,
                    "diagnostic_counter": (machine.get("operational_data") or {}).get("production", {}).get("diagnostic_counter", "0"),
                }

                if not machine.get("operational_data"):
                    machine["operational_data"] = {"preset": {}, "status": {}, "feeder": {}, "production": prod}
                else:
                    machine["operational_data"].setdefault("production", {})
                    machine["operational_data"]["production"].update(prod)

            machines_data["machines"] = machines
            return machines_data

        elif mode == "demo":
            now_str = datetime.now().strftime("%H:%M:%S")
            new_machines = []
    
            pref = load_weight_preference()
    
            for machine in machines:
                m = machine.copy()
                demo_lbs = random.uniform(47000, 53000)
                cap = convert_capacity_from_kg(demo_lbs / 2.205, pref)
                rej_pct = random.uniform(4.0, 6.0)
                rej = cap * (rej_pct / 100.0)
                acc = cap - rej
    
                counters = [random.randint(10, 180) for _ in range(12)]
    
                m["serial"] = m.get("serial", f"DEMO_{m.get('id')}")
                m["status"] = "DEMO"
                m["model"] = m.get("model", "Enpresor")
                m["last_update"] = now_str
                m["operational_data"] = {
                    "preset": {"number": 1, "name": "Demo"},
                    "status": {"text": "DEMO"},
                    "feeder": {"text": "Running"},
                    "production": {
                        "capacity_formatted": f"{cap:,.0f}",
                        "accepts_formatted": f"{acc:,.0f}",
                        "rejects_formatted": f"{rej:,.0f}",
                        "diagnostic_counter": "0",
                        "capacity": cap,
                        "accepts": acc,
                        "rejects": rej,
                    },
                }
                m["demo_counters"] = counters
                m["demo_mode"] = True
                new_machines.append(m)
    
            machines_data = machines_data.copy()
            machines_data["machines"] = new_machines
            return machines_data
    
    
        # Update ALL machines that should be connected
        for machine in machines:
            machine_id = machine.get("id")
            machine.pop("demo_mode", None)
    
            if machine_id not in machine_connections or not machine_connections.get(machine_id, {}).get('connected', False):
                if machine.get("status") != "Offline":
                    machine["status"] = "Offline"
                    machine["last_update"] = "Never"
                    machine["operational_data"] = None
                    updated = True
                continue
    
            if machine_id in machine_connections:
                try:
                    connection_info = machine_connections[machine_id]
                    
                    # Check if connection is still alive by trying to read a simple tag
                    is_still_connected = False
                    if connection_info.get('connected', False):
                        try:
                            # Try to read the Alive tag or any reliable tag to test connection
                            alive_tag = "Alive"
                            test_successful = False
    
                            if alive_tag in connection_info['tags']:
                                # Try to read the value - if this fails, connection is dead
                                test_value = connection_info['tags'][alive_tag]['node'].get_value()
                                test_successful = True
                            else:
                                # If no Alive tag, try the first available tag
                                for tag_name, tag_info in connection_info['tags'].items():
                                    try:
                                        test_value = tag_info['node'].get_value()
                                        test_successful = True
                                        break  # Success, stop trying other tags
                                    except:
                                        continue  # Try next tag
    
                            if test_successful:
                                is_still_connected = True
                                # Reset failure counter on success
                                connection_info['failure_count'] = 0
                            else:
                                raise Exception("No tags could be read")
    
                        except Exception as e:
                            logger.warning(f"Machine {machine_id} connection test failed: {e}")
                            failure_count = connection_info.get('failure_count', 0) + 1
                            connection_info['failure_count'] = failure_count
                            if failure_count >= FAILURE_THRESHOLD:
                                is_still_connected = False
                                # Mark the connection as dead after repeated failures
                                connection_info['connected'] = False
                            else:
                                # Keep connection alive until threshold reached
                                is_still_connected = True
                    
                    # Update machine status based on actual connection test
                    if is_still_connected:
                        # Connection is good - update with fresh data
                        basic_data = get_machine_current_data(machine_id)
                        operational_data = get_machine_operational_data(machine_id)
                        
                        machine["serial"] = basic_data["serial"]
                        machine["status"] = basic_data["status"]  # This should be "GOOD" for connected machines
                        machine["model"] = basic_data["model"]
                        machine["last_update"] = basic_data["last_update"]
                        machine["operational_data"] = operational_data
                        
                        # IMPORTANT: Ensure status is set to something that indicates connection
                        if machine["status"] in ["Unknown", "Offline", "Connection Lost", "Connection Error"]:
                            machine["status"] = "GOOD"  # Force good status for connected machines
                        
                        updated = True
                        
                    else:
                        # Connection is dead - update status to reflect this
                        machine["status"] = "Connection Lost"
                        machine["last_update"] = "Connection Lost"
                        machine["operational_data"] = None
                        updated = True
                        
                        # Clean up the dead connection
                        try:
                            if connection_info.get('client'):
                                connection_info['client'].disconnect()
                        except:
                            pass  # Ignore errors when disconnecting dead connection
                        
                        # Remove from connections
                        del machine_connections[machine_id]
                        logger.info(f"Removed dead connection for machine {machine_id}")
                        
                except Exception as e:
                    logger.error(f"Error monitoring machine {machine_id}: {e}")
                    # Mark machine as having connection error
                    machine["status"] = "Connection Error"
                    machine["last_update"] = "Error"
                    machine["operational_data"] = None
                    updated = True
                    
                    # Clean up the problematic connection
                    if machine_id in machine_connections:
                        try:
                            if machine_connections[machine_id].get('client'):
                                machine_connections[machine_id]['client'].disconnect()
                        except:
                            pass
                        del machine_connections[machine_id]
        
        if updated:
            machines_data["machines"] = machines
            return machines_data
        
        return dash.no_update

    @app.callback(
        Output("memory-metrics-store", "data"),
        Input("metric-logging-interval", "n_intervals"),
        prevent_initial_call=True,
    )
    def test_memory_management(_):
        """Return memory usage metrics for tests and enforce history limits."""
        max_points = 120
        if hasattr(app_state, "counter_history"):
            for i in range(1, 13):
                history = app_state.counter_history[i]
                if len(history["times"]) > max_points:
                    history["times"] = history["times"][-max_points:]
                    history["values"] = history["values"][-max_points:]
            lengths = {
                i: len(app_state.counter_history[i]["times"]) for i in range(1, 13)
            }
        else:
            lengths = {}

        rss_mb = mem_utils._get_process_memory_mb()
        if rss_mb == 0.0:
            rss_mb = 0.0
        return {"rss_mb": rss_mb, "max_points": max_points, "history_lengths": lengths}

    @app.callback(
        Output("saved-ip-list", "children"),
        [Input("ip-addresses-store", "data")]
    )
    def update_saved_ip_list(ip_data):
        """Update the list of saved IPs displayed in settings"""
        if not ip_data or "addresses" not in ip_data or not ip_data["addresses"]:
            return html.Div("No IP addresses saved", className="text-muted fst-italic")
        
        # Create a list item for each saved IP
        ip_items = []
        for item in ip_data["addresses"]:
            ip = item["ip"]
            label = item["label"]
            # Display format for the list: "Label: IP"
            display_text = f"{label}: {ip}"
            
            ip_items.append(
                dbc.Row([
                    dbc.Col(display_text, width=9),
                    dbc.Col(
                        dbc.Button(
                            "×", 
                            id={"type": "delete-ip-button", "index": ip},  # Still use IP as index for deletion
                            color="danger",
                            size="sm",
                            className="py-0 px-2"
                        ),
                        width=3,
                        className="text-end"
                    )
                ], className="mb-2 border-bottom pb-2")
            )
        
        return html.Div(ip_items)

    @app.callback(
        [Output("current-dashboard", "data", allow_duplicate=True),
        Output("active-machine-store", "data"),
        Output("app-state", "data", allow_duplicate=True)],
        [Input({"type": "machine-card-click", "index": ALL}, "n_clicks")],
        [State("machines-data", "data"),
        State("active-machine-store", "data"),
        State("app-state", "data"),
        State({"type": "machine-card-click", "index": ALL}, "id")],
        prevent_initial_call=True
    )
    def handle_machine_selection(card_clicks, machines_data, active_machine_data, app_state_data, card_ids):
        """Handle machine card clicks and switch to main dashboard - FIXED VERSION"""
        global active_machine_id, machine_connections, app_state
        
        ctx = callback_context
        if not ctx.triggered:
            return dash.no_update, dash.no_update, dash.no_update

        # Ignore spurious triggers when the layout re-renders
        if not any(card_clicks):
            raise PreventUpdate

        triggered_id = ctx.triggered_id
        machine_id = None
        if isinstance(triggered_id, dict) and triggered_id.get("type") == "machine-card-click":
            machine_id = triggered_id.get("index")

        if machine_id is None:
            logger.warning("Machine card clicked but no machine ID found")
            return dash.no_update, dash.no_update, dash.no_update
        
        # CRITICAL FIX: Set global active_machine_id FIRST
        active_machine_id = machine_id
        logger.info(f"=== MACHINE SELECTION: Selected machine {machine_id} as active machine ===")
        
        # CRITICAL FIX: Stop existing thread before starting new one
        if app_state.update_thread is not None and app_state.update_thread.is_alive():
            logger.info("Stopping existing OPC update thread...")
            app_state.thread_stop_flag = True
            app_state.update_thread.join(timeout=3)
            if app_state.update_thread.is_alive():
                logger.warning("Thread did not stop gracefully")
            else:
                logger.info("Successfully stopped existing OPC update thread")
        
        # Check if the machine is connected
        if machine_id in machine_connections and machine_connections[machine_id].get('connected', False):
            # Machine is connected - set up app_state to point to this machine's data
            connection_info = machine_connections[machine_id]
            
            app_state.client = connection_info['client']
            app_state.tags = connection_info['tags']
            app_state.connected = True
            app_state.last_update_time = connection_info.get('last_update', datetime.now())
            
            # Start fresh thread for the selected machine
            app_state.thread_stop_flag = False
            app_state.update_thread = Thread(target=opc_update_thread)
            app_state.update_thread.daemon = True
            app_state.update_thread.start()
            logger.info(f"Started new OPC update thread for machine {machine_id}")
            logger.debug(
                "Thread status after selection: mode=%s, active_machine=%s, alive=%s",
                current_app_mode,
                active_machine_id,
                app_state.update_thread.is_alive(),
            )
            
            logger.info(f"Switched to connected machine {machine_id} - {len(app_state.tags)} tags available")
            app_state_data["connected"] = True
            
        else:
            # Machine not connected
            app_state.client = None
            app_state.tags = {}
            app_state.connected = False
            app_state.last_update_time = None
            
            logger.info(f"Switched to disconnected machine {machine_id}")
            app_state_data["connected"] = False
        
        # Return to main dashboard with selected machine
        logger.info(f"=== SWITCHING TO MAIN DASHBOARD with machine {machine_id} ===")
        return "main", {"machine_id": machine_id}, app_state_data

    @app.callback(
        Output("machines-data", "data", allow_duplicate=True),
        [Input({"type": "machine-connect-btn", "index": ALL}, "n_clicks")],
        [State("machines-data", "data"),
        State({"type": "machine-ip-dropdown", "index": ALL}, "value"),
        State({"type": "machine-connect-btn", "index": ALL}, "id"),
        State("server-name-input", "value")],
        prevent_initial_call=True
    )
    def handle_machine_connect_disconnect(n_clicks_list, machines_data, ip_values, button_ids, server_name):
        """Handle connect/disconnect - IMPROVED VERSION with better thread management"""
        
        if not any(n_clicks_list) or not button_ids:
            return dash.no_update
        
        # Find which button was clicked
        triggered_idx = None
        for i, clicks in enumerate(n_clicks_list):
            if clicks is not None and clicks > 0:
                triggered_idx = i
                break
        
        if triggered_idx is None:
            return dash.no_update
        
        machine_id = button_ids[triggered_idx]["index"]
        selected_ip = ip_values[triggered_idx] if triggered_idx < len(ip_values) else None
        
        if not selected_ip:
            return dash.no_update
        
        machines = machines_data.get("machines", [])
        is_connected = machine_id in machine_connections and machine_connections[machine_id]['connected']
        
        if is_connected:
            # DISCONNECT
            try:
                if machine_id in machine_connections:
                    machine_connections[machine_id]['client'].disconnect()
                    del machine_connections[machine_id]
                    logger.info(f"Disconnected machine {machine_id}")
                
                for machine in machines:
                    if machine["id"] == machine_id:
                        machine["status"] = "Offline"
                        machine["last_update"] = "Disconnected"
                        machine["operational_data"] = None
                        break
                        
            except Exception as e:
                logger.error(f"Error disconnecting machine {machine_id}: {e}")
        
        else:
            # CONNECT
            try:
                connection_success = run_async(connect_and_monitor_machine(selected_ip, machine_id, server_name))
                
                if connection_success:
                    machine_data = get_machine_current_data(machine_id)
                    operational_data = get_machine_operational_data(machine_id)
                    
                    for machine in machines:
                        if machine["id"] == machine_id:
                            machine["ip"] = selected_ip
                            machine["selected_ip"] = selected_ip
                            machine["serial"] = machine_data["serial"]
                            machine["status"] = machine_data["status"]
                            machine["model"] = machine_data["model"]
                            machine["last_update"] = machine_data["last_update"]
                            machine["operational_data"] = operational_data
                            break
                            
                    logger.info(f"Successfully connected machine {machine_id}")

                    # Initialize previous values so the next change will be logged
                    if machine_id not in prev_values:
                        prev_values[machine_id] = {}
                    if machine_id not in prev_active_states:
                        prev_active_states[machine_id] = {}
                    if machine_id not in prev_preset_names:
                        prev_preset_names[machine_id] = None

                    tags = machine_connections[machine_id]["tags"]
                    for opc_tag in MONITORED_RATE_TAGS:
                        if opc_tag in tags:
                            prev_values[machine_id][opc_tag] = tags[opc_tag]["data"].latest_value
                    for opc_tag in SENSITIVITY_ACTIVE_TAGS:
                        if opc_tag in tags:
                            prev_active_states[machine_id][opc_tag] = tags[opc_tag]["data"].latest_value
                    if PRESET_NAME_TAG in tags:
                        prev_preset_names[machine_id] = tags[PRESET_NAME_TAG]["data"].latest_value
                    
                    # IMPROVED: Only start thread if no machines are currently active
                    # If this is the first connection or the current active machine
                    if active_machine_id == machine_id or active_machine_id is None:
                        if app_state.update_thread is None or not app_state.update_thread.is_alive():
                            app_state.thread_stop_flag = False
                            app_state.update_thread = Thread(target=opc_update_thread)
                            app_state.update_thread.daemon = True
                            app_state.update_thread.start()
                            logger.info("Started OPC update thread for connected machine")
                    
                else:
                    logger.error(f"Failed to connect machine {machine_id}")
                    
            except Exception as e:
                logger.error(f"Error connecting machine {machine_id}: {e}")
        
        machines_data["machines"] = machines
        return machines_data

    @app.callback(
        Output("delete-ip-trigger", "data"),
        [Input({"type": "delete-ip-button", "index": ALL}, "n_clicks")],
        [State({"type": "delete-ip-button", "index": ALL}, "id")],
        prevent_initial_call=True
    )
    def handle_delete_button(n_clicks_list, button_ids):
        """Capture which delete button was clicked"""
        ctx = dash.callback_context
        if not ctx.triggered:
            return dash.no_update
        
        # Get which button was clicked by finding the button with a non-None click value
        triggered_idx = None
        for i, clicks in enumerate(n_clicks_list):
            if clicks is not None:
                triggered_idx = i
                break
        
        if triggered_idx is None:
            return dash.no_update
        
        # Get the corresponding button id
        button_id = button_ids[triggered_idx]
        ip_to_delete = button_id["index"]  # This is already a dictionary, no need for json.loads
        
        # Return the IP to delete
        return {"ip": ip_to_delete, "timestamp": time.time()}

    @app.callback(
        [Output("ip-addresses-store", "data", allow_duplicate=True),
         Output("delete-result", "children")],
        [Input("delete-ip-trigger", "data")],
        [State("ip-addresses-store", "data")],
        prevent_initial_call=True
    )
    def delete_ip_address(trigger_data, current_data):
        """Delete an IP address from the stored list"""
        if not trigger_data or "ip" not in trigger_data:
            return dash.no_update, dash.no_update
        
        ip_to_delete = trigger_data["ip"]
        
        # Get current addresses
        addresses = current_data.get("addresses", []) if current_data else []
        
        # Find the item to delete by IP
        found = False
        for i, item in enumerate(addresses):
            if item["ip"] == ip_to_delete:
                # Get the label for the message
                label = item["label"]
                # Remove the item
                addresses.pop(i)
                message = f"Deleted {label} ({ip_to_delete})"
                found = True
                break
        
        if not found:
            message = "IP address not found"
        
        # Return updated data
        return {"addresses": addresses}, message

    @app.callback(
        Output("theme-selector", "value"),
        [Input("auto-connect-trigger", "data")],
        prevent_initial_call=False
    )
    def load_initial_theme(trigger):
        """Load theme preference from file on startup"""
        theme = load_theme_preference()
        logger.info(f"Loading initial theme: {theme}")
        return theme


    @app.callback(
        [Output("capacity-units-selector", "value"),
         Output("custom-unit-name", "value"),
         Output("custom-unit-weight", "value")],
        [Input("auto-connect-trigger", "data")],
        prevent_initial_call=False,
    )
    def load_initial_capacity_units(trigger):
        pref = load_weight_preference()
        return pref.get("unit", "lb"), pref.get("label", ""), pref.get("value", 1.0)

    @app.callback(
        [Output("custom-unit-name", "style"),
         Output("custom-unit-weight", "style")],
        [Input("capacity-units-selector", "value")],
        prevent_initial_call=False,
    )
    def toggle_custom_unit_fields(unit_value):
        if unit_value == "custom":
            return {"display": "block"}, {"display": "block"}
        return {"display": "none"}, {"display": "none"}

    @app.callback(
        Output("weight-preference-store", "data"),
        [Input("capacity-units-selector", "value"),
         Input("custom-unit-name", "value"),
         Input("custom-unit-weight", "value")],
        prevent_initial_call=True,
    )
    def save_capacity_units(unit_value, custom_name, custom_weight):
        if unit_value != "custom":
            save_weight_preference(unit_value, "", 1.0)
            return {"unit": unit_value, "label": "", "value": 1.0}
        if custom_name and custom_weight:
            save_weight_preference("custom", custom_name, float(custom_weight))
            return {"unit": "custom", "label": custom_name, "value": float(custom_weight)}
        # If custom selected but fields incomplete, don't update
        return dash.no_update

    @app.callback(
        Output("language-selector", "value"),
        [Input("auto-connect-trigger", "data")],
        prevent_initial_call=False,
    )
    def load_initial_language(trigger):
        return load_language_preference()

    @app.callback(
        Output("language-preference-store", "data"),
        [Input("language-selector", "value")],
        prevent_initial_call=True,
    )
    def save_language(value):
        if value:
            save_language_preference(value)
            return value
        return dash.no_update

    @app.callback(
        Output("dashboard-title", "children"),
        [Input("active-machine-store", "data"),
         Input("current-dashboard", "data"),
         Input("language-preference-store", "data")],
        [State("machines-data", "data")],
        prevent_initial_call=True
    )
    def update_dashboard_title(active_machine_data, current_dashboard, lang, machines_data):
        """Update dashboard title to show active machine"""
        base_title = format_enpresor(tr("dashboard_title", lang))
        base_list = base_title if isinstance(base_title, list) else [base_title]

        if current_dashboard == "main" and active_machine_data and active_machine_data.get("machine_id"):
            machine_id = active_machine_data["machine_id"]
            
            # Find machine details
            machine_name = f"{tr('machine_label', lang)} {machine_id}"
            if machines_data and machines_data.get("machines"):
                for machine in machines_data["machines"]:
                    if machine["id"] == machine_id:
                        serial = machine.get("serial", "Unknown")
                        if serial != "Unknown":
                            machine_name = f"{tr('machine_label', lang)} {machine_id} (S/N: {serial})"
                        break
            
            return base_list + [f" - {machine_name}"]

        return base_title

    @app.callback(
        [Output("threshold-modal-header", "children"),
         Output("display-modal-header", "children"),
         Output("display-modal-description", "children"),
         Output("close-threshold-settings", "children"),
         Output("save-threshold-settings", "children"),
         Output("close-display-settings", "children"),
         Output("save-display-settings", "children"),
         Output("production-rate-units-header", "children"),
         Output("close-production-rate-units", "children"),
         Output("save-production-rate-units", "children"),
         Output("settings-modal-header", "children"),
         Output("update-counts-header", "children"),
         Output("close-update-counts", "children"),
         Output("upload-modal-header", "children"),
         Output("close-upload-modal", "children"),
         Output("delete-confirmation-header", "children"),
         Output("delete-warning", "children"),
         Output("cancel-delete-btn", "children"),
         Output("confirm-delete-btn", "children"),
         Output("close-settings", "children"),
        Output("add-floor-btn", "children"),
        Output("export-data-button", "children"),
        Output("new-dashboard-btn", "children"),
        Output("generate-report-btn", "children"),
        Output("color-theme-label", "children"),
        Output("theme-selector", "options"),
        Output("capacity-units-label", "children"),
        Output("language-label", "children"),
        Output("language-selector", "options"),
        Output("mode-selector", "options"),
        Output("system-configuration-title", "children"),
         Output("auto-connect-label", "children"),
         Output("add-machine-ip-label", "children"),
         Output("smtp-email-configuration-title", "children"),
         Output("smtp-server-label", "children"),
         Output("smtp-port-label", "children"),
         Output("smtp-username-label", "children"),
         Output("smtp-password-label", "children"),
         Output("smtp-from-label", "children"),
        Output("save-email-settings", "children"),
        Output("production-rate-unit-selector", "options"),
        Output("display-tab", "label"),
        Output("system-tab", "label"),
        Output("email-tab", "label"),
        Output("about-tab", "label"),
        Output("start-test-btn", "children"),
        Output("stop-test-btn", "children"),
        Output("lab-test-name", "placeholder"),
        Output("clear-data-btn", "children"),
        Output("upload-image", "children"),
        Output("add-ip-button", "children"),
        Output("save-system-settings", "children")],
        [Input("language-preference-store", "data")]
    )
    def refresh_text(lang):
        return (
            tr("threshold_settings_title", lang),
            tr("display_settings_title", lang),
            tr("display_settings_header", lang),
            tr("close", lang),
            tr("save_changes", lang),
            tr("close", lang),
            tr("save_changes", lang),
            tr("production_rate_units_title", lang),
            tr("close", lang),
            tr("save", lang),
            tr("system_settings_title", lang),
            tr("update_counts_title", lang),
            tr("close", lang),
            tr("upload_image_title", lang),
            tr("close", lang),
            tr("confirm_deletion_title", lang),
            tr("delete_warning", lang),
            tr("cancel", lang),
            tr("yes_delete", lang),
            tr("close", lang),
            tr("add_floor", lang),
            tr("export_data", lang),
            tr("switch_dashboards", lang),
            tr("generate_report", lang),
            tr("color_theme_label", lang),
            [
                {"label": tr("light_mode_option", lang), "value": "light"},
                {"label": tr("dark_mode_option", lang), "value": "dark"},
            ],
            tr("capacity_units_label", lang),
            tr("language_label", lang),
            [
                {"label": tr("english_option", lang), "value": "en"},
                {"label": tr("spanish_option", lang), "value": "es"},
                {"label": tr("japanese_option", lang), "value": "ja"},
            ],
            [
                {"label": tr("live_mode_option", lang), "value": "live"},
                {"label": tr("demo_mode_option", lang), "value": "demo"},
                {"label": tr("historical_mode_option", lang), "value": "historical"},
                {"label": tr("lab_test_mode_option", lang), "value": "lab"},
            ],
            tr("system_configuration_title", lang),
            tr("auto_connect_label", lang),
            tr("add_machine_ip_label", lang),
            tr("smtp_email_configuration_title", lang),
            tr("smtp_server_label", lang),
            tr("port_label", lang),
            tr("username_label", lang),
            tr("password_label", lang),
            tr("from_address_label", lang),
            tr("save_email_settings", lang),
            [
                {"label": tr("objects_per_min", lang), "value": "objects"},
                {"label": tr("capacity", lang), "value": "capacity"},
            ],
            tr("display_tab_label", lang),
            tr("system_tab_label", lang),
            tr("email_tab_label", lang),
            tr("about_tab_label", lang),
            tr("start_test", lang),
            tr("stop_test", lang),
            tr("test_lot_name_placeholder", lang),
            tr("clear_data", lang),
            html.Div([
                tr("drag_and_drop", lang),
                html.A(tr("select_image", lang))
            ]),
            tr("add_button", lang),
            tr("save_system_settings", lang),
        )

    @app.callback(
        Output("hidden-machines-cache", "data"),
        [Input("machines-data", "data")],
        prevent_initial_call=True
    )
    def cache_machines_data(machines_data):
        """Cache machines data for auto-reconnection thread"""
        if machines_data:
            app_state.machines_data_cache = machines_data
            logger.debug(f"Cached machines data: {len(machines_data.get('machines', []))} machines")
        return machines_data

    @app.callback(
        Output("floor-machine-container", "children"),
        [Input("machines-data", "data"),
         Input("floors-data", "data"),
         Input("ip-addresses-store", "data"),
         Input("additional-image-store", "data"),
         Input("current-dashboard", "data"),
         Input("active-machine-store", "data"),
         Input("app-mode", "data"),
         Input("language-preference-store", "data")],
        prevent_initial_call=False
    )
    def render_floor_machine_layout_enhanced_with_selection(machines_data, floors_data, ip_addresses_data, additional_image_data, current_dashboard, active_machine_data, app_mode_data, lang):
        """Enhanced render with machine selection capability"""
        
        # CRITICAL: Only render on machine dashboard
        if current_dashboard != "new":
            raise PreventUpdate
        
        # ADD THIS CHECK: Prevent re-render if only machine status/operational data changed
        ctx = callback_context
        if ctx.triggered:
            trigger_id = ctx.triggered[0]["prop_id"]
            if "machines-data" in trigger_id:
                # Check if any floor is currently being edited
                if floors_data and floors_data.get("floors"):
                    for floor in floors_data["floors"]:
                        if floor.get("editing", False):
                            # A floor is being edited, don't re-render
                            return dash.no_update
        
        # Rest of the function continues as normal...
        active_machine_id = active_machine_data.get("machine_id") if active_machine_data else None
        
        return render_floor_machine_layout_with_customizable_names(
            machines_data,
            floors_data,
            ip_addresses_data,
            additional_image_data,
            current_dashboard,
            active_machine_id,
            app_mode_data,
            lang,
        )

    @app.callback(
        [Output("floors-data", "data", allow_duplicate=True),
         Output("machines-data", "data", allow_duplicate=True),
         Output("delete-confirmation-modal", "is_open", allow_duplicate=True)],
        [Input("confirm-delete-btn", "n_clicks")],
        [State("delete-pending-store", "data"),
         State("floors-data", "data"),
         State("machines-data", "data")],
        prevent_initial_call=True
    )
    def execute_confirmed_deletion(confirm_clicks, pending_delete, floors_data, machines_data):
        """Execute the deletion after user confirms"""
        global machine_connections, current_lab_filename
        
        if not confirm_clicks or not pending_delete or pending_delete.get("type") is None:
            return dash.no_update, dash.no_update, dash.no_update
        
        delete_type = pending_delete.get("type")
        delete_id = pending_delete.get("id")
        
        if delete_type == "floor":
            # Execute floor deletion (your existing floor deletion logic)
            floors = floors_data.get("floors", [])
            machines = machines_data.get("machines", [])
            
            # Find the floor to delete
            floor_found = False
            floor_name = None
            updated_floors = []
            
            for floor in floors:
                if floor["id"] == delete_id:
                    floor_found = True
                    floor_name = floor.get("name", f"Floor {delete_id}")
                    logger.info(f"Deleting floor: {floor_name}")
                else:
                    updated_floors.append(floor)
            
            if not floor_found:
                logger.warning(f"Floor {delete_id} not found for deletion")
                return dash.no_update, dash.no_update, False
            
            # Find machines on this floor and disconnect them
            machines_on_floor = [m for m in machines if m.get("floor_id") == delete_id]
            machines_to_keep = [m for m in machines if m.get("floor_id") != delete_id]
            
            # Disconnect machines on this floor
            for machine in machines_on_floor:
                machine_id = machine["id"]
                try:
                    if machine_id in machine_connections:
                        if machine_connections[machine_id].get('connected', False):
                            client = machine_connections[machine_id].get('client')
                            if client:
                                client.disconnect()
                            logger.info(f"Disconnected machine {machine_id} before floor deletion")
                        del machine_connections[machine_id]
                        logger.info(f"Removed machine {machine_id} from connections")
                except Exception as e:
                    logger.error(f"Error disconnecting machine {machine_id} during floor deletion: {e}")
            
            # Update data structures
            floors_data["floors"] = updated_floors
            machines_data["machines"] = machines_to_keep
            
            # Update selected floor if needed
            if floors_data.get("selected_floor") == delete_id:
                floors_data["selected_floor"] = "all" if updated_floors else 1
                logger.info(f"Changed selected floor to {floors_data['selected_floor']} after deletion")
            
            # Auto-save
            try:
                save_success = save_floor_machine_data(floors_data, machines_data)
                if save_success:
                    logger.info(f"Successfully deleted floor '{floor_name}' with {len(machines_on_floor)} machines and saved layout")
                else:
                    logger.warning(f"Floor '{floor_name}' deleted but layout save failed")
            except Exception as e:
                logger.error(f"Error saving layout after deleting floor '{floor_name}': {e}")
            
            return floors_data, machines_data, False
            
        elif delete_type == "machine":
            # Execute machine deletion (your existing machine deletion logic)
            machines = machines_data.get("machines", [])
            
            # Find and remove the machine
            machine_found = False
            updated_machines = []
            
            for machine in machines:
                if machine["id"] == delete_id:
                    machine_found = True
                    
                    # Disconnect the machine if connected
                    try:
                        if delete_id in machine_connections:
                            if machine_connections[delete_id].get('connected', False):
                                client = machine_connections[delete_id].get('client')
                                if client:
                                    client.disconnect()
                                logger.info(f"Disconnected machine {delete_id} before deletion")
                            del machine_connections[delete_id]
                            logger.info(f"Removed machine {delete_id} from connections")
                    except Exception as e:
                        logger.error(f"Error disconnecting machine {delete_id}: {e}")
                    
                    logger.info(f"Deleted machine {delete_id}: {machine.get('name', 'Unknown')}")
                else:
                    updated_machines.append(machine)
            
            if not machine_found:
                logger.warning(f"Machine {delete_id} not found for deletion")
                return dash.no_update, dash.no_update, False
            
            # Update machines data
            machines_data["machines"] = updated_machines
            
            # Auto-save
            try:
                save_success = save_floor_machine_data(floors_data, machines_data)
                if save_success:
                    logger.info(f"Successfully deleted machine {delete_id} and saved layout")
                else:
                    logger.warning(f"Machine {delete_id} deleted but layout save failed")
            except Exception as e:
                logger.error(f"Error saving layout after deleting machine {delete_id}: {e}")
            
            return dash.no_update, machines_data, False
        
        return dash.no_update, dash.no_update, False

    @app.callback(
        Output("floors-data", "data", allow_duplicate=True),
        [Input({"type": "edit-floor-name-btn", "index": ALL}, "n_clicks"),
         Input({"type": "save-floor-name-btn", "index": ALL}, "n_clicks"),
         Input({"type": "cancel-floor-name-btn", "index": ALL}, "n_clicks")],
        [State({"type": "floor-name-input", "index": ALL}, "value"),
         State({"type": "edit-floor-name-btn", "index": ALL}, "id"),
         State({"type": "save-floor-name-btn", "index": ALL}, "id"),
         State({"type": "cancel-floor-name-btn", "index": ALL}, "id"),
         State("floors-data", "data")],
        prevent_initial_call=True
    )
    def handle_floor_name_editing(edit_clicks, save_clicks, cancel_clicks, input_values, 
                                 edit_ids, save_ids, cancel_ids, floors_data):  
        """Handle floor name editing with auto-save"""
        ctx = callback_context
        if not ctx.triggered:
            return dash.no_update
    
        trigger_prop = ctx.triggered[0]["prop_id"]
        
        # Parse which button was clicked and which floor
        if '"type":"save-floor-name-btn"' in trigger_prop:
            # Find which save button was clicked
            for i, clicks in enumerate(save_clicks or []):
                if clicks and i < len(save_ids):
                    floor_id = save_ids[i]["index"]
                    new_name = input_values[i] if i < len(input_values or []) else None
                    
                    if new_name and new_name.strip():
                        # Update the floor name
                        floors = floors_data.get("floors", [])
                        for floor in floors:
                            if floor["id"] == floor_id:
                                floor["name"] = new_name.strip()
                                floor["editing"] = False
                                break
                        
                        floors_data["floors"] = floors
                        
                        # Auto-save the layout (get machines_data fresh)
                        _, machines_data = load_floor_machine_data()
                        if machines_data is None:
                            machines_data = {"machines": [], "next_machine_id": 1}
                        save_floor_machine_data(floors_data, machines_data)
                        logger.info(f"Floor {floor_id} renamed to '{new_name.strip()}' and saved")
                        
                        return floors_data
                    break
        
        elif '"type":"edit-floor-name-btn"' in trigger_prop:
            # Find which edit button was clicked
            for i, clicks in enumerate(edit_clicks or []):
                if clicks and i < len(edit_ids):
                    floor_id = edit_ids[i]["index"]
                    
                    # Set editing mode for this floor
                    floors = floors_data.get("floors", [])
                    for floor in floors:
                        if floor["id"] == floor_id:
                            floor["editing"] = True
                            break
                    
                    floors_data["floors"] = floors
                    return floors_data
                    break
        
        elif '"type":"cancel-floor-name-btn"' in trigger_prop:
            # Find which cancel button was clicked
            for i, clicks in enumerate(cancel_clicks or []):
                if clicks and i < len(cancel_ids):
                    floor_id = cancel_ids[i]["index"]
                    
                    # Cancel editing mode for this floor
                    floors = floors_data.get("floors", [])
                    for floor in floors:
                        if floor["id"] == floor_id:
                            floor["editing"] = False
                            break
                    
                    floors_data["floors"] = floors
                    return floors_data
                    break
        
        return dash.no_update

    @app.callback(
        Output("floors-data", "data", allow_duplicate=True),
        [Input("add-floor-btn", "n_clicks")],
        [State("floors-data", "data"),
         State("machines-data", "data")],
        prevent_initial_call=True
    )
    def add_new_floor_with_save(n_clicks, floors_data, machines_data):
        """Add a new floor with auto-save"""
        if not n_clicks:
            return dash.no_update
        
        floors = floors_data.get("floors", [])
        next_floor_number = len(floors) + 1
        
        # Ordinal suffixes
        def get_ordinal_suffix(n):
            if 10 <= n % 100 <= 20:
                suffix = 'th'
            else:
                suffix = {1: 'st', 2: 'nd', 3: 'rd'}.get(n % 10, 'th')
            return f"{n}{suffix}"
        
        new_floor = {
            "id": next_floor_number,
            "name": f"{get_ordinal_suffix(next_floor_number)} Floor",
            "editing": False
        }
        
        floors.append(new_floor)
        floors_data["floors"] = floors
        
        # Auto-save the layout
        save_floor_machine_data(floors_data, machines_data)
        logger.info(f"Added new floor: {new_floor['name']} and saved layout")
        
        return floors_data  

    @app.callback(
        Output("save-status", "children"),
        [Input("add-floor-btn", "n_clicks"),
         Input({"type": "save-floor-name-btn", "index": ALL}, "n_clicks"),
         Input({"type": "delete-floor-btn", "index": ALL}, "n_clicks")],
        prevent_initial_call=True
    )
    def show_floor_save_status(add_clicks, save_clicks, delete_clicks):
        """Show save status only when floors are actually modified"""
        if add_clicks or any(save_clicks or []) or any(delete_clicks or []):
            current_time = datetime.now().strftime("%H:%M:%S")
            return f"✓ Saved at {current_time}"
        return ""

    @app.callback(
        Output("save-status", "children", allow_duplicate=True),
        [Input("add-machine-btn", "n_clicks"),
         Input({"type": "machine-ip-dropdown", "index": ALL}, "value")],
        prevent_initial_call=True
    )
    def show_machine_save_status(add_single, ip_values):  # Removed add_multiple parameter
        """Show save status only when machines are added or IP changed"""
        ctx = callback_context
        if not ctx.triggered:
            return ""
        
        trigger_id = ctx.triggered[0]["prop_id"]
        
        # Only show save status for actual button clicks or IP changes
        if "add-machine-btn" in trigger_id or "machine-ip-dropdown" in trigger_id:
            current_time = datetime.now().strftime("%H:%M:%S")
            return f"✓ Saved at {current_time}"
        return ""

    @app.callback(
        Output("save-status", "children", allow_duplicate=True),
        [Input("confirm-delete-btn", "n_clicks")],
        prevent_initial_call=True
    )
    def show_delete_save_status(confirm_clicks):
        """Show save status only when items are actually deleted"""
        if confirm_clicks:
            current_time = datetime.now().strftime("%H:%M:%S")
            return f"✓ Saved at {current_time}"
        return ""


    @app.callback(
        Output("machines-data", "data", allow_duplicate=True),
        [Input("add-machine-btn", "n_clicks")],
        [State("machines-data", "data"),
         State("floors-data", "data")],
        prevent_initial_call=True
    )
    def add_new_machine_with_save(n_clicks, machines_data, floors_data):
        """Add a new blank machine to the selected floor with auto-save"""
        if not n_clicks:
            return dash.no_update
        
        machines = machines_data.get("machines", [])
        next_machine_id = get_next_available_machine_id(machines_data)  # Use helper function
        selected_floor_id = floors_data.get("selected_floor", "all")
        if selected_floor_id == "all":
            floors = floors_data.get("floors", [])
            selected_floor_id = floors[0]["id"] if floors else 1
        
        new_machine = {
            "id": next_machine_id,
            "floor_id": selected_floor_id,
            "name": f"{tr('machine_label', load_language_preference())} {next_machine_id}",
            "ip": None,
            "serial": "Unknown",
            "status": "Offline",
            "model": "Unknown",
            "last_update": "Never"
        }
        
        machines.append(new_machine)
        machines_data["machines"] = machines
        # Remove the next_machine_id update since we're using the helper function
        
        # Auto-save the layout
        save_floor_machine_data(floors_data, machines_data)
        logger.info(f"Added new machine {next_machine_id} to floor {selected_floor_id} and saved layout")
        
        return machines_data

    @app.callback(
        Output("floors-data", "data", allow_duplicate=True),
        [Input({"type": "floor-tile", "index": ALL}, "n_clicks")],
        [State("floors-data", "data")],
        prevent_initial_call=True
    )
    def handle_floor_selection_dynamic(n_clicks_list, floors_data):
        """Handle floor tile selection dynamically"""
        ctx = callback_context
        if not ctx.triggered or not any(n_clicks_list):
            return dash.no_update
        
        # Find which floor was clicked
        triggered_prop = ctx.triggered[0]["prop_id"]
        
        # Extract floor ID from the triggered property
        if "floor-tile" in triggered_prop:
            import json
            import re
            
            # Extract the JSON part before .n_clicks
            json_match = re.search(r'\{[^}]+\}', triggered_prop)
            if json_match:
                try:
                    button_id = json.loads(json_match.group())
                    selected_floor_id = button_id["index"]
                    
                    # Update the selected floor
                    floors_data["selected_floor"] = selected_floor_id
                    return floors_data
                except (json.JSONDecodeError, KeyError):
                    pass
        
        return dash.no_update

    @app.callback(
        Output("machines-data", "data", allow_duplicate=True),
        [Input({"type": "machine-ip-dropdown", "index": ALL}, "value")],
        [State("machines-data", "data"),
         State("floors-data", "data"),
         State({"type": "machine-ip-dropdown", "index": ALL}, "id")],
        prevent_initial_call=True
    )
    def update_machine_selected_ip_with_save(ip_values, machines_data, floors_data, dropdown_ids):
        """Update the selected IP for each machine when dropdown changes with auto-save"""
        if not ip_values or not dropdown_ids:
            return dash.no_update
        
        machines = machines_data.get("machines", [])
        changes_made = False
        
        # Update selected IP for each machine
        for i, ip_value in enumerate(ip_values):
            if i < len(dropdown_ids) and ip_value:
                machine_id = dropdown_ids[i]["index"]
                
                # Find and update the machine
                for machine in machines:
                    if machine["id"] == machine_id:
                        if machine.get("selected_ip") != ip_value:
                            machine["selected_ip"] = ip_value
                            changes_made = True
                            logger.info(f"Updated machine {machine_id} IP selection to {ip_value}")
                        break
        
        if changes_made:
            machines_data["machines"] = machines
            
            # Auto-save the layout
            save_floor_machine_data(floors_data, machines_data)
            logger.info("Machine IP selections saved")
            
            return machines_data
        
        return dash.no_update

    @app.callback(
        [
            Output("section-1-1", "children"),
            Output("production-data-store", "data"),
        ],
    
    
        [
            Input("status-update-interval", "n_intervals"),
            Input("current-dashboard", "data"),
            Input("historical-time-index", "data"),
            Input("historical-data-cache", "data"),
            Input("language-preference-store", "data"),
        ],
        [
            State("app-state", "data"),
            State("app-mode", "data"),
            State("production-data-store", "data"),
            State("weight-preference-store", "data"),
        ],
    
    
        prevent_initial_call=True
    )
    
    
    
    def update_section_1_1(n, which, state_data, historical_data, lang, app_state_data, app_mode, production_data, weight_pref):
    
        """Update section 1-1 with capacity information and update shared production data"""
    
        # only run when we’re in the “main” dashboard
        if which != "main":
            #print("DEBUG: Preventing update for section-1-1")
            raise PreventUpdate


        global previous_counter_values

        logger.debug(
            "update_section_1_1: mode=%s, active_machine=%s, thread_alive=%s, stop_flag=%s",
            current_app_mode,
            active_machine_id,
            app_state.update_thread.is_alive() if app_state.update_thread else False,
            app_state.thread_stop_flag,
        )

        total_capacity_formatted = None
        capacity_count = accepts_count = reject_count = None
        
    
        # Tag definitions - Easy to update when actual tag names are available
        CAPACITY_TAG = "Status.ColorSort.Sort1.Throughput.KgPerHour.Current"
        ACCEPTS_TAG = "Status.Production.Accepts"  # Not used in live mode calculation
        REJECTS_TAG = "Status.ColorSort.Sort1.Total.Percentage.Current"
        OPM_TAG = "Status.ColorSort.Sort1.Throughput.ObjectPerMin.Current"
    
        # Determine if we're in Live or Demo mode
        mode = "demo"  # Default to demo mode
        if app_mode and isinstance(app_mode, dict) and "mode" in app_mode:
            mode = app_mode["mode"]
    
        # Only update values if:
        # 1. We're in demo mode (always update with new random values)
        # 2. We're in live mode and connected (update from tags)
        if mode == "live" and app_state_data.get("connected", False):
            # Live mode: get values from OPC UA tags
            total_capacity = 0
    
            # Get total capacity first
            if CAPACITY_TAG in app_state.tags:
                capacity_value = app_state.tags[CAPACITY_TAG]["data"].latest_value
                if capacity_value is not None:
                    total_capacity = convert_capacity_from_kg(capacity_value, weight_pref)
                else:
                    total_capacity = 0
    
            # Rejects come from section 5-2 counter totals and OPM reading
            reject_count = sum(previous_counter_values) if previous_counter_values else 0

            opm = 0
            if OPM_TAG in app_state.tags:
                opm_val = app_state.tags[OPM_TAG]["data"].latest_value
                if opm_val is not None:
                    opm = opm_val

            reject_pct = (reject_count / opm) if opm else 0
            rejects = total_capacity * reject_pct
    
            # Calculate accepts as total_capacity minus rejects
            accepts = total_capacity - rejects
            
            # Ensure accepts doesn't go negative (safety check)
            if accepts < 0:
                accepts = 0
            
            # Update the shared data store
            production_data = {
                "capacity": total_capacity,
                "accepts": accepts,
                "rejects": rejects
            }
            
    
    
        elif mode == "historical":
            hours = state_data.get("hours", 24) if isinstance(state_data, dict) else 24
            hist = (
                historical_data if isinstance(historical_data, dict) and "capacity" in historical_data
                else get_historical_data(timeframe=f"{hours}h")
            )
            cap_vals = hist.get("capacity", {}).get("values", [])
            acc_vals = hist.get("accepts", {}).get("values", [])
            rej_vals = hist.get("rejects", {}).get("values", [])
    
            total_capacity_lbs = sum(cap_vals) / len(cap_vals) if cap_vals else 0
            total_capacity = convert_capacity_from_lbs(total_capacity_lbs, weight_pref)
    
            reject_count = sum(previous_counter_values) if previous_counter_values else 0
            rejects = convert_capacity_from_kg(reject_count * 46, weight_pref)
    
            accepts = total_capacity - rejects
            if accepts < 0:
                accepts = 0
    
            production_data = {
                "capacity": total_capacity,
                "accepts": accepts,
                "rejects": rejects,
            }

        elif mode == "lab":
            mid = active_machine_id
            capacity_count = accepts_count = reject_count = 0

            machine_dir = os.path.join(hourly_data_saving.EXPORT_DIR, str(mid))
            files = glob.glob(os.path.join(machine_dir, "Lab_Test_*.csv"))
            path = max(files, key=os.path.getmtime) if files else None
            if path and os.path.exists(path):
                stat = os.stat(path)
                mtime = stat.st_mtime
                size = stat.st_size

            else:
                mtime = size = 0

            cache_entry = _lab_production_cache.get(mid)
            if (
                cache_entry is not None
                and cache_entry.get("mtime") == mtime
                and cache_entry.get("size") == size
            ):
                production_data = cache_entry["production_data"]
                total_capacity = production_data["capacity"]
                accepts = production_data["accepts"]
                rejects = production_data["rejects"]
                capacity_count = cache_entry.get("capacity_count", 0)
                accepts_count = cache_entry.get("accepts_count", 0)
                reject_count = cache_entry.get("reject_count", 0)
            else:
                metrics = (
                    load_lab_totals_metrics(mid, active_counters=get_active_counter_flags(mid))
                    if path
                    else None
                )
                if metrics:
                    tot_cap_lbs, acc_lbs, rej_lbs, _ = metrics
                    counter_totals, _, object_totals = load_lab_totals(
                        mid, active_counters=get_active_counter_flags(mid)
                    )

                    reject_count = sum(counter_totals)
                    capacity_count = object_totals[-1] if object_totals else 0
                    accepts_count = max(0, capacity_count - reject_count)

                    total_capacity = convert_capacity_from_lbs(tot_cap_lbs, weight_pref)
                    accepts = convert_capacity_from_lbs(acc_lbs, weight_pref)
                    rejects = convert_capacity_from_lbs(rej_lbs, weight_pref)

                    production_data = {
                        "capacity": total_capacity,
                        "accepts": accepts,
                        "rejects": rejects,
                    }
                else:
                    # No existing lab log yet. Use zeroed placeholders so the
                    # dashboard doesn't display stale live values when switching
                    # to lab mode.
                    total_capacity = accepts = rejects = 0
                    capacity_count = accepts_count = reject_count = 0
                    production_data = {"capacity": 0, "accepts": 0, "rejects": 0}

                _lab_production_cache[mid] = {
                    "mtime": mtime,
                    "size": size,
                    "production_data": production_data,
                    "capacity_count": capacity_count,
                    "accepts_count": accepts_count,
                    "reject_count": reject_count,
                }

        elif mode == "demo":
    
            # Demo mode: generate realistic random capacity value
            demo_lbs = random.uniform(47000, 53000)
            total_capacity = convert_capacity_from_kg(demo_lbs / 2.205, weight_pref)
    
            # Rejects come from section 5-2 counter totals
            reject_count = sum(previous_counter_values) if previous_counter_values else 0
            rejects = convert_capacity_from_kg(reject_count * 46, weight_pref)
    
            # Calculate accepts as the difference
            accepts = total_capacity - rejects
    
            # Update the shared data store
            production_data = {
                "capacity": total_capacity,
                "accepts": accepts,
                "rejects": rejects
            }
        else:
            # If not live+connected or demo, use existing values from the store
            total_capacity = production_data.get("capacity", 50000)
            accepts = production_data.get("accepts", 47500)
            rejects = production_data.get("rejects", 2500)
        
        # Calculate percentages
        total = accepts + rejects
        accepts_percent = (accepts / total * 100) if total > 0 else 0
        rejects_percent = (rejects / total * 100) if total > 0 else 0
        
        # Format values with commas for thousands separator and limited decimal places
        if total_capacity_formatted is None:
            total_capacity_formatted = f"{total_capacity:,.0f}"
        accepts_formatted = f"{accepts:,.2f}"
        rejects_formatted = f"{rejects:,.2f}"
        accepts_percent_formatted = f"{accepts_percent:.1f}"
        rejects_percent_formatted = f"{rejects_percent:.1f}"

        capacity_count_fmt = (
            f"{capacity_count:,.0f}" if capacity_count is not None else None
        )
        accepts_count_fmt = (
            f"{accepts_count:,.0f}" if accepts_count is not None else None
        )
        reject_count_fmt = (
            f"{reject_count:,.0f}" if reject_count is not None else None
        )

        cap_display = (
            f"{capacity_count_fmt} pcs / {total_capacity_formatted} {capacity_unit_label(weight_pref)}"
            if capacity_count_fmt is not None
            else f"{total_capacity_formatted} {capacity_unit_label(weight_pref)}"
        )
        acc_display = (
            f"{accepts_count_fmt} pcs / {accepts_formatted} {capacity_unit_label(weight_pref, False)} "
            if accepts_count_fmt is not None
            else f"{accepts_formatted} {capacity_unit_label(weight_pref, False)} "
        )
        rej_display = (
            f"{reject_count_fmt} pcs / {rejects_formatted} {capacity_unit_label(weight_pref, False)} "
            if reject_count_fmt is not None
            else f"{rejects_formatted} {capacity_unit_label(weight_pref, False)} "
        )
        
        # Define styles for text
    
        base_style = {"fontSize": "1.6rem", "lineHeight": "1.6rem", "fontFamily": NUMERIC_FONT}
        label_style = {"fontWeight": "bold", "fontSize": "1.6rem"}
        incoming_style = {"color": "blue", "fontSize": "2.4rem", "fontFamily": NUMERIC_FONT}
        accepts_style = {"color": "green", "fontSize": "1.8rem", "fontFamily": NUMERIC_FONT}
        rejects_style = {"color": "red", "fontSize": "1.8rem", "fontFamily": NUMERIC_FONT}
    
        
        # Create the section content
        section_content = html.Div([
            # Title with mode indicator
            dbc.Row([
                dbc.Col(html.H6(tr("production_capacity_title", lang), className="text-left mb-2"), width=8),
                dbc.Col(
                    dbc.Button(
                        tr("update_counts_title", lang),
                        id="open-update-counts",
                        color="primary",
                        size="sm",
                        className="float-end"
                    ),
                    width=4
                )
            ]),
            
            # Capacity data
            html.Div([
                html.Span(tr("capacity", lang) + ": ", style=label_style),
                html.Br(),
                html.Span(
                    cap_display,
                    style={**incoming_style, "marginLeft": "20px"},
                ),
            ], className="mb-2", style=base_style),
            
            html.Div([
                html.Span(tr("accepts", lang) + ": ", style=label_style),
                html.Br(),
                html.Span(
                    acc_display,
                    style={**accepts_style,"marginLeft":"20px"},
                ),
                html.Span(f"({accepts_percent_formatted}%)", style=accepts_style),
            ], className="mb-2", style=base_style),
            
            html.Div([
                html.Span(tr("rejects", lang) + ": ", style=label_style),
                html.Br(),
                html.Span(
                    rej_display,
                    style={**rejects_style,"marginLeft":"20px"},
                ),
                html.Span(f"({rejects_percent_formatted}%)", style=rejects_style),
            ], className="mb-2", style=base_style),
        ], className="p-1")
        
        return section_content, production_data

    @app.callback(
        Output("update-counts-modal-body", "children"),
        [Input("status-update-interval", "n_intervals"),
         Input("current-dashboard",       "data"),
         Input("opc-pause-state", "data"),
         Input("language-preference-store", "data")],
        [State("app-state", "data"),
         State("app-mode", "data"),
         State("user-inputs", "data")],
        prevent_initial_call=True
    )
    def update_section_1_1b_with_manual_pause(n, which, pause_state, lang, app_state_data, app_mode, user_inputs):
        """Update section 1-1b with manual pause/resume system"""
        # only run when we’re in the “main” dashboard
        if which != "main":
            raise PreventUpdate
        
        # Tag definitions for live mode
        WEIGHT_TAG = "Settings.ColorSort.TestWeightValue"
        COUNT_TAG = "Settings.ColorSort.TestWeightCount"
        UNITS_TAG = "Status.Production.Units"
        
        # Default values
        default_weight = 500.0
        default_count = 1000
        default_unit = "lb"
        
        # Determine if we're in Live or Demo mode
        mode = "demo"
        if app_mode and isinstance(app_mode, dict) and "mode" in app_mode:
            mode = app_mode["mode"]
        
        # Check if OPC reading is paused
        is_paused = pause_state.get("paused", False)
        
        # Initialize values
        weight_value = default_weight
        count_value = default_count
        unit_value = default_unit
        opc_weight = None
        opc_count = None
        reading_status = "N/A"
        
        if mode in LIVE_LIKE_MODES and app_state_data.get("connected", False):
            # Always read the current OPC values for display in the status line
            if WEIGHT_TAG in app_state.tags:
                tag_value = app_state.tags[WEIGHT_TAG]["data"].latest_value
                if tag_value is not None:
                    opc_weight = float(tag_value)
                    
            if COUNT_TAG in app_state.tags:
                tag_value = app_state.tags[COUNT_TAG]["data"].latest_value
                if tag_value is not None:
                    opc_count = int(tag_value)
                    
            if UNITS_TAG in app_state.tags:
                tag_value = app_state.tags[UNITS_TAG]["data"].latest_value
                if tag_value is not None:
                    unit_value = tag_value
            
            # Decide what values to use based on pause state
            if is_paused:
                # OPC reading is paused - use user inputs if available, otherwise use last known OPC values
                if user_inputs:
                    weight_value = user_inputs.get("weight", opc_weight or default_weight)
                    count_value = user_inputs.get("count", opc_count or default_count)
                    unit_value = user_inputs.get("units", unit_value)
                else:
                    # No user inputs yet, use current OPC values as starting point
                    weight_value = opc_weight if opc_weight is not None else default_weight
                    count_value = opc_count if opc_count is not None else default_count
                reading_status = "⏸ Paused (Manual)"
            else:
                # OPC reading is active - always use current OPC values
                weight_value = opc_weight if opc_weight is not None else default_weight
                count_value = opc_count if opc_count is not None else default_count
                reading_status = "▶ Reading from OPC"
                
            logger.info(f"Live mode: Paused={is_paused} | OPC W={opc_weight}, C={opc_count} | Using W={weight_value}, C={count_value}")
        else:
            # Demo mode or not connected - use user inputs or defaults
            if user_inputs:
                weight_value = user_inputs.get("weight", default_weight)
                count_value = user_inputs.get("count", default_count)
                unit_value = user_inputs.get("units", default_unit)
            reading_status = "Demo mode" if mode == "demo" else "Not connected"
        
        return html.Div([
            # Title
            html.H6(tr("update_counts_title", lang), className="mb-0 text-center small"),
            
            # Show current OPC values and reading status in live mode
            html.Div([
                #html.Small(
                #    f"OPC: W={opc_weight if opc_weight is not None else 'N/A'}, "
                #    f"C={opc_count if opc_count is not None else 'N/A'} | "
                #    f"Status: {reading_status}", 
                #    className="text-info"
                #)
            ], className="mb-1 text-center") if mode in LIVE_LIKE_MODES and app_state_data.get("connected", False) else html.Div(),
            
            # Controls container 
            html.Div([
                # Units row
                dbc.Row([
                    dbc.Col(
                        html.Label(tr("units_label", lang), className="fw-bold pt-0 text-end small"),
                        width=3,
                    ),
                    dbc.Col(
                        dcc.Dropdown(
                            id="unit-selector",
                            options=[
                                {"label": "oz", "value": "oz"},
                                {"label": "lb", "value": "lb"},
                                {"label": "g", "value": "g"},
                                {"label": "kg", "value": "kg"}
                            ],
                            value=unit_value,
                            clearable=False,
                            style={"width": "100%", "fontSize": "0.8rem"}
                        ),
                        width=9,
                    ),
                ], className="mb-1"),
                
                # Weight row
                dbc.Row([
                    dbc.Col(
                        html.Label(tr("weight_label", lang), className="fw-bold pt-0 text-end small"),
                        width=3,
                    ),
                    dbc.Col(
                        dbc.Input(
                            id="weight-input",
                            type="number",
                            min=0,
                            step=1,
                            value=weight_value,
                            style={"width": "100%", "height": "1.4rem"}
                        ),
                        width=9,
                    ),
                ]),
    
                # Count row
                dbc.Row([
                    dbc.Col(
                        html.Label(tr("count_label", lang), className="fw-bold pt-0 text-end small"),
                        width=3,
                    ),
                    dbc.Col(
                        dbc.Input(
                            id="count-input",
                            type="number",
                            min=0,
                            step=1,
                            value=count_value,
                            style={"width": "100%", "height": "1.4rem"}
                        ),
                        width=9,
                    ),
                ], className="mb-1"),
                
                # Two button row - same width, half each
                dbc.Row([
                    dbc.Col(width=3),  # Empty space to align with inputs
                    dbc.Col([
                        dbc.ButtonGroup([
                            dbc.Button(
                                tr("pause_opc_read_button", lang) if not is_paused else tr("resume_opc_read_button", lang),
                                id="toggle-opc-pause",
                                color="warning" if not is_paused else "success",
                                size="sm",
                                style={"fontSize": "0.65rem", "padding": "0.2rem 0.3rem"}
                            ),
                            dbc.Button(
                                tr("save_to_opc_button", lang),
                                id="save-count-settings",
                                color="primary",
                                size="sm",
                                style={"fontSize": "0.65rem", "padding": "0.2rem 0.3rem"}
                            )
                        ], className="w-100")
                    ], width=9)
                ]),
                
                # Notification area
                dbc.Row([
                    dbc.Col(width=3),
                    dbc.Col(
                        html.Div(id="save-counts-notification", className="small text-success mt-1"),
                        width=9
                    )
                ])
            ]),
        ], className="p-1 ps-2")

    @app.callback(
        Output("opc-pause-state", "data"),
        [Input("toggle-opc-pause", "n_clicks")],
        [State("opc-pause-state", "data"),
         State("app-mode", "data")],
        prevent_initial_call=True
    )
    def toggle_opc_pause(n_clicks, current_pause_state, app_mode):
        """Toggle OPC reading pause state"""
        if not n_clicks:
            return dash.no_update
        
        # Only allow pausing in live mode
        mode = "demo"
        if app_mode and isinstance(app_mode, dict) and "mode" in app_mode:
            mode = app_mode["mode"]
        
        if mode not in LIVE_LIKE_MODES:
            return dash.no_update
        
        # Toggle the pause state
        current_paused = current_pause_state.get("paused", False)
        new_paused = not current_paused
        
        logger.info(f"OPC reading {'paused' if new_paused else 'resumed'} by user")
        
        return {"paused": new_paused}

    @app.callback(
        Output("user-inputs", "data", allow_duplicate=True),
        [Input("mode-selector", "value")],
        [State("user-inputs", "data")],
        prevent_initial_call=True
    )
    def clear_inputs_on_mode_switch(mode, current_inputs):
        """Clear user inputs when switching to live mode"""
        if mode in LIVE_LIKE_MODES:
            logger.info("Switched to live mode - clearing user inputs")
            return {}  # Clear all user inputs
        return dash.no_update

    @app.callback(
        [Output("save-counts-notification", "children"),
         Output("opc-pause-state", "data", allow_duplicate=True)],
        [Input("save-count-settings", "n_clicks")],
        [State("weight-input", "value"),
         State("count-input", "value"),
         State("unit-selector", "value"),
         State("app-state", "data"),
         State("app-mode", "data"),
         State("opc-pause-state", "data")],
        prevent_initial_call=True
    )
    def save_and_resume_opc_reading(n_clicks, weight_value, count_value, unit_value, 
                                   app_state_data, app_mode, pause_state):
        """Save the count settings to OPC UA tags and resume OPC reading"""
        if not n_clicks:
            return dash.no_update, dash.no_update
        
        # Tag definitions for writing
        WEIGHT_TAG = "Settings.ColorSort.TestWeightValue"
        COUNT_TAG = "Settings.ColorSort.TestWeightCount"
        
        # Determine if we're in Live mode
        mode = "demo"
        if app_mode and isinstance(app_mode, dict) and "mode" in app_mode:
            mode = app_mode["mode"]
        
        # Only write to tags in live mode when connected
        if mode in LIVE_LIKE_MODES and app_state_data.get("connected", False):
            try:
                success_messages = []
                error_messages = []
                
                # Write weight value to OPC UA tag
                if WEIGHT_TAG in app_state.tags and weight_value is not None:
                    try:
                        app_state.tags[WEIGHT_TAG]["node"].set_value(float(weight_value))
                        success_messages.append(f"Weight: {weight_value}")
                        logger.info(f"Successfully wrote weight value {weight_value} to {WEIGHT_TAG}")
                    except Exception as e:
                        error_messages.append(f"Weight write error: {str(e)}")
                        logger.error(f"Error writing weight value to {WEIGHT_TAG}: {e}")
                
                # Write count value to OPC UA tag
                if COUNT_TAG in app_state.tags and count_value is not None:
                    try:
                        app_state.tags[COUNT_TAG]["node"].set_value(int(count_value))
                        success_messages.append(f"Count: {count_value}")
                        logger.info(f"Successfully wrote count value {count_value} to {COUNT_TAG}")
                    except Exception as e:
                        error_messages.append(f"Count write error: {str(e)}")
                        logger.error(f"Error writing count value to {COUNT_TAG}: {e}")
                
                # Prepare notification message and resume reading if successful
                if success_messages and not error_messages:
                    notification = f"✓ Saved: {', '.join(success_messages)} - OPC reading resumed"
                    # Resume OPC reading after successful save
                    resumed_state = {"paused": False}
                    logger.info("OPC reading resumed after successful save")
                    return notification, resumed_state
                elif success_messages and error_messages:
                    notification = f"⚠ Partial: {', '.join(success_messages)}. Errors: {', '.join(error_messages)}"
                    return notification, dash.no_update
                elif error_messages:
                    notification = f"✗ Errors: {', '.join(error_messages)}"
                    return notification, dash.no_update
                else:
                    notification = "⚠ No OPC UA tags found for writing"
                    return notification, dash.no_update
                
            except Exception as e:
                error_msg = f"✗ Save failed: {str(e)}"
                logger.error(f"Unexpected error saving count settings: {e}")
                return error_msg, dash.no_update
        
        else:
            # Not in live mode or not connected
            if mode == "demo":
                return "✓ Saved locally (Demo mode)", dash.no_update
            else:
                return "⚠ Not connected to OPC server", dash.no_update

    @app.callback(
        Output("user-inputs", "data"),
        [
            Input("unit-selector", "value"),
            Input("weight-input", "value"),
            Input("count-input", "value")
        ],
        [State("user-inputs", "data"),
         State("app-mode", "data")],
        prevent_initial_call=True
    )
    def save_user_inputs_with_mode_tracking(units, weight, count, current_data, app_mode):
        """Save user input values when they change (with mode tracking)"""
        ctx = callback_context
        if not ctx.triggered:
            return current_data or {"units": "lb", "weight": 500.0, "count": 1000}
        
        # Get which input triggered the callback
        trigger_id = ctx.triggered[0]["prop_id"].split(".")[0]
        
        # Determine current mode
        mode = "demo"
        if app_mode and isinstance(app_mode, dict) and "mode" in app_mode:
            mode = app_mode["mode"]
        
        # Create a new data object with defaults if current_data is None
        new_data = current_data.copy() if current_data else {"units": "lb", "weight": 500.0, "count": 1000}
        
        # Mark if user made changes in live mode
        if mode in LIVE_LIKE_MODES:
            new_data["live_mode_user_changed"] = True
            logger.info(f"User changed {trigger_id} in live mode")
        
        # Update the value that changed
        if trigger_id == "unit-selector" and units is not None:
            new_data["units"] = units
        elif trigger_id == "weight-input" and weight is not None:
            new_data["weight"] = weight
        elif trigger_id == "count-input" and count is not None:
            new_data["count"] = count
        
        return new_data

    @app.callback(
        Output("section-1-2", "children"),
        [Input("production-data-store", "data"),
         Input("status-update-interval", "n_intervals"),
         Input("current-dashboard", "data"),
         Input("historical-time-index", "data"),
         Input("historical-data-cache", "data")],
        [State("app-state", "data"),
         State("app-mode", "data")],
        prevent_initial_call=True
    )
    def update_section_1_2(production_data, n_intervals, which, state_data, historical_data, app_state_data, app_mode):
    
        """Update section 1-2 with side-by-side pie charts for accepts/rejects and reject breakdown
        using production data from section 1-1 and counter data from section 5-2"""
        
        # Only run when we're in the "main" dashboard
        if which != "main":
            raise PreventUpdate
            
        global previous_counter_values
        
        counter_colors = {
            1: "green",       # Blue
            2: "lightgreen",      # Green
            3: "orange",     # Orange
            4: "blue",      # Black
            5: "#f9d70b",    # Yellow (using hex to ensure visibility)
            6: "magenta",    # Magenta
            7: "cyan",       # Cyan
            8: "red",        # Red
            9: "purple",
            10: "brown",
            11: "gray",
            12: "lightblue"
        }
    
        # Extract data from the shared production data store
        total_capacity = production_data.get("capacity", 50000)
        accepts = production_data.get("accepts", 47500)
        rejects = production_data.get("rejects", 2500)
        
        # Calculate percentages for the first pie chart - exact same calculation as section 1-1
        total = accepts + rejects
        accepts_percent = (accepts / total * 100) if total > 0 else 0
        rejects_percent = (rejects / total * 100) if total > 0 else 0
        
        # Second chart data - Use the counter values for the reject breakdown
        # Ensure previous_counter_values has a predictable baseline
        if 'previous_counter_values' not in globals() or not previous_counter_values:
            # Start counters at zero instead of random demo values
            previous_counter_values = [0] * 12
        
        # Calculate the total of all counter values
        total_counter_value = sum(previous_counter_values)
        
        if total_counter_value > 0:
            # Create percentage breakdown for each counter relative to total rejects
            # Filter out counters with zero values and track their original counter numbers
            reject_counters = {}
            counter_indices = {}  # Track which counter number each entry corresponds to
            for i, value in enumerate(previous_counter_values):
                if value > 0:  # Only include counters with values greater than 0
                    counter_name = f"Counter {i+1}"
                    counter_number = i + 1  # Store the actual counter number
                    # This counter's percentage of the total rejects
                    counter_percent_of_rejects = (value / total_counter_value) * 100
                    reject_counters[counter_name] = counter_percent_of_rejects
                    counter_indices[counter_name] = counter_number
        else:
            # Fallback if counter values sum to zero - create empty dict
            reject_counters = {}
        
        # Create first pie chart - Accepts/Rejects ratio
        fig1 = go.Figure(data=[go.Pie(
            labels=['Accepts', 'Rejects'],
            values=[accepts_percent, rejects_percent],  # Use the exact percentages from section 1-1
            hole=.4,
            marker_colors=['green', 'red'],
            textinfo='percent',
            insidetextorientation='radial',
            rotation = 90
        )])
    
        # Update layout for first chart with centered title
        fig1.update_layout(
            title={
                'text': "Accept/Reject Ratio",
                'y': 0.99,
                'x': 0.5,
                'xanchor': 'center',
                'yanchor': 'top'
            },
            margin=dict(l=10, r=10, t=25, b=10),
            height=210,
            showlegend=False,  # Set showlegend to False to remove the legend
            plot_bgcolor='var(--chart-bg)',
            paper_bgcolor='var(--chart-bg)'
        )
    
        # Create second pie chart - Reject breakdown (only if we have non-zero data)
        if reject_counters:  # Only create chart if we have data
            # Extract data for the second pie chart
            labels = list(reject_counters.keys())
            values = list(reject_counters.values())
            # Use the correct counter numbers for colors instead of sequential indices
            colors = [counter_colors.get(counter_indices[label], "gray") for label in labels]
    
            # Create second pie chart - Reject breakdown
            fig2 = go.Figure(data=[go.Pie(
                labels=labels,
                values=values,
                hole=.4,
                marker_colors=colors,
                textinfo='percent',
                insidetextorientation='radial'
            )])
    
            # Update layout for second chart with centered title
            fig2.update_layout(
                title={
                    'text': "Reject Percentages",
                    'y': 0.99,
                    'x': 0.5,
                    'xanchor': 'center',
                    'yanchor': 'top'
                },
                margin=dict(l=10, r=10, t=25, b=10),
                height=210,
                showlegend=False,  # Set showlegend to False to remove the legend
                plot_bgcolor='var(--chart-bg)',
                paper_bgcolor='var(--chart-bg)'
            )
            
            # Second chart content
            second_chart_content = dcc.Graph(
                figure=fig2,
                config={'displayModeBar': False, 'responsive': True},
                style={'width': '100%', 'height': '100%'}
            )
        else:
            # No data available - show placeholder
            second_chart_content = html.Div([
                html.Div("No Reject Data", className="text-center text-muted d-flex align-items-center justify-content-center h-100"),
            ], style={'minHeight': '200px', 'height': 'auto', 'border': '1px solid #dee2e6', 'borderRadius': '0.25rem'})
        
        # Return the layout with both charts side by side
        return html.Div([
            dbc.Row([
                # First chart
                dbc.Col(
                    dcc.Graph(
                        figure=fig1,
                        config={'displayModeBar': False, 'responsive': True},
                        style={'width': '100%', 'height': '100%'}
                    ),
                    width=6
                ),
                
                # Second chart or placeholder
                dbc.Col(
                    second_chart_content,
                    width=6
                ),
            ]),
        ])

    @app.callback(
        Output("user-inputs", "data", allow_duplicate=True),
        [Input("auto-connect-trigger", "data")],
        [State("user-inputs", "data")],
        prevent_initial_call=True
    )
    def initialize_user_inputs(trigger, current_data):
        """Initialize user inputs on page load if not already set"""
        if current_data:
            return dash.no_update
        return {"units": "lb", "weight": 500.0, "count": 1000}

    @app.callback(
        Output("section-2", "children"),
        [Input("status-update-interval", "n_intervals"),
         Input("current-dashboard",       "data"),
         Input("language-preference-store", "data")],
        [State("app-state", "data"),
         State("app-mode", "data")],
        prevent_initial_call=True
    )
    def update_section_2(n_intervals, which, lang, app_state_data, app_mode):
        """Update section 2 with three status boxes and feeder gauges"""
        
          # only run when we’re in the “main” dashboard
        if which != "main":
            raise PreventUpdate
        # CRITICAL: Check if we actually have a connected machine and valid app_state
        if not app_state_data.get("connected", False):
            logger.debug("No connected machine - preventing section update")
            raise PreventUpdate
        
        if not app_state.client or not app_state.tags:
            logger.debug("No valid client or tags - preventing section update")
            raise PreventUpdate
            # or return [no_update, no_update]
        # Tag definitions
        PRESET_NUMBER_TAG = "Status.Info.PresetNumber"
        PRESET_NAME_TAG = "Status.Info.PresetName"
        GLOBAL_FAULT_TAG = "Status.Faults.GlobalFault"
        GLOBAL_WARNING_TAG = "Status.Faults.GlobalWarning"
        FEEDER_TAG_PREFIX = "Status.Feeders."
        FEEDER_TAG_SUFFIX = "IsRunning"
        MODEL_TAG = "Status.Info.Type"  # Added this tag to check model type
        
        # Determine if we're in Live or Demo mode
        mode = "demo"  # Default to demo mode
        if app_mode and isinstance(app_mode, dict) and "mode" in app_mode:
            mode = app_mode["mode"]
        logger.info("Section 2: mode=%s, connected=%s", mode, app_state_data.get("connected", False))
        
        # Define color styles for different states
        success_style = {"backgroundColor": "#28a745", "color": "white"}  # Green
        danger_style = {"backgroundColor": "#dc3545", "color": "white"}   # Red
        warning_style = {"backgroundColor": "#ffc107", "color": "black"}  # Yellow
        secondary_style = {"backgroundColor": "#6c757d", "color": "white"}  # Gray
        
        # Check model type to determine number of gauges to show
        show_all_gauges = True  # Default to showing all 4 gauges
        model_type = None
        
        # Define box styles based on mode
        if mode == "demo":
            # Demo mode - force green for all boxes
            preset_text = "1 Yellow CORN"
            preset_style = success_style
            
            status_text = "GOOD"
            status_style = success_style
            
            feeder_text = "Running"
            feeder_style = success_style
            
            # In demo mode, show all gauges
            show_all_gauges = True
            
        elif not app_state_data.get("connected", False):
            # Not connected - all gray
            preset_text = "Unknown"
            preset_style = secondary_style
            
            status_text = "Unknown"
            status_style = secondary_style
            
            feeder_text = "Unknown"
            feeder_style = secondary_style
            
            # When not connected, show all gauges
            show_all_gauges = True
            
        else:
            # Live mode - FIXED to properly access the global app_state
            preset_number = "N/A"
            preset_name = "N/A"
            
            # Check model type first to determine gauge visibility
            if MODEL_TAG in app_state.tags:
                model_type = app_state.tags[MODEL_TAG]["data"].latest_value
                if model_type == "RGB400":
                    show_all_gauges = False  # Hide gauges 3 and 4
                    #logger.info("Model type is RGB400 - hiding gauges 3 and 4")
                else:
                    show_all_gauges = True
                    #logger.info(f"Model type is {model_type} - showing all gauges")
            
            # Try to get preset information - FIXED to use proper app_state reference
            if PRESET_NUMBER_TAG in app_state.tags:
                preset_number = app_state.tags[PRESET_NUMBER_TAG]["data"].latest_value
                if preset_number is None:
                    preset_number = "N/A"
                #logger.info(f"Retrieved preset number: {preset_number}")
                    
            if PRESET_NAME_TAG in app_state.tags:
                preset_name = app_state.tags[PRESET_NAME_TAG]["data"].latest_value
                if preset_name is None:
                    preset_name = "N/A"
                #logger.info(f"Retrieved preset name: {preset_name}")
                    
            preset_text = f"{preset_number} {preset_name}"
            preset_style = success_style  # Default to green
            
            # Check fault and warning status - FIXED to use proper app_state reference
            has_fault = False
            has_warning = False
            
            if GLOBAL_FAULT_TAG in app_state.tags:
                has_fault = bool(app_state.tags[GLOBAL_FAULT_TAG]["data"].latest_value)
                
            if GLOBAL_WARNING_TAG in app_state.tags:
                has_warning = bool(app_state.tags[GLOBAL_WARNING_TAG]["data"].latest_value)
                
            # Set status text and style based on fault/warning
            if has_fault:
                status_text = "FAULT"
                status_style = danger_style
            elif has_warning:
                status_text = "WARNING"
                status_style = warning_style
            else:
                status_text = "GOOD"
                status_style = success_style
    
            if status_text in ("FAULT", "WARNING", "GOOD"):
                status_text = tr(f"{status_text.lower()}_status", lang)
                
            # Check feeder status - FIXED to use proper app_state reference
            feeder_running = False
            
            # Check only the appropriate number of feeders based on model
            max_feeder = 2 if not show_all_gauges else 4
            for feeder_num in range(1, max_feeder + 1):
                tag_name = f"{FEEDER_TAG_PREFIX}{feeder_num}{FEEDER_TAG_SUFFIX}"
                if tag_name in app_state.tags:
                    if bool(app_state.tags[tag_name]["data"].latest_value):
                        feeder_running = True
                        break
                        
            if feeder_running:
                feeder_text = tr("running_state", lang)
                feeder_style = success_style
            else:
                feeder_text = tr("stopped_state", lang)
                feeder_style = secondary_style
            
            # Add debug logging for live mode
            logger.info(f"Live mode - Preset: {preset_text}, Status: {status_text}, Feeder: {feeder_text}")
        
        # Create the feeder rate boxes with conditional display
        feeder_boxes = create_feeder_rate_boxes(app_state_data, app_mode, mode, show_all_gauges)
        
        # Create the three boxes with explicit styling and add feeder gauges
        return html.Div([
            html.H5(tr("machine_status_title", lang), className="mb-2 text-left"),
            
            # Box 1 - Preset - Using inline styling instead of Bootstrap classes
            html.Div([
                html.Div([
                    html.Div([
                        html.Span(tr("preset_label", lang) + " ", className="fw-bold"),
                        html.Span(preset_text),
                    ], className="h7"),
                ], className="p-3"),
            ], className="mb-2", style={"borderRadius": "0.25rem", **preset_style}),
            
            # Box 2 - Status - Using inline styling
            html.Div([
                html.Div([
                    html.Div([
                        html.Span(tr("status_label", lang) + " ", className="fw-bold"),
                        html.Span(status_text),
                    ], className="h7"),
                ], className="p-3"),
            ], className="mb-2", style={"borderRadius": "0.25rem", **status_style}),
            
            # Box 3 - Feeders - Using inline styling
            html.Div([
                html.Div([
                    html.Div([
                        html.Span(tr("feeders_label", lang) + " ", className="fw-bold"),
                        html.Span(feeder_text),
                    ], className="h7"),
                ], className="p-3"),
            ], className="mb-2", style={"borderRadius": "0.25rem", **feeder_style}),
    
            # Row of feeder rate boxes
            feeder_boxes,
        ])

    @app.callback(
        Output("section-3-1", "children"),
        [Input("status-update-interval", "n_intervals"),
         Input("current-dashboard",       "data"),
         Input("language-preference-store", "data")],
        [State("additional-image-store", "data")],
        prevent_initial_call=True
    )
    
    def update_section_3_1(n_intervals, which, lang, additional_image_data):
        """Update section 3-1 with the Load Image button and additional image if loaded"""
        # Debug logging
        #logger.info(f"Image data in section-3-1: {'' if not additional_image_data else 'Data present'}")
        
        # only run when we’re in the “main” dashboard
        if which != "main":
            raise PreventUpdate
            # or return [no_update, no_update]
        # Check if additional image is loaded
        has_additional_image = additional_image_data and 'image' in additional_image_data
        
        # More debug logging
        #if has_additional_image:
        #    logger.info("Section 3-1: Image found in data store")
        #else:
        #    logger.info("Section 3-1: No image in data store")
        
        # Create the additional image section with auto-scaling
        if has_additional_image:
            additional_image_section = html.Div([
                html.Img(
                    src=additional_image_data['image'],
                    style={
                        'width': '100%',
                        'maxWidth': '100%',
                        'maxHeight': '130px',
                        'objectFit': 'contain',
                        'margin': '0 auto',
                        'display': 'block'
                    }
                )
            ], className="text-center", style={'minHeight': '130px', 'height': 'auto', 'display': 'flex', 'alignItems': 'center', 'justifyContent': 'center'})
        else:
            additional_image_section = html.Div(
                "No custom image loaded",
                className="text-center text-muted",
                style={'minHeight': '130px', 'height': 'auto', 'display': 'flex', 'alignItems': 'center', 'justifyContent': 'center'}
            )
        
        return html.Div([
            # Title and Load button row
            dbc.Row([
                # Title
                dbc.Col(html.H5(tr("corporate_logo_title", lang), className="mb-0"), width=8),
                # Load button
                dbc.Col(
                    dbc.Button(
                        tr("load_image_button", lang),
                        id="load-additional-image",
                        color="primary", 
                        size="sm",
                        className="float-end"
                    ), 
                    width=4
                ),
            ], className="mb-2 align-items-center"),
            
            # Additional image section with fixed height
            additional_image_section,
        ], style={'minHeight': '175px', 'height': 'auto'})  # Flexible height for section 3-1

    @app.callback(
        Output("upload-modal", "is_open"),
        [Input("load-additional-image", "n_clicks"),
         Input("close-upload-modal", "n_clicks")],
        [State("upload-modal", "is_open")],
        prevent_initial_call=True
    )
    def toggle_upload_modal(load_clicks, close_clicks, is_open):
        """Toggle the upload modal when the Load Image button is clicked"""
        ctx = callback_context
        
        # If callback wasn't triggered, don't change the state
        if not ctx.triggered:
            return dash.no_update
            
        # Get the ID of the component that triggered the callback
        trigger_id = ctx.triggered[0]["prop_id"].split(".")[0]
        
        # If the Load Image button was clicked and modal is not already open, open it
        if trigger_id == "load-additional-image" and load_clicks and not is_open:
            return True
        
        # If the Close button was clicked and modal is open, close it
        elif trigger_id == "close-upload-modal" and close_clicks and is_open:
            return False
        
        # Otherwise, don't change the state
        return is_open

    @app.callback(
        Output("section-3-2", "children"),
        [Input("status-update-interval", "n_intervals"),
         Input("current-dashboard",       "data"),
         Input("language-preference-store", "data")],
        [State("app-state", "data"),
         State("app-mode", "data")],
        prevent_initial_call=True
    
    )
    def update_section_3_2(n_intervals, which, lang, app_state_data, app_mode):
        """Update section 3-2 with machine information and Satake logo"""
    
        # only run when we’re in the “main” dashboard
        if which != "main":
            raise PreventUpdate
            # or return [no_update, no_update]
    
        # Tag definitions for easy updating
        SERIAL_TAG = "Status.Info.Serial"
        MODEL_TAG = "Status.Info.Type"  # Added tag for model information
        
        # Determine if we're in Live or Demo mode
        mode = "demo"  # Default to demo mode
        if app_mode and isinstance(app_mode, dict) and "mode" in app_mode:
            mode = app_mode["mode"]
        logger.info("Section 3-2: mode=%s, connected=%s", mode, app_state_data.get("connected", False))

        # Generate current timestamp for "Last Update" display. This must be
        # evaluated on each callback invocation so the UI reflects the actual
        # update time rather than a static value.
        current_time = datetime.now().strftime("%Y-%m-%d %H:%M:%S")
        
        if mode == "demo":
            # Demo mode values
            serial_number = "2025_1_4CH"
            status_text = "DEMO"
            model_text = "Enpresor RGB"
            last_update = current_time
            status_class = "text-success"
        else:
            # Live mode - use original code with model tag
            serial_number = "Unknown"
            if app_state_data.get("connected", False) and SERIAL_TAG in app_state.tags:
                serial_number = app_state.tags[SERIAL_TAG]["data"].latest_value or "Unknown"
            
            # Get the model from the Type tag when in Live mode
            model_text = "ENPRESOR RGB"  # Default model
            if app_state_data.get("connected", False) and MODEL_TAG in app_state.tags:
                model_from_tag = app_state.tags[MODEL_TAG]["data"].latest_value
                if model_from_tag:
                    model_text = model_from_tag  # Use the model from the tag if available
            
            status_text = "Online" if app_state_data.get("connected", False) else "Offline"
            status_class = "text-success" if app_state_data.get("connected", False) else "text-secondary"
            last_update = current_time if app_state_data.get("connected", False) else "Never"
        
        return html.Div([
            # Title
            html.H5(tr("machine_info_title", lang), className="mb-2 text-center"),
            
            # Custom container with fixed height and auto-scaling image
            html.Div([
                # Logo container (left side)
                html.Div([
                    html.Img(
                        src=f'data:image/png;base64,{SATAKE_LOGO}',
                        style={
                            'width': '100%',
                            'maxWidth': '100%',
    
                            'maxHeight': '200px',  # Increased maximum height
    
                            'objectFit': 'contain',
                            'margin': '0 auto',
                            'display': 'block'
                        }
                    )
                ], className="machine-info-logo", style={
                    'flex': '0 0 auto',
    
                    'width': '45%',
                    'maxWidth': '180px',
                    'minHeight': '180px',  # Increased minimum height for logo container
    
                    'display': 'flex',
                    'alignItems': 'center',
                    'justifyContent': 'center',
                    'paddingRight': '15px'
                }),
                
                # Information container (right side)
                html.Div([
                    html.Div([
                        html.Span(tr("serial_number_label", lang) + " ", className="fw-bold"),
                        html.Span(serial_number),
                    ], className="mb-1"),
                    
                    html.Div([
                        html.Span(tr("status_label", lang) + " ", className="fw-bold"),
                        html.Span(status_text, className=status_class),
                    ], className="mb-1"),
                    
                    html.Div([
                        html.Span(tr("model_label", lang) + " ", className="fw-bold"),
                        html.Span(model_text),
                    ], className="mb-1"),
                    
                    html.Div([
                        html.Span(tr("last_update_label", lang) + " ", className="fw-bold"),
                        html.Span(last_update),
                    ], className="mb-1"),
                ], style={
                    'flex': '1',
                    'paddingLeft': '30px',  # Increased left padding to shift text right more
                    'borderLeft': '1px solid #eee',
                    'marginLeft': '15px',
                    'minHeight': '150px',  # Reduced minimum height for text container
                    'display': 'flex',
                    'flexDirection': 'column',
                    'justifyContent': 'center'
                }),
            ], className="machine-info-container", style={
                'display': 'flex',
                'flexDirection': 'row',
                'alignItems': 'center',
                'flexWrap': 'wrap',
                'width': '100%',
                'minHeight': '150px'  # Reduced minimum height for the whole container
            }),
        ], style={'height': 'auto'})  # Allow section 3-2 height to adjust

    @app.callback(
        Output("section-4", "children"),
        [Input("status-update-interval", "n_intervals"),
         Input("current-dashboard",       "data"),
         Input("language-preference-store", "data")],
        [State("app-state", "data"),
         State("app-mode", "data")],
        prevent_initial_call=True
    )
    def update_section_4(n_intervals, which, lang, app_state_data, app_mode):
        """Update section 4 with the color sort primary list.
    
        Each sensitivity's number and name are displayed above its image.
        """
        # only run when we’re in the “main” dashboard
        if which != "main":
            raise PreventUpdate
            # or return [no_update, no_update]
        # Tag definitions for easy updating
        PRIMARY_ACTIVE_TAG_PREFIX = "Settings.ColorSort.Primary"
        PRIMARY_ACTIVE_TAG_SUFFIX = ".IsAssigned"
        PRIMARY_NAME_TAG_PREFIX = "Settings.ColorSort.Primary"
        PRIMARY_NAME_TAG_SUFFIX = ".Name"
        PRIMARY_IMAGE_TAG_PREFIX = "Settings.ColorSort.Primary"
        PRIMARY_IMAGE_TAG_SUFFIX = ".SampleImage"
        
        # Define colors for each primary number
        primary_colors = {
            1: "green",       # Blue
            2: "lightgreen",      # Green
            3: "orange",     # Orange
            4: "blue",      # Black
            5: "#f9d70b",    # Yellow (using hex to ensure visibility)
            6: "magenta",    # Magenta
            7: "cyan",       # Cyan
            8: "red",        # Red
            9: "purple",
            10: "brown",
            11: "gray", 
            12: "lightblue"
        }
        
        # Define base64 image strings for demo mode fallback
        base64_image_strings = {
            1: base64_image_string1,
            2: base64_image_string2,
            3: base64_image_string3,
            4: base64_image_string4,
            5: base64_image_string5,
            6: base64_image_string6,
            7: base64_image_string7,
            8: base64_image_string8
        }
        
        # Determine if we're in Live or Demo mode
        mode = "demo"  # Default to demo mode
        if app_mode and isinstance(app_mode, dict) and "mode" in app_mode:
            mode = app_mode["mode"]
        
        # Define demo mode primary names and active status
        demo_primary_names = {
            1: "CORN",
            2: "SPOT",
            3: "GREEN",
            4: "SOY",
            5: "SPLIT",
            6: "DARKS",
            7: "BROKEN",
            8: "MOLD",
            9: "",
            10: "",
            11: "",
            12: ""
        }
        
        # For demo mode, all primaries are active except #5 (to show the inactive state)
        demo_primary_active = {i: (i != 5) for i in range(1, 13)}
        
        # Initialize lists for left and right columns
        left_column_items = []
        right_column_items = []
        
        # Define the image container style with WHITE background for both modes
        # Base style for the image containers.  Border color is set later based on
        # whether a sensitivity is assigned.
        image_container_style = {
            "height": "50px",
            "width": "50px",
            "marginRight": "0px",
            "border": "2px solid #ccc",  # Increased default border thickness
            "borderRadius": "3px",
            "display": "flex",
            "alignItems": "center",
            "justifyContent": "center",
            "overflow": "hidden",
            "padding": "0px",
            "backgroundColor": "#ffffff"  # Force white background for both light and dark mode
        }
        
        # Image style to fill the container
        image_style = {
            "height": "100%",
            "width": "100%",
            "objectFit": "contain",
        }
        
        if mode == "demo":
            # Demo mode - use predefined values and demo images
            for i in range(1, 13):
                name = demo_primary_names[i]
                is_active = demo_primary_active[i]
                    
                # Set styling based on active status
                if is_active:
                    text_color = primary_colors[i]
                    text_class = ""
                else:
                    text_color = "#aaaaaa"  # Gray for inactive
                    text_class = "text-muted"
                
                # Create text style with added bold font weight
                text_style = {
                    "color": text_color,
                    "display": "inline-block",
                    "verticalAlign": "middle",
                    "fontWeight": "bold",
                    "whiteSpace": "nowrap",
                }
                border_color = "green" if is_active else "red"
                if not is_active:
                    text_style["fontStyle"] = "italic"
                image_style_current = image_container_style.copy()
                image_style_current["border"] = f"2px solid {border_color}"
                
                # Create item with appropriate image or empty container
                if i <= 8 and i in base64_image_strings:  # First 8 items with images in demo mode
                    base64_str = base64_image_strings[i]
                    img_src = f"data:image/png;base64,{base64_str}" if not base64_str.startswith("data:") else base64_str
    
                    # Create item with image in bordered container
                    item = html.Div([
                        html.Span(
                            f"{i}. {name}",
                            style=text_style
                        ),
                        html.Div([
                            html.Img(
                                src=img_src,
                                style=image_style
                            )
                        ], style=image_style_current),
                    ],
                    className=f"mb-1 {text_class}",
                    style={"display": "flex", "flexDirection": "column", "alignItems": "center"})
                else:  # Items 9-12 or fallbacks - empty white container instead of image
                    item = html.Div([
                        html.Span(
                            f"{i}. {name}",
                            style=text_style
                        ),
                        html.Div([
                            # Nothing inside, just the white background
                        ], style=image_style_current),
                    ],
                    className=f"mb-1 {text_class}",
                    style={"display": "flex", "flexDirection": "column", "alignItems": "center"})
                
                # Add to appropriate column based on odd/even
                if i % 2 == 1:  # Odds on the left
                    left_column_items.append(item)
                else:          # Evens on the right
                    right_column_items.append(item)
        
        elif not app_state_data.get("connected", False):
            # When not connected, show placeholder list with empty white containers
            for i in range(1, 13):
                # Bold text style for not connected state
                not_connected_style = {
                    "display": "inline-block",
                    "verticalAlign": "middle",
                    "fontWeight": "bold",
                    "whiteSpace": "nowrap",
                }
                
                item = html.Div([
                    html.Span(
                        f"{i}) Not connected",
                        className="text-muted",
                        style=not_connected_style
                    ),
                    html.Div([], style=image_container_style),  # Empty white container
                ],
                className="mb-1",
                style={"display": "flex", "flexDirection": "column", "alignItems": "center"})
                
                # Add to appropriate column based on odd/even
                if i % 2 == 1:  # Odds on the left
                    left_column_items.append(item)
                else:          # Evens on the right
                    right_column_items.append(item)
        
        else:
            # Live mode - load images from OPC UA tags
            for i in range(1, 13):
                # Check if the primary is active
                is_active = True  # Default to active
                active_tag_name = f"{PRIMARY_ACTIVE_TAG_PREFIX}{i}{PRIMARY_ACTIVE_TAG_SUFFIX}"
                
                if active_tag_name in app_state.tags:
                    is_active = bool(app_state.tags[active_tag_name]["data"].latest_value)
                
                # Get primary name
                name = f"Primary {i}"  # Default name
                name_tag = f"{PRIMARY_NAME_TAG_PREFIX}{i}{PRIMARY_NAME_TAG_SUFFIX}"
                
                if name_tag in app_state.tags:
                    tag_value = app_state.tags[name_tag]["data"].latest_value
                    if tag_value is not None:
                        name = tag_value
                
                # Get sample image from OPC UA tag
                image_tag = f"{PRIMARY_IMAGE_TAG_PREFIX}{i}{PRIMARY_IMAGE_TAG_SUFFIX}"
                has_image = False
                image_src = None
                
                if image_tag in app_state.tags:
                    try:
                        image_data = app_state.tags[image_tag]["data"].latest_value
                        if image_data is not None:
                            # Check if the image data is already in the correct format
                            if isinstance(image_data, str):
                                if image_data.startswith("data:image"):
                                    # Already in data URL format
                                    image_src = image_data
                                    has_image = True
                                elif len(image_data) > 100:  # Assume it's base64 if it's a long string
                                    # Try to determine image type and create data URL
                                    # For now, assume PNG - you might need to detect the actual format
                                    image_src = f"data:image/png;base64,{image_data}"
                                    has_image = True
                            elif isinstance(image_data, bytes):
                                # Convert bytes to base64
                                base64_str = base64.b64encode(image_data).decode('utf-8')
                                image_src = f"data:image/png;base64,{base64_str}"
                                has_image = True
                    except Exception as e:
                        logger.error(f"Error processing image data for Primary {i}: {e}")
                        has_image = False
                else:
                    logger.debug(f"Image tag {image_tag} not found in app_state.tags")
                
                # Set styling based on active status
                if is_active:
                    text_color = primary_colors[i]
                    text_class = ""
                else:
                    text_color = "#aaaaaa"  # Gray for inactive
                    text_class = "text-muted"
                
                # Create text style with added bold font weight
                text_style = {
                    "color": text_color,
                    "display": "inline-block",
                    "verticalAlign": "middle",
                    "fontWeight": "bold",
                    "whiteSpace": "nowrap",
                }
                border_color = "green" if is_active else "red"
                if not is_active:
                    text_style["fontStyle"] = "italic"
                image_style_current = image_container_style.copy()
                image_style_current["border"] = f"2px solid {border_color}"
    
                # Create item with image from OPC UA tag or empty white container
                if has_image and image_src:
                    item = html.Div([
                        html.Span(
                            f"{i}) {name}",
                            style=text_style
                        ),
                        html.Div([  # Wrapper div for the image with white background
                            html.Img(
                                src=image_src,
                                style=image_style,
                                title=f"Sample image for {name}"  # Add tooltip
                            )
                        ], style=image_style_current),
                    ],
                    className=f"mb-1 {text_class}",
                    style={"display": "flex", "flexDirection": "column", "alignItems": "center"})
                else:
                    # No image available - show empty white container
                    item = html.Div([
                        html.Span(
                            f"{i}) {name}",
                            style=text_style
                        ),
                        html.Div([  # Empty white container
                            # Nothing inside, just the white background
                        ], style=image_style_current),
                    ],
                    className=f"mb-1 {text_class}",
                    style={"display": "flex", "flexDirection": "column", "alignItems": "center"})
                
                # Add to appropriate column based on odd/even
                if i % 2 == 1:  # Odds on the left
                    left_column_items.append(item)
                else:          # Evens on the right
                    right_column_items.append(item)
        
        # Allow this panel to flex so it shares space with other sections
        container_style = {"flex": "1"}
        
        # Return two-column layout
        return html.Div([
            html.H5(tr("sensitivities_title", lang), className="mb-2 text-left"),
            
            # Create a row with two columns
            dbc.Row([
                # Left column - odd items
                dbc.Col(
                    html.Div(left_column_items),
                    width=6
                ),
    
                # Right column - even items
                dbc.Col(
                    html.Div(right_column_items),
                    width=6
                ),
            ]),
        ], style=container_style)

    @app.callback(
        Output("section-5-1", "children"),
        [Input("status-update-interval", "n_intervals"),
         Input("current-dashboard",       "data"),
         Input("historical-time-index",   "data"),
         Input("historical-data-cache",   "data"),
         Input("language-preference-store", "data")],
        [State("app-state", "data"),
         State("app-mode", "data"),
         State("active-machine-store", "data"),
         State("weight-preference-store", "data"),
         State("production-rate-unit", "data")],
        prevent_initial_call=True
    )
    def update_section_5_1(n_intervals, which, state_data, historical_data, lang, app_state_data, app_mode, active_machine_data, weight_pref, pr_unit):
    
        """Update section 5-1 with trend graph for objects per minute"""
         # only run when we’re in the “main” dashboard
        if which != "main":
            raise PreventUpdate
            # or return [no_update, no_update]
    
        # Tag definitions - Easy to update when actual tag names are available
        OBJECTS_PER_MIN_TAG = "Status.ColorSort.Sort1.Throughput.ObjectPerMin.Current"
        CAPACITY_TAG = "Status.ColorSort.Sort1.Throughput.KgPerHour.Current"
    
        # Determine which units to display
        units = pr_unit or "objects"
        if units == "capacity":
            section_title = tr("production_rate_capacity_title", lang)
            data_tag = CAPACITY_TAG
        else:
            section_title = tr("production_rate_objects_title", lang)
            data_tag = OBJECTS_PER_MIN_TAG
        
        # Fixed time range for X-axis (last 2 minutes with 1-second intervals)
        max_points = 120  # 2 minutes × 60 seconds
        
        # Determine if we're in Live or Demo mode
        mode = "demo"  # Default to demo mode
        if app_mode and isinstance(app_mode, dict) and "mode" in app_mode:
            mode = app_mode["mode"]
    
    
        if mode == "historical":
            hours = state_data.get("hours", 24) if isinstance(state_data, dict) else 24
            active_id = active_machine_data.get("machine_id") if active_machine_data else None
            hist_data = (
                historical_data if isinstance(historical_data, dict) and "capacity" in historical_data
                else get_historical_data(timeframe=f"{hours}h", machine_id=active_id)
            )
            times = hist_data["capacity"]["times"]
            values_lbs = hist_data["capacity"]["values"]
    
            x_data = [t.strftime("%H:%M:%S") if isinstance(t, datetime) else t for t in times]
            y_data = [convert_capacity_from_lbs(v, weight_pref) for v in values_lbs]
            if y_data:
                min_val = max(0, min(y_data) * 0.9)
                max_val = max(y_data) * 1.1
            else:
                min_val = 0
                max_val = 10000
        elif mode == "lab":
            mid = active_machine_data.get("machine_id") if active_machine_data else None
            _, times, totals = load_lab_totals(mid, active_counters=get_active_counter_flags(mid))
            x_data = [t.strftime("%H:%M:%S") if isinstance(t, datetime) else t for t in times]
            y_data = totals
            if y_data:
                min_val = max(0, min(y_data) * 0.9)
                max_val = max(y_data) * 1.1
            else:
                min_val = 0
                max_val = 10000

        elif mode in LIVE_LIKE_MODES and app_state_data.get("connected", False):
            # Live mode and connected - get real data
            tag_found = False
            current_value = 0
    
    
            
            # Check if the tag exists
            if data_tag in app_state.tags:
                tag_found = True
                tag_data = app_state.tags[data_tag]['data']
                
                # Get current value
                current_value = tag_data.latest_value if tag_data.latest_value is not None else 0
                if units == "capacity":
                    current_value = convert_capacity_from_kg(current_value, weight_pref)
                
                # Get historical data
                timestamps = tag_data.timestamps
                values = tag_data.values
                if units == "capacity":
                    values = [convert_capacity_from_kg(v, weight_pref) for v in values]
                
                # If we have data, create the time series
                if timestamps and values:
                    # Ensure we only use the most recent data points (up to max_points)
                    if len(timestamps) > max_points:
                        timestamps = timestamps[-max_points:]
                        values = values[-max_points:]
                    
                    # Format times for display
                    x_data = [ts.strftime("%H:%M:%S") for ts in timestamps]
                    y_data = values
                    
                    # Determine min and max values for y-axis with some padding
                    if len(y_data) > 0:
                        min_val = max(0, min(y_data) * 0.9) if min(y_data) > 0 else 0
                        max_val = max(y_data) * 1.1 if max(y_data) > 0 else 10000
                    else:
                        min_val = 0
                        max_val = 100000
                else:
                    # No historical data yet, create empty chart
                    current_time = datetime.now()
                    x_data = [(current_time - timedelta(seconds=i)).strftime("%H:%M:%S") for i in range(max_points)]
                    x_data.reverse()  # Put in chronological order
                    y_data = [None] * max_points
                    min_val = 0
                    max_val = 10000
            else:
                # Tag not found - create dummy data
                current_time = datetime.now()
                x_data = [(current_time - timedelta(seconds=i)).strftime("%H:%M:%S") for i in range(max_points)]
                x_data.reverse()  # Put in chronological order
                y_data = [None] * max_points
                min_val = 0
                max_val = 10000
        else:
            # Demo mode or not connected - use the original code
            # Generate dummy data for demonstration
            current_time = datetime.now()
            x_data = [(current_time - timedelta(seconds=i)).strftime("%H:%M:%S") for i in range(max_points)]
            x_data.reverse()  # Put in chronological order
            
            # Demo mode - create realistic looking data
            if mode == "demo":
                if units == "capacity":
                    # Base around 50,000 lbs/hr converted from kg
                    base_value = convert_capacity_from_kg(50000 / 2.205, weight_pref)
                else:
                    # Start with base value of 5000 objects per minute
                    base_value = 5000
                
                # Create random variations around the base value
                np.random.seed(int(current_time.timestamp()) % 1000)  # Seed with current time for variety
                var_scale = 2000 if units == "capacity" else 1000
                variations = np.random.normal(0, var_scale, max_points)
                
                # Create a slightly rising trend
                trend = np.linspace(0, 15, max_points)  # Rising trend from 0 to 15
                
                # Add some cyclical pattern
                cycles = 10 * np.sin(np.linspace(0, 4*np.pi, max_points))  # Sine wave with amplitude 10
                
                # Combine base value, variations, trend, and cycles
                y_data = [max(0, base_value + variations[i] + trend[i] + cycles[i]) for i in range(max_points)]
                
                min_val = base_value * 0.8 if units == "capacity" else 3000
                max_val = max(y_data) * 1.1  # 10% headroom
            else:
                # Not connected - empty chart
                y_data = [None] * max_points
                min_val = 3000 if units != "capacity" else 0
                max_val = 10000
        
        # Create figure
        fig = go.Figure()
        
        # Add trace
        fig.add_trace(go.Scatter(
            x=x_data,
            y=y_data,
            mode='lines',
            name='Capacity' if units == "capacity" else 'Objects/Min',
            line=dict(color='#1f77b4', width=2)
        ))
    
        step = max(1, len(x_data) // 5)
        
        # Update layout
        fig.update_layout(
            title=None,
            xaxis=dict(
                showgrid=True,
                gridcolor='rgba(211,211,211,0.3)',
                tickmode='array',
                tickvals=list(range(0, len(x_data), step)),
                ticktext=[x_data[i] for i in range(0, len(x_data), step) if i < len(x_data)],
            ),
            yaxis=dict(
                title=None,
                showgrid=True,
                gridcolor='rgba(211,211,211,0.3)',
                range=[min_val, max_val]
            ),
            margin=dict(l=5, r=5, t=5, b=5),
            height=200,
            plot_bgcolor='var(--chart-bg)',
            paper_bgcolor='var(--chart-bg)',
            hovermode='closest',
            showlegend=False
        )
        
        # Include the historical indicator directly in the header so the
        # graph height remains unchanged when toggling modes.
        header = f"{section_title} (Historical View)" if mode == "historical" else section_title
    
        children = [
            dbc.Row([
                dbc.Col(html.H5(header, className="mb-0"), width=9),
                dbc.Col(
                    dbc.Button(
                        tr("units_button", lang),
                        id={"type": "open-production-rate-units", "index": 0},
                        color="primary",
                        size="sm",
                        className="float-end",
                    ),
                    width=3,
                ),
            ], className="mb-2 align-items-center")
        ]
    
    
    
        children.append(
            dcc.Graph(
                id='trend-graph',
                figure=fig,
                config={'displayModeBar': False, 'responsive': True},
                style={'width': '100%', 'height': '100%'}
            )
        )
    
        return html.Div(children)

    @app.callback(
        Output("alarm-data", "data"),
        [Input("status-update-interval", "n_intervals")],
        [State("app-state", "data")]
    )
    def update_alarms_store(n_intervals, app_state_data):
        """Update the alarms data store from the counter values and check for threshold violations"""
        global previous_counter_values, threshold_settings, threshold_violation_state
        
        # Get current time
        current_time = datetime.now()
        
        # Check for alarms
        alarms = []
        for i, value in enumerate(previous_counter_values):
            counter_num = i + 1
            
            # Safely check if counter_num exists in threshold_settings and is a dictionary
            if counter_num in threshold_settings and isinstance(threshold_settings[counter_num], dict):
                settings = threshold_settings[counter_num]
                violation = False
                is_high = False  # Track which threshold is violated (high or low)
                
                # Check for threshold violations
                if 'min_enabled' in settings and settings['min_enabled'] and value < settings['min_value']:
                    violation = True
                    alarms.append(f"Sens. {counter_num} below min threshold")
                elif 'max_enabled' in settings and settings['max_enabled'] and value > settings['max_value']:
                    violation = True
                    is_high = True
                    alarms.append(f"Sens. {counter_num} above max threshold")
                
                # Get violation state for this counter
                violation_state = threshold_violation_state[counter_num]
                
                # If email notifications are enabled
                if threshold_settings.get('email_enabled', False):
                    email_minutes = threshold_settings.get('email_minutes', 2)
                    
                    # If now violating but wasn't before
                    if violation and not violation_state['is_violating']:
                        # Start tracking this violation
                        violation_state['is_violating'] = True
                        violation_state['violation_start_time'] = current_time
                        violation_state['email_sent'] = False
                        logger.info(f"Started tracking threshold violation for Sensitivity {counter_num}")
                    
                    # If still violating
                    elif violation and violation_state['is_violating']:
                        # Check if it's been violating long enough to send an email
                        if not violation_state['email_sent']:
                            time_diff = (current_time - violation_state['violation_start_time']).total_seconds()
                            if time_diff >= (email_minutes * 60):
                                # Send the email
                                email_sent = send_threshold_email(counter_num, is_high)
                                if email_sent:
                                    violation_state['email_sent'] = True
                                    logger.info(f"Sent threshold violation email for Sensitivity {counter_num}")
                    
                    # If no longer violating
                    elif not violation and violation_state['is_violating']:
                        # Reset the violation state
                        violation_state['is_violating'] = False
                        violation_state['violation_start_time'] = None
                        violation_state['email_sent'] = False
                        logger.info(f"Reset threshold violation for Sensitivity {counter_num}")
        
        return {"alarms": alarms}

    @app.callback(
        Output("section-5-2", "children"),
        [Input("status-update-interval", "n_intervals"),
         Input("current-dashboard",       "data"),
         Input("historical-time-index",   "data"),
         Input("historical-data-cache",   "data"),
         Input("language-preference-store", "data")],
        [State("app-state", "data"),
         State("app-mode", "data"),
         State("active-machine-store", "data")],
        prevent_initial_call=True
    )
    def update_section_5_2(n_intervals, which, state_data, historical_data, lang, app_state_data, app_mode, active_machine_data):
        """Update section 5-2 with bar chart for counter values and update alarm data"""
        
        # only run when we’re in the “main” dashboard
        if which != "main":
            raise PreventUpdate
            # or return [no_update, no_update]
        global previous_counter_values, threshold_settings
    
        # Ensure we have a full set of values to work with
        if not previous_counter_values or len(previous_counter_values) < 12:
            previous_counter_values = [0] * 12
        
        # Define title for the section
        section_title = tr("sensitivity_rates_title", lang)
        
        # Define pattern for tag names in live mode
        TAG_PATTERN = "Status.ColorSort.Sort1.DefectCount{}.Rate.Current"
        
        # Define colors for each primary/counter number
        counter_colors = {
            1: "green",       # Blue
            2: "lightgreen",      # Green
            3: "orange",     # Orange
            4: "blue",      # Black
            5: "#f9d70b",    # Yellow (using hex to ensure visibility)
            6: "magenta",    # Magenta
            7: "cyan",       # Cyan
            8: "red",        # Red
            9: "purple",
            10: "brown",
            11: "gray",
            12: "lightblue"
        }
        
        # Get mode (live, demo, or historical)
        mode = "demo"  # Default to demo mode
        if app_mode and isinstance(app_mode, dict) and "mode" in app_mode:
            mode = app_mode["mode"]
        
        # Generate values based on mode
        if mode == "historical":
            hours = state_data.get("hours", 24) if isinstance(state_data, dict) else 24
            active_id = active_machine_data.get("machine_id") if active_machine_data else None
            historical_data = (
                historical_data
                if isinstance(historical_data, dict) and 1 in historical_data
                else get_historical_data(timeframe=f"{hours}h", machine_id=active_id)
            )
            
            # Use the average value for each counter over the timeframe
            new_counter_values = []
            for i in range(1, 13):
                vals = historical_data[i]["values"]
                if vals:
                    avg_val = sum(vals) / len(vals)
                    new_counter_values.append(avg_val)
                else:
                    new_counter_values.append(50)
    
            # Store the new values for the next update
            previous_counter_values = new_counter_values.copy()
            logger.info(f"Section 5-2 values (historical mode): {new_counter_values}")
        elif mode == "lab":
            mid = active_machine_data.get("machine_id") if active_machine_data else None
            totals, _, _ = load_lab_totals(
                mid, active_counters=get_active_counter_flags(mid)
            )
            new_counter_values = totals
            previous_counter_values = new_counter_values.copy()
            logger.info(f"Section 5-2 values (lab mode): {new_counter_values}")
        elif mode in LIVE_LIKE_MODES and app_state_data.get("connected", False):
            # Live mode: get values from OPC UA
            # Use the tag pattern provided for each counter
            new_counter_values = []
            for i in range(1, 13):
                # Construct the tag name using the provided pattern
                tag_name = TAG_PATTERN.format(i)
    
                # Check if the tag exists
                if tag_name in app_state.tags:
                    value = app_state.tags[tag_name]["data"].latest_value
                    if value is None:
                        # If tag exists but value is None, keep previous value
                        value = previous_counter_values[i-1]
                    new_counter_values.append(value)
                else:
                    # Tag not found - keep previous value
                    new_counter_values.append(previous_counter_values[i-1])
    
            # Store the new values for the next update
            previous_counter_values = new_counter_values.copy()
            logger.info(f"Section 5-2 values (live mode): {new_counter_values}")
        elif mode == "demo":
            # Demo mode: generate synthetic values
            new_counter_values = []
            for i, prev_value in enumerate(previous_counter_values):
                # Determine maximum change (up to ±20)
                max_change = min(20, prev_value - 10)  # Ensure we don't go below 10
    
                # Fix: Convert max_change to an integer
                max_change_int = int(max_change)
    
                # Use the integer version in randint
                change = random.randint(-max_change_int, 20)
    
                # Calculate new value with bounds
                new_value = max(10, min(180, prev_value + change))
    
                # Add to the list
                new_counter_values.append(new_value)
    
            # Store the new values for the next update
            previous_counter_values = new_counter_values.copy()
            logger.info(f"Section 5-2 values (demo mode): {new_counter_values}")
        else:
            # Live mode but not connected - keep the last values
            new_counter_values = previous_counter_values.copy()
            logger.info("Section 5-2 values (disconnected): using previous values")
        
        # Create counter names
        counter_names = [f"{i}" for i in range(1, 13)]
        
        # Create figure with our data
        fig = go.Figure()
        
        # Use a single bar trace with all data
        fig.add_trace(go.Bar(
            x=counter_names,  # Use all counter names as x values
            y=new_counter_values,  # Use all counter values as y values
            marker_color=[counter_colors.get(i, 'gray') for i in range(1, 13)],  # Set colors per bar
            hoverinfo='text',  # Keep hover info
        hovertext=[f"Sensitivity {i}: {new_counter_values[i-1]:.2f}" for i in range(1, 13)]  # Custom hover text with 2 decimal places
    
        ))
        
        # Add horizontal min threshold lines for each counter if enabled
        for i, counter in enumerate(counter_names):
            counter_num = i + 1
            # Check if counter_num exists in threshold_settings and is a dictionary
            if counter_num in threshold_settings and isinstance(threshold_settings[counter_num], dict):
                settings = threshold_settings[counter_num]
                
                if 'min_enabled' in settings and settings['min_enabled']:
                    fig.add_shape(
                        type="line",
                        x0=i - 0.4,  # Start slightly before the bar
                        x1=i + 0.4,  # End slightly after the bar
                        y0=settings['min_value'],
                        y1=settings['min_value'],
                        line=dict(
                            color="black",
                            width=2,
                            dash="solid",
                        ),
                    )
        
        # Add horizontal max threshold lines for each counter if enabled
        for i, counter in enumerate(counter_names):
            counter_num = i + 1
            # Check if counter_num exists in threshold_settings and is a dictionary
            if counter_num in threshold_settings and isinstance(threshold_settings[counter_num], dict):
                settings = threshold_settings[counter_num]
                
                if 'max_enabled' in settings and settings['max_enabled']:
                    fig.add_shape(
                        type="line",
                        x0=i - 0.4,  # Start slightly before the bar
                        x1=i + 0.4,  # End slightly after the bar
                        y0=settings['max_value'],
                        y1=settings['max_value'],
                        line=dict(
                            color="red",
                            width=2,
                            dash="solid",
                        ),
                    )
        
        # Calculate max value for y-axis scaling (with 10% headroom)
        # Include enabled thresholds in calculation
        all_values = new_counter_values.copy()
        for counter_num, settings in threshold_settings.items():
            # Only process if counter_num is an integer and settings is a dictionary
            if isinstance(counter_num, int) and isinstance(settings, dict):
                if 'max_enabled' in settings and settings['max_enabled']:
                    all_values.append(settings['max_value'])
        
        max_value = max(all_values) if all_values else 100
        y_max = max(100, max_value * 1.1)  # At least 100, or 10% higher than max value
        
        # Update layout
        fig.update_layout(
            title=None,
            xaxis=dict(
                title=None,
                showgrid=False,
                tickangle=0,
            ),
            yaxis=dict(
                title=None,
                showgrid=True,
                gridcolor='rgba(211,211,211,0.3)',
                range=[0, y_max]  # Dynamic range based on data and thresholds
            ),
            margin=dict(l=5, r=5, t=0, b=20),  # Increased bottom margin for rotated labels
            height=198,  # Increased height since we have more space now
            plot_bgcolor='var(--chart-bg)',
            paper_bgcolor='var(--chart-bg)',
            showlegend=False,
        )
        
        # Create the section content
        section_content = html.Div([
            # Header row with title and settings button
            dbc.Row([
                dbc.Col(html.H5(section_title + (" (Historical)" if mode == "historical" else ""), className="mb-0"), width=9),
                dbc.Col(
                    dbc.Button(tr("thresholds_button", lang),
                            id={"type": "open-threshold", "index": 0},
                            color="primary",
                            size="sm",
                            className="float-end"),
                    width=3
                )
            ], className="mb-2 align-items-center"),
            
            # Bar chart
            dcc.Graph(
                id='counter-bar-chart',
                figure=fig,
                config={'displayModeBar': False, 'responsive': True},
                style={'width': '100%', 'height': '100%'}
            )
        ])
        
        # Return the section content
        return section_content

    @app.callback(
        Output("section-6-1", "children"),
        [Input("status-update-interval", "n_intervals"),
         Input("current-dashboard", "data"),
         Input("historical-time-index", "data"),
         Input("language-preference-store", "data")],
        [State("app-state", "data"),
         State("app-mode", "data"),
         State("active-machine-store", "data")],
        prevent_initial_call=True,
    )
    def update_section_6_1(n_intervals, which, state_data, lang, app_state_data, app_mode, active_machine_data):
        """Update section 6-1 with trend graph for the 12 counters, supporting historical data."""
        mem_utils.log_memory_if_high()
        if which != "main":
            raise PreventUpdate
        global previous_counter_values, display_settings

        if not previous_counter_values or len(previous_counter_values) < 12:
            previous_counter_values = [0] * 12

        section_title = tr("counter_values_trend_title", lang)

        counter_colors = {
            1: "green",
            2: "lightgreen",
            3: "orange",
            4: "blue",
            5: "#f9d70b",
            6: "magenta",
            7: "cyan",
            8: "red",
            9: "purple",
            10: "brown",
            11: "gray",
            12: "lightblue",
        }

        mode = "demo"
        if app_mode and isinstance(app_mode, dict) and "mode" in app_mode:
            mode = app_mode["mode"]

        if mode == "historical":
            hours = state_data.get("hours", 24) if isinstance(state_data, dict) else 24
            active_id = active_machine_data.get("machine_id") if active_machine_data else None
            historical_data = get_historical_data(timeframe=f"{hours}h", machine_id=active_id)

            fig = go.Figure()
            for i in range(1, 13):
                if display_settings.get(i, True):
                    counter_name = f"Counter {i}"
                    color = counter_colors.get(i, "gray")
                    times = historical_data[i]['times']
                    values = historical_data[i]['values']
                    time_labels = [t.strftime("%H:%M:%S") if isinstance(t, datetime) else t for t in times]
                    if times and values:
                        fig.add_trace(go.Scatter(
                            x=time_labels,
                            y=values,
                            mode='lines',
                            name=counter_name,
                            line=dict(color=color, width=2),
                            hoverinfo='text',
                            hovertext=[f"{counter_name}: {value}" for value in values],
                        ))

            ref_times = historical_data[1]['times'] if historical_data[1]['times'] else []
            label_list = [t.strftime('%H:%M:%S') if isinstance(t, datetime) else t for t in ref_times]
            step = max(1, len(label_list) // 5) if label_list else 1

            hist_values = [historical_data[i]['values'][-1] if historical_data[i]['values'] else None for i in range(1, 13)]
            logger.info(f"Section 6-1 latest values (historical mode): {hist_values}")

            max_hist_value = 0
            for i in range(1, 13):
                if display_settings.get(i, True):
                    vals = historical_data[i]["values"]
                    if vals:
                        max_hist_value = max(max_hist_value, max(vals))

            yaxis_range = [0, 10] if max_hist_value < 10 else [0, None]

            fig.update_layout(
                title=None,
                xaxis=dict(
                    showgrid=False,
                    gridcolor='rgba(211,211,211,0.3)',
                    rangeslider=dict(visible=False),
                    tickmode='array',
                    tickvals=list(range(0, len(label_list), step)) if label_list else [],
                    ticktext=[label_list[i] for i in range(0, len(label_list), step) if i < len(label_list)] if label_list else [],
                ),
                yaxis=dict(
                    title=None,
                    showgrid=False,
                    gridcolor='rgba(211,211,211,0.3)',
                    range=yaxis_range,
                ),
                margin=dict(l=5, r=5, t=5, b=5),
                height=200,
                plot_bgcolor='var(--chart-bg)',
                paper_bgcolor='var(--chart-bg)',
                hovermode='closest',
                showlegend=False,
            )

            return html.Div([
                dbc.Row([
                    dbc.Col(html.H5(f"{section_title} (Historical View)", className="mb-0"), width=9),
                    dbc.Col(
                        dbc.Button(tr("display_button", lang),
                                   id={"type": "open-display", "index": 0},
                                   color="primary",
                                   size="sm",
                                   className="float-end"),
                        width=3,
                    ),
                ], className="mb-2 align-items-center"),
                dcc.Graph(
                    id='counter-trend-graph',
                    figure=fig,
                    config={'displayModeBar': False, 'responsive': True},
                    style={'width': '100%', 'height': '100%'}
                ),
            ])

        if not hasattr(app_state, 'counter_history'):
            app_state.counter_history = {i: {'times': [], 'values': []} for i in range(1, 13)}

        current_time = datetime.now()

        if mode in LIVE_LIKE_MODES and app_state_data.get("connected", False):
            for i, value in enumerate(previous_counter_values):
                counter_utils.add_data_point(app_state.counter_history, i + 1, current_time, value)
        elif mode == "demo":
            for i, value in enumerate(previous_counter_values):
                counter_utils.add_data_point(app_state.counter_history, i + 1, current_time, value)
        else:
            for i in range(1, 13):
                prev_vals = app_state.counter_history[i]['values']
                prev_value = prev_vals[-1] if prev_vals else 0
                counter_utils.add_data_point(app_state.counter_history, i, current_time, prev_value)

        latest_values = [app_state.counter_history[i]['values'][-1] if app_state.counter_history[i]['values'] else None for i in range(1, 13)]
        logger.info(f"Section 6-1 latest values ({mode} mode): {latest_values}")

        fig = go.Figure()

        for i in range(1, 13):
            if display_settings.get(i, True):
                counter_name = f"Counter {i}"
                color = counter_colors.get(i, "gray")
                times = app_state.counter_history[i]['times']
                values = app_state.counter_history[i]['values']
                time_labels = [t.strftime("%H:%M:%S") for t in times]
                if times and values:
                    fig.add_trace(go.Scatter(
                        x=time_labels,
                        y=values,
                        mode='lines',
                        name=counter_name,
                        line=dict(color=color, width=2),
                        hoverinfo='text',
                        hovertext=[f"{counter_name}: {value}" for value in values],
                    ))

        max_live_value = 0
        for i in range(1, 13):
            if display_settings.get(i, True):
                vals = app_state.counter_history[i]["values"]
                if vals:
                    max_live_value = max(max_live_value, max(vals))

        yaxis_range = [0, 10] if max_live_value < 10 else [0, None]

        fig.update_layout(
            title=None,
            xaxis=dict(
                showgrid=False,
                gridcolor='rgba(211,211,211,0.3)',
                tickmode='array',
                tickvals=list(range(0, len(time_labels), max(1, len(time_labels) // 5))) if time_labels else [],
                ticktext=[time_labels[i] for i in range(0, len(time_labels),
                                                    max(1, len(time_labels) // 5))
                        if i < len(time_labels)] if time_labels else [],
            ),
            yaxis=dict(
                title=None,
                showgrid=False,
                gridcolor='rgba(211,211,211,0.3)',
                range=yaxis_range,
            ),
            margin=dict(l=5, r=5, t=5, b=5),
            height=200,
            plot_bgcolor='var(--chart-bg)',
            paper_bgcolor='var(--chart-bg)',
            hovermode='closest',
            showlegend=False,
        )

        return html.Div([
            dbc.Row([
                dbc.Col(html.H5(section_title, className="mb-0"), width=9),
                dbc.Col(
                    dbc.Button(tr("display_button", lang),
                               id={"type": "open-display", "index": 0},
                               color="primary",
                               size="sm",
                               className="float-end"),
                    width=3,
                ),
            ], className="mb-2 align-items-center"),
            dcc.Graph(
                id='counter-trend-graph',
                figure=fig,
                config={'displayModeBar': False, 'responsive': True},
                style={'width': '100%', 'height': '100%'}
            ),
        ])

    @app.callback(
        Output("section-6-2", "children"),
        [Input("alarm-data", "data"),
         Input("current-dashboard",       "data"),
         Input("status-update-interval", "n_intervals"),
         Input("language-preference-store", "data")],
        prevent_initial_call=True
    )
    def update_section_6_2(alarm_data,which, n_intervals, lang):
        """Update section 6-2 with alarms display in two columns"""
         # only run when we’re in the “main” dashboard
        if which != "main":
            raise PreventUpdate
            # or return [no_update, no_update]
        # Set title for the section
        section_title = tr("sensitivity_threshold_alarms_title", lang)
        
        # Get alarms from the data store
        alarms = alarm_data.get("alarms", []) if alarm_data else []
    
        def _translate_alarm(alarm):
            if alarm.startswith("Sens."):
                parts = alarm.split()
                if len(parts) >= 3:
                    num = parts[1]
                    if "below" in alarm:
                        return tr("sensitivity_below_min", lang).format(num=num)
                    elif "above" in alarm:
                        return tr("sensitivity_above_max", lang).format(num=num)
            return alarm
    
        translated_alarms = [_translate_alarm(a) for a in alarms]
        
        # Create alarm display with two columns
        if alarms:
            # Split alarms into two columns
            mid_point = len(alarms) // 2 + len(alarms) % 2  # Ceiling division to balance columns
            left_alarms = translated_alarms[:mid_point]
            right_alarms = translated_alarms[mid_point:]
            
            # Create left column items
            left_items = [html.Li(alarm, className="text-danger mb-1") for alarm in left_alarms]
            
            # Create right column items
            right_items = [html.Li(alarm, className="text-danger mb-1") for alarm in right_alarms]
            
            # Create two-column layout
            alarm_display = html.Div([
                html.Div(tr("active_alarms_title", lang), className="fw-bold text-danger mb-2"),
                dbc.Row([
                    # Left column
                    dbc.Col(
                        html.Ul(left_items, className="ps-3 mb-0"),
                        width=6
                    ),
                    # Right column
                    dbc.Col(
                        html.Ul(right_items, className="ps-3 mb-0"),
                        width=6
                    ),
                ]),
            ])
        else:
            # No alarms display
            alarm_display = html.Div([
                html.Div("No active alarms", className="text-success")
            ])
        
        # Return the section content with fixed height
        return html.Div([
            html.H5(section_title, className="text-center mb-2"),
            
            # Alarms display with fixed height
            dbc.Card(
                dbc.CardBody(
                    alarm_display, 
                    className="p-2 overflow-auto",  # Add overflow-auto for scrolling if needed
                    # Scale alarm display height with viewport
                    style={"height": "205px"}
                ),
                className="h-100"
            ),
            
            # Timestamp
            
        ])

    @app.callback(
        Output("section-7-1", "children"),
        [Input("status-update-interval", "n_intervals"),
         Input("current-dashboard",       "data"),
         Input("language-preference-store", "data")],
        [State("app-state", "data"),
         State("app-mode", "data")],
        prevent_initial_call=True
    )
    def update_section_7_1(n_intervals, which, lang, app_state_data, app_mode):
        """Update section 7-1 with air pressure gauge"""
        # only run when we’re in the “main” dashboard
        if which != "main":
            raise PreventUpdate
            # or return [no_update, no_update]
    
        # Tag definition for air pressure - Easy to update when actual tag name is available
        AIR_PRESSURE_TAG = "Status.Environmental.AirPressurePsi"
        
        # Define gauge configuration
        min_pressure = 0
        max_pressure = 100
        
        # Define color ranges for gauge based on requirements
        red_range_low = [0, 30]       # Critical low range
        yellow_range = [31, 50]       # Warning range
        green_range = [51, 75]        # Normal range
        red_range_high = [76, 100]    # Critical high range
        
        # Determine if we're in Live or Demo mode
        mode = "demo"  # Default to demo mode
        if app_mode and isinstance(app_mode, dict) and "mode" in app_mode:
            mode = app_mode["mode"]
        
        # Get air pressure value based on mode
        if mode in LIVE_LIKE_MODES and app_state_data.get("connected", False):
            # Live mode: get value from OPC UA tag
            if AIR_PRESSURE_TAG in app_state.tags:
                # Read the actual value from the tag
                air_pressure = (app_state.tags[AIR_PRESSURE_TAG]["data"].latest_value)/100
                if air_pressure is None:
                    air_pressure = 0  # Default to 0 if tag exists but value is None
            else:
                # Tag not found, use 0 as per requirement
                air_pressure = 0
        else:
            # Demo mode: generate a realistic air pressure value with limited variation
            # Use timestamp for some variation in the demo
            timestamp = int(datetime.now().timestamp())
            
            # Generate value that stays very close to 65 PSI (±3 PSI maximum variation)
            base_value = 65  # Base in middle of green range
            # Use a small sine wave variation (±3 PSI max)
            variation = 3 * math.sin(timestamp / 10)  # Limited to ±3 PSI
            air_pressure = base_value + variation
        
        # Determine indicator color based on pressure value
        if 0 <= air_pressure <= 30:
            indicator_color = "red"
            status_text = "Critical Low"
            status_color = "danger"
        elif 31 <= air_pressure <= 50:
            indicator_color = "yellow"
            status_text = "Warning Low"
            status_color = "warning"
        elif 51 <= air_pressure <= 75:
            indicator_color = "green"
            status_text = "Normal"
            status_color = "success"
        else:  # 76-100
            indicator_color = "red"
            status_text = "Critical High"
            status_color = "danger"
        
        # Create the gauge figure
        fig = go.Figure(go.Indicator(
            mode="gauge+number",
            value=air_pressure,
            domain={'x': [0, 1], 'y': [0, 1]},
            #title={'text': "Air Pressure", 'font': {'size': 14}},
            gauge={
                'axis': {'range': [min_pressure, max_pressure], 'tickwidth': 1, 'tickcolor': "darkblue"},
                'bar': {'color': indicator_color},  # Use dynamic color based on value
                'bgcolor': "#d3d3d3",  # Light grey background
                'borderwidth': 2,
                'bordercolor': "gray",
                'threshold': {
                    'line': {'color': "darkgray", 'width': 4},
                    'thickness': 0.75,
                    'value': air_pressure
                }
            }
        ))
        
        # Update layout for the gauge
        fig.update_layout(
            height=200,
            margin=dict(l=10, r=10, t=30, b=10),
            paper_bgcolor='var(--chart-bg)',  # Use grey paper background
            plot_bgcolor='var(--chart-bg)',   # Use grey plot background
            font={'color': "darkblue", 'family': "Arial"}
        )
        
        return html.Div([
            html.H5(tr("air_pressure_title", lang), className="text-left mb-1"),
            # Gauge chart
            dcc.Graph(
                figure=fig,
                config={'displayModeBar': False, 'responsive': True},
                style={'width': '100%', 'height': '100%'}
            ),
            
            # Status text below the gauge
            #html.Div([
            #    html.Span("Status: ", className="fw-bold me-1"),
            #    html.Span(status_text, className=f"text-{status_color}")
            #], className="text-center mt-2")
        ])

    @app.callback(
        Output("section-7-2", "children"),
        [Input("status-update-interval", "n_intervals"),
         Input("current-dashboard",       "data"),
         Input("historical-time-index",   "data"),
         Input("language-preference-store", "data")],
        [State("app-state", "data"),
         State("app-mode", "data"),
         State("active-machine-store", "data")],
        prevent_initial_call=True
    )
    def update_section_7_2(n_intervals, which, time_state, lang, app_state_data, app_mode, active_machine_data):
        """Update section 7-2 with Machine Control Log"""
        # only run when we're in the "main" dashboard
        if which != "main":
            raise PreventUpdate
            
        global prev_values, prev_active_states, prev_preset_names, machine_control_log
    
        machine_id = active_machine_data.get("machine_id") if active_machine_data else None
    
        # Determine current mode (live or demo)
        mode = "demo"
        if app_mode and isinstance(app_mode, dict) and "mode" in app_mode:
            mode = app_mode["mode"]
        
        logger.info("Section 7-2 callback triggered at %s", datetime.now())
        logger.info("Section 7-2: mode=%s, connected=%s", mode, app_state_data.get("connected", False))
        logger.info(f"Section 7-2 Debug: machine_id={machine_id}")
        logger.info(f"Section 7-2 Debug: MONITORED_RATE_TAGS={MONITORED_RATE_TAGS}")
        logger.info(f"Section 7-2 Debug: prev_values keys={list(prev_values.get(machine_id, {}).keys())}")
        logger.info(f"Available tags in app_state: {list(app_state.tags.keys())}")
    
        # Live monitoring of feeder rate tags and sensitivity assignments
        if mode in LIVE_LIKE_MODES and app_state_data.get("connected", False) and machine_id is not None:
            try:
                # Initialize machine_prev dictionaries if they don't exist
                if machine_id not in prev_values:
                    prev_values[machine_id] = {}
                    logger.info(f"Initialized prev_values for machine {machine_id}")
                if machine_id not in prev_active_states:
                    prev_active_states[machine_id] = {}
                    logger.info(f"Initialized prev_active_states for machine {machine_id}")
                
                machine_prev = prev_values[machine_id]
                machine_prev_active = prev_active_states[machine_id]
    
                # Monitor feeder rate changes
                for opc_tag, friendly_name in MONITORED_RATE_TAGS.items():
                    try:
                        if opc_tag in app_state.tags:
                            new_val = app_state.tags[opc_tag]["data"].latest_value
                            prev_val = machine_prev.get(opc_tag)
                            logger.info(f"Tag {opc_tag}: new_val={new_val}, prev_val={prev_val}")
    
                            if prev_val is not None and new_val is not None and new_val != prev_val:
                                logger.info(f"CHANGE DETECTED! {opc_tag}: {prev_val} -> {new_val}")
                                try:
                                    logger.debug("Rate %s changed from %s to %s", opc_tag, prev_val, new_val)
                                    add_control_log_entry(friendly_name, prev_val, new_val, machine_id=machine_id)
                                    logger.info(f"LOG ENTRY ADDED for {friendly_name}")
                                except Exception as e:
                                    logger.error(f"ERROR adding log entry: {e}")
    
                            machine_prev[opc_tag] = new_val
                        else:
                            logger.warning(f"Feeder tag {opc_tag} not found in app_state.tags")
                    except Exception as e:
                        logger.error(f"Error monitoring feeder tag {opc_tag}: {e}")
    
                # Monitor sensitivity assignment changes  
                logger.info(f"Starting sensitivity tag checks")
                for opc_tag, sens_num in SENSITIVITY_ACTIVE_TAGS.items():
                    try:
                        if opc_tag in app_state.tags:
                            new_val = app_state.tags[opc_tag]["data"].latest_value
                            prev_val = machine_prev_active.get(opc_tag)
                            #logger.info(f"Sensitivity {sens_num} Tag {opc_tag}: new_val={new_val}, prev_val={prev_val}")
                            
                            if prev_val is not None and new_val is not None and bool(new_val) != bool(prev_val):
                                #logger.info(f"SENSITIVITY CHANGE DETECTED! Sens {sens_num}: {bool(prev_val)} -> {bool(new_val)}")
                                try:
                                    add_activation_log_entry(sens_num, bool(new_val), machine_id=machine_id)
                                    #logger.info(f"SENSITIVITY LOG ENTRY ADDED for Sensitivity {sens_num}")
                                except Exception as e:
                                    logger.error(f"ERROR adding sensitivity log entry: {e}")
                                    
                            machine_prev_active[opc_tag] = new_val
                        else:
                            logger.warning(f"Sensitivity tag {opc_tag} missing from app_state.tags")
                    except Exception as e:
                        logger.error(f"Error monitoring sensitivity tag {opc_tag}: {e}")

                # Monitor preset name changes
                if PRESET_NAME_TAG in app_state.tags:
                    new_name = app_state.tags[PRESET_NAME_TAG]["data"].latest_value
                    prev_name = prev_preset_names.get(machine_id)
                    if prev_name is not None and new_name is not None and new_name != prev_name:
                        add_preset_log_entry(prev_name, new_name, machine_id=machine_id)
                    prev_preset_names[machine_id] = new_name

            except Exception as e:
                logger.error(f"Fatal error in section 7-2 monitoring: {e}")
                logger.exception("Full traceback:")
    
        # Create the log entries display - with even more compact styling
        log_entries = []
    
        # Determine which log to display based on mode
        display_log = machine_control_log
        if mode == "historical":
            hours = time_state.get("hours", 24) if isinstance(time_state, dict) else 24
            machine_id = active_machine_data.get("machine_id") if active_machine_data else None
            display_log = get_historical_control_log(timeframe=hours, machine_id=machine_id)
            display_log = sorted(display_log, key=lambda e: e.get("timestamp"), reverse=True)
        elif mode in LIVE_LIKE_MODES:
            # Debug logging to see what's in the control log
            logger.info(f"Total entries in machine_control_log: {len(machine_control_log)}")
            logger.info(f"Looking for entries with machine_id={machine_id}")
            
            # More permissive filtering - include entries that match the machine_id
            display_log = []
            for entry in machine_control_log:
                entry_machine_id = entry.get("machine_id")
                is_demo = entry.get("demo", False)
                logger.info(f"Entry: machine_id={entry_machine_id}, demo={is_demo}, tag={entry.get('tag', 'N/A')}")
                
                # Include if machine_id matches (regardless of demo flag for now)
                if str(entry_machine_id) == str(machine_id):
                    display_log.append(entry)
                    logger.info(f"Including entry: {entry.get('tag', 'N/A')}")
            
            logger.info(f"Filtered to {len(display_log)} entries for machine {machine_id}")
    
        # newest entries first - sort by timestamp if available
        if display_log:
            try:
                display_log = sorted(display_log, key=lambda e: e.get("timestamp", datetime.min), reverse=True)
            except Exception as e:
                logger.error(f"Error sorting display_log: {e}")
        
        display_log = display_log[:20]
    
        for idx, entry in enumerate(display_log, start=1):
            timestamp = entry.get("display_timestamp")
            if not timestamp:
                ts = entry.get("timestamp")
                if isinstance(ts, datetime):
                    timestamp = ts.strftime("%Y-%m-%d %H:%M:%S")
                elif ts:
                    timestamp = str(ts)
                else:
                    t = entry.get("time")
                    if isinstance(t, datetime):
                        timestamp = t.strftime("%Y-%m-%d %H:%M:%S")
                    elif t:
                        timestamp = str(t)
                    else:
                        timestamp = ""
    
            def _translate_tag(tag):
                if tag.startswith("Sens "):
                    parts = tag.split()
                    if len(parts) >= 2:
                        return f"{tr('sensitivity_label', lang)} {parts[1]}"
                if tag.startswith("Feeder") or tag.startswith("Feed"):
                    parts = tag.split()
                    if len(parts) >= 2 and parts[1].isdigit():
                        return tr(f"feeder_{parts[1]}", lang)
                    return tr('feeder_label', lang).rstrip(':')
                return tag
    
            tag_translated = _translate_tag(entry.get('tag', ''))
    
            icon_val = entry.get("icon")
            if icon_val in ("✅", "❌"):
                color_class = "text-success" if entry.get("action") == "Enabled" else "text-danger"
                icon = html.Span(icon_val, className=color_class)
                log_entries.append(
                    html.Div(
                        [f"{idx}. {tag_translated} {entry.get('action')} ", icon, f" {timestamp}"],
                        className="mb-1 small",
                        style={"whiteSpace": "nowrap"},
                    )
                )
            elif icon_val in ("⬆", "⬇"):
                color_class = "text-success" if icon_val == "⬆" else "text-danger"
                icon = html.Span(icon_val, className=color_class)
                value_change = f"{entry.get('old_value', '')} -> {entry.get('new_value', '')}"
                log_entries.append(
                    html.Div(
                        [f"{idx}. {tag_translated} ", icon, f" {value_change} {timestamp}"],
                        className="mb-1 small",
                        style={"whiteSpace": "nowrap"},
                    )
                )
            elif icon_val == "🔄":
                icon = html.Span(icon_val)
                log_entries.append(
                    html.Div(
                        [f"{idx}. Preset \"{entry.get('old_value', '')}\" ", icon, f" \"{entry.get('new_value', '')}\" {timestamp}"],
                        className="mb-1 small",
                        style={"whiteSpace": "nowrap"},
                    )
                )
            else:
                description = f"{tag_translated} {entry.get('action', '')}".strip()
                value_change = f"{entry.get('old_value', '')} -> {entry.get('new_value', '')}"
                log_entries.append(
                    html.Div(
                        f"{idx}. {description} {value_change} {timestamp}",
                        className="mb-1 small",
                        style={"whiteSpace": "nowrap"}
                    )
                )
    
        # If no entries, show placeholder
        if not log_entries:
            log_entries.append(
                html.Div(tr("no_changes_yet", lang), className="text-center text-muted py-1")
            )
    
        # Return the section content with title
        return html.Div(
            [html.H5(tr("machine_control_log_title", lang), className="text-left mb-1"), *log_entries],
            className="overflow-auto px-0",
            # Use flexbox so this log grows with available space
            style={"flex": "1"}
        )

    @app.callback(
        [Output("historical-time-index", "data"),
         Output("historical-time-display", "children"),
         Output("historical-data-cache", "data")],
        [Input("historical-time-slider", "value"),
         Input("mode-selector", "value")],
        [State("active-machine-store", "data")],
        prevent_initial_call=True
    )
    def update_historical_time_and_display(slider_value, mode, active_machine_data):
        """Return the chosen historical range, display text, and cached data."""
        if mode != "historical":
            return dash.no_update, "", dash.no_update
    
        # Load filtered historical data for the selected timeframe so the graphs
        # update immediately when the slider changes
        machine_id = active_machine_data.get("machine_id") if active_machine_data else None
        historical_data = load_historical_data(f"{slider_value}h", machine_id=machine_id)
    
        # Use counter 1 as the reference for the time axis.  If data exists, format
        # the first timestamp for display to indicate the starting point.
        ref_counter = 1
        timestamp_str = ""
        if (ref_counter in historical_data and
                historical_data[ref_counter]['times']):
            first_ts = historical_data[ref_counter]['times'][0]
            if isinstance(first_ts, datetime):
                timestamp_str = first_ts.strftime("%H:%M")
            else:
                timestamp_str = str(first_ts)
    
        display_text = f"Showing last {slider_value} hours"
        if timestamp_str:
            display_text += f" starting {timestamp_str}"
    
    
        # Return the selected timeframe, display text, and cached data
        return {"hours": slider_value}, display_text, historical_data

    @app.callback(
        Output("historical-time-controls", "className"),
        [Input("mode-selector", "value")],
        prevent_initial_call=True
    )
    def toggle_historical_controls_visibility(mode):
        """Show/hide historical controls based on selected mode"""
        if mode == "historical":
            return "d-block"  # Show controls
        else:
            return "d-none"  # Hide controls

    @app.callback(
        Output("lab-test-controls", "className"),
        [Input("mode-selector", "value")],
        prevent_initial_call=True,
    )
    def toggle_lab_controls_visibility(mode):
        return "d-flex" if mode == "lab" else "d-none"

    @app.callback(
        [Output("start-test-btn", "disabled"),
         Output("start-test-btn", "color"),
         Output("stop-test-btn", "disabled"),
         Output("stop-test-btn", "color")],
        [Input("lab-test-running", "data"),
         Input("mode-selector", "value"),
         Input("status-update-interval", "n_intervals")],
        [State("lab-test-stop-time", "data")],
    )
    def toggle_lab_test_buttons(running, mode, n_intervals, stop_time):
        """Enable/disable lab start/stop buttons based on test state."""
        if mode != "lab":
            return True, "secondary", True, "secondary"

        # Disable both buttons during the 30s grace period after stopping
        if running and stop_time and (time.time() - stop_time < 30):
            return True, "secondary", True, "secondary"

        if running:
            return True, "secondary", False, "danger"

        return False, "success", True, "secondary"

    @app.callback(
        Output("lab-test-running", "data"),
        [Input("start-test-btn", "n_clicks"),
         Input("stop-test-btn", "n_clicks"),
         Input("mode-selector", "value"),
         Input("status-update-interval", "n_intervals")],
        [State("lab-test-running", "data"),
         State("lab-test-stop-time", "data"),
         State("lab-test-name", "value")],
        prevent_initial_call=True,
    )

    def update_lab_running(start_click, stop_click, mode, n_intervals, running, stop_time, test_name):
        """Update lab running state based on start/stop actions or feeder status."""
        global current_lab_filename
        ctx = callback_context

        if mode != "lab":
            return False

        if ctx.triggered:
            trigger = ctx.triggered[0]["prop_id"].split(".")[0]
            if trigger == "start-test-btn":
                try:
                    if active_machine_id is not None:
                        _reset_lab_session(active_machine_id)
                except Exception as exc:
                    logger.warning(f"Failed to reset lab session: {exc}")
                return True
            elif trigger == "stop-test-btn":
                # Do not end the test immediately; allow a 30s grace period
                # so logging can continue before finalizing.
                return True

        # Auto-start when any feeder begins running
        feeders_running = False
        if (
            active_machine_id is not None
            and active_machine_id in machine_connections
        ):
            tags = machine_connections[active_machine_id].get("tags", {})
            for i in range(1, 5):
                tag = f"Status.Feeders.{i}IsRunning"
                if bool(tags.get(tag, {}).get("data", {}).latest_value if tag in tags else False):
                    feeders_running = True
                    break

        if feeders_running and not running:


            try:
                if active_machine_id is not None:
                    if not current_lab_filename:
                        name = test_name or "Test"
                        current_lab_filename = (
                            f"Lab_Test_{name}_{datetime.now().strftime('%m_%d_%Y_%H_%M_%S')}.csv"
                        )
                        _create_empty_lab_log(active_machine_id, current_lab_filename)
                    _reset_lab_session(active_machine_id)
            except Exception as exc:
                logger.warning(f"Failed to prepare auto lab log: {exc}")
            return True

        # Check if we should end the test based on the stop time
        if running and stop_time and (time.time() - stop_time >= 30):
            current_lab_filename = None
            try:
                refresh_lab_cache(active_machine_id)
            except Exception as exc:
                logger.warning(f"Failed to refresh lab cache: {exc}")
            return False

        return running

    @app.callback(
        Output("lab-test-info", "data"),
        [Input("start-test-btn", "n_clicks"), Input("stop-test-btn", "n_clicks")],
        [State("lab-test-name", "value")],
        prevent_initial_call=True,
    )
    def manage_lab_test_info(start_click, stop_click, name):
        ctx = callback_context
        if not ctx.triggered:
            raise PreventUpdate
        trigger = ctx.triggered[0]["prop_id"].split(".")[0]
        global current_lab_filename
        if trigger == "start-test-btn":
            test_name = name or "Test"
            filename = (
                f"Lab_Test_{test_name}_{datetime.now().strftime('%m_%d_%Y')}.csv"
            )
            current_lab_filename = filename
            try:
                if active_machine_id is not None:
                    _create_empty_lab_log(active_machine_id, filename)
                    _reset_lab_session(active_machine_id)
            except Exception as exc:
                logger.warning(f"Failed to prepare new lab log: {exc}")
            return {"filename": filename}
        return {}

    @app.callback(
        [Output("metric-logging-interval", "interval"), Output("metric-logging-interval", "disabled")],
        [Input("lab-test-running", "data"), Input("mode-selector", "value")],
    )
    def adjust_logging_interval(running, mode):
        if mode == "lab":
            return 1000, not running
        return 60000, False

    @app.callback(
        Output("lab-test-stop-time", "data"),
        [Input("start-test-btn", "n_clicks"),
         Input("stop-test-btn", "n_clicks"),
         Input("status-update-interval", "n_intervals")],
        [State("lab-test-running", "data"),
         State("lab-test-stop-time", "data"),
         State("app-mode", "data"),
         State("active-machine-store", "data")],
        prevent_initial_call=True,
    )
    def update_lab_test_stop_time(start_click, stop_click, n_intervals, running, stop_time, mode, active_machine_data):
        ctx = callback_context
        if ctx.triggered:
            trigger = ctx.triggered[0]["prop_id"].split(".")[0]
            if trigger == "stop-test-btn":
                return time.time()
            if trigger == "start-test-btn":
                return None

        if not running:
            return dash.no_update

        if not mode or mode.get("mode") != "lab":
            return dash.no_update

        active_id = active_machine_data.get("machine_id") if active_machine_data else None
        if not active_id or active_id not in machine_connections:
            return dash.no_update

        tags = machine_connections[active_id].get("tags", {})
        any_running = False
        for i in range(1, 5):
            tag = f"Status.Feeders.{i}IsRunning"
            if bool(tags.get(tag, {}).get("data", {}).latest_value if tag in tags else False):
                any_running = True
                break

        if any_running:
            if stop_time is not None:
                return None
        else:
            if stop_time is None:
                return time.time()

        return dash.no_update

    @app.callback(
        Output("clear-data-btn", "n_clicks"),
        [Input("clear-data-btn", "n_clicks")],
        [State("machines-data", "data")],
        prevent_initial_call=True,
    )
    def clear_saved_data(n_clicks, machines_data):
        if not n_clicks:
            raise PreventUpdate
        if not machines_data or not machines_data.get("machines"):
            return dash.no_update
        for m in machines_data["machines"]:
            clear_machine_data(str(m.get("id")))
        return 0

    @app.callback(
        [Output("display-modal", "is_open"),
         Output("display-form-container", "children")],
        [Input({"type": "open-display", "index": ALL}, "n_clicks"),
         Input("close-display-settings", "n_clicks"),
         Input("save-display-settings", "n_clicks"),
         Input("language-preference-store", "data")],
        [State("display-modal", "is_open"),
         State({"type": "display-enabled", "index": ALL}, "value")],
        prevent_initial_call=True
    )
    def toggle_display_modal(open_clicks, close_clicks, save_clicks, lang, is_open, display_enabled_values):
        """Handle opening/closing the display settings modal and saving settings"""
        global display_settings
        
        ctx = callback_context
        
        # Check if callback was triggered
        if not ctx.triggered:
            return no_update, no_update
        
        # Get the property that triggered the callback
        trigger_prop_id = ctx.triggered[0]["prop_id"]
        
        # Check for open button clicks (with pattern matching)
        if '"type":"open-display"' in trigger_prop_id:
            # Check if any button was actually clicked (not initial state)
            if any(click is not None for click in open_clicks):
                return True, create_display_settings_form(lang)
        
        # Check for close button click
        elif trigger_prop_id == "close-display-settings.n_clicks":
            # Check if button was actually clicked (not initial state)
            if close_clicks is not None:
                return False, no_update
        
        # Check for save button click
        elif trigger_prop_id == "save-display-settings.n_clicks":
            # Check if button was actually clicked (not initial state)
            if save_clicks is not None and display_enabled_values:
                # Safety check: make sure we have the right number of values
                if len(display_enabled_values) == 12:  # We expect 12 counters
                    # Update the display settings
                    for i in range(len(display_enabled_values)):
                        counter_num = i + 1
                        display_settings[counter_num] = display_enabled_values[i]
                    
                    # Save settings to file
                    save_success = save_display_settings(display_settings)
                    if save_success:
                        logger.info("Display settings saved successfully")
                    else:
                        logger.warning("Failed to save display settings")
                else:
                    logger.warning(f"Unexpected number of display values: {len(display_enabled_values)}")
                
                # Close modal
                return False, create_display_settings_form(lang)
        
        # Default case - don't update anything
        return no_update, no_update

    @app.callback(
        [Output("production-rate-units-modal", "is_open"),
         Output("production-rate-unit", "data")],
        [Input({"type": "open-production-rate-units", "index": ALL}, "n_clicks"),
         Input("close-production-rate-units", "n_clicks"),
         Input("save-production-rate-units", "n_clicks")],
        [State("production-rate-units-modal", "is_open"),
         State("production-rate-unit-selector", "value")],
        prevent_initial_call=True,
    )
    def toggle_production_rate_units_modal(open_clicks, close_clicks, save_clicks, is_open, selected):
        """Show or hide the units selection modal and save the chosen unit."""
        ctx = callback_context
        if not ctx.triggered:
            return no_update, no_update
    
        trigger = ctx.triggered[0]["prop_id"]
        if '"type":"open-production-rate-units"' in trigger:
            if any(click is not None for click in open_clicks):
                return True, dash.no_update
        elif trigger == "close-production-rate-units.n_clicks":
            if close_clicks is not None:
                return False, dash.no_update
        elif trigger == "save-production-rate-units.n_clicks":
            if save_clicks is not None:
                return False, selected
    
        return no_update, no_update

    @app.callback(
        [Output("additional-image-store", "data"),
         Output("upload-status", "children"),
         Output("image-error-store", "data")],
        [Input("upload-image", "contents")],
        [State("upload-image", "filename")]
    )
    def handle_image_upload_enhanced(contents, filename):
        """Validate, cache, and store uploaded image."""
        if contents is None:
            return dash.no_update, dash.no_update, None

        logger.info(f"Processing image upload: {filename}")
        processed, err = img_utils.validate_and_process_image(contents)
        if err:
            logger.error(f"Image validation failed: {err}")
            return dash.no_update, html.Div(f"Error uploading image: {err}", className="text-danger"), err

        success, err = img_utils.cache_image(processed)
        if not success:
            logger.error(f"Error caching image: {err}")
            return dash.no_update, html.Div(f"Error uploading image: {err}", className="text-danger"), err

        new_data = {"image": processed}
        return new_data, html.Div(f"Uploaded: {filename}", className="text-success"), None

    @app.callback(
        [Output("image-error-alert", "children"),
         Output("image-error-alert", "is_open")],
        Input("image-error-store", "data"),
        prevent_initial_call=True,
    )
    def show_image_errors(msg):
        if msg:
            return msg, True
        return "", False

    @app.callback(
        Output("update-counts-modal", "is_open"),
        [Input("open-update-counts", "n_clicks"),
         Input("close-update-counts", "n_clicks"),
         Input("save-count-settings", "n_clicks")],
        [State("update-counts-modal", "is_open")],
        prevent_initial_call=True,
    )
    def toggle_update_counts_modal(open_click, close_click, save_click, is_open):
        ctx = callback_context
        if not ctx.triggered:
            return dash.no_update
    
        trigger = ctx.triggered[0]["prop_id"]
        if trigger == "open-update-counts.n_clicks" and open_click:
            return True
        elif trigger == "close-update-counts.n_clicks" and close_click:
            return False
        elif trigger == "save-count-settings.n_clicks" and save_click:
            return False
    
        return is_open

    @app.callback(
        [Output("app-mode", "data"),
         Output("historical-time-slider", "value")],
        [Input("mode-selector", "value")],
        prevent_initial_call=False
    )
    def update_app_mode(mode):
        """Update the application mode (live, demo, or historical)"""
        # Reset historical slider to most recent when switching to historical mode
        slider_value = 24 if mode == "historical" else dash.no_update
    
        # Log the new mode for debugging unexpected switches
        logger.info(f"App mode updated to '{mode}'")
    
        return {"mode": mode}, slider_value

    @app.callback(Output("app-mode-tracker", "data"), Input("app-mode", "data"))
    def _track_app_mode(data):
        """Synchronize ``current_app_mode`` with the ``app-mode`` store."""
        global current_app_mode
        if isinstance(data, dict) and "mode" in data:
            new_mode = data["mode"]
            if new_mode != current_app_mode:
                current_app_mode = new_mode
                if new_mode == "lab":
                    pause_background_processes()
                else:
                    resume_background_processes()
        return dash.no_update

    @app.callback(
        [Output("threshold-modal", "is_open")],  # Changed this to remove the second output
        [Input({"type": "open-threshold", "index": ALL}, "n_clicks"),
         Input("close-threshold-settings", "n_clicks"),
         Input("save-threshold-settings", "n_clicks")],
        [State("threshold-modal", "is_open"),
         State({"type": "threshold-min-enabled", "index": ALL}, "value"),
         State({"type": "threshold-max-enabled", "index": ALL}, "value"),
         State({"type": "threshold-min-value", "index": ALL}, "value"),
         State({"type": "threshold-max-value", "index": ALL}, "value"),
         State("threshold-email-address", "value"),
         State("threshold-email-minutes", "value"),
         State("threshold-email-enabled", "value")],
        prevent_initial_call=True
    )
    def toggle_threshold_modal(open_clicks, close_clicks, save_clicks, is_open,
                              min_enabled_values, max_enabled_values, min_values, max_values,
                              email_address, email_minutes, email_enabled):
        """Handle opening/closing the threshold settings modal and saving settings"""
        global threshold_settings
        
        ctx = callback_context
        
        # Check if callback was triggered
        if not ctx.triggered:
            return [no_update]  # Return as a list with one element
        
        # Get the property that triggered the callback
        trigger_prop_id = ctx.triggered[0]["prop_id"]
        
        # Check for open button clicks (with pattern matching)
        if '"type":"open-threshold"' in trigger_prop_id:
            # Check if any button was actually clicked (not initial state)
            if any(click is not None for click in open_clicks):
                return [True]  # Return as a list with one element
        
        # Check for close button click
        elif trigger_prop_id == "close-threshold-settings.n_clicks":
            # Check if button was actually clicked (not initial state)
            if close_clicks is not None:
                return [False]  # Return as a list with one element
        
        # Check for save button click
        elif trigger_prop_id == "save-threshold-settings.n_clicks":
            # Check if button was actually clicked (not initial state)
            if save_clicks is not None and min_enabled_values:
                # Update the threshold settings
                for i in range(len(min_enabled_values)):
                    counter_num = i + 1
                    threshold_settings[counter_num] = {
                        'min_enabled': min_enabled_values[i],
                        'max_enabled': max_enabled_values[i],
                        'min_value': float(min_values[i]),
                        'max_value': float(max_values[i])
                    }
                
                # Save the email settings
                threshold_settings['email_enabled'] = email_enabled
                threshold_settings['email_address'] = email_address
                threshold_settings['email_minutes'] = int(email_minutes) if email_minutes is not None else 2
                
                # Save settings to file
                save_success = save_threshold_settings(threshold_settings)
                if save_success:
                    logger.info("Threshold settings saved successfully")
                else:
                    logger.warning("Failed to save threshold settings")
                
                # Close modal - no need to update the settings display anymore
                return [False]  # Return as a list with one element
        
        # Default case - don't update anything
        return [no_update]  # Return as a list with one element

    @app.callback(
        Output("threshold-form-container", "children"),
        [Input({"type": "open-threshold", "index": ALL}, "n_clicks"),
         Input("language-preference-store", "data")],
        prevent_initial_call=True,
    )
    def refresh_threshold_form(open_clicks, lang):
        ctx = callback_context
        if not ctx.triggered:
            raise PreventUpdate

        trigger = ctx.triggered[0]["prop_id"]
        if '"type":"open-threshold"' in trigger:
            if any(click is not None for click in open_clicks):
                return create_threshold_settings_form(lang)
        if trigger == "language-preference-store.data":
            return create_threshold_settings_form(lang)
        raise PreventUpdate

    @app.callback(
        Output("metric-logging-store", "data"),
        [Input("metric-logging-interval", "n_intervals")],
    
        [State("app-state", "data"),
         State("app-mode", "data"),
         State("machines-data", "data"),
         State("production-data-store", "data"),
         State("weight-preference-store", "data"),
         State("lab-test-running", "data"),
         State("active-machine-store", "data"),
         State("lab-test-info", "data")],
        prevent_initial_call=True,
    )
    def log_current_metrics(n_intervals, app_state_data, app_mode, machines_data, production_data, weight_pref, lab_running, active_machine_data, lab_test_info):

        """Collect metrics for each connected machine and append to its file.

        In lab mode, metrics are logged at every interval.
        """
        global machine_connections, current_lab_filename
    
        CAPACITY_TAG = "Status.ColorSort.Sort1.Throughput.KgPerHour.Current"
        REJECTS_TAG = "Status.ColorSort.Sort1.Total.Percentage.Current"
        OPM_TAG = "Status.ColorSort.Sort1.Throughput.ObjectPerMin.Current"
        COUNTER_TAG = "Status.ColorSort.Sort1.DefectCount{}.Rate.Current"
        mode = "demo"
        if app_mode and isinstance(app_mode, dict) and "mode" in app_mode:
            mode = app_mode["mode"]
    
        if not weight_pref:
            weight_pref = load_weight_preference()
    
        if mode == "demo":
            if machines_data and machines_data.get("machines"):
                for m in machines_data["machines"]:
                    prod = (m.get("operational_data") or {}).get("production", {})
                    capacity = prod.get("capacity", 0)
                    accepts = prod.get("accepts", 0)
                    rejects = prod.get("rejects", 0)
    
                    metrics = {
                        "capacity": convert_capacity_to_lbs(capacity, weight_pref),
                        "accepts": convert_capacity_to_lbs(accepts, weight_pref),
                        "rejects": convert_capacity_to_lbs(rejects, weight_pref),
                        "objects_per_min": 0,
                        "running": 1,
                        "stopped": 0,
                    }
    
                    counters = m.get("demo_counters", [0] * 12)
                    for i in range(1, 13):
                        metrics[f"counter_{i}"] = counters[i-1] if i-1 < len(counters) else 0
    
                    append_metrics(metrics, machine_id=str(m.get("id")), mode="Demo")
    
            return dash.no_update

        if mode == "lab" and not lab_running:
            return dash.no_update

        if mode == "lab":
            active_machine_id = (
                active_machine_data.get("machine_id") if active_machine_data else None
            )
            if not active_machine_id or active_machine_id not in machine_connections:
                return dash.no_update
            machines_iter = {active_machine_id: machine_connections[active_machine_id]}.items()
            lab_filename = None
            if isinstance(lab_test_info, dict):
                lab_filename = lab_test_info.get("filename")
            if not lab_filename:
                lab_filename = current_lab_filename

            # If no filename is available yet, skip logging rather than
            # creating a generic file.  This avoids race conditions where a
            # log entry could be written to ``Lab_Test_<date>.csv`` just after
            # a test stops.
            if not lab_filename:
                return dash.no_update

            current_lab_filename = lab_filename
        else:
            machines_iter = machine_connections.items()

        for machine_id, info in machines_iter:
            if not info.get("connected", False):
                continue
            tags = info["tags"]
            capacity_value = tags.get(CAPACITY_TAG, {}).get("data").latest_value if CAPACITY_TAG in tags else None

            capacity_lbs = capacity_value * 2.205 if capacity_value is not None else 0

            opm = tags.get(OPM_TAG, {}).get("data").latest_value if OPM_TAG in tags else 0
            if opm is None:
                opm = 0

            reject_count = 0
            counters = {}
            for i in range(1, 13):
                tname = COUNTER_TAG.format(i)
                val = tags.get(tname, {}).get("data").latest_value if tname in tags else 0
                if val is None:
                    val = 0
                counters[f"counter_{i}"] = val
                reject_count += val

            reject_pct = (reject_count / opm) if opm else 0
            rejects_lbs = capacity_lbs * reject_pct
            accepts_lbs = capacity_lbs - rejects_lbs
    
            # Determine feeder running state
            feeder_running = False
            for i in range(1, 5):
                run_tag = f"Status.Feeders.{i}IsRunning"
                if run_tag in tags:
                    val = tags[run_tag]["data"].latest_value
                    if bool(val):
                        feeder_running = True
                        break

            metrics = {
                "capacity": capacity_lbs,
                "accepts": accepts_lbs,
                "rejects": rejects_lbs,
                "objects_per_min": opm,
                "running": 1 if feeder_running else 0,
                "stopped": 0 if feeder_running else 1,
            }
            metrics.update(counters)

            log_mode = "Lab" if mode == "lab" else "Live"
            if mode == "lab":
                # Clamp negative or extremely small values when logging lab data
                for key, value in metrics.items():
                    if isinstance(value, (int, float)):
                        if value < 0 or abs(value) < SMALL_VALUE_THRESHOLD:
                            metrics[key] = 0
                append_metrics(
                    metrics,
                    machine_id=str(machine_id),
                    filename=lab_filename,
                    mode=log_mode,
                )
            else:
                append_metrics(metrics, machine_id=str(machine_id), mode=log_mode)
    
        return dash.no_update<|MERGE_RESOLUTION|>--- conflicted
+++ resolved
@@ -918,15 +918,7 @@
 
 
                 progress_cb("Creating machine sections")
-<<<<<<< HEAD
-                fd, tmp_path = tempfile.mkstemp(suffix=".pdf")
-                os.close(fd)
-                print(
-                    f"[debug] is_lab_mode={is_lab_mode} export_dir={export_dir} machines={machines} tmp={tmp_path}"
-                )
-
-                try:
-=======
+
 
 
 
@@ -938,7 +930,7 @@
                     tmp.close()
 
 
->>>>>>> 83c83537
+
                     generate_report.build_report(
                         data,
                         tmp_path,
@@ -949,12 +941,7 @@
                         lang=lang,
                         progress_callback=progress_cb,
                     )
-<<<<<<< HEAD
-                    print(f"[debug] build_report finished for {tmp_path}")
-=======
-
-
->>>>>>> 83c83537
+
 
                     with open(tmp_path, "rb") as f:
                         pdf_bytes = f.read()
