"""Dash callback definitions for the modernized OPC dashboard.

This module mirrors much of the behavior from the original monolithic
``EnpresorOPCDataViewBeforeRestructureLegacy`` script.  The callbacks
are registered at runtime via :func:`register_callbacks` so that they
can be imported by both the legacy script and the refactored app.
"""

import importlib
import sys
from datetime import datetime
from collections import defaultdict
import os
import glob
import shutil
import tempfile
from pathlib import Path
import time
import csv
import logging

logger = logging.getLogger(__name__)
import hourly_data_saving
import autoconnect
import image_manager as img_utils
import generate_report
from report_tags import save_machine_settings
import threading
try:
    import resource
except ImportError:  # pragma: no cover - resource not available on Windows
    resource = None

import memory_monitor as mem_utils

# ``counter_manager`` is imported dynamically from the legacy module, so use
# an alias for the helper functions defined in ``counter_manager.py`` to avoid
# name clashes.
import counter_manager as counter_utils

# Simple state holder for report generation progress
_report_state = {"running": False, "progress": "", "result": None}



# Tags for monitoring feeder rate changes - add this near the top of callbacks.py
MONITORED_RATE_TAGS = {
    "Status.Feeders.1Rate": "Feeder 1 Rate",
    "Status.Feeders.2Rate": "Feeder 2 Rate", 
    "Status.Feeders.3Rate": "Feeder 3 Rate",
    "Status.Feeders.4Rate": "Feeder 4 Rate",
}

SENSITIVITY_ACTIVE_TAGS = {
    "Settings.ColorSort.Primary1.IsAssigned": 1,
    "Settings.ColorSort.Primary2.IsAssigned": 2,
    "Settings.ColorSort.Primary3.IsAssigned": 3,
    "Settings.ColorSort.Primary4.IsAssigned": 4,
    "Settings.ColorSort.Primary5.IsAssigned": 5,
    "Settings.ColorSort.Primary6.IsAssigned": 6,
    "Settings.ColorSort.Primary7.IsAssigned": 7,
    "Settings.ColorSort.Primary8.IsAssigned": 8,
    "Settings.ColorSort.Primary9.IsAssigned": 9,
    "Settings.ColorSort.Primary10.IsAssigned": 10,
    "Settings.ColorSort.Primary11.IsAssigned": 11,
    "Settings.ColorSort.Primary12.IsAssigned": 12,
}


def get_active_counter_flags(machine_id):
    """Return a list of booleans indicating which counters are active."""
    flags = [True] * 12
    try:
        states = prev_active_states.get(machine_id, {})
    except Exception:
        states = {}
    for tag, num in SENSITIVITY_ACTIVE_TAGS.items():
        if num <= len(flags):
            val = states.get(tag)
            if val is not None:
                flags[num - 1] = bool(val)
    return flags

# OPC tag for the preset name
PRESET_NAME_TAG = "Status.Info.PresetName"

# Track last logged capacity per machine and filename
last_logged_capacity = defaultdict(lambda: None)

# Filename used for the active lab test session
current_lab_filename = None

# Any metric whose absolute value is below this threshold will be logged as 0.
SMALL_VALUE_THRESHOLD = 1e-3

# Flag to prevent re-entrancy when the legacy module imports this module and
# executes ``register_callbacks`` during import.
_REGISTERING = False

# Cache of lab log totals keyed by ``(machine_id, file_path)``. Each entry
# stores cumulative counter totals, timestamps, object totals and bookkeeping
# information so that subsequent calls only process new rows appended to the
# log file.
_lab_totals_cache = {}


# Cache of live metrics totals keyed by ``(machine_id, file_path)``. Each entry
# stores cumulative counter totals and bookkeeping information so that
# subsequent calls only process new rows appended to the 24h metrics file.
_live_totals_cache = {}

# Cache of lab production metrics keyed by machine id. Stores total capacity,
# accepts, rejects and associated object counts so repeated updates only parse
# new log data.
_lab_production_cache = {}


def _clear_lab_caches(machine_id):
    """Remove cached lab data for the given machine."""
    for key in list(_lab_totals_cache):
        if key[0] == machine_id:
            _lab_totals_cache.pop(key, None)
    _lab_production_cache.pop(machine_id, None)


def _reset_lab_session(machine_id):
    """Reset counters and history for a new lab test."""
    _clear_lab_caches(machine_id)
    global previous_counter_values
    previous_counter_values = [0] * 12
    if "app_state" in globals() and hasattr(app_state, "counter_history"):
        app_state.counter_history = {
            i: {"times": [], "values": []} for i in range(1, 13)
        }


def _create_empty_lab_log(machine_id, filename):
    """Ensure a new lab log file exists so cached data does not reuse old logs."""
    machine_dir = os.path.join(hourly_data_saving.EXPORT_DIR, str(machine_id))
    os.makedirs(machine_dir, exist_ok=True)
    path = os.path.join(machine_dir, filename)
    try:
        with open(path, "w", encoding="utf-8"):
            pass
    except OSError:
        # Ignore failures if file cannot be created
        pass





def load_lab_totals(machine_id, filename=None, active_counters=None):
    """Return cumulative counter totals and object totals from a lab log.

    Parameters
    ----------
    machine_id : int
        Identifier for the machine directory under ``EXPORT_DIR``.
    filename : str, optional
        Specific CSV log filename.  If omitted the newest ``Lab_Test_*.csv`` is
        used.
    active_counters : list[bool], optional
        Boolean flags for each counter index ``1-12``.  When provided, only
        counters whose flag is ``True`` contribute to the returned totals.

    The results are cached per file so subsequent calls only process rows that
    were appended since the last invocation. This significantly reduces I/O when
    lab logs grow large.
    """
    machine_dir = os.path.join(hourly_data_saving.EXPORT_DIR, str(machine_id))
    if filename:
        path = os.path.join(machine_dir, filename)
    else:
        files = glob.glob(os.path.join(machine_dir, "Lab_Test_*.csv"))
        if not files:
            return [0] * 12, [], []
        path = max(files, key=os.path.getmtime)

    if not os.path.exists(path):
        return [0] * 12, [], []

    key = (machine_id, os.path.abspath(path))
    stat = os.stat(path)
    mtime = stat.st_mtime
    size = stat.st_size

    cache = _lab_totals_cache.get(key)
    if cache is not None:
        # Reset if file was truncated or replaced with an older version
        if size < cache.get("size", 0) or mtime < cache.get("mtime", 0):
            cache = None

    if active_counters is None:
        active_counters = [True] * 12

    if cache is None:
        counter_totals = [0] * 12
        timestamps = []
        object_totals = []
        obj_sum = 0.0
        prev_ts = None
        prev_rate = None
        prev_counters = None

        last_index = -1
    else:
        counter_totals = cache["counter_totals"]
        timestamps = cache["timestamps"]
        object_totals = cache["object_totals"]
        obj_sum = object_totals[-1] if object_totals else 0.0
        prev_ts = cache.get("prev_ts")
        prev_rate = cache.get("prev_rate")
        prev_counters = cache.get("prev_counters")
        last_index = cache.get("last_index", -1)

    with open(path, newline="", encoding="utf-8") as f:
        reader = csv.DictReader(f)
        for idx, row in enumerate(reader):
            if idx <= last_index:
                continue

            ts = row.get("timestamp")
            ts_val = None
            if ts:
                try:
                    ts_val = datetime.fromisoformat(ts)
                except Exception:
                    ts_val = ts
            timestamps.append(ts_val)


            current_counters = []
            for i in range(1, 13):
                val = row.get(f"counter_{i}")
                try:
                    current_counters.append(float(val) if val else 0.0)
                except ValueError:
                    current_counters.append(0.0)

            if prev_counters is not None:
                if (
                    isinstance(prev_ts, datetime)
                    and isinstance(ts_val, datetime)
                ):
                    delta_minutes = (
                        ts_val - prev_ts
                    ).total_seconds() / 60.0
                else:
                    delta_minutes = 1 / 60.0

                scale = generate_report.LAB_OBJECT_SCALE_FACTOR
                for idx_c, prev_val in enumerate(prev_counters):
                    if idx_c < len(active_counters) and active_counters[idx_c]:
                        counter_totals[idx_c] += prev_val * delta_minutes * scale


            opm = row.get("objects_per_min")
            try:
                rate_val = float(opm) if opm else None
            except ValueError:
                rate_val = None

            if (
                prev_ts is not None
                and isinstance(prev_ts, datetime)
                and isinstance(ts_val, datetime)
                and prev_rate is not None
            ):
                stats = generate_report.calculate_total_objects_from_csv_rates(
                    [prev_rate, prev_rate],
                    timestamps=[prev_ts, ts_val],
                    is_lab_mode=True,
                )
                obj_sum += stats.get("total_objects", 0)

            object_totals.append(obj_sum)
            prev_ts = ts_val
            prev_rate = rate_val
            prev_counters = current_counters

            last_index = idx

    _lab_totals_cache[key] = {
        "counter_totals": counter_totals,
        "timestamps": timestamps,
        "object_totals": object_totals,
        "last_index": last_index,
        "prev_ts": prev_ts,
        "prev_rate": prev_rate,
        "prev_counters": prev_counters,
        "mtime": mtime,
        "size": size,
    }

    return counter_totals, timestamps, object_totals



def load_live_counter_totals(machine_id, filename=hourly_data_saving.METRICS_FILENAME):
    """Return cumulative counter totals from the live metrics file.

    The results are cached per file so subsequent calls only process rows that
    were appended since the last invocation. This mirrors the caching logic
    used by :func:`load_lab_totals` but only tracks counter totals.
    """
    machine_dir = os.path.join(hourly_data_saving.EXPORT_DIR, str(machine_id))
    path = os.path.join(machine_dir, filename)


    if not os.path.exists(path):
        return [0] * 12

    key = (machine_id, os.path.abspath(path))
    stat = os.stat(path)
    mtime = stat.st_mtime
    size = stat.st_size

    cache = _live_totals_cache.get(key)
    if cache is not None:

        # Reset if file was truncated or replaced with an older version

        if size < cache.get("size", 0) or mtime < cache.get("mtime", 0):
            cache = None

    if cache is None:

        totals = [0] * 12
        last_index = -1
    else:
        totals = cache["totals"]

        last_index = cache.get("last_index", -1)

    with open(path, newline="", encoding="utf-8") as f:
        reader = csv.DictReader(f)
        for idx, row in enumerate(reader):
            if idx <= last_index:
                continue
            for i in range(1, 13):
                val = row.get(f"counter_{i}")
                try:

                    totals[i - 1] += float(val) if val else 0.0

                except ValueError:
                    pass
            last_index = idx

    _live_totals_cache[key] = {

        "totals": totals,

        "last_index": last_index,
        "mtime": mtime,
        "size": size,
    }


    return totals



def load_last_lab_metrics(machine_id):
    """Return the last capacity/accepts/rejects values from a lab log."""
    machine_dir = os.path.join(hourly_data_saving.EXPORT_DIR, str(machine_id))
    files = glob.glob(os.path.join(machine_dir, "Lab_Test_*.csv"))
    if not files:
        return None

    path = max(files, key=os.path.getmtime)
    if not os.path.exists(path):
        return None

    last_row = None
    with open(path, newline="", encoding="utf-8") as f:
        reader = csv.DictReader(f)
        for row in reader:
            last_row = row

    if not last_row:
        return None

    def _get_float(key):
        try:
            return float(last_row.get(key, 0)) if last_row.get(key) else 0.0
        except ValueError:
            return 0.0

    capacity = _get_float("capacity")
    accepts = _get_float("accepts")
    rejects = _get_float("rejects")

    return capacity, accepts, rejects


def load_lab_average_capacity_and_accepts(machine_id):
    """Return the average capacity rate (lbs/hr), total accepts in lbs,
    and elapsed seconds from the latest lab log."""
    machine_dir = os.path.join(hourly_data_saving.EXPORT_DIR, str(machine_id))
    files = glob.glob(os.path.join(machine_dir, "Lab_Test_*.csv"))
    if not files:
        return None

    path = max(files, key=os.path.getmtime)
    if not os.path.exists(path):
        return None

    capacities = []
    accepts = []
    timestamps = []

    with open(path, newline="", encoding="utf-8") as f:
        reader = csv.DictReader(f)
        for row in reader:
            cap = row.get("capacity")
            acc = row.get("accepts")
            ts = row.get("timestamp")
            try:
                if cap:
                    capacities.append(float(cap))
            except ValueError:
                pass
            try:
                accepts.append(float(acc)) if acc else accepts.append(0.0)
            except ValueError:
                accepts.append(0.0)
            if ts:
                timestamps.append(ts)

    stats = generate_report.calculate_total_capacity_from_csv_rates(
        capacities, timestamps=timestamps, is_lab_mode=True
    )
    cap_avg = stats.get("average_rate_lbs_per_hr", 0)
    acc_total = sum(accepts)

    elapsed_seconds = 0
    if timestamps:
        try:
            start = datetime.fromisoformat(str(timestamps[0]))
            end = datetime.fromisoformat(str(timestamps[-1]))
            elapsed_seconds = int((end - start).total_seconds())
        except Exception:
            elapsed_seconds = 0

    return cap_avg, acc_total, elapsed_seconds


def load_lab_totals_metrics(machine_id, active_counters=None):
    """Return total capacity, accepts, rejects and elapsed seconds from the latest lab log.

    ``active_counters`` is accepted for API symmetry with :func:`load_lab_totals`
    but is currently unused.
    """
    machine_dir = os.path.join(hourly_data_saving.EXPORT_DIR, str(machine_id))
    files = glob.glob(os.path.join(machine_dir, "Lab_Test_*.csv"))
    if not files:
        return None

    path = max(files, key=os.path.getmtime)
    if not os.path.exists(path):
        return None

    accepts = []
    rejects = []
    timestamps = []

    with open(path, newline="", encoding="utf-8") as f:
        reader = csv.DictReader(f)
        for row in reader:
            a = row.get("accepts")
            r = row.get("rejects")
            ts = row.get("timestamp")
            try:
                accepts.append(float(a)) if a else accepts.append(0.0)
            except ValueError:
                accepts.append(0.0)
            try:
                rejects.append(float(r)) if r else rejects.append(0.0)
            except ValueError:
                rejects.append(0.0)
            if ts:
                timestamps.append(ts)

    a_stats = generate_report.calculate_total_capacity_from_csv_rates(
        accepts, timestamps=timestamps, is_lab_mode=True
    )
    r_stats = generate_report.calculate_total_capacity_from_csv_rates(
        rejects, timestamps=timestamps, is_lab_mode=True
    )

    accepts_total = a_stats.get("total_capacity_lbs", 0)
    rejects_total = r_stats.get("total_capacity_lbs", 0)
    total_capacity = accepts_total + rejects_total

    elapsed_seconds = 0
    if timestamps:
        try:
            start = datetime.fromisoformat(str(timestamps[0]))
            end = datetime.fromisoformat(str(timestamps[-1]))
            elapsed_seconds = int((end - start).total_seconds())
        except Exception:
            elapsed_seconds = 0

    return total_capacity, accepts_total, rejects_total, elapsed_seconds


def load_live_counter_totals(machine_id):
    """Return total objects removed for each counter from live metrics CSV."""
    file_path = os.path.join(
        hourly_data_saving.EXPORT_DIR,
        str(machine_id),
        hourly_data_saving.METRICS_FILENAME,
    )

    if not os.path.exists(file_path):
        return [0] * 12

    key = (machine_id, os.path.abspath(file_path))
    stat = os.stat(file_path)
    mtime = stat.st_mtime
    size = stat.st_size

    cache = _live_totals_cache.get(key)
    if cache is not None:
        if size < cache.get("size", 0) or mtime < cache.get("mtime", 0):
            cache = None

    if cache is None:
        totals = [0.0] * 12
        last_index = -1
    else:
        totals = cache["totals"]
        last_index = cache["last_index"]

    with open(file_path, newline="", encoding="utf-8") as f:
        reader = csv.DictReader(f)
        for idx, row in enumerate(reader):
            if idx <= last_index:
                continue
            for i in range(1, 13):
                val = row.get(f"counter_{i}")
                try:
                    rate = float(val) if val else 0.0
                except ValueError:
                    rate = 0.0
                totals[i - 1] += rate
            last_index = idx

    _live_totals_cache[key] = {
        "totals": totals,
        "last_index": last_index,
        "mtime": mtime,
        "size": size,
    }

    return totals


def refresh_lab_cache(machine_id):
    """Update cached lab totals after a test completes."""
    weight_pref = load_weight_preference()
    machine_dir = os.path.join(hourly_data_saving.EXPORT_DIR, str(machine_id))
    files = glob.glob(os.path.join(machine_dir, "Lab_Test_*.csv"))
    if not files:
        return

    path = max(files, key=os.path.getmtime)
    if not os.path.exists(path):
        return

    stat = os.stat(path)
    mtime = stat.st_mtime
    size = stat.st_size

    metrics = load_lab_totals_metrics(machine_id, active_counters=get_active_counter_flags(machine_id))
    if not metrics:
        return

    tot_cap_lbs, acc_lbs, rej_lbs, _ = metrics
    counter_totals, _, object_totals = load_lab_totals(
        machine_id, active_counters=get_active_counter_flags(machine_id)
    )

    reject_count = sum(counter_totals)
    capacity_count = object_totals[-1] if object_totals else 0
    accepts_count = max(0, capacity_count - reject_count)

    total_capacity = convert_capacity_from_lbs(tot_cap_lbs, weight_pref)
    accepts = convert_capacity_from_lbs(acc_lbs, weight_pref)
    rejects = convert_capacity_from_lbs(rej_lbs, weight_pref)

    production_data = {
        "capacity": total_capacity,
        "accepts": accepts,
        "rejects": rejects,
    }

    _lab_production_cache[machine_id] = {
        "mtime": mtime,
        "size": size,
        "production_data": production_data,
        "capacity_count": capacity_count,
        "accepts_count": accepts_count,
        "reject_count": reject_count,
    }


def register_callbacks(app):
    """Public entry point that guards against re-entrant registration."""
    global _REGISTERING
    if _REGISTERING:
        return
    _REGISTERING = True
    try:
        _register_callbacks_impl(app)
    finally:
        _REGISTERING = False

def _register_callbacks_impl(app):
    main = sys.modules.get("EnpresorOPCDataViewBeforeRestructureLegacy")
    if main is None:
        candidate = sys.modules.get("__main__")
        if candidate and getattr(candidate, "__file__", "").endswith("EnpresorOPCDataViewBeforeRestructureLegacy.py"):
            main = candidate
        else:
            main = importlib.import_module("EnpresorOPCDataViewBeforeRestructureLegacy")

    sys.modules.setdefault("EnpresorOPCDataViewBeforeRestructureLegacy", main)
    globals().update({k: v for k, v in vars(main).items() if not k.startswith("_")})
    for name in [
        "app_state",
        "machine_connections",
        "connect_and_monitor_machine",
        "load_floor_machine_data",
        "opc_update_thread",
        "auto_reconnection_thread",
        "resume_update_thread",
        "pause_background_processes",
        "resume_background_processes",
        "logger",
    ]:
        if name in globals():
            setattr(autoconnect, name, globals()[name])
    autoconnect.initialize_autoconnect()
    LIVE_LIKE_MODES = {"live", "lab"}

    def format_enpresor(text: str):
        parts = text.split("Enpresor")
        if len(parts) == 2:
            return [
                parts[0],
                html.Span("Enpresor", className="enpresor-font", style={"color": "red"}),
                parts[1],
            ]
        return text

    # Create a client-side callback to handle theme switching
    app.clientside_callback(
        """
        function(theme) {
            console.log('Theme callback triggered with:', theme);

            // Get root document element
            const root = document.documentElement;

            // Define theme colors
            const themeColors = {
                light: {
                    backgroundColor: "#f0f0f0",
                    cardBackgroundColor: "#ffffff",
                    textColor: "#212529",
                    borderColor: "rgba(0,0,0,0.125)",
                    chartBackgroundColor: "rgba(255,255,255,0.9)"
                },
                dark: {
                    backgroundColor: "#202124",
                    cardBackgroundColor: "#2d2d30",
                    textColor: "#e8eaed",
                    borderColor: "rgba(255,255,255,0.125)",
                    chartBackgroundColor: "rgba(45,45,48,0.9)"
                }
            };

            // Apply selected theme
            if (theme === "dark") {
                // Dark mode
                root.style.setProperty("--bs-body-bg", themeColors.dark.backgroundColor);
                root.style.setProperty("--bs-body-color", themeColors.dark.textColor);
                root.style.setProperty("--bs-card-bg", themeColors.dark.cardBackgroundColor);
                root.style.setProperty("--bs-card-border-color", themeColors.dark.borderColor);
                root.style.setProperty("--chart-bg", themeColors.dark.chartBackgroundColor);

                // Add dark-mode class to body for additional CSS targeting
                document.body.classList.add("dark-mode");
                document.body.classList.remove("light-mode");

                // Store theme preference in localStorage
                localStorage.setItem("satake-theme", "dark");
            } else {
                // Light mode (default)
                root.style.setProperty("--bs-body-bg", themeColors.light.backgroundColor);
                root.style.setProperty("--bs-body-color", themeColors.light.textColor);
                root.style.setProperty("--bs-card-bg", themeColors.light.cardBackgroundColor);
                root.style.setProperty("--bs-card-border-color", themeColors.light.borderColor);
                root.style.setProperty("--chart-bg", themeColors.light.chartBackgroundColor);

                // Add light-mode class to body for additional CSS targeting
                document.body.classList.add("light-mode");
                document.body.classList.remove("dark-mode");

                // Store theme preference in localStorage
                localStorage.setItem("satake-theme", "light");
            }

            // Update all Plotly charts with new theme
            if (window.Plotly) {
                const plots = document.querySelectorAll('.js-plotly-plot');
                plots.forEach(plot => {
                    try {
                        const bgColor = theme === "dark" ? themeColors.dark.chartBackgroundColor : themeColors.light.chartBackgroundColor;
                        const textColor = theme === "dark" ? themeColors.dark.textColor : themeColors.light.textColor;

                        Plotly.relayout(plot, {
                            'paper_bgcolor': bgColor,
                            'plot_bgcolor': bgColor,
                            'font.color': textColor
                        });
                    } catch (e) {
                        console.error('Error updating Plotly chart:', e);
                    }
                });

                // Special handling for feeder gauges - update annotation colors specifically
                const feederGauge = document.getElementById('feeder-gauges-graph');
                if (feederGauge && feederGauge.layout && feederGauge.layout.annotations) {
                    try {
                        const labelColor = theme === "dark" ? themeColors.dark.textColor : themeColors.light.textColor;

                        // Update annotation colors (feed rate labels)
                        const updatedAnnotations = feederGauge.layout.annotations.map(annotation => ({
                            ...annotation,
                            font: {
                                ...annotation.font,
                                color: labelColor
                            }
                        }));

                        // Apply the updated annotations
                        Plotly.relayout(feederGauge, {
                            'annotations': updatedAnnotations
                        });

                        console.log('Updated feeder gauge label colors for', theme, 'mode');
                    } catch (e) {
                        console.error('Error updating feeder gauge labels:', e);
                    }
                }
            }

            return theme;
        }
        """,
        Output("theme-selector", "value", allow_duplicate=True),
        Input("theme-selector", "value"),
        prevent_initial_call=True
    )

    @app.callback(
        Output("dashboard-content", "children"),
        [Input("current-dashboard", "data"),
         Input("language-preference-store", "data")]
    )
    def render_dashboard(which, lang):
        if which == "new":
            return render_new_dashboard(lang)
        else:
            return render_main_dashboard(lang)

    @app.callback(
        Output("current-dashboard", "data"),
        Input("new-dashboard-btn", "n_clicks"),
        State("current-dashboard", "data"),
        State("active-machine-store", "data"),  # ADD THIS STATE
        prevent_initial_call=False
    )
    def manage_dashboard(n_clicks, current, active_machine_data):
        """Improved dashboard management that preserves active machine context"""
        # On first load n_clicks is None → show the new dashboard
        if n_clicks is None:
            return "new"
        
        # Allow toggling back to the floor/machine dashboard even when a machine
        # is active.  The previous logic prevented leaving the main dashboard if
        # a machine was selected which made the "Switch Dashboards" button appear
        # unresponsive once a machine was chosen.
        
        # On every actual click, flip between "main" and "new"
        new_dashboard = "new" if current == "main" else "main"
        logger.info(f"DEBUG: manage_dashboard toggled to {new_dashboard}")
        return new_dashboard

    @app.callback(
        Output("export-data-button", "disabled"),
        [Input("status-update-interval", "n_intervals")],
        [State("active-machine-store", "data")]
    )
    def update_export_button(n_intervals, active_machine_data):
        """Enable or disable the export button based on connection state."""
    
        active_machine_id = active_machine_data.get("machine_id") if active_machine_data else None
        is_connected = (
            active_machine_id
            and active_machine_id in machine_connections
            and machine_connections[active_machine_id].get("connected", False)
        )
    
        return not is_connected

    @app.callback(
        Output("export-download", "data"),
        [Input("export-data-button", "n_clicks")],
        [State("active-machine-store", "data")],
        prevent_initial_call=True,
    )
    def export_all_tags(n_clicks, active_machine_data):
        """Perform full tag discovery and export when the button is clicked."""
        if not n_clicks:
            raise PreventUpdate
    
        active_machine_id = active_machine_data.get("machine_id") if active_machine_data else None
        if (
            not active_machine_id
            or active_machine_id not in machine_connections
            or not machine_connections[active_machine_id].get("connected", False)
        ):
            raise PreventUpdate
    
        pause_update_thread()
        client = machine_connections[active_machine_id]["client"]
        all_tags = run_async(discover_all_tags(client))
        csv_string = generate_csv_string(all_tags)
        resume_update_thread()
    
        timestamp_str = datetime.now().strftime("%Y%m%d_%H%M%S")
        return {
            "content": csv_string,
            "filename": f"satake_data_export_{timestamp_str}.csv",
        }

    @app.callback(

        [Output("report-progress-modal", "is_open", allow_duplicate=True),
         Output("report-progress-interval", "disabled", allow_duplicate=True)],
        Input("generate-report-btn", "n_clicks"),
        [State("app-mode", "data"), State("active-machine-store", "data"), State("language-preference-store", "data")],
        prevent_initial_call=True,
    )
    def start_report_generation(n_clicks, app_mode, active_machine_data, lang_store):
        if not n_clicks or _report_state["running"]:

            raise PreventUpdate


        ctx = callback_context
        trigger = ctx.triggered[0]["prop_id"].split(".")[0]



        def progress_cb(msg):
            _report_state["progress"] = msg


        def run():
            print("[debug] report generation thread started")
            try:
                export_dir = generate_report.METRIC_EXPORT_DIR
                lang = lang_store or load_language_preference()
                machines = None
                include_global = True
                temp_dir = None

                if app_mode and isinstance(app_mode, dict) and app_mode.get("mode") == "lab":
                    progress_cb("Reading OPC tags")
                    mid = active_machine_data.get("machine_id") if active_machine_data else None
                    if not mid:
                        progress_cb("Error: no machine selected")
                        _report_state["running"] = False
                        return
                    machines = [str(mid)]
                    include_global = False

                    machine_dir = os.path.join(export_dir, str(mid))
                    lab_files = glob.glob(os.path.join(machine_dir, "Lab_Test_*.csv"))
                    if not lab_files:
                        progress_cb("Error: lab log not found")
                        _report_state["running"] = False
                        return
                    latest_file = max(lab_files, key=os.path.getmtime)

                    temp_dir = tempfile.mkdtemp()
                    temp_machine_dir = os.path.join(temp_dir, str(mid))
                    os.makedirs(temp_machine_dir, exist_ok=True)
                    shutil.copy(latest_file, os.path.join(temp_machine_dir, "last_24h_metrics.csv"))
                    save_machine_settings(
                        mid,
                        machine_connections,
                        export_dir=temp_dir,
                        active_only=True,
                    )
                    export_dir = temp_dir
                    data = {}
                    is_lab_mode = True
                else:
                    progress_cb("Reading OPC tags")
                    data = generate_report.fetch_last_24h_metrics()
                    is_lab_mode = False


                progress_cb("Creating machine sections")
<<<<<<< HEAD
                fd, tmp_path = tempfile.mkstemp(suffix=".pdf")
                os.close(fd)
                print(
                    f"[debug] is_lab_mode={is_lab_mode} export_dir={export_dir} machines={machines} tmp={tmp_path}"
                )

                try:
=======






                tmp = tempfile.NamedTemporaryFile(suffix=".pdf", delete=False)
                try:
                    tmp_path = tmp.name
                    tmp.close()



>>>>>>> e907292a
                    generate_report.build_report(
                        data,
                        tmp_path,
                        export_dir=export_dir,
                        machines=machines,
                        include_global=include_global,
                        is_lab_mode=is_lab_mode,
                        lang=lang,
                        progress_callback=progress_cb,
                    )
<<<<<<< HEAD
                    print(f"[debug] build_report finished for {tmp_path}")

                    pdf_bytes = Path(tmp_path).read_bytes()
                    print(
                        f"[debug] read {len(pdf_bytes)} bytes from {tmp_path}"
                    )
=======


                    with open(tmp_path, "rb") as f:
                        pdf_bytes = f.read()
                        print(
                            f"[debug] read {len(pdf_bytes)} bytes from {tmp_path}"
                        )
                finally:
                    os.unlink(tmp_path)

>>>>>>> e907292a
                finally:
                    os.unlink(tmp_path)

                if temp_dir:
                    shutil.rmtree(temp_dir, ignore_errors=True)

                progress_cb("Finalizing report")
                print("[debug] finalizing, encoding PDF")
                pdf_b64 = base64.b64encode(pdf_bytes).decode()
                timestamp_str = datetime.now().strftime("%Y%m%d_%H%M%S")
                _report_state["result"] = {
                    "content": pdf_b64,
                    "filename": f"production_report_{timestamp_str}.pdf",
                    "type": "application/pdf",
                    "base64": True,
                }
                _report_state["running"] = False
            except Exception as exc:  # pragma: no cover - runtime safeguard
                logger.exception("Error generating report: %s", exc)
                print(f"[debug] exception occurred: {exc}")
                _report_state["progress"] = "Error generating report"
                _report_state["result"] = None
                _report_state["running"] = False

        _report_state["running"] = True
        _report_state["progress"] = "Starting..."
        _report_state["result"] = None
        threading.Thread(target=run, daemon=True).start()
        return True, False

    @app.callback(
        [Output("report-progress-message", "children"),
         Output("report-download", "data"),
         Output("report-progress-modal", "is_open", allow_duplicate=True),
         Output("report-progress-interval", "disabled", allow_duplicate=True)],
        Input("report-progress-interval", "n_intervals"),
        prevent_initial_call=True,
    )
    def update_report_progress(n):
        if _report_state["running"]:
            return _report_state["progress"], dash.no_update, True, False
        if _report_state["result"] is not None:
            res = _report_state["result"]
            _report_state["result"] = None
            return "Report complete", res, False, True
        if _report_state["progress"].startswith("Error"):
            msg = _report_state["progress"]
            _report_state["progress"] = ""
            return msg, dash.no_update, False, True
        return dash.no_update, dash.no_update, False, True

    @app.callback(
        Output("generate-report-btn", "disabled"),
        [Input("status-update-interval", "n_intervals"), Input("lab-test-running", "data")],
        [State("lab-test-stop-time", "data")]
    )
    def disable_report_button(n_intervals, running, stop_time):
        if running:
            return True
        if stop_time is None:
            return False
        return (time.time() - stop_time) < 30

    @app.callback(
        [Output("delete-confirmation-modal", "is_open"),
         Output("delete-pending-store", "data"),
         Output("delete-item-details", "children")],
        [Input({"type": "delete-floor-btn", "index": ALL}, "n_clicks"),
         Input({"type": "delete-machine-btn", "index": ALL}, "n_clicks"),
         Input("cancel-delete-btn", "n_clicks"),
         Input("close-delete-modal", "n_clicks")],
        [State("delete-confirmation-modal", "is_open"),
         State({"type": "delete-floor-btn", "index": ALL}, "id"),
         State({"type": "delete-machine-btn", "index": ALL}, "id"),
         State("floors-data", "data"),
         State("machines-data", "data")],
        prevent_initial_call=True
    )
    def handle_delete_confirmation_modal(floor_delete_clicks, machine_delete_clicks, cancel_clicks, close_clicks,
                                       is_open, floor_ids, machine_ids, floors_data, machines_data):
        """Handle opening and closing the delete confirmation modal"""
        ctx = callback_context
        if not ctx.triggered:
            return dash.no_update, dash.no_update, dash.no_update
        
        triggered_prop = ctx.triggered[0]["prop_id"]
        
        # Handle cancel or close buttons
        if "cancel-delete-btn" in triggered_prop or "close-delete-modal" in triggered_prop:
            if cancel_clicks or close_clicks:
                return False, {"type": None, "id": None, "name": None}, ""
        
        # Handle floor delete button clicks
        elif '"type":"delete-floor-btn"' in triggered_prop:
            for i, clicks in enumerate(floor_delete_clicks):
                if clicks and i < len(floor_ids):
                    floor_id = floor_ids[i]["index"]
                    
                    # Find floor name
                    floor_name = f"Floor {floor_id}"
                    if floors_data and floors_data.get("floors"):
                        for floor in floors_data["floors"]:
                            if floor["id"] == floor_id:
                                floor_name = floor["name"]
                                break
                    
                    # Count machines on this floor
                    machine_count = 0
                    if machines_data and machines_data.get("machines"):
                        machine_count = len([m for m in machines_data["machines"] if m.get("floor_id") == floor_id])
                    
                    # Create confirmation message
                    if machine_count > 0:
                        details = html.Div([
                            html.P(f'Floor: "{floor_name}"', className="fw-bold mb-1"),
                            html.P(f"This will also delete {machine_count} machine(s) on this floor.", 
                                  className="text-warning small"),
                            html.P("This action cannot be undone.", className="text-danger small")
                        ])
                    else:
                        details = html.Div([
                            html.P(f'Floor: "{floor_name}"', className="fw-bold mb-1"),
                            html.P("This action cannot be undone.", className="text-danger small")
                        ])
                    
                    return True, {"type": "floor", "id": floor_id, "name": floor_name}, details
        
        # Handle machine delete button clicks  
        elif '"type":"delete-machine-btn"' in triggered_prop:
            for i, clicks in enumerate(machine_delete_clicks):
                if clicks and i < len(machine_ids):
                    machine_id = machine_ids[i]["index"]
                    
                    # Find machine name/details
                    current_lang = load_language_preference()
                    machine_name = f"{tr('machine_label', current_lang)} {machine_id}"
                    machine_details = ""
                    if machines_data and machines_data.get("machines"):
                        for machine in machines_data["machines"]:
                            if machine["id"] == machine_id:
                                serial = machine.get("serial", "Unknown")
                                ip = machine.get("ip", "Unknown")
                                if serial != "Unknown":
                                    machine_details = f"Serial: {serial}"
                                if ip != "Unknown":
                                    if machine_details:
                                        machine_details += f" | IP: {ip}"
                                    else:
                                        machine_details = f"IP: {ip}"
                                break
                    
                    # Create confirmation message
                    details = html.Div([
                        html.P(f"{tr('machine_label', current_lang)}: \"{machine_name}\"", className="fw-bold mb-1"),
                        html.P(machine_details, className="small mb-1") if machine_details else html.Div(),
                        html.P("This action cannot be undone.", className="text-danger small")
                    ])
                    
                    return True, {"type": "machine", "id": machine_id, "name": machine_name}, details
        
        return dash.no_update, dash.no_update, dash.no_update

    @app.callback(
        [Output("system-settings-save-status", "children", allow_duplicate=True),
         Output("weight-preference-store", "data", allow_duplicate=True)],
        [Input("save-system-settings", "n_clicks")],
        [State("auto-connect-switch", "value"),
         State("ip-addresses-store", "data"),
         State("capacity-units-selector", "value"),
         State("custom-unit-name", "value"),
         State("custom-unit-weight", "value")],
        prevent_initial_call=True
    )
    def save_system_settings(n_clicks, auto_connect, ip_addresses,
                             unit_value, custom_name, custom_weight):
        """Save system settings including IP addresses"""
        if not n_clicks:
            return dash.no_update, dash.no_update
        
        # Save system settings
        system_settings = {
            "auto_connect": auto_connect
        }
        
        # Save system settings to file
        try:
            with open('system_settings.json', 'w') as f:
                json.dump(system_settings, f, indent=4)
        except Exception as e:
            logger.error(f"Error saving system settings: {e}")
            return "Error saving system settings", dash.no_update
        
        # Save IP addresses to file - make sure we're getting the full data structure
        try:
            with open('ip_addresses.json', 'w') as f:
                json.dump(ip_addresses, f, indent=4)
            logger.info(f"Saved IP addresses: {ip_addresses}")
        except Exception as e:
            logger.error(f"Error saving IP addresses: {e}")
            return "Error saving IP addresses", dash.no_update
    
        # Save weight preference
        pref_data = dash.no_update
        if unit_value != "custom":
            save_weight_preference(unit_value, "", 1.0)
            pref_data = {"unit": unit_value, "label": "", "value": 1.0}
        elif custom_name and custom_weight:
            save_weight_preference("custom", custom_name, float(custom_weight))
            pref_data = {"unit": "custom", "label": custom_name,
                         "value": float(custom_weight)}
    
        return "Settings saved successfully", pref_data

    @app.callback(
        [Output("email-settings-save-status", "children"),
         Output("email-settings-store", "data", allow_duplicate=True)],
        Input("save-email-settings", "n_clicks"),
        [State("smtp-server-input", "value"),
         State("smtp-port-input", "value"),
         State("smtp-username-input", "value"),
         State("smtp-password-input", "value"),
         State("smtp-sender-input", "value")],
        prevent_initial_call=True
    )
    def save_email_settings_callback(n_clicks, server, port, username, password, sender):
        """Save SMTP email credentials from the settings modal."""
        if not n_clicks:
            return dash.no_update, dash.no_update
    
        settings = {
            "smtp_server": server or DEFAULT_EMAIL_SETTINGS["smtp_server"],
            "smtp_port": int(port) if port else DEFAULT_EMAIL_SETTINGS["smtp_port"],
            "smtp_username": username or "",
            "smtp_password": password or "",
            "from_address": sender or DEFAULT_EMAIL_SETTINGS["from_address"],
        }
    
        success = save_email_settings(settings)
        if success:
            global email_settings
            email_settings = settings
            return "Email settings saved", settings
        return "Error saving email settings", dash.no_update

    @app.callback(
        Output("settings-modal", "is_open"),
        [
            Input("settings-button", "n_clicks"),
            Input("close-settings", "n_clicks"),
        ],
        [State("settings-modal", "is_open")],
        prevent_initial_call=True
    )
    def toggle_settings_modal(settings_clicks, close_clicks, is_open):
        """Toggle the settings modal"""
        ctx = dash.callback_context
        if not ctx.triggered:
            return dash.no_update
            
        trigger_id = ctx.triggered[0]["prop_id"].split(".")[0]
        
        if trigger_id == "settings-button" and settings_clicks:
            return not is_open
        elif trigger_id == "close-settings" and close_clicks:
            return False

        return is_open

    @app.callback(
        [Output("ip-addresses-store", "data"),
         Output("new-ip-input", "value"),
         Output("new-ip-label", "value"),
         Output("system-settings-save-status", "children")],
        [Input("add-ip-button", "n_clicks")],
        [State("new-ip-input", "value"),
         State("new-ip-label", "value"),
         State("ip-addresses-store", "data")],
        prevent_initial_call=True
    )
    
    def add_ip_address(n_clicks, new_ip, new_label, current_data):
        """Add a new IP address to the stored list"""
        if not n_clicks or not new_ip or not new_ip.strip():
            return dash.no_update, dash.no_update, dash.no_update, dash.no_update
        
        # Use a default label if none provided
        if not new_label or not new_label.strip():
            current_lang = load_language_preference()
            new_label = f"{tr('machine_label', current_lang)} {len(current_data.get('addresses', [])) + 1}"
        
        # Enhanced IP validation to allow localhost formats
        new_ip = new_ip.strip().lower()
        
        # Check for valid localhost formats
        localhost_formats = [
            "localhost",
            "127.0.0.1",
            "::1"  # IPv6 localhost
        ]
        
        is_valid_ip = False
        
        # Check if it's a localhost format
        if new_ip in localhost_formats:
            is_valid_ip = True
            # Normalize localhost to 127.0.0.1 for consistency
            if new_ip == "localhost":
                new_ip = "127.0.0.1"
        else:
            # Check for regular IPv4 format
            ip_parts = new_ip.split('.')
            if len(ip_parts) == 4:
                try:
                    # Validate each part is a number between 0-255
                    if all(part.isdigit() and 0 <= int(part) <= 255 for part in ip_parts):
                        is_valid_ip = True
                except ValueError:
                    pass
            
            # Check for hostname format (letters, numbers, dots, hyphens)
            import re
            hostname_pattern = r'^[a-zA-Z0-9.-]+$'
            if re.match(hostname_pattern, new_ip) and len(new_ip) > 0:
                is_valid_ip = True
        
        if not is_valid_ip:
            return dash.no_update, "", dash.no_update, "Invalid IP address, hostname, or localhost format"
        
        # Get current addresses or initialize empty list
        addresses = current_data.get("addresses", []) if current_data else []
        
        # Check if IP already exists
        ip_already_exists = any(item["ip"] == new_ip for item in addresses)
        if ip_already_exists:
            return dash.no_update, "", dash.no_update, "IP address already exists"
        
        # Add the new IP with label
        addresses.append({"ip": new_ip, "label": new_label})
        
        # Return updated data and clear the inputs
        return {"addresses": addresses}, "", "", "IP address added successfully"

    @app.callback(
        [
            Output("connection-status", "children"),
            Output("connection-status", "className"),
            Output("active-machine-display", "children"),
            Output("active-machine-label", "children"),
            Output("status-label", "children"),
        ],
        [
            Input("status-update-interval", "n_intervals"),
            Input("active-machine-store", "data"),
            Input("language-preference-store", "data"),
        ],
        [
            State("machines-data", "data"),
            State("app-state", "data"),
        ],
        prevent_initial_call=False  # Allow initial call to set default state
    )
    def update_connection_status_display(n_intervals, active_machine_data, lang, machines_data, app_state_data):
        """Update the connection status and active machine display"""
        
        # Get active machine ID
        active_machine_id = active_machine_data.get("machine_id") if active_machine_data else None
        
        if not active_machine_id:
            # No machine selected
            return tr("no_machine_selected", lang), "text-warning small", "None", tr("active_machine_label", lang), tr("status_label", lang)
        
        # Find the active machine details
        machine_info = None
        if machines_data and machines_data.get("machines"):
            for machine in machines_data["machines"]:
                if machine["id"] == active_machine_id:
                    machine_info = machine
                    break
        
        if not machine_info:
            return "Machine not found", "text-danger small", f"{tr('machine_label', lang)} {active_machine_id} (not found)", tr("active_machine_label", lang), tr("status_label", lang)
        
        # Check if this machine is actually connected
        is_connected = (active_machine_id in machine_connections and 
                       machine_connections[active_machine_id].get('connected', False))
        
        # Create machine display text
        serial = machine_info.get('serial', 'Unknown')
        if serial != 'Unknown':
            machine_display = f"{tr('machine_label', lang)} {active_machine_id} (S/N: {serial})"
        else:
            machine_display = f"{tr('machine_label', lang)} {active_machine_id}"
        
        # Determine status
        if is_connected:
            status_text = tr("connected_status", lang)
            status_class = "text-success small"
        else:
            status_text = tr("disconnected_status", lang)
            status_class = "text-warning small"
        return status_text, status_class, machine_display, tr("active_machine_label", lang), tr("status_label", lang)

    @app.callback(
        Output("machines-data", "data", allow_duplicate=True),
        [Input("status-update-interval", "n_intervals"),
         Input("historical-time-index", "data"),
         Input("app-mode", "data")],
        [State("machines-data", "data"),
         State("production-data-store", "data"),
         State("weight-preference-store", "data")],
        prevent_initial_call=True,
    )
    def update_machine_dashboard_data(n_intervals, time_state, app_mode, machines_data, production_data, weight_pref):
        """Update machine data on every interval.
    
        In live mode this checks connection status and pulls fresh values from the
        OPC server.  When running in demo mode we synthesize values matching the
        main dashboard so that all machine cards show changing production data.
        """
        
        if not machines_data or not machines_data.get("machines"):
            return dash.no_update
    
        machines = machines_data.get("machines", [])
        updated = False
    
        mode = "demo"
        if app_mode and isinstance(app_mode, dict) and "mode" in app_mode:
            mode = app_mode["mode"]
    
        if mode == "historical":
            hours = time_state.get("hours", 24) if isinstance(time_state, dict) else 24
            for machine in machines:
                machine_id = machine.get("id")
                hist = get_historical_data(timeframe=f"{hours}h", machine_id=machine_id)
                cap_vals = hist.get("capacity", {}).get("values", [])
                acc_vals = hist.get("accepts", {}).get("values", [])
                rej_vals = hist.get("rejects", {}).get("values", [])
                cap_avg_lbs = sum(cap_vals)/len(cap_vals) if cap_vals else 0
                acc_avg_lbs = sum(acc_vals)/len(acc_vals) if acc_vals else 0
                rej_avg_lbs = sum(rej_vals)/len(rej_vals) if rej_vals else 0
                cap_avg = convert_capacity_from_lbs(cap_avg_lbs, weight_pref)
                acc_avg = convert_capacity_from_lbs(acc_avg_lbs, weight_pref)
                rej_avg = convert_capacity_from_lbs(rej_avg_lbs, weight_pref)
                prod = {
                    "capacity_formatted": f"{cap_avg:,.0f}",
                    "accepts_formatted": f"{acc_avg:,.0f}",
                    "rejects_formatted": f"{rej_avg:,.0f}",
                    "diagnostic_counter": (machine.get("operational_data") or {}).get("production", {}).get("diagnostic_counter", "0"),
                }
                if not machine.get("operational_data"):
                    machine["operational_data"] = {"preset": {}, "status": {}, "feeder": {}, "production": prod}
                else:
                    machine["operational_data"].setdefault("production", {})
                    machine["operational_data"]["production"].update(prod)
            machines_data["machines"] = machines
            return machines_data
        
    
        elif mode == "lab":
            # Display metrics from lab logs for each machine
            for machine in machines:
                machine_id = machine.get("id")
                metrics = load_lab_totals_metrics(
                    machine_id, active_counters=get_active_counter_flags(machine_id)
                )
                if metrics:
                    tot_cap_lbs, acc_lbs, rej_lbs, _ = metrics
                    counter_totals, _, object_totals = load_lab_totals(
                        machine_id, active_counters=get_active_counter_flags(machine_id)
                    )
                    reject_count = sum(counter_totals)
                    capacity_count = object_totals[-1] if object_totals else 0
                    accepts_count = max(0, capacity_count - reject_count)

                    cap = convert_capacity_from_lbs(tot_cap_lbs, weight_pref)
                    acc = convert_capacity_from_lbs(acc_lbs, weight_pref)
                    rej = convert_capacity_from_lbs(rej_lbs, weight_pref)
                else:
                    cap = acc = rej = 0
                    capacity_count = accepts_count = reject_count = 0

                prod = {
                    "capacity_formatted": f"{cap:,.0f}",
                    "accepts_formatted": f"{acc:,.0f}",
                    "rejects_formatted": f"{rej:,.0f}",
                    "capacity": cap,
                    "accepts": acc,
                    "rejects": rej,
                    "capacity_count": capacity_count,
                    "accepts_count": accepts_count,
                    "reject_count": reject_count,
                    "diagnostic_counter": (machine.get("operational_data") or {}).get("production", {}).get("diagnostic_counter", "0"),
                }

                if not machine.get("operational_data"):
                    machine["operational_data"] = {"preset": {}, "status": {}, "feeder": {}, "production": prod}
                else:
                    machine["operational_data"].setdefault("production", {})
                    machine["operational_data"]["production"].update(prod)

            machines_data["machines"] = machines
            return machines_data

        elif mode == "demo":
            now_str = datetime.now().strftime("%H:%M:%S")
            new_machines = []
    
            pref = load_weight_preference()
    
            for machine in machines:
                m = machine.copy()
                demo_lbs = random.uniform(47000, 53000)
                cap = convert_capacity_from_kg(demo_lbs / 2.205, pref)
                rej_pct = random.uniform(4.0, 6.0)
                rej = cap * (rej_pct / 100.0)
                acc = cap - rej
    
                counters = [random.randint(10, 180) for _ in range(12)]
    
                m["serial"] = m.get("serial", f"DEMO_{m.get('id')}")
                m["status"] = "DEMO"
                m["model"] = m.get("model", "Enpresor")
                m["last_update"] = now_str
                m["operational_data"] = {
                    "preset": {"number": 1, "name": "Demo"},
                    "status": {"text": "DEMO"},
                    "feeder": {"text": "Running"},
                    "production": {
                        "capacity_formatted": f"{cap:,.0f}",
                        "accepts_formatted": f"{acc:,.0f}",
                        "rejects_formatted": f"{rej:,.0f}",
                        "diagnostic_counter": "0",
                        "capacity": cap,
                        "accepts": acc,
                        "rejects": rej,
                    },
                }
                m["demo_counters"] = counters
                m["demo_mode"] = True
                new_machines.append(m)
    
            machines_data = machines_data.copy()
            machines_data["machines"] = new_machines
            return machines_data
    
    
        # Update ALL machines that should be connected
        for machine in machines:
            machine_id = machine.get("id")
            machine.pop("demo_mode", None)
    
            if machine_id not in machine_connections or not machine_connections.get(machine_id, {}).get('connected', False):
                if machine.get("status") != "Offline":
                    machine["status"] = "Offline"
                    machine["last_update"] = "Never"
                    machine["operational_data"] = None
                    updated = True
                continue
    
            if machine_id in machine_connections:
                try:
                    connection_info = machine_connections[machine_id]
                    
                    # Check if connection is still alive by trying to read a simple tag
                    is_still_connected = False
                    if connection_info.get('connected', False):
                        try:
                            # Try to read the Alive tag or any reliable tag to test connection
                            alive_tag = "Alive"
                            test_successful = False
    
                            if alive_tag in connection_info['tags']:
                                # Try to read the value - if this fails, connection is dead
                                test_value = connection_info['tags'][alive_tag]['node'].get_value()
                                test_successful = True
                            else:
                                # If no Alive tag, try the first available tag
                                for tag_name, tag_info in connection_info['tags'].items():
                                    try:
                                        test_value = tag_info['node'].get_value()
                                        test_successful = True
                                        break  # Success, stop trying other tags
                                    except:
                                        continue  # Try next tag
    
                            if test_successful:
                                is_still_connected = True
                                # Reset failure counter on success
                                connection_info['failure_count'] = 0
                            else:
                                raise Exception("No tags could be read")
    
                        except Exception as e:
                            logger.warning(f"Machine {machine_id} connection test failed: {e}")
                            failure_count = connection_info.get('failure_count', 0) + 1
                            connection_info['failure_count'] = failure_count
                            if failure_count >= FAILURE_THRESHOLD:
                                is_still_connected = False
                                # Mark the connection as dead after repeated failures
                                connection_info['connected'] = False
                            else:
                                # Keep connection alive until threshold reached
                                is_still_connected = True
                    
                    # Update machine status based on actual connection test
                    if is_still_connected:
                        # Connection is good - update with fresh data
                        basic_data = get_machine_current_data(machine_id)
                        operational_data = get_machine_operational_data(machine_id)
                        
                        machine["serial"] = basic_data["serial"]
                        machine["status"] = basic_data["status"]  # This should be "GOOD" for connected machines
                        machine["model"] = basic_data["model"]
                        machine["last_update"] = basic_data["last_update"]
                        machine["operational_data"] = operational_data
                        
                        # IMPORTANT: Ensure status is set to something that indicates connection
                        if machine["status"] in ["Unknown", "Offline", "Connection Lost", "Connection Error"]:
                            machine["status"] = "GOOD"  # Force good status for connected machines
                        
                        updated = True
                        
                    else:
                        # Connection is dead - update status to reflect this
                        machine["status"] = "Connection Lost"
                        machine["last_update"] = "Connection Lost"
                        machine["operational_data"] = None
                        updated = True
                        
                        # Clean up the dead connection
                        try:
                            if connection_info.get('client'):
                                connection_info['client'].disconnect()
                        except:
                            pass  # Ignore errors when disconnecting dead connection
                        
                        # Remove from connections
                        del machine_connections[machine_id]
                        logger.info(f"Removed dead connection for machine {machine_id}")
                        
                except Exception as e:
                    logger.error(f"Error monitoring machine {machine_id}: {e}")
                    # Mark machine as having connection error
                    machine["status"] = "Connection Error"
                    machine["last_update"] = "Error"
                    machine["operational_data"] = None
                    updated = True
                    
                    # Clean up the problematic connection
                    if machine_id in machine_connections:
                        try:
                            if machine_connections[machine_id].get('client'):
                                machine_connections[machine_id]['client'].disconnect()
                        except:
                            pass
                        del machine_connections[machine_id]
        
        if updated:
            machines_data["machines"] = machines
            return machines_data
        
        return dash.no_update

    @app.callback(
        Output("memory-metrics-store", "data"),
        Input("metric-logging-interval", "n_intervals"),
        prevent_initial_call=True,
    )
    def test_memory_management(_):
        """Return memory usage metrics for tests and enforce history limits."""
        max_points = 120
        if hasattr(app_state, "counter_history"):
            for i in range(1, 13):
                history = app_state.counter_history[i]
                if len(history["times"]) > max_points:
                    history["times"] = history["times"][-max_points:]
                    history["values"] = history["values"][-max_points:]
            lengths = {
                i: len(app_state.counter_history[i]["times"]) for i in range(1, 13)
            }
        else:
            lengths = {}

        rss_mb = mem_utils._get_process_memory_mb()
        if rss_mb == 0.0:
            rss_mb = 0.0
        return {"rss_mb": rss_mb, "max_points": max_points, "history_lengths": lengths}

    @app.callback(
        Output("saved-ip-list", "children"),
        [Input("ip-addresses-store", "data")]
    )
    def update_saved_ip_list(ip_data):
        """Update the list of saved IPs displayed in settings"""
        if not ip_data or "addresses" not in ip_data or not ip_data["addresses"]:
            return html.Div("No IP addresses saved", className="text-muted fst-italic")
        
        # Create a list item for each saved IP
        ip_items = []
        for item in ip_data["addresses"]:
            ip = item["ip"]
            label = item["label"]
            # Display format for the list: "Label: IP"
            display_text = f"{label}: {ip}"
            
            ip_items.append(
                dbc.Row([
                    dbc.Col(display_text, width=9),
                    dbc.Col(
                        dbc.Button(
                            "×", 
                            id={"type": "delete-ip-button", "index": ip},  # Still use IP as index for deletion
                            color="danger",
                            size="sm",
                            className="py-0 px-2"
                        ),
                        width=3,
                        className="text-end"
                    )
                ], className="mb-2 border-bottom pb-2")
            )
        
        return html.Div(ip_items)

    @app.callback(
        [Output("current-dashboard", "data", allow_duplicate=True),
        Output("active-machine-store", "data"),
        Output("app-state", "data", allow_duplicate=True)],
        [Input({"type": "machine-card-click", "index": ALL}, "n_clicks")],
        [State("machines-data", "data"),
        State("active-machine-store", "data"),
        State("app-state", "data"),
        State({"type": "machine-card-click", "index": ALL}, "id")],
        prevent_initial_call=True
    )
    def handle_machine_selection(card_clicks, machines_data, active_machine_data, app_state_data, card_ids):
        """Handle machine card clicks and switch to main dashboard - FIXED VERSION"""
        global active_machine_id, machine_connections, app_state
        
        ctx = callback_context
        if not ctx.triggered:
            return dash.no_update, dash.no_update, dash.no_update

        # Ignore spurious triggers when the layout re-renders
        if not any(card_clicks):
            raise PreventUpdate

        triggered_id = ctx.triggered_id
        machine_id = None
        if isinstance(triggered_id, dict) and triggered_id.get("type") == "machine-card-click":
            machine_id = triggered_id.get("index")

        if machine_id is None:
            logger.warning("Machine card clicked but no machine ID found")
            return dash.no_update, dash.no_update, dash.no_update
        
        # CRITICAL FIX: Set global active_machine_id FIRST
        active_machine_id = machine_id
        logger.info(f"=== MACHINE SELECTION: Selected machine {machine_id} as active machine ===")
        
        # CRITICAL FIX: Stop existing thread before starting new one
        if app_state.update_thread is not None and app_state.update_thread.is_alive():
            logger.info("Stopping existing OPC update thread...")
            app_state.thread_stop_flag = True
            app_state.update_thread.join(timeout=3)
            if app_state.update_thread.is_alive():
                logger.warning("Thread did not stop gracefully")
            else:
                logger.info("Successfully stopped existing OPC update thread")
        
        # Check if the machine is connected
        if machine_id in machine_connections and machine_connections[machine_id].get('connected', False):
            # Machine is connected - set up app_state to point to this machine's data
            connection_info = machine_connections[machine_id]
            
            app_state.client = connection_info['client']
            app_state.tags = connection_info['tags']
            app_state.connected = True
            app_state.last_update_time = connection_info.get('last_update', datetime.now())
            
            # Start fresh thread for the selected machine
            app_state.thread_stop_flag = False
            app_state.update_thread = Thread(target=opc_update_thread)
            app_state.update_thread.daemon = True
            app_state.update_thread.start()
            logger.info(f"Started new OPC update thread for machine {machine_id}")
            logger.debug(
                "Thread status after selection: mode=%s, active_machine=%s, alive=%s",
                current_app_mode,
                active_machine_id,
                app_state.update_thread.is_alive(),
            )
            
            logger.info(f"Switched to connected machine {machine_id} - {len(app_state.tags)} tags available")
            app_state_data["connected"] = True
            
        else:
            # Machine not connected
            app_state.client = None
            app_state.tags = {}
            app_state.connected = False
            app_state.last_update_time = None
            
            logger.info(f"Switched to disconnected machine {machine_id}")
            app_state_data["connected"] = False
        
        # Return to main dashboard with selected machine
        logger.info(f"=== SWITCHING TO MAIN DASHBOARD with machine {machine_id} ===")
        return "main", {"machine_id": machine_id}, app_state_data

    @app.callback(
        Output("machines-data", "data", allow_duplicate=True),
        [Input({"type": "machine-connect-btn", "index": ALL}, "n_clicks")],
        [State("machines-data", "data"),
        State({"type": "machine-ip-dropdown", "index": ALL}, "value"),
        State({"type": "machine-connect-btn", "index": ALL}, "id"),
        State("server-name-input", "value")],
        prevent_initial_call=True
    )
    def handle_machine_connect_disconnect(n_clicks_list, machines_data, ip_values, button_ids, server_name):
        """Handle connect/disconnect - IMPROVED VERSION with better thread management"""
        
        if not any(n_clicks_list) or not button_ids:
            return dash.no_update
        
        # Find which button was clicked
        triggered_idx = None
        for i, clicks in enumerate(n_clicks_list):
            if clicks is not None and clicks > 0:
                triggered_idx = i
                break
        
        if triggered_idx is None:
            return dash.no_update
        
        machine_id = button_ids[triggered_idx]["index"]
        selected_ip = ip_values[triggered_idx] if triggered_idx < len(ip_values) else None
        
        if not selected_ip:
            return dash.no_update
        
        machines = machines_data.get("machines", [])
        is_connected = machine_id in machine_connections and machine_connections[machine_id]['connected']
        
        if is_connected:
            # DISCONNECT
            try:
                if machine_id in machine_connections:
                    machine_connections[machine_id]['client'].disconnect()
                    del machine_connections[machine_id]
                    logger.info(f"Disconnected machine {machine_id}")
                
                for machine in machines:
                    if machine["id"] == machine_id:
                        machine["status"] = "Offline"
                        machine["last_update"] = "Disconnected"
                        machine["operational_data"] = None
                        break
                        
            except Exception as e:
                logger.error(f"Error disconnecting machine {machine_id}: {e}")
        
        else:
            # CONNECT
            try:
                connection_success = run_async(connect_and_monitor_machine(selected_ip, machine_id, server_name))
                
                if connection_success:
                    machine_data = get_machine_current_data(machine_id)
                    operational_data = get_machine_operational_data(machine_id)
                    
                    for machine in machines:
                        if machine["id"] == machine_id:
                            machine["ip"] = selected_ip
                            machine["selected_ip"] = selected_ip
                            machine["serial"] = machine_data["serial"]
                            machine["status"] = machine_data["status"]
                            machine["model"] = machine_data["model"]
                            machine["last_update"] = machine_data["last_update"]
                            machine["operational_data"] = operational_data
                            break
                            
                    logger.info(f"Successfully connected machine {machine_id}")

                    # Initialize previous values so the next change will be logged
                    if machine_id not in prev_values:
                        prev_values[machine_id] = {}
                    if machine_id not in prev_active_states:
                        prev_active_states[machine_id] = {}
                    if machine_id not in prev_preset_names:
                        prev_preset_names[machine_id] = None

                    tags = machine_connections[machine_id]["tags"]
                    for opc_tag in MONITORED_RATE_TAGS:
                        if opc_tag in tags:
                            prev_values[machine_id][opc_tag] = tags[opc_tag]["data"].latest_value
                    for opc_tag in SENSITIVITY_ACTIVE_TAGS:
                        if opc_tag in tags:
                            prev_active_states[machine_id][opc_tag] = tags[opc_tag]["data"].latest_value
                    if PRESET_NAME_TAG in tags:
                        prev_preset_names[machine_id] = tags[PRESET_NAME_TAG]["data"].latest_value
                    
                    # IMPROVED: Only start thread if no machines are currently active
                    # If this is the first connection or the current active machine
                    if active_machine_id == machine_id or active_machine_id is None:
                        if app_state.update_thread is None or not app_state.update_thread.is_alive():
                            app_state.thread_stop_flag = False
                            app_state.update_thread = Thread(target=opc_update_thread)
                            app_state.update_thread.daemon = True
                            app_state.update_thread.start()
                            logger.info("Started OPC update thread for connected machine")
                    
                else:
                    logger.error(f"Failed to connect machine {machine_id}")
                    
            except Exception as e:
                logger.error(f"Error connecting machine {machine_id}: {e}")
        
        machines_data["machines"] = machines
        return machines_data

    @app.callback(
        Output("delete-ip-trigger", "data"),
        [Input({"type": "delete-ip-button", "index": ALL}, "n_clicks")],
        [State({"type": "delete-ip-button", "index": ALL}, "id")],
        prevent_initial_call=True
    )
    def handle_delete_button(n_clicks_list, button_ids):
        """Capture which delete button was clicked"""
        ctx = dash.callback_context
        if not ctx.triggered:
            return dash.no_update
        
        # Get which button was clicked by finding the button with a non-None click value
        triggered_idx = None
        for i, clicks in enumerate(n_clicks_list):
            if clicks is not None:
                triggered_idx = i
                break
        
        if triggered_idx is None:
            return dash.no_update
        
        # Get the corresponding button id
        button_id = button_ids[triggered_idx]
        ip_to_delete = button_id["index"]  # This is already a dictionary, no need for json.loads
        
        # Return the IP to delete
        return {"ip": ip_to_delete, "timestamp": time.time()}

    @app.callback(
        [Output("ip-addresses-store", "data", allow_duplicate=True),
         Output("delete-result", "children")],
        [Input("delete-ip-trigger", "data")],
        [State("ip-addresses-store", "data")],
        prevent_initial_call=True
    )
    def delete_ip_address(trigger_data, current_data):
        """Delete an IP address from the stored list"""
        if not trigger_data or "ip" not in trigger_data:
            return dash.no_update, dash.no_update
        
        ip_to_delete = trigger_data["ip"]
        
        # Get current addresses
        addresses = current_data.get("addresses", []) if current_data else []
        
        # Find the item to delete by IP
        found = False
        for i, item in enumerate(addresses):
            if item["ip"] == ip_to_delete:
                # Get the label for the message
                label = item["label"]
                # Remove the item
                addresses.pop(i)
                message = f"Deleted {label} ({ip_to_delete})"
                found = True
                break
        
        if not found:
            message = "IP address not found"
        
        # Return updated data
        return {"addresses": addresses}, message

    @app.callback(
        Output("theme-selector", "value"),
        [Input("auto-connect-trigger", "data")],
        prevent_initial_call=False
    )
    def load_initial_theme(trigger):
        """Load theme preference from file on startup"""
        theme = load_theme_preference()
        logger.info(f"Loading initial theme: {theme}")
        return theme


    @app.callback(
        [Output("capacity-units-selector", "value"),
         Output("custom-unit-name", "value"),
         Output("custom-unit-weight", "value")],
        [Input("auto-connect-trigger", "data")],
        prevent_initial_call=False,
    )
    def load_initial_capacity_units(trigger):
        pref = load_weight_preference()
        return pref.get("unit", "lb"), pref.get("label", ""), pref.get("value", 1.0)

    @app.callback(
        [Output("custom-unit-name", "style"),
         Output("custom-unit-weight", "style")],
        [Input("capacity-units-selector", "value")],
        prevent_initial_call=False,
    )
    def toggle_custom_unit_fields(unit_value):
        if unit_value == "custom":
            return {"display": "block"}, {"display": "block"}
        return {"display": "none"}, {"display": "none"}

    @app.callback(
        Output("weight-preference-store", "data"),
        [Input("capacity-units-selector", "value"),
         Input("custom-unit-name", "value"),
         Input("custom-unit-weight", "value")],
        prevent_initial_call=True,
    )
    def save_capacity_units(unit_value, custom_name, custom_weight):
        if unit_value != "custom":
            save_weight_preference(unit_value, "", 1.0)
            return {"unit": unit_value, "label": "", "value": 1.0}
        if custom_name and custom_weight:
            save_weight_preference("custom", custom_name, float(custom_weight))
            return {"unit": "custom", "label": custom_name, "value": float(custom_weight)}
        # If custom selected but fields incomplete, don't update
        return dash.no_update

    @app.callback(
        Output("language-selector", "value"),
        [Input("auto-connect-trigger", "data")],
        prevent_initial_call=False,
    )
    def load_initial_language(trigger):
        return load_language_preference()

    @app.callback(
        Output("language-preference-store", "data"),
        [Input("language-selector", "value")],
        prevent_initial_call=True,
    )
    def save_language(value):
        if value:
            save_language_preference(value)
            return value
        return dash.no_update

    @app.callback(
        Output("dashboard-title", "children"),
        [Input("active-machine-store", "data"),
         Input("current-dashboard", "data"),
         Input("language-preference-store", "data")],
        [State("machines-data", "data")],
        prevent_initial_call=True
    )
    def update_dashboard_title(active_machine_data, current_dashboard, lang, machines_data):
        """Update dashboard title to show active machine"""
        base_title = format_enpresor(tr("dashboard_title", lang))
        base_list = base_title if isinstance(base_title, list) else [base_title]

        if current_dashboard == "main" and active_machine_data and active_machine_data.get("machine_id"):
            machine_id = active_machine_data["machine_id"]
            
            # Find machine details
            machine_name = f"{tr('machine_label', lang)} {machine_id}"
            if machines_data and machines_data.get("machines"):
                for machine in machines_data["machines"]:
                    if machine["id"] == machine_id:
                        serial = machine.get("serial", "Unknown")
                        if serial != "Unknown":
                            machine_name = f"{tr('machine_label', lang)} {machine_id} (S/N: {serial})"
                        break
            
            return base_list + [f" - {machine_name}"]

        return base_title

    @app.callback(
        [Output("threshold-modal-header", "children"),
         Output("display-modal-header", "children"),
         Output("display-modal-description", "children"),
         Output("close-threshold-settings", "children"),
         Output("save-threshold-settings", "children"),
         Output("close-display-settings", "children"),
         Output("save-display-settings", "children"),
         Output("production-rate-units-header", "children"),
         Output("close-production-rate-units", "children"),
         Output("save-production-rate-units", "children"),
         Output("settings-modal-header", "children"),
         Output("update-counts-header", "children"),
         Output("close-update-counts", "children"),
         Output("upload-modal-header", "children"),
         Output("close-upload-modal", "children"),
         Output("delete-confirmation-header", "children"),
         Output("delete-warning", "children"),
         Output("cancel-delete-btn", "children"),
         Output("confirm-delete-btn", "children"),
         Output("close-settings", "children"),
        Output("add-floor-btn", "children"),
        Output("export-data-button", "children"),
        Output("new-dashboard-btn", "children"),
        Output("generate-report-btn", "children"),
        Output("color-theme-label", "children"),
        Output("theme-selector", "options"),
        Output("capacity-units-label", "children"),
        Output("language-label", "children"),
        Output("language-selector", "options"),
        Output("mode-selector", "options"),
        Output("system-configuration-title", "children"),
         Output("auto-connect-label", "children"),
         Output("add-machine-ip-label", "children"),
         Output("smtp-email-configuration-title", "children"),
         Output("smtp-server-label", "children"),
         Output("smtp-port-label", "children"),
         Output("smtp-username-label", "children"),
         Output("smtp-password-label", "children"),
         Output("smtp-from-label", "children"),
        Output("save-email-settings", "children"),
        Output("production-rate-unit-selector", "options"),
        Output("display-tab", "label"),
        Output("system-tab", "label"),
        Output("email-tab", "label"),
        Output("about-tab", "label"),
        Output("start-test-btn", "children"),
        Output("stop-test-btn", "children"),
        Output("lab-test-name", "placeholder"),
        Output("clear-data-btn", "children"),
        Output("upload-image", "children"),
        Output("add-ip-button", "children"),
        Output("save-system-settings", "children")],
        [Input("language-preference-store", "data")]
    )
    def refresh_text(lang):
        return (
            tr("threshold_settings_title", lang),
            tr("display_settings_title", lang),
            tr("display_settings_header", lang),
            tr("close", lang),
            tr("save_changes", lang),
            tr("close", lang),
            tr("save_changes", lang),
            tr("production_rate_units_title", lang),
            tr("close", lang),
            tr("save", lang),
            tr("system_settings_title", lang),
            tr("update_counts_title", lang),
            tr("close", lang),
            tr("upload_image_title", lang),
            tr("close", lang),
            tr("confirm_deletion_title", lang),
            tr("delete_warning", lang),
            tr("cancel", lang),
            tr("yes_delete", lang),
            tr("close", lang),
            tr("add_floor", lang),
            tr("export_data", lang),
            tr("switch_dashboards", lang),
            tr("generate_report", lang),
            tr("color_theme_label", lang),
            [
                {"label": tr("light_mode_option", lang), "value": "light"},
                {"label": tr("dark_mode_option", lang), "value": "dark"},
            ],
            tr("capacity_units_label", lang),
            tr("language_label", lang),
            [
                {"label": tr("english_option", lang), "value": "en"},
                {"label": tr("spanish_option", lang), "value": "es"},
                {"label": tr("japanese_option", lang), "value": "ja"},
            ],
            [
                {"label": tr("live_mode_option", lang), "value": "live"},
                {"label": tr("demo_mode_option", lang), "value": "demo"},
                {"label": tr("historical_mode_option", lang), "value": "historical"},
                {"label": tr("lab_test_mode_option", lang), "value": "lab"},
            ],
            tr("system_configuration_title", lang),
            tr("auto_connect_label", lang),
            tr("add_machine_ip_label", lang),
            tr("smtp_email_configuration_title", lang),
            tr("smtp_server_label", lang),
            tr("port_label", lang),
            tr("username_label", lang),
            tr("password_label", lang),
            tr("from_address_label", lang),
            tr("save_email_settings", lang),
            [
                {"label": tr("objects_per_min", lang), "value": "objects"},
                {"label": tr("capacity", lang), "value": "capacity"},
            ],
            tr("display_tab_label", lang),
            tr("system_tab_label", lang),
            tr("email_tab_label", lang),
            tr("about_tab_label", lang),
            tr("start_test", lang),
            tr("stop_test", lang),
            tr("test_lot_name_placeholder", lang),
            tr("clear_data", lang),
            html.Div([
                tr("drag_and_drop", lang),
                html.A(tr("select_image", lang))
            ]),
            tr("add_button", lang),
            tr("save_system_settings", lang),
        )

    @app.callback(
        Output("hidden-machines-cache", "data"),
        [Input("machines-data", "data")],
        prevent_initial_call=True
    )
    def cache_machines_data(machines_data):
        """Cache machines data for auto-reconnection thread"""
        if machines_data:
            app_state.machines_data_cache = machines_data
            logger.debug(f"Cached machines data: {len(machines_data.get('machines', []))} machines")
        return machines_data

    @app.callback(
        Output("floor-machine-container", "children"),
        [Input("machines-data", "data"),
         Input("floors-data", "data"),
         Input("ip-addresses-store", "data"),
         Input("additional-image-store", "data"),
         Input("current-dashboard", "data"),
         Input("active-machine-store", "data"),
         Input("app-mode", "data"),
         Input("language-preference-store", "data")],
        prevent_initial_call=False
    )
    def render_floor_machine_layout_enhanced_with_selection(machines_data, floors_data, ip_addresses_data, additional_image_data, current_dashboard, active_machine_data, app_mode_data, lang):
        """Enhanced render with machine selection capability"""
        
        # CRITICAL: Only render on machine dashboard
        if current_dashboard != "new":
            raise PreventUpdate
        
        # ADD THIS CHECK: Prevent re-render if only machine status/operational data changed
        ctx = callback_context
        if ctx.triggered:
            trigger_id = ctx.triggered[0]["prop_id"]
            if "machines-data" in trigger_id:
                # Check if any floor is currently being edited
                if floors_data and floors_data.get("floors"):
                    for floor in floors_data["floors"]:
                        if floor.get("editing", False):
                            # A floor is being edited, don't re-render
                            return dash.no_update
        
        # Rest of the function continues as normal...
        active_machine_id = active_machine_data.get("machine_id") if active_machine_data else None
        
        return render_floor_machine_layout_with_customizable_names(
            machines_data,
            floors_data,
            ip_addresses_data,
            additional_image_data,
            current_dashboard,
            active_machine_id,
            app_mode_data,
            lang,
        )

    @app.callback(
        [Output("floors-data", "data", allow_duplicate=True),
         Output("machines-data", "data", allow_duplicate=True),
         Output("delete-confirmation-modal", "is_open", allow_duplicate=True)],
        [Input("confirm-delete-btn", "n_clicks")],
        [State("delete-pending-store", "data"),
         State("floors-data", "data"),
         State("machines-data", "data")],
        prevent_initial_call=True
    )
    def execute_confirmed_deletion(confirm_clicks, pending_delete, floors_data, machines_data):
        """Execute the deletion after user confirms"""
        global machine_connections, current_lab_filename
        
        if not confirm_clicks or not pending_delete or pending_delete.get("type") is None:
            return dash.no_update, dash.no_update, dash.no_update
        
        delete_type = pending_delete.get("type")
        delete_id = pending_delete.get("id")
        
        if delete_type == "floor":
            # Execute floor deletion (your existing floor deletion logic)
            floors = floors_data.get("floors", [])
            machines = machines_data.get("machines", [])
            
            # Find the floor to delete
            floor_found = False
            floor_name = None
            updated_floors = []
            
            for floor in floors:
                if floor["id"] == delete_id:
                    floor_found = True
                    floor_name = floor.get("name", f"Floor {delete_id}")
                    logger.info(f"Deleting floor: {floor_name}")
                else:
                    updated_floors.append(floor)
            
            if not floor_found:
                logger.warning(f"Floor {delete_id} not found for deletion")
                return dash.no_update, dash.no_update, False
            
            # Find machines on this floor and disconnect them
            machines_on_floor = [m for m in machines if m.get("floor_id") == delete_id]
            machines_to_keep = [m for m in machines if m.get("floor_id") != delete_id]
            
            # Disconnect machines on this floor
            for machine in machines_on_floor:
                machine_id = machine["id"]
                try:
                    if machine_id in machine_connections:
                        if machine_connections[machine_id].get('connected', False):
                            client = machine_connections[machine_id].get('client')
                            if client:
                                client.disconnect()
                            logger.info(f"Disconnected machine {machine_id} before floor deletion")
                        del machine_connections[machine_id]
                        logger.info(f"Removed machine {machine_id} from connections")
                except Exception as e:
                    logger.error(f"Error disconnecting machine {machine_id} during floor deletion: {e}")
            
            # Update data structures
            floors_data["floors"] = updated_floors
            machines_data["machines"] = machines_to_keep
            
            # Update selected floor if needed
            if floors_data.get("selected_floor") == delete_id:
                floors_data["selected_floor"] = "all" if updated_floors else 1
                logger.info(f"Changed selected floor to {floors_data['selected_floor']} after deletion")
            
            # Auto-save
            try:
                save_success = save_floor_machine_data(floors_data, machines_data)
                if save_success:
                    logger.info(f"Successfully deleted floor '{floor_name}' with {len(machines_on_floor)} machines and saved layout")
                else:
                    logger.warning(f"Floor '{floor_name}' deleted but layout save failed")
            except Exception as e:
                logger.error(f"Error saving layout after deleting floor '{floor_name}': {e}")
            
            return floors_data, machines_data, False
            
        elif delete_type == "machine":
            # Execute machine deletion (your existing machine deletion logic)
            machines = machines_data.get("machines", [])
            
            # Find and remove the machine
            machine_found = False
            updated_machines = []
            
            for machine in machines:
                if machine["id"] == delete_id:
                    machine_found = True
                    
                    # Disconnect the machine if connected
                    try:
                        if delete_id in machine_connections:
                            if machine_connections[delete_id].get('connected', False):
                                client = machine_connections[delete_id].get('client')
                                if client:
                                    client.disconnect()
                                logger.info(f"Disconnected machine {delete_id} before deletion")
                            del machine_connections[delete_id]
                            logger.info(f"Removed machine {delete_id} from connections")
                    except Exception as e:
                        logger.error(f"Error disconnecting machine {delete_id}: {e}")
                    
                    logger.info(f"Deleted machine {delete_id}: {machine.get('name', 'Unknown')}")
                else:
                    updated_machines.append(machine)
            
            if not machine_found:
                logger.warning(f"Machine {delete_id} not found for deletion")
                return dash.no_update, dash.no_update, False
            
            # Update machines data
            machines_data["machines"] = updated_machines
            
            # Auto-save
            try:
                save_success = save_floor_machine_data(floors_data, machines_data)
                if save_success:
                    logger.info(f"Successfully deleted machine {delete_id} and saved layout")
                else:
                    logger.warning(f"Machine {delete_id} deleted but layout save failed")
            except Exception as e:
                logger.error(f"Error saving layout after deleting machine {delete_id}: {e}")
            
            return dash.no_update, machines_data, False
        
        return dash.no_update, dash.no_update, False

    @app.callback(
        Output("floors-data", "data", allow_duplicate=True),
        [Input({"type": "edit-floor-name-btn", "index": ALL}, "n_clicks"),
         Input({"type": "save-floor-name-btn", "index": ALL}, "n_clicks"),
         Input({"type": "cancel-floor-name-btn", "index": ALL}, "n_clicks")],
        [State({"type": "floor-name-input", "index": ALL}, "value"),
         State({"type": "edit-floor-name-btn", "index": ALL}, "id"),
         State({"type": "save-floor-name-btn", "index": ALL}, "id"),
         State({"type": "cancel-floor-name-btn", "index": ALL}, "id"),
         State("floors-data", "data")],
        prevent_initial_call=True
    )
    def handle_floor_name_editing(edit_clicks, save_clicks, cancel_clicks, input_values, 
                                 edit_ids, save_ids, cancel_ids, floors_data):  
        """Handle floor name editing with auto-save"""
        ctx = callback_context
        if not ctx.triggered:
            return dash.no_update
    
        trigger_prop = ctx.triggered[0]["prop_id"]
        
        # Parse which button was clicked and which floor
        if '"type":"save-floor-name-btn"' in trigger_prop:
            # Find which save button was clicked
            for i, clicks in enumerate(save_clicks or []):
                if clicks and i < len(save_ids):
                    floor_id = save_ids[i]["index"]
                    new_name = input_values[i] if i < len(input_values or []) else None
                    
                    if new_name and new_name.strip():
                        # Update the floor name
                        floors = floors_data.get("floors", [])
                        for floor in floors:
                            if floor["id"] == floor_id:
                                floor["name"] = new_name.strip()
                                floor["editing"] = False
                                break
                        
                        floors_data["floors"] = floors
                        
                        # Auto-save the layout (get machines_data fresh)
                        _, machines_data = load_floor_machine_data()
                        if machines_data is None:
                            machines_data = {"machines": [], "next_machine_id": 1}
                        save_floor_machine_data(floors_data, machines_data)
                        logger.info(f"Floor {floor_id} renamed to '{new_name.strip()}' and saved")
                        
                        return floors_data
                    break
        
        elif '"type":"edit-floor-name-btn"' in trigger_prop:
            # Find which edit button was clicked
            for i, clicks in enumerate(edit_clicks or []):
                if clicks and i < len(edit_ids):
                    floor_id = edit_ids[i]["index"]
                    
                    # Set editing mode for this floor
                    floors = floors_data.get("floors", [])
                    for floor in floors:
                        if floor["id"] == floor_id:
                            floor["editing"] = True
                            break
                    
                    floors_data["floors"] = floors
                    return floors_data
                    break
        
        elif '"type":"cancel-floor-name-btn"' in trigger_prop:
            # Find which cancel button was clicked
            for i, clicks in enumerate(cancel_clicks or []):
                if clicks and i < len(cancel_ids):
                    floor_id = cancel_ids[i]["index"]
                    
                    # Cancel editing mode for this floor
                    floors = floors_data.get("floors", [])
                    for floor in floors:
                        if floor["id"] == floor_id:
                            floor["editing"] = False
                            break
                    
                    floors_data["floors"] = floors
                    return floors_data
                    break
        
        return dash.no_update

    @app.callback(
        Output("floors-data", "data", allow_duplicate=True),
        [Input("add-floor-btn", "n_clicks")],
        [State("floors-data", "data"),
         State("machines-data", "data")],
        prevent_initial_call=True
    )
    def add_new_floor_with_save(n_clicks, floors_data, machines_data):
        """Add a new floor with auto-save"""
        if not n_clicks:
            return dash.no_update
        
        floors = floors_data.get("floors", [])
        next_floor_number = len(floors) + 1
        
        # Ordinal suffixes
        def get_ordinal_suffix(n):
            if 10 <= n % 100 <= 20:
                suffix = 'th'
            else:
                suffix = {1: 'st', 2: 'nd', 3: 'rd'}.get(n % 10, 'th')
            return f"{n}{suffix}"
        
        new_floor = {
            "id": next_floor_number,
            "name": f"{get_ordinal_suffix(next_floor_number)} Floor",
            "editing": False
        }
        
        floors.append(new_floor)
        floors_data["floors"] = floors
        
        # Auto-save the layout
        save_floor_machine_data(floors_data, machines_data)
        logger.info(f"Added new floor: {new_floor['name']} and saved layout")
        
        return floors_data  

    @app.callback(
        Output("save-status", "children"),
        [Input("add-floor-btn", "n_clicks"),
         Input({"type": "save-floor-name-btn", "index": ALL}, "n_clicks"),
         Input({"type": "delete-floor-btn", "index": ALL}, "n_clicks")],
        prevent_initial_call=True
    )
    def show_floor_save_status(add_clicks, save_clicks, delete_clicks):
        """Show save status only when floors are actually modified"""
        if add_clicks or any(save_clicks or []) or any(delete_clicks or []):
            current_time = datetime.now().strftime("%H:%M:%S")
            return f"✓ Saved at {current_time}"
        return ""

    @app.callback(
        Output("save-status", "children", allow_duplicate=True),
        [Input("add-machine-btn", "n_clicks"),
         Input({"type": "machine-ip-dropdown", "index": ALL}, "value")],
        prevent_initial_call=True
    )
    def show_machine_save_status(add_single, ip_values):  # Removed add_multiple parameter
        """Show save status only when machines are added or IP changed"""
        ctx = callback_context
        if not ctx.triggered:
            return ""
        
        trigger_id = ctx.triggered[0]["prop_id"]
        
        # Only show save status for actual button clicks or IP changes
        if "add-machine-btn" in trigger_id or "machine-ip-dropdown" in trigger_id:
            current_time = datetime.now().strftime("%H:%M:%S")
            return f"✓ Saved at {current_time}"
        return ""

    @app.callback(
        Output("save-status", "children", allow_duplicate=True),
        [Input("confirm-delete-btn", "n_clicks")],
        prevent_initial_call=True
    )
    def show_delete_save_status(confirm_clicks):
        """Show save status only when items are actually deleted"""
        if confirm_clicks:
            current_time = datetime.now().strftime("%H:%M:%S")
            return f"✓ Saved at {current_time}"
        return ""


    @app.callback(
        Output("machines-data", "data", allow_duplicate=True),
        [Input("add-machine-btn", "n_clicks")],
        [State("machines-data", "data"),
         State("floors-data", "data")],
        prevent_initial_call=True
    )
    def add_new_machine_with_save(n_clicks, machines_data, floors_data):
        """Add a new blank machine to the selected floor with auto-save"""
        if not n_clicks:
            return dash.no_update
        
        machines = machines_data.get("machines", [])
        next_machine_id = get_next_available_machine_id(machines_data)  # Use helper function
        selected_floor_id = floors_data.get("selected_floor", "all")
        if selected_floor_id == "all":
            floors = floors_data.get("floors", [])
            selected_floor_id = floors[0]["id"] if floors else 1
        
        new_machine = {
            "id": next_machine_id,
            "floor_id": selected_floor_id,
            "name": f"{tr('machine_label', load_language_preference())} {next_machine_id}",
            "ip": None,
            "serial": "Unknown",
            "status": "Offline",
            "model": "Unknown",
            "last_update": "Never"
        }
        
        machines.append(new_machine)
        machines_data["machines"] = machines
        # Remove the next_machine_id update since we're using the helper function
        
        # Auto-save the layout
        save_floor_machine_data(floors_data, machines_data)
        logger.info(f"Added new machine {next_machine_id} to floor {selected_floor_id} and saved layout")
        
        return machines_data

    @app.callback(
        Output("floors-data", "data", allow_duplicate=True),
        [Input({"type": "floor-tile", "index": ALL}, "n_clicks")],
        [State("floors-data", "data")],
        prevent_initial_call=True
    )
    def handle_floor_selection_dynamic(n_clicks_list, floors_data):
        """Handle floor tile selection dynamically"""
        ctx = callback_context
        if not ctx.triggered or not any(n_clicks_list):
            return dash.no_update
        
        # Find which floor was clicked
        triggered_prop = ctx.triggered[0]["prop_id"]
        
        # Extract floor ID from the triggered property
        if "floor-tile" in triggered_prop:
            import json
            import re
            
            # Extract the JSON part before .n_clicks
            json_match = re.search(r'\{[^}]+\}', triggered_prop)
            if json_match:
                try:
                    button_id = json.loads(json_match.group())
                    selected_floor_id = button_id["index"]
                    
                    # Update the selected floor
                    floors_data["selected_floor"] = selected_floor_id
                    return floors_data
                except (json.JSONDecodeError, KeyError):
                    pass
        
        return dash.no_update

    @app.callback(
        Output("machines-data", "data", allow_duplicate=True),
        [Input({"type": "machine-ip-dropdown", "index": ALL}, "value")],
        [State("machines-data", "data"),
         State("floors-data", "data"),
         State({"type": "machine-ip-dropdown", "index": ALL}, "id")],
        prevent_initial_call=True
    )
    def update_machine_selected_ip_with_save(ip_values, machines_data, floors_data, dropdown_ids):
        """Update the selected IP for each machine when dropdown changes with auto-save"""
        if not ip_values or not dropdown_ids:
            return dash.no_update
        
        machines = machines_data.get("machines", [])
        changes_made = False
        
        # Update selected IP for each machine
        for i, ip_value in enumerate(ip_values):
            if i < len(dropdown_ids) and ip_value:
                machine_id = dropdown_ids[i]["index"]
                
                # Find and update the machine
                for machine in machines:
                    if machine["id"] == machine_id:
                        if machine.get("selected_ip") != ip_value:
                            machine["selected_ip"] = ip_value
                            changes_made = True
                            logger.info(f"Updated machine {machine_id} IP selection to {ip_value}")
                        break
        
        if changes_made:
            machines_data["machines"] = machines
            
            # Auto-save the layout
            save_floor_machine_data(floors_data, machines_data)
            logger.info("Machine IP selections saved")
            
            return machines_data
        
        return dash.no_update

    @app.callback(
        [
            Output("section-1-1", "children"),
            Output("production-data-store", "data"),
        ],
    
    
        [
            Input("status-update-interval", "n_intervals"),
            Input("current-dashboard", "data"),
            Input("historical-time-index", "data"),
            Input("historical-data-cache", "data"),
            Input("language-preference-store", "data"),
        ],
        [
            State("app-state", "data"),
            State("app-mode", "data"),
            State("production-data-store", "data"),
            State("weight-preference-store", "data"),
        ],
    
    
        prevent_initial_call=True
    )
    
    
    
    def update_section_1_1(n, which, state_data, historical_data, lang, app_state_data, app_mode, production_data, weight_pref):
    
        """Update section 1-1 with capacity information and update shared production data"""
    
        # only run when we’re in the “main” dashboard
        if which != "main":
            #print("DEBUG: Preventing update for section-1-1")
            raise PreventUpdate


        global previous_counter_values

        logger.debug(
            "update_section_1_1: mode=%s, active_machine=%s, thread_alive=%s, stop_flag=%s",
            current_app_mode,
            active_machine_id,
            app_state.update_thread.is_alive() if app_state.update_thread else False,
            app_state.thread_stop_flag,
        )

        total_capacity_formatted = None
        capacity_count = accepts_count = reject_count = None
        
    
        # Tag definitions - Easy to update when actual tag names are available
        CAPACITY_TAG = "Status.ColorSort.Sort1.Throughput.KgPerHour.Current"
        ACCEPTS_TAG = "Status.Production.Accepts"  # Not used in live mode calculation
        REJECTS_TAG = "Status.ColorSort.Sort1.Total.Percentage.Current"
        OPM_TAG = "Status.ColorSort.Sort1.Throughput.ObjectPerMin.Current"
    
        # Determine if we're in Live or Demo mode
        mode = "demo"  # Default to demo mode
        if app_mode and isinstance(app_mode, dict) and "mode" in app_mode:
            mode = app_mode["mode"]
    
        # Only update values if:
        # 1. We're in demo mode (always update with new random values)
        # 2. We're in live mode and connected (update from tags)
        if mode == "live" and app_state_data.get("connected", False):
            # Live mode: get values from OPC UA tags
            total_capacity = 0
    
            # Get total capacity first
            if CAPACITY_TAG in app_state.tags:
                capacity_value = app_state.tags[CAPACITY_TAG]["data"].latest_value
                if capacity_value is not None:
                    total_capacity = convert_capacity_from_kg(capacity_value, weight_pref)
                else:
                    total_capacity = 0
    
            # Rejects come from section 5-2 counter totals and OPM reading
            reject_count = sum(previous_counter_values) if previous_counter_values else 0

            opm = 0
            if OPM_TAG in app_state.tags:
                opm_val = app_state.tags[OPM_TAG]["data"].latest_value
                if opm_val is not None:
                    opm = opm_val

            reject_pct = (reject_count / opm) if opm else 0
            rejects = total_capacity * reject_pct
    
            # Calculate accepts as total_capacity minus rejects
            accepts = total_capacity - rejects
            
            # Ensure accepts doesn't go negative (safety check)
            if accepts < 0:
                accepts = 0
            
            # Update the shared data store
            production_data = {
                "capacity": total_capacity,
                "accepts": accepts,
                "rejects": rejects
            }
            
    
    
        elif mode == "historical":
            hours = state_data.get("hours", 24) if isinstance(state_data, dict) else 24
            hist = (
                historical_data if isinstance(historical_data, dict) and "capacity" in historical_data
                else get_historical_data(timeframe=f"{hours}h")
            )
            cap_vals = hist.get("capacity", {}).get("values", [])
            acc_vals = hist.get("accepts", {}).get("values", [])
            rej_vals = hist.get("rejects", {}).get("values", [])
    
            total_capacity_lbs = sum(cap_vals) / len(cap_vals) if cap_vals else 0
            total_capacity = convert_capacity_from_lbs(total_capacity_lbs, weight_pref)
    
            reject_count = sum(previous_counter_values) if previous_counter_values else 0
            rejects = convert_capacity_from_kg(reject_count * 46, weight_pref)
    
            accepts = total_capacity - rejects
            if accepts < 0:
                accepts = 0
    
            production_data = {
                "capacity": total_capacity,
                "accepts": accepts,
                "rejects": rejects,
            }

        elif mode == "lab":
            mid = active_machine_id
            capacity_count = accepts_count = reject_count = 0

            machine_dir = os.path.join(hourly_data_saving.EXPORT_DIR, str(mid))
            files = glob.glob(os.path.join(machine_dir, "Lab_Test_*.csv"))
            path = max(files, key=os.path.getmtime) if files else None
            if path and os.path.exists(path):
                stat = os.stat(path)
                mtime = stat.st_mtime
                size = stat.st_size

            else:
                mtime = size = 0

            cache_entry = _lab_production_cache.get(mid)
            if (
                cache_entry is not None
                and cache_entry.get("mtime") == mtime
                and cache_entry.get("size") == size
            ):
                production_data = cache_entry["production_data"]
                total_capacity = production_data["capacity"]
                accepts = production_data["accepts"]
                rejects = production_data["rejects"]
                capacity_count = cache_entry.get("capacity_count", 0)
                accepts_count = cache_entry.get("accepts_count", 0)
                reject_count = cache_entry.get("reject_count", 0)
            else:
                metrics = (
                    load_lab_totals_metrics(mid, active_counters=get_active_counter_flags(mid))
                    if path
                    else None
                )
                if metrics:
                    tot_cap_lbs, acc_lbs, rej_lbs, _ = metrics
                    counter_totals, _, object_totals = load_lab_totals(
                        mid, active_counters=get_active_counter_flags(mid)
                    )

                    reject_count = sum(counter_totals)
                    capacity_count = object_totals[-1] if object_totals else 0
                    accepts_count = max(0, capacity_count - reject_count)

                    total_capacity = convert_capacity_from_lbs(tot_cap_lbs, weight_pref)
                    accepts = convert_capacity_from_lbs(acc_lbs, weight_pref)
                    rejects = convert_capacity_from_lbs(rej_lbs, weight_pref)

                    production_data = {
                        "capacity": total_capacity,
                        "accepts": accepts,
                        "rejects": rejects,
                    }
                else:
                    # No existing lab log yet. Use zeroed placeholders so the
                    # dashboard doesn't display stale live values when switching
                    # to lab mode.
                    total_capacity = accepts = rejects = 0
                    capacity_count = accepts_count = reject_count = 0
                    production_data = {"capacity": 0, "accepts": 0, "rejects": 0}

                _lab_production_cache[mid] = {
                    "mtime": mtime,
                    "size": size,
                    "production_data": production_data,
                    "capacity_count": capacity_count,
                    "accepts_count": accepts_count,
                    "reject_count": reject_count,
                }

        elif mode == "demo":
    
            # Demo mode: generate realistic random capacity value
            demo_lbs = random.uniform(47000, 53000)
            total_capacity = convert_capacity_from_kg(demo_lbs / 2.205, weight_pref)
    
            # Rejects come from section 5-2 counter totals
            reject_count = sum(previous_counter_values) if previous_counter_values else 0
            rejects = convert_capacity_from_kg(reject_count * 46, weight_pref)
    
            # Calculate accepts as the difference
            accepts = total_capacity - rejects
    
            # Update the shared data store
            production_data = {
                "capacity": total_capacity,
                "accepts": accepts,
                "rejects": rejects
            }
        else:
            # If not live+connected or demo, use existing values from the store
            total_capacity = production_data.get("capacity", 50000)
            accepts = production_data.get("accepts", 47500)
            rejects = production_data.get("rejects", 2500)
        
        # Calculate percentages
        total = accepts + rejects
        accepts_percent = (accepts / total * 100) if total > 0 else 0
        rejects_percent = (rejects / total * 100) if total > 0 else 0
        
        # Format values with commas for thousands separator and limited decimal places
        if total_capacity_formatted is None:
            total_capacity_formatted = f"{total_capacity:,.0f}"
        accepts_formatted = f"{accepts:,.2f}"
        rejects_formatted = f"{rejects:,.2f}"
        accepts_percent_formatted = f"{accepts_percent:.1f}"
        rejects_percent_formatted = f"{rejects_percent:.1f}"

        capacity_count_fmt = (
            f"{capacity_count:,.0f}" if capacity_count is not None else None
        )
        accepts_count_fmt = (
            f"{accepts_count:,.0f}" if accepts_count is not None else None
        )
        reject_count_fmt = (
            f"{reject_count:,.0f}" if reject_count is not None else None
        )

        cap_display = (
            f"{capacity_count_fmt} pcs / {total_capacity_formatted} {capacity_unit_label(weight_pref)}"
            if capacity_count_fmt is not None
            else f"{total_capacity_formatted} {capacity_unit_label(weight_pref)}"
        )
        acc_display = (
            f"{accepts_count_fmt} pcs / {accepts_formatted} {capacity_unit_label(weight_pref, False)} "
            if accepts_count_fmt is not None
            else f"{accepts_formatted} {capacity_unit_label(weight_pref, False)} "
        )
        rej_display = (
            f"{reject_count_fmt} pcs / {rejects_formatted} {capacity_unit_label(weight_pref, False)} "
            if reject_count_fmt is not None
            else f"{rejects_formatted} {capacity_unit_label(weight_pref, False)} "
        )
        
        # Define styles for text
    
        base_style = {"fontSize": "1.6rem", "lineHeight": "1.6rem", "fontFamily": NUMERIC_FONT}
        label_style = {"fontWeight": "bold", "fontSize": "1.6rem"}
        incoming_style = {"color": "blue", "fontSize": "2.4rem", "fontFamily": NUMERIC_FONT}
        accepts_style = {"color": "green", "fontSize": "1.8rem", "fontFamily": NUMERIC_FONT}
        rejects_style = {"color": "red", "fontSize": "1.8rem", "fontFamily": NUMERIC_FONT}
    
        
        # Create the section content
        section_content = html.Div([
            # Title with mode indicator
            dbc.Row([
                dbc.Col(html.H6(tr("production_capacity_title", lang), className="text-left mb-2"), width=8),
                dbc.Col(
                    dbc.Button(
                        tr("update_counts_title", lang),
                        id="open-update-counts",
                        color="primary",
                        size="sm",
                        className="float-end"
                    ),
                    width=4
                )
            ]),
            
            # Capacity data
            html.Div([
                html.Span(tr("capacity", lang) + ": ", style=label_style),
                html.Br(),
                html.Span(
                    cap_display,
                    style={**incoming_style, "marginLeft": "20px"},
                ),
            ], className="mb-2", style=base_style),
            
            html.Div([
                html.Span(tr("accepts", lang) + ": ", style=label_style),
                html.Br(),
                html.Span(
                    acc_display,
                    style={**accepts_style,"marginLeft":"20px"},
                ),
                html.Span(f"({accepts_percent_formatted}%)", style=accepts_style),
            ], className="mb-2", style=base_style),
            
            html.Div([
                html.Span(tr("rejects", lang) + ": ", style=label_style),
                html.Br(),
                html.Span(
                    rej_display,
                    style={**rejects_style,"marginLeft":"20px"},
                ),
                html.Span(f"({rejects_percent_formatted}%)", style=rejects_style),
            ], className="mb-2", style=base_style),
        ], className="p-1")
        
        return section_content, production_data

    @app.callback(
        Output("update-counts-modal-body", "children"),
        [Input("status-update-interval", "n_intervals"),
         Input("current-dashboard",       "data"),
         Input("opc-pause-state", "data"),
         Input("language-preference-store", "data")],
        [State("app-state", "data"),
         State("app-mode", "data"),
         State("user-inputs", "data")],
        prevent_initial_call=True
    )
    def update_section_1_1b_with_manual_pause(n, which, pause_state, lang, app_state_data, app_mode, user_inputs):
        """Update section 1-1b with manual pause/resume system"""
        # only run when we’re in the “main” dashboard
        if which != "main":
            raise PreventUpdate
        
        # Tag definitions for live mode
        WEIGHT_TAG = "Settings.ColorSort.TestWeightValue"
        COUNT_TAG = "Settings.ColorSort.TestWeightCount"
        UNITS_TAG = "Status.Production.Units"
        
        # Default values
        default_weight = 500.0
        default_count = 1000
        default_unit = "lb"
        
        # Determine if we're in Live or Demo mode
        mode = "demo"
        if app_mode and isinstance(app_mode, dict) and "mode" in app_mode:
            mode = app_mode["mode"]
        
        # Check if OPC reading is paused
        is_paused = pause_state.get("paused", False)
        
        # Initialize values
        weight_value = default_weight
        count_value = default_count
        unit_value = default_unit
        opc_weight = None
        opc_count = None
        reading_status = "N/A"
        
        if mode in LIVE_LIKE_MODES and app_state_data.get("connected", False):
            # Always read the current OPC values for display in the status line
            if WEIGHT_TAG in app_state.tags:
                tag_value = app_state.tags[WEIGHT_TAG]["data"].latest_value
                if tag_value is not None:
                    opc_weight = float(tag_value)
                    
            if COUNT_TAG in app_state.tags:
                tag_value = app_state.tags[COUNT_TAG]["data"].latest_value
                if tag_value is not None:
                    opc_count = int(tag_value)
                    
            if UNITS_TAG in app_state.tags:
                tag_value = app_state.tags[UNITS_TAG]["data"].latest_value
                if tag_value is not None:
                    unit_value = tag_value
            
            # Decide what values to use based on pause state
            if is_paused:
                # OPC reading is paused - use user inputs if available, otherwise use last known OPC values
                if user_inputs:
                    weight_value = user_inputs.get("weight", opc_weight or default_weight)
                    count_value = user_inputs.get("count", opc_count or default_count)
                    unit_value = user_inputs.get("units", unit_value)
                else:
                    # No user inputs yet, use current OPC values as starting point
                    weight_value = opc_weight if opc_weight is not None else default_weight
                    count_value = opc_count if opc_count is not None else default_count
                reading_status = "⏸ Paused (Manual)"
            else:
                # OPC reading is active - always use current OPC values
                weight_value = opc_weight if opc_weight is not None else default_weight
                count_value = opc_count if opc_count is not None else default_count
                reading_status = "▶ Reading from OPC"
                
            logger.info(f"Live mode: Paused={is_paused} | OPC W={opc_weight}, C={opc_count} | Using W={weight_value}, C={count_value}")
        else:
            # Demo mode or not connected - use user inputs or defaults
            if user_inputs:
                weight_value = user_inputs.get("weight", default_weight)
                count_value = user_inputs.get("count", default_count)
                unit_value = user_inputs.get("units", default_unit)
            reading_status = "Demo mode" if mode == "demo" else "Not connected"
        
        return html.Div([
            # Title
            html.H6(tr("update_counts_title", lang), className="mb-0 text-center small"),
            
            # Show current OPC values and reading status in live mode
            html.Div([
                #html.Small(
                #    f"OPC: W={opc_weight if opc_weight is not None else 'N/A'}, "
                #    f"C={opc_count if opc_count is not None else 'N/A'} | "
                #    f"Status: {reading_status}", 
                #    className="text-info"
                #)
            ], className="mb-1 text-center") if mode in LIVE_LIKE_MODES and app_state_data.get("connected", False) else html.Div(),
            
            # Controls container 
            html.Div([
                # Units row
                dbc.Row([
                    dbc.Col(
                        html.Label(tr("units_label", lang), className="fw-bold pt-0 text-end small"),
                        width=3,
                    ),
                    dbc.Col(
                        dcc.Dropdown(
                            id="unit-selector",
                            options=[
                                {"label": "oz", "value": "oz"},
                                {"label": "lb", "value": "lb"},
                                {"label": "g", "value": "g"},
                                {"label": "kg", "value": "kg"}
                            ],
                            value=unit_value,
                            clearable=False,
                            style={"width": "100%", "fontSize": "0.8rem"}
                        ),
                        width=9,
                    ),
                ], className="mb-1"),
                
                # Weight row
                dbc.Row([
                    dbc.Col(
                        html.Label(tr("weight_label", lang), className="fw-bold pt-0 text-end small"),
                        width=3,
                    ),
                    dbc.Col(
                        dbc.Input(
                            id="weight-input",
                            type="number",
                            min=0,
                            step=1,
                            value=weight_value,
                            style={"width": "100%", "height": "1.4rem"}
                        ),
                        width=9,
                    ),
                ]),
    
                # Count row
                dbc.Row([
                    dbc.Col(
                        html.Label(tr("count_label", lang), className="fw-bold pt-0 text-end small"),
                        width=3,
                    ),
                    dbc.Col(
                        dbc.Input(
                            id="count-input",
                            type="number",
                            min=0,
                            step=1,
                            value=count_value,
                            style={"width": "100%", "height": "1.4rem"}
                        ),
                        width=9,
                    ),
                ], className="mb-1"),
                
                # Two button row - same width, half each
                dbc.Row([
                    dbc.Col(width=3),  # Empty space to align with inputs
                    dbc.Col([
                        dbc.ButtonGroup([
                            dbc.Button(
                                tr("pause_opc_read_button", lang) if not is_paused else tr("resume_opc_read_button", lang),
                                id="toggle-opc-pause",
                                color="warning" if not is_paused else "success",
                                size="sm",
                                style={"fontSize": "0.65rem", "padding": "0.2rem 0.3rem"}
                            ),
                            dbc.Button(
                                tr("save_to_opc_button", lang),
                                id="save-count-settings",
                                color="primary",
                                size="sm",
                                style={"fontSize": "0.65rem", "padding": "0.2rem 0.3rem"}
                            )
                        ], className="w-100")
                    ], width=9)
                ]),
                
                # Notification area
                dbc.Row([
                    dbc.Col(width=3),
                    dbc.Col(
                        html.Div(id="save-counts-notification", className="small text-success mt-1"),
                        width=9
                    )
                ])
            ]),
        ], className="p-1 ps-2")

    @app.callback(
        Output("opc-pause-state", "data"),
        [Input("toggle-opc-pause", "n_clicks")],
        [State("opc-pause-state", "data"),
         State("app-mode", "data")],
        prevent_initial_call=True
    )
    def toggle_opc_pause(n_clicks, current_pause_state, app_mode):
        """Toggle OPC reading pause state"""
        if not n_clicks:
            return dash.no_update
        
        # Only allow pausing in live mode
        mode = "demo"
        if app_mode and isinstance(app_mode, dict) and "mode" in app_mode:
            mode = app_mode["mode"]
        
        if mode not in LIVE_LIKE_MODES:
            return dash.no_update
        
        # Toggle the pause state
        current_paused = current_pause_state.get("paused", False)
        new_paused = not current_paused
        
        logger.info(f"OPC reading {'paused' if new_paused else 'resumed'} by user")
        
        return {"paused": new_paused}

    @app.callback(
        Output("user-inputs", "data", allow_duplicate=True),
        [Input("mode-selector", "value")],
        [State("user-inputs", "data")],
        prevent_initial_call=True
    )
    def clear_inputs_on_mode_switch(mode, current_inputs):
        """Clear user inputs when switching to live mode"""
        if mode in LIVE_LIKE_MODES:
            logger.info("Switched to live mode - clearing user inputs")
            return {}  # Clear all user inputs
        return dash.no_update

    @app.callback(
        [Output("save-counts-notification", "children"),
         Output("opc-pause-state", "data", allow_duplicate=True)],
        [Input("save-count-settings", "n_clicks")],
        [State("weight-input", "value"),
         State("count-input", "value"),
         State("unit-selector", "value"),
         State("app-state", "data"),
         State("app-mode", "data"),
         State("opc-pause-state", "data")],
        prevent_initial_call=True
    )
    def save_and_resume_opc_reading(n_clicks, weight_value, count_value, unit_value, 
                                   app_state_data, app_mode, pause_state):
        """Save the count settings to OPC UA tags and resume OPC reading"""
        if not n_clicks:
            return dash.no_update, dash.no_update
        
        # Tag definitions for writing
        WEIGHT_TAG = "Settings.ColorSort.TestWeightValue"
        COUNT_TAG = "Settings.ColorSort.TestWeightCount"
        
        # Determine if we're in Live mode
        mode = "demo"
        if app_mode and isinstance(app_mode, dict) and "mode" in app_mode:
            mode = app_mode["mode"]
        
        # Only write to tags in live mode when connected
        if mode in LIVE_LIKE_MODES and app_state_data.get("connected", False):
            try:
                success_messages = []
                error_messages = []
                
                # Write weight value to OPC UA tag
                if WEIGHT_TAG in app_state.tags and weight_value is not None:
                    try:
                        app_state.tags[WEIGHT_TAG]["node"].set_value(float(weight_value))
                        success_messages.append(f"Weight: {weight_value}")
                        logger.info(f"Successfully wrote weight value {weight_value} to {WEIGHT_TAG}")
                    except Exception as e:
                        error_messages.append(f"Weight write error: {str(e)}")
                        logger.error(f"Error writing weight value to {WEIGHT_TAG}: {e}")
                
                # Write count value to OPC UA tag
                if COUNT_TAG in app_state.tags and count_value is not None:
                    try:
                        app_state.tags[COUNT_TAG]["node"].set_value(int(count_value))
                        success_messages.append(f"Count: {count_value}")
                        logger.info(f"Successfully wrote count value {count_value} to {COUNT_TAG}")
                    except Exception as e:
                        error_messages.append(f"Count write error: {str(e)}")
                        logger.error(f"Error writing count value to {COUNT_TAG}: {e}")
                
                # Prepare notification message and resume reading if successful
                if success_messages and not error_messages:
                    notification = f"✓ Saved: {', '.join(success_messages)} - OPC reading resumed"
                    # Resume OPC reading after successful save
                    resumed_state = {"paused": False}
                    logger.info("OPC reading resumed after successful save")
                    return notification, resumed_state
                elif success_messages and error_messages:
                    notification = f"⚠ Partial: {', '.join(success_messages)}. Errors: {', '.join(error_messages)}"
                    return notification, dash.no_update
                elif error_messages:
                    notification = f"✗ Errors: {', '.join(error_messages)}"
                    return notification, dash.no_update
                else:
                    notification = "⚠ No OPC UA tags found for writing"
                    return notification, dash.no_update
                
            except Exception as e:
                error_msg = f"✗ Save failed: {str(e)}"
                logger.error(f"Unexpected error saving count settings: {e}")
                return error_msg, dash.no_update
        
        else:
            # Not in live mode or not connected
            if mode == "demo":
                return "✓ Saved locally (Demo mode)", dash.no_update
            else:
                return "⚠ Not connected to OPC server", dash.no_update

    @app.callback(
        Output("user-inputs", "data"),
        [
            Input("unit-selector", "value"),
            Input("weight-input", "value"),
            Input("count-input", "value")
        ],
        [State("user-inputs", "data"),
         State("app-mode", "data")],
        prevent_initial_call=True
    )
    def save_user_inputs_with_mode_tracking(units, weight, count, current_data, app_mode):
        """Save user input values when they change (with mode tracking)"""
        ctx = callback_context
        if not ctx.triggered:
            return current_data or {"units": "lb", "weight": 500.0, "count": 1000}
        
        # Get which input triggered the callback
        trigger_id = ctx.triggered[0]["prop_id"].split(".")[0]
        
        # Determine current mode
        mode = "demo"
        if app_mode and isinstance(app_mode, dict) and "mode" in app_mode:
            mode = app_mode["mode"]
        
        # Create a new data object with defaults if current_data is None
        new_data = current_data.copy() if current_data else {"units": "lb", "weight": 500.0, "count": 1000}
        
        # Mark if user made changes in live mode
        if mode in LIVE_LIKE_MODES:
            new_data["live_mode_user_changed"] = True
            logger.info(f"User changed {trigger_id} in live mode")
        
        # Update the value that changed
        if trigger_id == "unit-selector" and units is not None:
            new_data["units"] = units
        elif trigger_id == "weight-input" and weight is not None:
            new_data["weight"] = weight
        elif trigger_id == "count-input" and count is not None:
            new_data["count"] = count
        
        return new_data

    @app.callback(
        Output("section-1-2", "children"),
        [Input("production-data-store", "data"),
         Input("status-update-interval", "n_intervals"),
         Input("current-dashboard", "data"),
         Input("historical-time-index", "data"),
         Input("historical-data-cache", "data")],
        [State("app-state", "data"),
         State("app-mode", "data")],
        prevent_initial_call=True
    )
    def update_section_1_2(production_data, n_intervals, which, state_data, historical_data, app_state_data, app_mode):
    
        """Update section 1-2 with side-by-side pie charts for accepts/rejects and reject breakdown
        using production data from section 1-1 and counter data from section 5-2"""
        
        # Only run when we're in the "main" dashboard
        if which != "main":
            raise PreventUpdate
            
        global previous_counter_values
        
        counter_colors = {
            1: "green",       # Blue
            2: "lightgreen",      # Green
            3: "orange",     # Orange
            4: "blue",      # Black
            5: "#f9d70b",    # Yellow (using hex to ensure visibility)
            6: "magenta",    # Magenta
            7: "cyan",       # Cyan
            8: "red",        # Red
            9: "purple",
            10: "brown",
            11: "gray",
            12: "lightblue"
        }
    
        # Extract data from the shared production data store
        total_capacity = production_data.get("capacity", 50000)
        accepts = production_data.get("accepts", 47500)
        rejects = production_data.get("rejects", 2500)
        
        # Calculate percentages for the first pie chart - exact same calculation as section 1-1
        total = accepts + rejects
        accepts_percent = (accepts / total * 100) if total > 0 else 0
        rejects_percent = (rejects / total * 100) if total > 0 else 0
        
        # Second chart data - Use the counter values for the reject breakdown
        # Ensure previous_counter_values has a predictable baseline
        if 'previous_counter_values' not in globals() or not previous_counter_values:
            # Start counters at zero instead of random demo values
            previous_counter_values = [0] * 12
        
        # Calculate the total of all counter values
        total_counter_value = sum(previous_counter_values)
        
        if total_counter_value > 0:
            # Create percentage breakdown for each counter relative to total rejects
            # Filter out counters with zero values and track their original counter numbers
            reject_counters = {}
            counter_indices = {}  # Track which counter number each entry corresponds to
            for i, value in enumerate(previous_counter_values):
                if value > 0:  # Only include counters with values greater than 0
                    counter_name = f"Counter {i+1}"
                    counter_number = i + 1  # Store the actual counter number
                    # This counter's percentage of the total rejects
                    counter_percent_of_rejects = (value / total_counter_value) * 100
                    reject_counters[counter_name] = counter_percent_of_rejects
                    counter_indices[counter_name] = counter_number
        else:
            # Fallback if counter values sum to zero - create empty dict
            reject_counters = {}
        
        # Create first pie chart - Accepts/Rejects ratio
        fig1 = go.Figure(data=[go.Pie(
            labels=['Accepts', 'Rejects'],
            values=[accepts_percent, rejects_percent],  # Use the exact percentages from section 1-1
            hole=.4,
            marker_colors=['green', 'red'],
            textinfo='percent',
            insidetextorientation='radial',
            rotation = 90
        )])
    
        # Update layout for first chart with centered title
        fig1.update_layout(
            title={
                'text': "Accept/Reject Ratio",
                'y': 0.99,
                'x': 0.5,
                'xanchor': 'center',
                'yanchor': 'top'
            },
            margin=dict(l=10, r=10, t=25, b=10),
            height=210,
            showlegend=False,  # Set showlegend to False to remove the legend
            plot_bgcolor='var(--chart-bg)',
            paper_bgcolor='var(--chart-bg)'
        )
    
        # Create second pie chart - Reject breakdown (only if we have non-zero data)
        if reject_counters:  # Only create chart if we have data
            # Extract data for the second pie chart
            labels = list(reject_counters.keys())
            values = list(reject_counters.values())
            # Use the correct counter numbers for colors instead of sequential indices
            colors = [counter_colors.get(counter_indices[label], "gray") for label in labels]
    
            # Create second pie chart - Reject breakdown
            fig2 = go.Figure(data=[go.Pie(
                labels=labels,
                values=values,
                hole=.4,
                marker_colors=colors,
                textinfo='percent',
                insidetextorientation='radial'
            )])
    
            # Update layout for second chart with centered title
            fig2.update_layout(
                title={
                    'text': "Reject Percentages",
                    'y': 0.99,
                    'x': 0.5,
                    'xanchor': 'center',
                    'yanchor': 'top'
                },
                margin=dict(l=10, r=10, t=25, b=10),
                height=210,
                showlegend=False,  # Set showlegend to False to remove the legend
                plot_bgcolor='var(--chart-bg)',
                paper_bgcolor='var(--chart-bg)'
            )
            
            # Second chart content
            second_chart_content = dcc.Graph(
                figure=fig2,
                config={'displayModeBar': False, 'responsive': True},
                style={'width': '100%', 'height': '100%'}
            )
        else:
            # No data available - show placeholder
            second_chart_content = html.Div([
                html.Div("No Reject Data", className="text-center text-muted d-flex align-items-center justify-content-center h-100"),
            ], style={'minHeight': '200px', 'height': 'auto', 'border': '1px solid #dee2e6', 'borderRadius': '0.25rem'})
        
        # Return the layout with both charts side by side
        return html.Div([
            dbc.Row([
                # First chart
                dbc.Col(
                    dcc.Graph(
                        figure=fig1,
                        config={'displayModeBar': False, 'responsive': True},
                        style={'width': '100%', 'height': '100%'}
                    ),
                    width=6
                ),
                
                # Second chart or placeholder
                dbc.Col(
                    second_chart_content,
                    width=6
                ),
            ]),
        ])

    @app.callback(
        Output("user-inputs", "data", allow_duplicate=True),
        [Input("auto-connect-trigger", "data")],
        [State("user-inputs", "data")],
        prevent_initial_call=True
    )
    def initialize_user_inputs(trigger, current_data):
        """Initialize user inputs on page load if not already set"""
        if current_data:
            return dash.no_update
        return {"units": "lb", "weight": 500.0, "count": 1000}

    @app.callback(
        Output("section-2", "children"),
        [Input("status-update-interval", "n_intervals"),
         Input("current-dashboard",       "data"),
         Input("language-preference-store", "data")],
        [State("app-state", "data"),
         State("app-mode", "data")],
        prevent_initial_call=True
    )
    def update_section_2(n_intervals, which, lang, app_state_data, app_mode):
        """Update section 2 with three status boxes and feeder gauges"""
        
          # only run when we’re in the “main” dashboard
        if which != "main":
            raise PreventUpdate
        # CRITICAL: Check if we actually have a connected machine and valid app_state
        if not app_state_data.get("connected", False):
            logger.debug("No connected machine - preventing section update")
            raise PreventUpdate
        
        if not app_state.client or not app_state.tags:
            logger.debug("No valid client or tags - preventing section update")
            raise PreventUpdate
            # or return [no_update, no_update]
        # Tag definitions
        PRESET_NUMBER_TAG = "Status.Info.PresetNumber"
        PRESET_NAME_TAG = "Status.Info.PresetName"
        GLOBAL_FAULT_TAG = "Status.Faults.GlobalFault"
        GLOBAL_WARNING_TAG = "Status.Faults.GlobalWarning"
        FEEDER_TAG_PREFIX = "Status.Feeders."
        FEEDER_TAG_SUFFIX = "IsRunning"
        MODEL_TAG = "Status.Info.Type"  # Added this tag to check model type
        
        # Determine if we're in Live or Demo mode
        mode = "demo"  # Default to demo mode
        if app_mode and isinstance(app_mode, dict) and "mode" in app_mode:
            mode = app_mode["mode"]
        logger.info("Section 2: mode=%s, connected=%s", mode, app_state_data.get("connected", False))
        
        # Define color styles for different states
        success_style = {"backgroundColor": "#28a745", "color": "white"}  # Green
        danger_style = {"backgroundColor": "#dc3545", "color": "white"}   # Red
        warning_style = {"backgroundColor": "#ffc107", "color": "black"}  # Yellow
        secondary_style = {"backgroundColor": "#6c757d", "color": "white"}  # Gray
        
        # Check model type to determine number of gauges to show
        show_all_gauges = True  # Default to showing all 4 gauges
        model_type = None
        
        # Define box styles based on mode
        if mode == "demo":
            # Demo mode - force green for all boxes
            preset_text = "1 Yellow CORN"
            preset_style = success_style
            
            status_text = "GOOD"
            status_style = success_style
            
            feeder_text = "Running"
            feeder_style = success_style
            
            # In demo mode, show all gauges
            show_all_gauges = True
            
        elif not app_state_data.get("connected", False):
            # Not connected - all gray
            preset_text = "Unknown"
            preset_style = secondary_style
            
            status_text = "Unknown"
            status_style = secondary_style
            
            feeder_text = "Unknown"
            feeder_style = secondary_style
            
            # When not connected, show all gauges
            show_all_gauges = True
            
        else:
            # Live mode - FIXED to properly access the global app_state
            preset_number = "N/A"
            preset_name = "N/A"
            
            # Check model type first to determine gauge visibility
            if MODEL_TAG in app_state.tags:
                model_type = app_state.tags[MODEL_TAG]["data"].latest_value
                if model_type == "RGB400":
                    show_all_gauges = False  # Hide gauges 3 and 4
                    #logger.info("Model type is RGB400 - hiding gauges 3 and 4")
                else:
                    show_all_gauges = True
                    #logger.info(f"Model type is {model_type} - showing all gauges")
            
            # Try to get preset information - FIXED to use proper app_state reference
            if PRESET_NUMBER_TAG in app_state.tags:
                preset_number = app_state.tags[PRESET_NUMBER_TAG]["data"].latest_value
                if preset_number is None:
                    preset_number = "N/A"
                #logger.info(f"Retrieved preset number: {preset_number}")
                    
            if PRESET_NAME_TAG in app_state.tags:
                preset_name = app_state.tags[PRESET_NAME_TAG]["data"].latest_value
                if preset_name is None:
                    preset_name = "N/A"
                #logger.info(f"Retrieved preset name: {preset_name}")
                    
            preset_text = f"{preset_number} {preset_name}"
            preset_style = success_style  # Default to green
            
            # Check fault and warning status - FIXED to use proper app_state reference
            has_fault = False
            has_warning = False
            
            if GLOBAL_FAULT_TAG in app_state.tags:
                has_fault = bool(app_state.tags[GLOBAL_FAULT_TAG]["data"].latest_value)
                
            if GLOBAL_WARNING_TAG in app_state.tags:
                has_warning = bool(app_state.tags[GLOBAL_WARNING_TAG]["data"].latest_value)
                
            # Set status text and style based on fault/warning
            if has_fault:
                status_text = "FAULT"
                status_style = danger_style
            elif has_warning:
                status_text = "WARNING"
                status_style = warning_style
            else:
                status_text = "GOOD"
                status_style = success_style
    
            if status_text in ("FAULT", "WARNING", "GOOD"):
                status_text = tr(f"{status_text.lower()}_status", lang)
                
            # Check feeder status - FIXED to use proper app_state reference
            feeder_running = False
            
            # Check only the appropriate number of feeders based on model
            max_feeder = 2 if not show_all_gauges else 4
            for feeder_num in range(1, max_feeder + 1):
                tag_name = f"{FEEDER_TAG_PREFIX}{feeder_num}{FEEDER_TAG_SUFFIX}"
                if tag_name in app_state.tags:
                    if bool(app_state.tags[tag_name]["data"].latest_value):
                        feeder_running = True
                        break
                        
            if feeder_running:
                feeder_text = tr("running_state", lang)
                feeder_style = success_style
            else:
                feeder_text = tr("stopped_state", lang)
                feeder_style = secondary_style
            
            # Add debug logging for live mode
            logger.info(f"Live mode - Preset: {preset_text}, Status: {status_text}, Feeder: {feeder_text}")
        
        # Create the feeder rate boxes with conditional display
        feeder_boxes = create_feeder_rate_boxes(app_state_data, app_mode, mode, show_all_gauges)
        
        # Create the three boxes with explicit styling and add feeder gauges
        return html.Div([
            html.H5(tr("machine_status_title", lang), className="mb-2 text-left"),
            
            # Box 1 - Preset - Using inline styling instead of Bootstrap classes
            html.Div([
                html.Div([
                    html.Div([
                        html.Span(tr("preset_label", lang) + " ", className="fw-bold"),
                        html.Span(preset_text),
                    ], className="h7"),
                ], className="p-3"),
            ], className="mb-2", style={"borderRadius": "0.25rem", **preset_style}),
            
            # Box 2 - Status - Using inline styling
            html.Div([
                html.Div([
                    html.Div([
                        html.Span(tr("status_label", lang) + " ", className="fw-bold"),
                        html.Span(status_text),
                    ], className="h7"),
                ], className="p-3"),
            ], className="mb-2", style={"borderRadius": "0.25rem", **status_style}),
            
            # Box 3 - Feeders - Using inline styling
            html.Div([
                html.Div([
                    html.Div([
                        html.Span(tr("feeders_label", lang) + " ", className="fw-bold"),
                        html.Span(feeder_text),
                    ], className="h7"),
                ], className="p-3"),
            ], className="mb-2", style={"borderRadius": "0.25rem", **feeder_style}),
    
            # Row of feeder rate boxes
            feeder_boxes,
        ])

    @app.callback(
        Output("section-3-1", "children"),
        [Input("status-update-interval", "n_intervals"),
         Input("current-dashboard",       "data"),
         Input("language-preference-store", "data")],
        [State("additional-image-store", "data")],
        prevent_initial_call=True
    )
    
    def update_section_3_1(n_intervals, which, lang, additional_image_data):
        """Update section 3-1 with the Load Image button and additional image if loaded"""
        # Debug logging
        #logger.info(f"Image data in section-3-1: {'' if not additional_image_data else 'Data present'}")
        
        # only run when we’re in the “main” dashboard
        if which != "main":
            raise PreventUpdate
            # or return [no_update, no_update]
        # Check if additional image is loaded
        has_additional_image = additional_image_data and 'image' in additional_image_data
        
        # More debug logging
        #if has_additional_image:
        #    logger.info("Section 3-1: Image found in data store")
        #else:
        #    logger.info("Section 3-1: No image in data store")
        
        # Create the additional image section with auto-scaling
        if has_additional_image:
            additional_image_section = html.Div([
                html.Img(
                    src=additional_image_data['image'],
                    style={
                        'width': '100%',
                        'maxWidth': '100%',
                        'maxHeight': '130px',
                        'objectFit': 'contain',
                        'margin': '0 auto',
                        'display': 'block'
                    }
                )
            ], className="text-center", style={'minHeight': '130px', 'height': 'auto', 'display': 'flex', 'alignItems': 'center', 'justifyContent': 'center'})
        else:
            additional_image_section = html.Div(
                "No custom image loaded",
                className="text-center text-muted",
                style={'minHeight': '130px', 'height': 'auto', 'display': 'flex', 'alignItems': 'center', 'justifyContent': 'center'}
            )
        
        return html.Div([
            # Title and Load button row
            dbc.Row([
                # Title
                dbc.Col(html.H5(tr("corporate_logo_title", lang), className="mb-0"), width=8),
                # Load button
                dbc.Col(
                    dbc.Button(
                        tr("load_image_button", lang),
                        id="load-additional-image",
                        color="primary", 
                        size="sm",
                        className="float-end"
                    ), 
                    width=4
                ),
            ], className="mb-2 align-items-center"),
            
            # Additional image section with fixed height
            additional_image_section,
        ], style={'minHeight': '175px', 'height': 'auto'})  # Flexible height for section 3-1

    @app.callback(
        Output("upload-modal", "is_open"),
        [Input("load-additional-image", "n_clicks"),
         Input("close-upload-modal", "n_clicks")],
        [State("upload-modal", "is_open")],
        prevent_initial_call=True
    )
    def toggle_upload_modal(load_clicks, close_clicks, is_open):
        """Toggle the upload modal when the Load Image button is clicked"""
        ctx = callback_context
        
        # If callback wasn't triggered, don't change the state
        if not ctx.triggered:
            return dash.no_update
            
        # Get the ID of the component that triggered the callback
        trigger_id = ctx.triggered[0]["prop_id"].split(".")[0]
        
        # If the Load Image button was clicked and modal is not already open, open it
        if trigger_id == "load-additional-image" and load_clicks and not is_open:
            return True
        
        # If the Close button was clicked and modal is open, close it
        elif trigger_id == "close-upload-modal" and close_clicks and is_open:
            return False
        
        # Otherwise, don't change the state
        return is_open

    @app.callback(
        Output("section-3-2", "children"),
        [Input("status-update-interval", "n_intervals"),
         Input("current-dashboard",       "data"),
         Input("language-preference-store", "data")],
        [State("app-state", "data"),
         State("app-mode", "data")],
        prevent_initial_call=True
    
    )
    def update_section_3_2(n_intervals, which, lang, app_state_data, app_mode):
        """Update section 3-2 with machine information and Satake logo"""
    
        # only run when we’re in the “main” dashboard
        if which != "main":
            raise PreventUpdate
            # or return [no_update, no_update]
    
        # Tag definitions for easy updating
        SERIAL_TAG = "Status.Info.Serial"
        MODEL_TAG = "Status.Info.Type"  # Added tag for model information
        
        # Determine if we're in Live or Demo mode
        mode = "demo"  # Default to demo mode
        if app_mode and isinstance(app_mode, dict) and "mode" in app_mode:
            mode = app_mode["mode"]
        logger.info("Section 3-2: mode=%s, connected=%s", mode, app_state_data.get("connected", False))

        # Generate current timestamp for "Last Update" display. This must be
        # evaluated on each callback invocation so the UI reflects the actual
        # update time rather than a static value.
        current_time = datetime.now().strftime("%Y-%m-%d %H:%M:%S")
        
        if mode == "demo":
            # Demo mode values
            serial_number = "2025_1_4CH"
            status_text = "DEMO"
            model_text = "Enpresor RGB"
            last_update = current_time
            status_class = "text-success"
        else:
            # Live mode - use original code with model tag
            serial_number = "Unknown"
            if app_state_data.get("connected", False) and SERIAL_TAG in app_state.tags:
                serial_number = app_state.tags[SERIAL_TAG]["data"].latest_value or "Unknown"
            
            # Get the model from the Type tag when in Live mode
            model_text = "ENPRESOR RGB"  # Default model
            if app_state_data.get("connected", False) and MODEL_TAG in app_state.tags:
                model_from_tag = app_state.tags[MODEL_TAG]["data"].latest_value
                if model_from_tag:
                    model_text = model_from_tag  # Use the model from the tag if available
            
            status_text = "Online" if app_state_data.get("connected", False) else "Offline"
            status_class = "text-success" if app_state_data.get("connected", False) else "text-secondary"
            last_update = current_time if app_state_data.get("connected", False) else "Never"
        
        return html.Div([
            # Title
            html.H5(tr("machine_info_title", lang), className="mb-2 text-center"),
            
            # Custom container with fixed height and auto-scaling image
            html.Div([
                # Logo container (left side)
                html.Div([
                    html.Img(
                        src=f'data:image/png;base64,{SATAKE_LOGO}',
                        style={
                            'width': '100%',
                            'maxWidth': '100%',
    
                            'maxHeight': '200px',  # Increased maximum height
    
                            'objectFit': 'contain',
                            'margin': '0 auto',
                            'display': 'block'
                        }
                    )
                ], className="machine-info-logo", style={
                    'flex': '0 0 auto',
    
                    'width': '45%',
                    'maxWidth': '180px',
                    'minHeight': '180px',  # Increased minimum height for logo container
    
                    'display': 'flex',
                    'alignItems': 'center',
                    'justifyContent': 'center',
                    'paddingRight': '15px'
                }),
                
                # Information container (right side)
                html.Div([
                    html.Div([
                        html.Span(tr("serial_number_label", lang) + " ", className="fw-bold"),
                        html.Span(serial_number),
                    ], className="mb-1"),
                    
                    html.Div([
                        html.Span(tr("status_label", lang) + " ", className="fw-bold"),
                        html.Span(status_text, className=status_class),
                    ], className="mb-1"),
                    
                    html.Div([
                        html.Span(tr("model_label", lang) + " ", className="fw-bold"),
                        html.Span(model_text),
                    ], className="mb-1"),
                    
                    html.Div([
                        html.Span(tr("last_update_label", lang) + " ", className="fw-bold"),
                        html.Span(last_update),
                    ], className="mb-1"),
                ], style={
                    'flex': '1',
                    'paddingLeft': '30px',  # Increased left padding to shift text right more
                    'borderLeft': '1px solid #eee',
                    'marginLeft': '15px',
                    'minHeight': '150px',  # Reduced minimum height for text container
                    'display': 'flex',
                    'flexDirection': 'column',
                    'justifyContent': 'center'
                }),
            ], className="machine-info-container", style={
                'display': 'flex',
                'flexDirection': 'row',
                'alignItems': 'center',
                'flexWrap': 'wrap',
                'width': '100%',
                'minHeight': '150px'  # Reduced minimum height for the whole container
            }),
        ], style={'height': 'auto'})  # Allow section 3-2 height to adjust

    @app.callback(
        Output("section-4", "children"),
        [Input("status-update-interval", "n_intervals"),
         Input("current-dashboard",       "data"),
         Input("language-preference-store", "data")],
        [State("app-state", "data"),
         State("app-mode", "data")],
        prevent_initial_call=True
    )
    def update_section_4(n_intervals, which, lang, app_state_data, app_mode):
        """Update section 4 with the color sort primary list.
    
        Each sensitivity's number and name are displayed above its image.
        """
        # only run when we’re in the “main” dashboard
        if which != "main":
            raise PreventUpdate
            # or return [no_update, no_update]
        # Tag definitions for easy updating
        PRIMARY_ACTIVE_TAG_PREFIX = "Settings.ColorSort.Primary"
        PRIMARY_ACTIVE_TAG_SUFFIX = ".IsAssigned"
        PRIMARY_NAME_TAG_PREFIX = "Settings.ColorSort.Primary"
        PRIMARY_NAME_TAG_SUFFIX = ".Name"
        PRIMARY_IMAGE_TAG_PREFIX = "Settings.ColorSort.Primary"
        PRIMARY_IMAGE_TAG_SUFFIX = ".SampleImage"
        
        # Define colors for each primary number
        primary_colors = {
            1: "green",       # Blue
            2: "lightgreen",      # Green
            3: "orange",     # Orange
            4: "blue",      # Black
            5: "#f9d70b",    # Yellow (using hex to ensure visibility)
            6: "magenta",    # Magenta
            7: "cyan",       # Cyan
            8: "red",        # Red
            9: "purple",
            10: "brown",
            11: "gray", 
            12: "lightblue"
        }
        
        # Define base64 image strings for demo mode fallback
        base64_image_strings = {
            1: base64_image_string1,
            2: base64_image_string2,
            3: base64_image_string3,
            4: base64_image_string4,
            5: base64_image_string5,
            6: base64_image_string6,
            7: base64_image_string7,
            8: base64_image_string8
        }
        
        # Determine if we're in Live or Demo mode
        mode = "demo"  # Default to demo mode
        if app_mode and isinstance(app_mode, dict) and "mode" in app_mode:
            mode = app_mode["mode"]
        
        # Define demo mode primary names and active status
        demo_primary_names = {
            1: "CORN",
            2: "SPOT",
            3: "GREEN",
            4: "SOY",
            5: "SPLIT",
            6: "DARKS",
            7: "BROKEN",
            8: "MOLD",
            9: "",
            10: "",
            11: "",
            12: ""
        }
        
        # For demo mode, all primaries are active except #5 (to show the inactive state)
        demo_primary_active = {i: (i != 5) for i in range(1, 13)}
        
        # Initialize lists for left and right columns
        left_column_items = []
        right_column_items = []
        
        # Define the image container style with WHITE background for both modes
        # Base style for the image containers.  Border color is set later based on
        # whether a sensitivity is assigned.
        image_container_style = {
            "height": "50px",
            "width": "50px",
            "marginRight": "0px",
            "border": "2px solid #ccc",  # Increased default border thickness
            "borderRadius": "3px",
            "display": "flex",
            "alignItems": "center",
            "justifyContent": "center",
            "overflow": "hidden",
            "padding": "0px",
            "backgroundColor": "#ffffff"  # Force white background for both light and dark mode
        }
        
        # Image style to fill the container
        image_style = {
            "height": "100%",
            "width": "100%",
            "objectFit": "contain",
        }
        
        if mode == "demo":
            # Demo mode - use predefined values and demo images
            for i in range(1, 13):
                name = demo_primary_names[i]
                is_active = demo_primary_active[i]
                    
                # Set styling based on active status
                if is_active:
                    text_color = primary_colors[i]
                    text_class = ""
                else:
                    text_color = "#aaaaaa"  # Gray for inactive
                    text_class = "text-muted"
                
                # Create text style with added bold font weight
                text_style = {
                    "color": text_color,
                    "display": "inline-block",
                    "verticalAlign": "middle",
                    "fontWeight": "bold",
                    "whiteSpace": "nowrap",
                }
                border_color = "green" if is_active else "red"
                if not is_active:
                    text_style["fontStyle"] = "italic"
                image_style_current = image_container_style.copy()
                image_style_current["border"] = f"2px solid {border_color}"
                
                # Create item with appropriate image or empty container
                if i <= 8 and i in base64_image_strings:  # First 8 items with images in demo mode
                    base64_str = base64_image_strings[i]
                    img_src = f"data:image/png;base64,{base64_str}" if not base64_str.startswith("data:") else base64_str
    
                    # Create item with image in bordered container
                    item = html.Div([
                        html.Span(
                            f"{i}. {name}",
                            style=text_style
                        ),
                        html.Div([
                            html.Img(
                                src=img_src,
                                style=image_style
                            )
                        ], style=image_style_current),
                    ],
                    className=f"mb-1 {text_class}",
                    style={"display": "flex", "flexDirection": "column", "alignItems": "center"})
                else:  # Items 9-12 or fallbacks - empty white container instead of image
                    item = html.Div([
                        html.Span(
                            f"{i}. {name}",
                            style=text_style
                        ),
                        html.Div([
                            # Nothing inside, just the white background
                        ], style=image_style_current),
                    ],
                    className=f"mb-1 {text_class}",
                    style={"display": "flex", "flexDirection": "column", "alignItems": "center"})
                
                # Add to appropriate column based on odd/even
                if i % 2 == 1:  # Odds on the left
                    left_column_items.append(item)
                else:          # Evens on the right
                    right_column_items.append(item)
        
        elif not app_state_data.get("connected", False):
            # When not connected, show placeholder list with empty white containers
            for i in range(1, 13):
                # Bold text style for not connected state
                not_connected_style = {
                    "display": "inline-block",
                    "verticalAlign": "middle",
                    "fontWeight": "bold",
                    "whiteSpace": "nowrap",
                }
                
                item = html.Div([
                    html.Span(
                        f"{i}) Not connected",
                        className="text-muted",
                        style=not_connected_style
                    ),
                    html.Div([], style=image_container_style),  # Empty white container
                ],
                className="mb-1",
                style={"display": "flex", "flexDirection": "column", "alignItems": "center"})
                
                # Add to appropriate column based on odd/even
                if i % 2 == 1:  # Odds on the left
                    left_column_items.append(item)
                else:          # Evens on the right
                    right_column_items.append(item)
        
        else:
            # Live mode - load images from OPC UA tags
            for i in range(1, 13):
                # Check if the primary is active
                is_active = True  # Default to active
                active_tag_name = f"{PRIMARY_ACTIVE_TAG_PREFIX}{i}{PRIMARY_ACTIVE_TAG_SUFFIX}"
                
                if active_tag_name in app_state.tags:
                    is_active = bool(app_state.tags[active_tag_name]["data"].latest_value)
                
                # Get primary name
                name = f"Primary {i}"  # Default name
                name_tag = f"{PRIMARY_NAME_TAG_PREFIX}{i}{PRIMARY_NAME_TAG_SUFFIX}"
                
                if name_tag in app_state.tags:
                    tag_value = app_state.tags[name_tag]["data"].latest_value
                    if tag_value is not None:
                        name = tag_value
                
                # Get sample image from OPC UA tag
                image_tag = f"{PRIMARY_IMAGE_TAG_PREFIX}{i}{PRIMARY_IMAGE_TAG_SUFFIX}"
                has_image = False
                image_src = None
                
                if image_tag in app_state.tags:
                    try:
                        image_data = app_state.tags[image_tag]["data"].latest_value
                        if image_data is not None:
                            # Check if the image data is already in the correct format
                            if isinstance(image_data, str):
                                if image_data.startswith("data:image"):
                                    # Already in data URL format
                                    image_src = image_data
                                    has_image = True
                                elif len(image_data) > 100:  # Assume it's base64 if it's a long string
                                    # Try to determine image type and create data URL
                                    # For now, assume PNG - you might need to detect the actual format
                                    image_src = f"data:image/png;base64,{image_data}"
                                    has_image = True
                            elif isinstance(image_data, bytes):
                                # Convert bytes to base64
                                base64_str = base64.b64encode(image_data).decode('utf-8')
                                image_src = f"data:image/png;base64,{base64_str}"
                                has_image = True
                    except Exception as e:
                        logger.error(f"Error processing image data for Primary {i}: {e}")
                        has_image = False
                else:
                    logger.debug(f"Image tag {image_tag} not found in app_state.tags")
                
                # Set styling based on active status
                if is_active:
                    text_color = primary_colors[i]
                    text_class = ""
                else:
                    text_color = "#aaaaaa"  # Gray for inactive
                    text_class = "text-muted"
                
                # Create text style with added bold font weight
                text_style = {
                    "color": text_color,
                    "display": "inline-block",
                    "verticalAlign": "middle",
                    "fontWeight": "bold",
                    "whiteSpace": "nowrap",
                }
                border_color = "green" if is_active else "red"
                if not is_active:
                    text_style["fontStyle"] = "italic"
                image_style_current = image_container_style.copy()
                image_style_current["border"] = f"2px solid {border_color}"
    
                # Create item with image from OPC UA tag or empty white container
                if has_image and image_src:
                    item = html.Div([
                        html.Span(
                            f"{i}) {name}",
                            style=text_style
                        ),
                        html.Div([  # Wrapper div for the image with white background
                            html.Img(
                                src=image_src,
                                style=image_style,
                                title=f"Sample image for {name}"  # Add tooltip
                            )
                        ], style=image_style_current),
                    ],
                    className=f"mb-1 {text_class}",
                    style={"display": "flex", "flexDirection": "column", "alignItems": "center"})
                else:
                    # No image available - show empty white container
                    item = html.Div([
                        html.Span(
                            f"{i}) {name}",
                            style=text_style
                        ),
                        html.Div([  # Empty white container
                            # Nothing inside, just the white background
                        ], style=image_style_current),
                    ],
                    className=f"mb-1 {text_class}",
                    style={"display": "flex", "flexDirection": "column", "alignItems": "center"})
                
                # Add to appropriate column based on odd/even
                if i % 2 == 1:  # Odds on the left
                    left_column_items.append(item)
                else:          # Evens on the right
                    right_column_items.append(item)
        
        # Allow this panel to flex so it shares space with other sections
        container_style = {"flex": "1"}
        
        # Return two-column layout
        return html.Div([
            html.H5(tr("sensitivities_title", lang), className="mb-2 text-left"),
            
            # Create a row with two columns
            dbc.Row([
                # Left column - odd items
                dbc.Col(
                    html.Div(left_column_items),
                    width=6
                ),
    
                # Right column - even items
                dbc.Col(
                    html.Div(right_column_items),
                    width=6
                ),
            ]),
        ], style=container_style)

    @app.callback(
        Output("section-5-1", "children"),
        [Input("status-update-interval", "n_intervals"),
         Input("current-dashboard",       "data"),
         Input("historical-time-index",   "data"),
         Input("historical-data-cache",   "data"),
         Input("language-preference-store", "data")],
        [State("app-state", "data"),
         State("app-mode", "data"),
         State("active-machine-store", "data"),
         State("weight-preference-store", "data"),
         State("production-rate-unit", "data")],
        prevent_initial_call=True
    )
    def update_section_5_1(n_intervals, which, state_data, historical_data, lang, app_state_data, app_mode, active_machine_data, weight_pref, pr_unit):
    
        """Update section 5-1 with trend graph for objects per minute"""
         # only run when we’re in the “main” dashboard
        if which != "main":
            raise PreventUpdate
            # or return [no_update, no_update]
    
        # Tag definitions - Easy to update when actual tag names are available
        OBJECTS_PER_MIN_TAG = "Status.ColorSort.Sort1.Throughput.ObjectPerMin.Current"
        CAPACITY_TAG = "Status.ColorSort.Sort1.Throughput.KgPerHour.Current"
    
        # Determine which units to display
        units = pr_unit or "objects"
        if units == "capacity":
            section_title = tr("production_rate_capacity_title", lang)
            data_tag = CAPACITY_TAG
        else:
            section_title = tr("production_rate_objects_title", lang)
            data_tag = OBJECTS_PER_MIN_TAG
        
        # Fixed time range for X-axis (last 2 minutes with 1-second intervals)
        max_points = 120  # 2 minutes × 60 seconds
        
        # Determine if we're in Live or Demo mode
        mode = "demo"  # Default to demo mode
        if app_mode and isinstance(app_mode, dict) and "mode" in app_mode:
            mode = app_mode["mode"]
    
    
        if mode == "historical":
            hours = state_data.get("hours", 24) if isinstance(state_data, dict) else 24
            active_id = active_machine_data.get("machine_id") if active_machine_data else None
            hist_data = (
                historical_data if isinstance(historical_data, dict) and "capacity" in historical_data
                else get_historical_data(timeframe=f"{hours}h", machine_id=active_id)
            )
            times = hist_data["capacity"]["times"]
            values_lbs = hist_data["capacity"]["values"]
    
            x_data = [t.strftime("%H:%M:%S") if isinstance(t, datetime) else t for t in times]
            y_data = [convert_capacity_from_lbs(v, weight_pref) for v in values_lbs]
            if y_data:
                min_val = max(0, min(y_data) * 0.9)
                max_val = max(y_data) * 1.1
            else:
                min_val = 0
                max_val = 10000
        elif mode == "lab":
            mid = active_machine_data.get("machine_id") if active_machine_data else None
            _, times, totals = load_lab_totals(mid, active_counters=get_active_counter_flags(mid))
            x_data = [t.strftime("%H:%M:%S") if isinstance(t, datetime) else t for t in times]
            y_data = totals
            if y_data:
                min_val = max(0, min(y_data) * 0.9)
                max_val = max(y_data) * 1.1
            else:
                min_val = 0
                max_val = 10000

        elif mode in LIVE_LIKE_MODES and app_state_data.get("connected", False):
            # Live mode and connected - get real data
            tag_found = False
            current_value = 0
    
    
            
            # Check if the tag exists
            if data_tag in app_state.tags:
                tag_found = True
                tag_data = app_state.tags[data_tag]['data']
                
                # Get current value
                current_value = tag_data.latest_value if tag_data.latest_value is not None else 0
                if units == "capacity":
                    current_value = convert_capacity_from_kg(current_value, weight_pref)
                
                # Get historical data
                timestamps = tag_data.timestamps
                values = tag_data.values
                if units == "capacity":
                    values = [convert_capacity_from_kg(v, weight_pref) for v in values]
                
                # If we have data, create the time series
                if timestamps and values:
                    # Ensure we only use the most recent data points (up to max_points)
                    if len(timestamps) > max_points:
                        timestamps = timestamps[-max_points:]
                        values = values[-max_points:]
                    
                    # Format times for display
                    x_data = [ts.strftime("%H:%M:%S") for ts in timestamps]
                    y_data = values
                    
                    # Determine min and max values for y-axis with some padding
                    if len(y_data) > 0:
                        min_val = max(0, min(y_data) * 0.9) if min(y_data) > 0 else 0
                        max_val = max(y_data) * 1.1 if max(y_data) > 0 else 10000
                    else:
                        min_val = 0
                        max_val = 100000
                else:
                    # No historical data yet, create empty chart
                    current_time = datetime.now()
                    x_data = [(current_time - timedelta(seconds=i)).strftime("%H:%M:%S") for i in range(max_points)]
                    x_data.reverse()  # Put in chronological order
                    y_data = [None] * max_points
                    min_val = 0
                    max_val = 10000
            else:
                # Tag not found - create dummy data
                current_time = datetime.now()
                x_data = [(current_time - timedelta(seconds=i)).strftime("%H:%M:%S") for i in range(max_points)]
                x_data.reverse()  # Put in chronological order
                y_data = [None] * max_points
                min_val = 0
                max_val = 10000
        else:
            # Demo mode or not connected - use the original code
            # Generate dummy data for demonstration
            current_time = datetime.now()
            x_data = [(current_time - timedelta(seconds=i)).strftime("%H:%M:%S") for i in range(max_points)]
            x_data.reverse()  # Put in chronological order
            
            # Demo mode - create realistic looking data
            if mode == "demo":
                if units == "capacity":
                    # Base around 50,000 lbs/hr converted from kg
                    base_value = convert_capacity_from_kg(50000 / 2.205, weight_pref)
                else:
                    # Start with base value of 5000 objects per minute
                    base_value = 5000
                
                # Create random variations around the base value
                np.random.seed(int(current_time.timestamp()) % 1000)  # Seed with current time for variety
                var_scale = 2000 if units == "capacity" else 1000
                variations = np.random.normal(0, var_scale, max_points)
                
                # Create a slightly rising trend
                trend = np.linspace(0, 15, max_points)  # Rising trend from 0 to 15
                
                # Add some cyclical pattern
                cycles = 10 * np.sin(np.linspace(0, 4*np.pi, max_points))  # Sine wave with amplitude 10
                
                # Combine base value, variations, trend, and cycles
                y_data = [max(0, base_value + variations[i] + trend[i] + cycles[i]) for i in range(max_points)]
                
                min_val = base_value * 0.8 if units == "capacity" else 3000
                max_val = max(y_data) * 1.1  # 10% headroom
            else:
                # Not connected - empty chart
                y_data = [None] * max_points
                min_val = 3000 if units != "capacity" else 0
                max_val = 10000
        
        # Create figure
        fig = go.Figure()
        
        # Add trace
        fig.add_trace(go.Scatter(
            x=x_data,
            y=y_data,
            mode='lines',
            name='Capacity' if units == "capacity" else 'Objects/Min',
            line=dict(color='#1f77b4', width=2)
        ))
    
        step = max(1, len(x_data) // 5)
        
        # Update layout
        fig.update_layout(
            title=None,
            xaxis=dict(
                showgrid=True,
                gridcolor='rgba(211,211,211,0.3)',
                tickmode='array',
                tickvals=list(range(0, len(x_data), step)),
                ticktext=[x_data[i] for i in range(0, len(x_data), step) if i < len(x_data)],
            ),
            yaxis=dict(
                title=None,
                showgrid=True,
                gridcolor='rgba(211,211,211,0.3)',
                range=[min_val, max_val]
            ),
            margin=dict(l=5, r=5, t=5, b=5),
            height=200,
            plot_bgcolor='var(--chart-bg)',
            paper_bgcolor='var(--chart-bg)',
            hovermode='closest',
            showlegend=False
        )
        
        # Include the historical indicator directly in the header so the
        # graph height remains unchanged when toggling modes.
        header = f"{section_title} (Historical View)" if mode == "historical" else section_title
    
        children = [
            dbc.Row([
                dbc.Col(html.H5(header, className="mb-0"), width=9),
                dbc.Col(
                    dbc.Button(
                        tr("units_button", lang),
                        id={"type": "open-production-rate-units", "index": 0},
                        color="primary",
                        size="sm",
                        className="float-end",
                    ),
                    width=3,
                ),
            ], className="mb-2 align-items-center")
        ]
    
    
    
        children.append(
            dcc.Graph(
                id='trend-graph',
                figure=fig,
                config={'displayModeBar': False, 'responsive': True},
                style={'width': '100%', 'height': '100%'}
            )
        )
    
        return html.Div(children)

    @app.callback(
        Output("alarm-data", "data"),
        [Input("status-update-interval", "n_intervals")],
        [State("app-state", "data")]
    )
    def update_alarms_store(n_intervals, app_state_data):
        """Update the alarms data store from the counter values and check for threshold violations"""
        global previous_counter_values, threshold_settings, threshold_violation_state
        
        # Get current time
        current_time = datetime.now()
        
        # Check for alarms
        alarms = []
        for i, value in enumerate(previous_counter_values):
            counter_num = i + 1
            
            # Safely check if counter_num exists in threshold_settings and is a dictionary
            if counter_num in threshold_settings and isinstance(threshold_settings[counter_num], dict):
                settings = threshold_settings[counter_num]
                violation = False
                is_high = False  # Track which threshold is violated (high or low)
                
                # Check for threshold violations
                if 'min_enabled' in settings and settings['min_enabled'] and value < settings['min_value']:
                    violation = True
                    alarms.append(f"Sens. {counter_num} below min threshold")
                elif 'max_enabled' in settings and settings['max_enabled'] and value > settings['max_value']:
                    violation = True
                    is_high = True
                    alarms.append(f"Sens. {counter_num} above max threshold")
                
                # Get violation state for this counter
                violation_state = threshold_violation_state[counter_num]
                
                # If email notifications are enabled
                if threshold_settings.get('email_enabled', False):
                    email_minutes = threshold_settings.get('email_minutes', 2)
                    
                    # If now violating but wasn't before
                    if violation and not violation_state['is_violating']:
                        # Start tracking this violation
                        violation_state['is_violating'] = True
                        violation_state['violation_start_time'] = current_time
                        violation_state['email_sent'] = False
                        logger.info(f"Started tracking threshold violation for Sensitivity {counter_num}")
                    
                    # If still violating
                    elif violation and violation_state['is_violating']:
                        # Check if it's been violating long enough to send an email
                        if not violation_state['email_sent']:
                            time_diff = (current_time - violation_state['violation_start_time']).total_seconds()
                            if time_diff >= (email_minutes * 60):
                                # Send the email
                                email_sent = send_threshold_email(counter_num, is_high)
                                if email_sent:
                                    violation_state['email_sent'] = True
                                    logger.info(f"Sent threshold violation email for Sensitivity {counter_num}")
                    
                    # If no longer violating
                    elif not violation and violation_state['is_violating']:
                        # Reset the violation state
                        violation_state['is_violating'] = False
                        violation_state['violation_start_time'] = None
                        violation_state['email_sent'] = False
                        logger.info(f"Reset threshold violation for Sensitivity {counter_num}")
        
        return {"alarms": alarms}

    @app.callback(
        Output("section-5-2", "children"),
        [Input("status-update-interval", "n_intervals"),
         Input("current-dashboard",       "data"),
         Input("historical-time-index",   "data"),
         Input("historical-data-cache",   "data"),
         Input("language-preference-store", "data")],
        [State("app-state", "data"),
         State("app-mode", "data"),
         State("active-machine-store", "data")],
        prevent_initial_call=True
    )
    def update_section_5_2(n_intervals, which, state_data, historical_data, lang, app_state_data, app_mode, active_machine_data):
        """Update section 5-2 with bar chart for counter values and update alarm data"""
        
        # only run when we’re in the “main” dashboard
        if which != "main":
            raise PreventUpdate
            # or return [no_update, no_update]
        global previous_counter_values, threshold_settings
    
        # Ensure we have a full set of values to work with
        if not previous_counter_values or len(previous_counter_values) < 12:
            previous_counter_values = [0] * 12
        
        # Define title for the section
        section_title = tr("sensitivity_rates_title", lang)
        
        # Define pattern for tag names in live mode
        TAG_PATTERN = "Status.ColorSort.Sort1.DefectCount{}.Rate.Current"
        
        # Define colors for each primary/counter number
        counter_colors = {
            1: "green",       # Blue
            2: "lightgreen",      # Green
            3: "orange",     # Orange
            4: "blue",      # Black
            5: "#f9d70b",    # Yellow (using hex to ensure visibility)
            6: "magenta",    # Magenta
            7: "cyan",       # Cyan
            8: "red",        # Red
            9: "purple",
            10: "brown",
            11: "gray",
            12: "lightblue"
        }
        
        # Get mode (live, demo, or historical)
        mode = "demo"  # Default to demo mode
        if app_mode and isinstance(app_mode, dict) and "mode" in app_mode:
            mode = app_mode["mode"]
        
        # Generate values based on mode
        if mode == "historical":
            hours = state_data.get("hours", 24) if isinstance(state_data, dict) else 24
            active_id = active_machine_data.get("machine_id") if active_machine_data else None
            historical_data = (
                historical_data
                if isinstance(historical_data, dict) and 1 in historical_data
                else get_historical_data(timeframe=f"{hours}h", machine_id=active_id)
            )
            
            # Use the average value for each counter over the timeframe
            new_counter_values = []
            for i in range(1, 13):
                vals = historical_data[i]["values"]
                if vals:
                    avg_val = sum(vals) / len(vals)
                    new_counter_values.append(avg_val)
                else:
                    new_counter_values.append(50)
    
            # Store the new values for the next update
            previous_counter_values = new_counter_values.copy()
            logger.info(f"Section 5-2 values (historical mode): {new_counter_values}")
        elif mode == "lab":
            mid = active_machine_data.get("machine_id") if active_machine_data else None
            totals, _, _ = load_lab_totals(
                mid, active_counters=get_active_counter_flags(mid)
            )
            new_counter_values = totals
            previous_counter_values = new_counter_values.copy()
            logger.info(f"Section 5-2 values (lab mode): {new_counter_values}")
        elif mode in LIVE_LIKE_MODES and app_state_data.get("connected", False):
            # Live mode: get values from OPC UA
            # Use the tag pattern provided for each counter
            new_counter_values = []
            for i in range(1, 13):
                # Construct the tag name using the provided pattern
                tag_name = TAG_PATTERN.format(i)
    
                # Check if the tag exists
                if tag_name in app_state.tags:
                    value = app_state.tags[tag_name]["data"].latest_value
                    if value is None:
                        # If tag exists but value is None, keep previous value
                        value = previous_counter_values[i-1]
                    new_counter_values.append(value)
                else:
                    # Tag not found - keep previous value
                    new_counter_values.append(previous_counter_values[i-1])
    
            # Store the new values for the next update
            previous_counter_values = new_counter_values.copy()
            logger.info(f"Section 5-2 values (live mode): {new_counter_values}")
        elif mode == "demo":
            # Demo mode: generate synthetic values
            new_counter_values = []
            for i, prev_value in enumerate(previous_counter_values):
                # Determine maximum change (up to ±20)
                max_change = min(20, prev_value - 10)  # Ensure we don't go below 10
    
                # Fix: Convert max_change to an integer
                max_change_int = int(max_change)
    
                # Use the integer version in randint
                change = random.randint(-max_change_int, 20)
    
                # Calculate new value with bounds
                new_value = max(10, min(180, prev_value + change))
    
                # Add to the list
                new_counter_values.append(new_value)
    
            # Store the new values for the next update
            previous_counter_values = new_counter_values.copy()
            logger.info(f"Section 5-2 values (demo mode): {new_counter_values}")
        else:
            # Live mode but not connected - keep the last values
            new_counter_values = previous_counter_values.copy()
            logger.info("Section 5-2 values (disconnected): using previous values")
        
        # Create counter names
        counter_names = [f"{i}" for i in range(1, 13)]
        
        # Create figure with our data
        fig = go.Figure()
        
        # Use a single bar trace with all data
        fig.add_trace(go.Bar(
            x=counter_names,  # Use all counter names as x values
            y=new_counter_values,  # Use all counter values as y values
            marker_color=[counter_colors.get(i, 'gray') for i in range(1, 13)],  # Set colors per bar
            hoverinfo='text',  # Keep hover info
        hovertext=[f"Sensitivity {i}: {new_counter_values[i-1]:.2f}" for i in range(1, 13)]  # Custom hover text with 2 decimal places
    
        ))
        
        # Add horizontal min threshold lines for each counter if enabled
        for i, counter in enumerate(counter_names):
            counter_num = i + 1
            # Check if counter_num exists in threshold_settings and is a dictionary
            if counter_num in threshold_settings and isinstance(threshold_settings[counter_num], dict):
                settings = threshold_settings[counter_num]
                
                if 'min_enabled' in settings and settings['min_enabled']:
                    fig.add_shape(
                        type="line",
                        x0=i - 0.4,  # Start slightly before the bar
                        x1=i + 0.4,  # End slightly after the bar
                        y0=settings['min_value'],
                        y1=settings['min_value'],
                        line=dict(
                            color="black",
                            width=2,
                            dash="solid",
                        ),
                    )
        
        # Add horizontal max threshold lines for each counter if enabled
        for i, counter in enumerate(counter_names):
            counter_num = i + 1
            # Check if counter_num exists in threshold_settings and is a dictionary
            if counter_num in threshold_settings and isinstance(threshold_settings[counter_num], dict):
                settings = threshold_settings[counter_num]
                
                if 'max_enabled' in settings and settings['max_enabled']:
                    fig.add_shape(
                        type="line",
                        x0=i - 0.4,  # Start slightly before the bar
                        x1=i + 0.4,  # End slightly after the bar
                        y0=settings['max_value'],
                        y1=settings['max_value'],
                        line=dict(
                            color="red",
                            width=2,
                            dash="solid",
                        ),
                    )
        
        # Calculate max value for y-axis scaling (with 10% headroom)
        # Include enabled thresholds in calculation
        all_values = new_counter_values.copy()
        for counter_num, settings in threshold_settings.items():
            # Only process if counter_num is an integer and settings is a dictionary
            if isinstance(counter_num, int) and isinstance(settings, dict):
                if 'max_enabled' in settings and settings['max_enabled']:
                    all_values.append(settings['max_value'])
        
        max_value = max(all_values) if all_values else 100
        y_max = max(100, max_value * 1.1)  # At least 100, or 10% higher than max value
        
        # Update layout
        fig.update_layout(
            title=None,
            xaxis=dict(
                title=None,
                showgrid=False,
                tickangle=0,
            ),
            yaxis=dict(
                title=None,
                showgrid=True,
                gridcolor='rgba(211,211,211,0.3)',
                range=[0, y_max]  # Dynamic range based on data and thresholds
            ),
            margin=dict(l=5, r=5, t=0, b=20),  # Increased bottom margin for rotated labels
            height=198,  # Increased height since we have more space now
            plot_bgcolor='var(--chart-bg)',
            paper_bgcolor='var(--chart-bg)',
            showlegend=False,
        )
        
        # Create the section content
        section_content = html.Div([
            # Header row with title and settings button
            dbc.Row([
                dbc.Col(html.H5(section_title + (" (Historical)" if mode == "historical" else ""), className="mb-0"), width=9),
                dbc.Col(
                    dbc.Button(tr("thresholds_button", lang),
                            id={"type": "open-threshold", "index": 0},
                            color="primary",
                            size="sm",
                            className="float-end"),
                    width=3
                )
            ], className="mb-2 align-items-center"),
            
            # Bar chart
            dcc.Graph(
                id='counter-bar-chart',
                figure=fig,
                config={'displayModeBar': False, 'responsive': True},
                style={'width': '100%', 'height': '100%'}
            )
        ])
        
        # Return the section content
        return section_content

    @app.callback(
        Output("section-6-1", "children"),
        [Input("status-update-interval", "n_intervals"),
         Input("current-dashboard", "data"),
         Input("historical-time-index", "data"),
         Input("language-preference-store", "data")],
        [State("app-state", "data"),
         State("app-mode", "data"),
         State("active-machine-store", "data")],
        prevent_initial_call=True,
    )
    def update_section_6_1(n_intervals, which, state_data, lang, app_state_data, app_mode, active_machine_data):
        """Update section 6-1 with trend graph for the 12 counters, supporting historical data."""
        mem_utils.log_memory_if_high()
        if which != "main":
            raise PreventUpdate
        global previous_counter_values, display_settings

        if not previous_counter_values or len(previous_counter_values) < 12:
            previous_counter_values = [0] * 12

        section_title = tr("counter_values_trend_title", lang)

        counter_colors = {
            1: "green",
            2: "lightgreen",
            3: "orange",
            4: "blue",
            5: "#f9d70b",
            6: "magenta",
            7: "cyan",
            8: "red",
            9: "purple",
            10: "brown",
            11: "gray",
            12: "lightblue",
        }

        mode = "demo"
        if app_mode and isinstance(app_mode, dict) and "mode" in app_mode:
            mode = app_mode["mode"]

        if mode == "historical":
            hours = state_data.get("hours", 24) if isinstance(state_data, dict) else 24
            active_id = active_machine_data.get("machine_id") if active_machine_data else None
            historical_data = get_historical_data(timeframe=f"{hours}h", machine_id=active_id)

            fig = go.Figure()
            for i in range(1, 13):
                if display_settings.get(i, True):
                    counter_name = f"Counter {i}"
                    color = counter_colors.get(i, "gray")
                    times = historical_data[i]['times']
                    values = historical_data[i]['values']
                    time_labels = [t.strftime("%H:%M:%S") if isinstance(t, datetime) else t for t in times]
                    if times and values:
                        fig.add_trace(go.Scatter(
                            x=time_labels,
                            y=values,
                            mode='lines',
                            name=counter_name,
                            line=dict(color=color, width=2),
                            hoverinfo='text',
                            hovertext=[f"{counter_name}: {value}" for value in values],
                        ))

            ref_times = historical_data[1]['times'] if historical_data[1]['times'] else []
            label_list = [t.strftime('%H:%M:%S') if isinstance(t, datetime) else t for t in ref_times]
            step = max(1, len(label_list) // 5) if label_list else 1

            hist_values = [historical_data[i]['values'][-1] if historical_data[i]['values'] else None for i in range(1, 13)]
            logger.info(f"Section 6-1 latest values (historical mode): {hist_values}")

            max_hist_value = 0
            for i in range(1, 13):
                if display_settings.get(i, True):
                    vals = historical_data[i]["values"]
                    if vals:
                        max_hist_value = max(max_hist_value, max(vals))

            yaxis_range = [0, 10] if max_hist_value < 10 else [0, None]

            fig.update_layout(
                title=None,
                xaxis=dict(
                    showgrid=False,
                    gridcolor='rgba(211,211,211,0.3)',
                    rangeslider=dict(visible=False),
                    tickmode='array',
                    tickvals=list(range(0, len(label_list), step)) if label_list else [],
                    ticktext=[label_list[i] for i in range(0, len(label_list), step) if i < len(label_list)] if label_list else [],
                ),
                yaxis=dict(
                    title=None,
                    showgrid=False,
                    gridcolor='rgba(211,211,211,0.3)',
                    range=yaxis_range,
                ),
                margin=dict(l=5, r=5, t=5, b=5),
                height=200,
                plot_bgcolor='var(--chart-bg)',
                paper_bgcolor='var(--chart-bg)',
                hovermode='closest',
                showlegend=False,
            )

            return html.Div([
                dbc.Row([
                    dbc.Col(html.H5(f"{section_title} (Historical View)", className="mb-0"), width=9),
                    dbc.Col(
                        dbc.Button(tr("display_button", lang),
                                   id={"type": "open-display", "index": 0},
                                   color="primary",
                                   size="sm",
                                   className="float-end"),
                        width=3,
                    ),
                ], className="mb-2 align-items-center"),
                dcc.Graph(
                    id='counter-trend-graph',
                    figure=fig,
                    config={'displayModeBar': False, 'responsive': True},
                    style={'width': '100%', 'height': '100%'}
                ),
            ])

        if not hasattr(app_state, 'counter_history'):
            app_state.counter_history = {i: {'times': [], 'values': []} for i in range(1, 13)}

        current_time = datetime.now()

        if mode in LIVE_LIKE_MODES and app_state_data.get("connected", False):
            for i, value in enumerate(previous_counter_values):
                counter_utils.add_data_point(app_state.counter_history, i + 1, current_time, value)
        elif mode == "demo":
            for i, value in enumerate(previous_counter_values):
                counter_utils.add_data_point(app_state.counter_history, i + 1, current_time, value)
        else:
            for i in range(1, 13):
                prev_vals = app_state.counter_history[i]['values']
                prev_value = prev_vals[-1] if prev_vals else 0
                counter_utils.add_data_point(app_state.counter_history, i, current_time, prev_value)

        latest_values = [app_state.counter_history[i]['values'][-1] if app_state.counter_history[i]['values'] else None for i in range(1, 13)]
        logger.info(f"Section 6-1 latest values ({mode} mode): {latest_values}")

        fig = go.Figure()

        for i in range(1, 13):
            if display_settings.get(i, True):
                counter_name = f"Counter {i}"
                color = counter_colors.get(i, "gray")
                times = app_state.counter_history[i]['times']
                values = app_state.counter_history[i]['values']
                time_labels = [t.strftime("%H:%M:%S") for t in times]
                if times and values:
                    fig.add_trace(go.Scatter(
                        x=time_labels,
                        y=values,
                        mode='lines',
                        name=counter_name,
                        line=dict(color=color, width=2),
                        hoverinfo='text',
                        hovertext=[f"{counter_name}: {value}" for value in values],
                    ))

        max_live_value = 0
        for i in range(1, 13):
            if display_settings.get(i, True):
                vals = app_state.counter_history[i]["values"]
                if vals:
                    max_live_value = max(max_live_value, max(vals))

        yaxis_range = [0, 10] if max_live_value < 10 else [0, None]

        fig.update_layout(
            title=None,
            xaxis=dict(
                showgrid=False,
                gridcolor='rgba(211,211,211,0.3)',
                tickmode='array',
                tickvals=list(range(0, len(time_labels), max(1, len(time_labels) // 5))) if time_labels else [],
                ticktext=[time_labels[i] for i in range(0, len(time_labels),
                                                    max(1, len(time_labels) // 5))
                        if i < len(time_labels)] if time_labels else [],
            ),
            yaxis=dict(
                title=None,
                showgrid=False,
                gridcolor='rgba(211,211,211,0.3)',
                range=yaxis_range,
            ),
            margin=dict(l=5, r=5, t=5, b=5),
            height=200,
            plot_bgcolor='var(--chart-bg)',
            paper_bgcolor='var(--chart-bg)',
            hovermode='closest',
            showlegend=False,
        )

        return html.Div([
            dbc.Row([
                dbc.Col(html.H5(section_title, className="mb-0"), width=9),
                dbc.Col(
                    dbc.Button(tr("display_button", lang),
                               id={"type": "open-display", "index": 0},
                               color="primary",
                               size="sm",
                               className="float-end"),
                    width=3,
                ),
            ], className="mb-2 align-items-center"),
            dcc.Graph(
                id='counter-trend-graph',
                figure=fig,
                config={'displayModeBar': False, 'responsive': True},
                style={'width': '100%', 'height': '100%'}
            ),
        ])

    @app.callback(
        Output("section-6-2", "children"),
        [Input("alarm-data", "data"),
         Input("current-dashboard",       "data"),
         Input("status-update-interval", "n_intervals"),
         Input("language-preference-store", "data")],
        prevent_initial_call=True
    )
    def update_section_6_2(alarm_data,which, n_intervals, lang):
        """Update section 6-2 with alarms display in two columns"""
         # only run when we’re in the “main” dashboard
        if which != "main":
            raise PreventUpdate
            # or return [no_update, no_update]
        # Set title for the section
        section_title = tr("sensitivity_threshold_alarms_title", lang)
        
        # Get alarms from the data store
        alarms = alarm_data.get("alarms", []) if alarm_data else []
    
        def _translate_alarm(alarm):
            if alarm.startswith("Sens."):
                parts = alarm.split()
                if len(parts) >= 3:
                    num = parts[1]
                    if "below" in alarm:
                        return tr("sensitivity_below_min", lang).format(num=num)
                    elif "above" in alarm:
                        return tr("sensitivity_above_max", lang).format(num=num)
            return alarm
    
        translated_alarms = [_translate_alarm(a) for a in alarms]
        
        # Create alarm display with two columns
        if alarms:
            # Split alarms into two columns
            mid_point = len(alarms) // 2 + len(alarms) % 2  # Ceiling division to balance columns
            left_alarms = translated_alarms[:mid_point]
            right_alarms = translated_alarms[mid_point:]
            
            # Create left column items
            left_items = [html.Li(alarm, className="text-danger mb-1") for alarm in left_alarms]
            
            # Create right column items
            right_items = [html.Li(alarm, className="text-danger mb-1") for alarm in right_alarms]
            
            # Create two-column layout
            alarm_display = html.Div([
                html.Div(tr("active_alarms_title", lang), className="fw-bold text-danger mb-2"),
                dbc.Row([
                    # Left column
                    dbc.Col(
                        html.Ul(left_items, className="ps-3 mb-0"),
                        width=6
                    ),
                    # Right column
                    dbc.Col(
                        html.Ul(right_items, className="ps-3 mb-0"),
                        width=6
                    ),
                ]),
            ])
        else:
            # No alarms display
            alarm_display = html.Div([
                html.Div("No active alarms", className="text-success")
            ])
        
        # Return the section content with fixed height
        return html.Div([
            html.H5(section_title, className="text-center mb-2"),
            
            # Alarms display with fixed height
            dbc.Card(
                dbc.CardBody(
                    alarm_display, 
                    className="p-2 overflow-auto",  # Add overflow-auto for scrolling if needed
                    # Scale alarm display height with viewport
                    style={"height": "205px"}
                ),
                className="h-100"
            ),
            
            # Timestamp
            
        ])

    @app.callback(
        Output("section-7-1", "children"),
        [Input("status-update-interval", "n_intervals"),
         Input("current-dashboard",       "data"),
         Input("language-preference-store", "data")],
        [State("app-state", "data"),
         State("app-mode", "data")],
        prevent_initial_call=True
    )
    def update_section_7_1(n_intervals, which, lang, app_state_data, app_mode):
        """Update section 7-1 with air pressure gauge"""
        # only run when we’re in the “main” dashboard
        if which != "main":
            raise PreventUpdate
            # or return [no_update, no_update]
    
        # Tag definition for air pressure - Easy to update when actual tag name is available
        AIR_PRESSURE_TAG = "Status.Environmental.AirPressurePsi"
        
        # Define gauge configuration
        min_pressure = 0
        max_pressure = 100
        
        # Define color ranges for gauge based on requirements
        red_range_low = [0, 30]       # Critical low range
        yellow_range = [31, 50]       # Warning range
        green_range = [51, 75]        # Normal range
        red_range_high = [76, 100]    # Critical high range
        
        # Determine if we're in Live or Demo mode
        mode = "demo"  # Default to demo mode
        if app_mode and isinstance(app_mode, dict) and "mode" in app_mode:
            mode = app_mode["mode"]
        
        # Get air pressure value based on mode
        if mode in LIVE_LIKE_MODES and app_state_data.get("connected", False):
            # Live mode: get value from OPC UA tag
            if AIR_PRESSURE_TAG in app_state.tags:
                # Read the actual value from the tag
                air_pressure = (app_state.tags[AIR_PRESSURE_TAG]["data"].latest_value)/100
                if air_pressure is None:
                    air_pressure = 0  # Default to 0 if tag exists but value is None
            else:
                # Tag not found, use 0 as per requirement
                air_pressure = 0
        else:
            # Demo mode: generate a realistic air pressure value with limited variation
            # Use timestamp for some variation in the demo
            timestamp = int(datetime.now().timestamp())
            
            # Generate value that stays very close to 65 PSI (±3 PSI maximum variation)
            base_value = 65  # Base in middle of green range
            # Use a small sine wave variation (±3 PSI max)
            variation = 3 * math.sin(timestamp / 10)  # Limited to ±3 PSI
            air_pressure = base_value + variation
        
        # Determine indicator color based on pressure value
        if 0 <= air_pressure <= 30:
            indicator_color = "red"
            status_text = "Critical Low"
            status_color = "danger"
        elif 31 <= air_pressure <= 50:
            indicator_color = "yellow"
            status_text = "Warning Low"
            status_color = "warning"
        elif 51 <= air_pressure <= 75:
            indicator_color = "green"
            status_text = "Normal"
            status_color = "success"
        else:  # 76-100
            indicator_color = "red"
            status_text = "Critical High"
            status_color = "danger"
        
        # Create the gauge figure
        fig = go.Figure(go.Indicator(
            mode="gauge+number",
            value=air_pressure,
            domain={'x': [0, 1], 'y': [0, 1]},
            #title={'text': "Air Pressure", 'font': {'size': 14}},
            gauge={
                'axis': {'range': [min_pressure, max_pressure], 'tickwidth': 1, 'tickcolor': "darkblue"},
                'bar': {'color': indicator_color},  # Use dynamic color based on value
                'bgcolor': "#d3d3d3",  # Light grey background
                'borderwidth': 2,
                'bordercolor': "gray",
                'threshold': {
                    'line': {'color': "darkgray", 'width': 4},
                    'thickness': 0.75,
                    'value': air_pressure
                }
            }
        ))
        
        # Update layout for the gauge
        fig.update_layout(
            height=200,
            margin=dict(l=10, r=10, t=30, b=10),
            paper_bgcolor='var(--chart-bg)',  # Use grey paper background
            plot_bgcolor='var(--chart-bg)',   # Use grey plot background
            font={'color': "darkblue", 'family': "Arial"}
        )
        
        return html.Div([
            html.H5(tr("air_pressure_title", lang), className="text-left mb-1"),
            # Gauge chart
            dcc.Graph(
                figure=fig,
                config={'displayModeBar': False, 'responsive': True},
                style={'width': '100%', 'height': '100%'}
            ),
            
            # Status text below the gauge
            #html.Div([
            #    html.Span("Status: ", className="fw-bold me-1"),
            #    html.Span(status_text, className=f"text-{status_color}")
            #], className="text-center mt-2")
        ])

    @app.callback(
        Output("section-7-2", "children"),
        [Input("status-update-interval", "n_intervals"),
         Input("current-dashboard",       "data"),
         Input("historical-time-index",   "data"),
         Input("language-preference-store", "data")],
        [State("app-state", "data"),
         State("app-mode", "data"),
         State("active-machine-store", "data")],
        prevent_initial_call=True
    )
    def update_section_7_2(n_intervals, which, time_state, lang, app_state_data, app_mode, active_machine_data):
        """Update section 7-2 with Machine Control Log"""
        # only run when we're in the "main" dashboard
        if which != "main":
            raise PreventUpdate
            
        global prev_values, prev_active_states, prev_preset_names, machine_control_log
    
        machine_id = active_machine_data.get("machine_id") if active_machine_data else None
    
        # Determine current mode (live or demo)
        mode = "demo"
        if app_mode and isinstance(app_mode, dict) and "mode" in app_mode:
            mode = app_mode["mode"]
        
        logger.info("Section 7-2 callback triggered at %s", datetime.now())
        logger.info("Section 7-2: mode=%s, connected=%s", mode, app_state_data.get("connected", False))
        logger.info(f"Section 7-2 Debug: machine_id={machine_id}")
        logger.info(f"Section 7-2 Debug: MONITORED_RATE_TAGS={MONITORED_RATE_TAGS}")
        logger.info(f"Section 7-2 Debug: prev_values keys={list(prev_values.get(machine_id, {}).keys())}")
        logger.info(f"Available tags in app_state: {list(app_state.tags.keys())}")
    
        # Live monitoring of feeder rate tags and sensitivity assignments
        if mode in LIVE_LIKE_MODES and app_state_data.get("connected", False) and machine_id is not None:
            try:
                # Initialize machine_prev dictionaries if they don't exist
                if machine_id not in prev_values:
                    prev_values[machine_id] = {}
                    logger.info(f"Initialized prev_values for machine {machine_id}")
                if machine_id not in prev_active_states:
                    prev_active_states[machine_id] = {}
                    logger.info(f"Initialized prev_active_states for machine {machine_id}")
                
                machine_prev = prev_values[machine_id]
                machine_prev_active = prev_active_states[machine_id]
    
                # Monitor feeder rate changes
                for opc_tag, friendly_name in MONITORED_RATE_TAGS.items():
                    try:
                        if opc_tag in app_state.tags:
                            new_val = app_state.tags[opc_tag]["data"].latest_value
                            prev_val = machine_prev.get(opc_tag)
                            logger.info(f"Tag {opc_tag}: new_val={new_val}, prev_val={prev_val}")
    
                            if prev_val is not None and new_val is not None and new_val != prev_val:
                                logger.info(f"CHANGE DETECTED! {opc_tag}: {prev_val} -> {new_val}")
                                try:
                                    logger.debug("Rate %s changed from %s to %s", opc_tag, prev_val, new_val)
                                    add_control_log_entry(friendly_name, prev_val, new_val, machine_id=machine_id)
                                    logger.info(f"LOG ENTRY ADDED for {friendly_name}")
                                except Exception as e:
                                    logger.error(f"ERROR adding log entry: {e}")
    
                            machine_prev[opc_tag] = new_val
                        else:
                            logger.warning(f"Feeder tag {opc_tag} not found in app_state.tags")
                    except Exception as e:
                        logger.error(f"Error monitoring feeder tag {opc_tag}: {e}")
    
                # Monitor sensitivity assignment changes  
                logger.info(f"Starting sensitivity tag checks")
                for opc_tag, sens_num in SENSITIVITY_ACTIVE_TAGS.items():
                    try:
                        if opc_tag in app_state.tags:
                            new_val = app_state.tags[opc_tag]["data"].latest_value
                            prev_val = machine_prev_active.get(opc_tag)
                            #logger.info(f"Sensitivity {sens_num} Tag {opc_tag}: new_val={new_val}, prev_val={prev_val}")
                            
                            if prev_val is not None and new_val is not None and bool(new_val) != bool(prev_val):
                                #logger.info(f"SENSITIVITY CHANGE DETECTED! Sens {sens_num}: {bool(prev_val)} -> {bool(new_val)}")
                                try:
                                    add_activation_log_entry(sens_num, bool(new_val), machine_id=machine_id)
                                    #logger.info(f"SENSITIVITY LOG ENTRY ADDED for Sensitivity {sens_num}")
                                except Exception as e:
                                    logger.error(f"ERROR adding sensitivity log entry: {e}")
                                    
                            machine_prev_active[opc_tag] = new_val
                        else:
                            logger.warning(f"Sensitivity tag {opc_tag} missing from app_state.tags")
                    except Exception as e:
                        logger.error(f"Error monitoring sensitivity tag {opc_tag}: {e}")

                # Monitor preset name changes
                if PRESET_NAME_TAG in app_state.tags:
                    new_name = app_state.tags[PRESET_NAME_TAG]["data"].latest_value
                    prev_name = prev_preset_names.get(machine_id)
                    if prev_name is not None and new_name is not None and new_name != prev_name:
                        add_preset_log_entry(prev_name, new_name, machine_id=machine_id)
                    prev_preset_names[machine_id] = new_name

            except Exception as e:
                logger.error(f"Fatal error in section 7-2 monitoring: {e}")
                logger.exception("Full traceback:")
    
        # Create the log entries display - with even more compact styling
        log_entries = []
    
        # Determine which log to display based on mode
        display_log = machine_control_log
        if mode == "historical":
            hours = time_state.get("hours", 24) if isinstance(time_state, dict) else 24
            machine_id = active_machine_data.get("machine_id") if active_machine_data else None
            display_log = get_historical_control_log(timeframe=hours, machine_id=machine_id)
            display_log = sorted(display_log, key=lambda e: e.get("timestamp"), reverse=True)
        elif mode in LIVE_LIKE_MODES:
            # Debug logging to see what's in the control log
            logger.info(f"Total entries in machine_control_log: {len(machine_control_log)}")
            logger.info(f"Looking for entries with machine_id={machine_id}")
            
            # More permissive filtering - include entries that match the machine_id
            display_log = []
            for entry in machine_control_log:
                entry_machine_id = entry.get("machine_id")
                is_demo = entry.get("demo", False)
                logger.info(f"Entry: machine_id={entry_machine_id}, demo={is_demo}, tag={entry.get('tag', 'N/A')}")
                
                # Include if machine_id matches (regardless of demo flag for now)
                if str(entry_machine_id) == str(machine_id):
                    display_log.append(entry)
                    logger.info(f"Including entry: {entry.get('tag', 'N/A')}")
            
            logger.info(f"Filtered to {len(display_log)} entries for machine {machine_id}")
    
        # newest entries first - sort by timestamp if available
        if display_log:
            try:
                display_log = sorted(display_log, key=lambda e: e.get("timestamp", datetime.min), reverse=True)
            except Exception as e:
                logger.error(f"Error sorting display_log: {e}")
        
        display_log = display_log[:20]
    
        for idx, entry in enumerate(display_log, start=1):
            timestamp = entry.get("display_timestamp")
            if not timestamp:
                ts = entry.get("timestamp")
                if isinstance(ts, datetime):
                    timestamp = ts.strftime("%Y-%m-%d %H:%M:%S")
                elif ts:
                    timestamp = str(ts)
                else:
                    t = entry.get("time")
                    if isinstance(t, datetime):
                        timestamp = t.strftime("%Y-%m-%d %H:%M:%S")
                    elif t:
                        timestamp = str(t)
                    else:
                        timestamp = ""
    
            def _translate_tag(tag):
                if tag.startswith("Sens "):
                    parts = tag.split()
                    if len(parts) >= 2:
                        return f"{tr('sensitivity_label', lang)} {parts[1]}"
                if tag.startswith("Feeder") or tag.startswith("Feed"):
                    parts = tag.split()
                    if len(parts) >= 2 and parts[1].isdigit():
                        return tr(f"feeder_{parts[1]}", lang)
                    return tr('feeder_label', lang).rstrip(':')
                return tag
    
            tag_translated = _translate_tag(entry.get('tag', ''))
    
            icon_val = entry.get("icon")
            if icon_val in ("✅", "❌"):
                color_class = "text-success" if entry.get("action") == "Enabled" else "text-danger"
                icon = html.Span(icon_val, className=color_class)
                log_entries.append(
                    html.Div(
                        [f"{idx}. {tag_translated} {entry.get('action')} ", icon, f" {timestamp}"],
                        className="mb-1 small",
                        style={"whiteSpace": "nowrap"},
                    )
                )
            elif icon_val in ("⬆", "⬇"):
                color_class = "text-success" if icon_val == "⬆" else "text-danger"
                icon = html.Span(icon_val, className=color_class)
                value_change = f"{entry.get('old_value', '')} -> {entry.get('new_value', '')}"
                log_entries.append(
                    html.Div(
                        [f"{idx}. {tag_translated} ", icon, f" {value_change} {timestamp}"],
                        className="mb-1 small",
                        style={"whiteSpace": "nowrap"},
                    )
                )
            elif icon_val == "🔄":
                icon = html.Span(icon_val)
                log_entries.append(
                    html.Div(
                        [f"{idx}. Preset \"{entry.get('old_value', '')}\" ", icon, f" \"{entry.get('new_value', '')}\" {timestamp}"],
                        className="mb-1 small",
                        style={"whiteSpace": "nowrap"},
                    )
                )
            else:
                description = f"{tag_translated} {entry.get('action', '')}".strip()
                value_change = f"{entry.get('old_value', '')} -> {entry.get('new_value', '')}"
                log_entries.append(
                    html.Div(
                        f"{idx}. {description} {value_change} {timestamp}",
                        className="mb-1 small",
                        style={"whiteSpace": "nowrap"}
                    )
                )
    
        # If no entries, show placeholder
        if not log_entries:
            log_entries.append(
                html.Div(tr("no_changes_yet", lang), className="text-center text-muted py-1")
            )
    
        # Return the section content with title
        return html.Div(
            [html.H5(tr("machine_control_log_title", lang), className="text-left mb-1"), *log_entries],
            className="overflow-auto px-0",
            # Use flexbox so this log grows with available space
            style={"flex": "1"}
        )

    @app.callback(
        [Output("historical-time-index", "data"),
         Output("historical-time-display", "children"),
         Output("historical-data-cache", "data")],
        [Input("historical-time-slider", "value"),
         Input("mode-selector", "value")],
        [State("active-machine-store", "data")],
        prevent_initial_call=True
    )
    def update_historical_time_and_display(slider_value, mode, active_machine_data):
        """Return the chosen historical range, display text, and cached data."""
        if mode != "historical":
            return dash.no_update, "", dash.no_update
    
        # Load filtered historical data for the selected timeframe so the graphs
        # update immediately when the slider changes
        machine_id = active_machine_data.get("machine_id") if active_machine_data else None
        historical_data = load_historical_data(f"{slider_value}h", machine_id=machine_id)
    
        # Use counter 1 as the reference for the time axis.  If data exists, format
        # the first timestamp for display to indicate the starting point.
        ref_counter = 1
        timestamp_str = ""
        if (ref_counter in historical_data and
                historical_data[ref_counter]['times']):
            first_ts = historical_data[ref_counter]['times'][0]
            if isinstance(first_ts, datetime):
                timestamp_str = first_ts.strftime("%H:%M")
            else:
                timestamp_str = str(first_ts)
    
        display_text = f"Showing last {slider_value} hours"
        if timestamp_str:
            display_text += f" starting {timestamp_str}"
    
    
        # Return the selected timeframe, display text, and cached data
        return {"hours": slider_value}, display_text, historical_data

    @app.callback(
        Output("historical-time-controls", "className"),
        [Input("mode-selector", "value")],
        prevent_initial_call=True
    )
    def toggle_historical_controls_visibility(mode):
        """Show/hide historical controls based on selected mode"""
        if mode == "historical":
            return "d-block"  # Show controls
        else:
            return "d-none"  # Hide controls

    @app.callback(
        Output("lab-test-controls", "className"),
        [Input("mode-selector", "value")],
        prevent_initial_call=True,
    )
    def toggle_lab_controls_visibility(mode):
        return "d-flex" if mode == "lab" else "d-none"

    @app.callback(
        [Output("start-test-btn", "disabled"),
         Output("start-test-btn", "color"),
         Output("stop-test-btn", "disabled"),
         Output("stop-test-btn", "color")],
        [Input("lab-test-running", "data"),
         Input("mode-selector", "value"),
         Input("status-update-interval", "n_intervals")],
        [State("lab-test-stop-time", "data")],
    )
    def toggle_lab_test_buttons(running, mode, n_intervals, stop_time):
        """Enable/disable lab start/stop buttons based on test state."""
        if mode != "lab":
            return True, "secondary", True, "secondary"

        # Disable both buttons during the 30s grace period after stopping
        if running and stop_time and (time.time() - stop_time < 30):
            return True, "secondary", True, "secondary"

        if running:
            return True, "secondary", False, "danger"

        return False, "success", True, "secondary"

    @app.callback(
        Output("lab-test-running", "data"),
        [Input("start-test-btn", "n_clicks"),
         Input("stop-test-btn", "n_clicks"),
         Input("mode-selector", "value"),
         Input("status-update-interval", "n_intervals")],
        [State("lab-test-running", "data"),
         State("lab-test-stop-time", "data"),
         State("lab-test-name", "value")],
        prevent_initial_call=True,
    )

    def update_lab_running(start_click, stop_click, mode, n_intervals, running, stop_time, test_name):
        """Update lab running state based on start/stop actions or feeder status."""
        global current_lab_filename
        ctx = callback_context

        if mode != "lab":
            return False

        if ctx.triggered:
            trigger = ctx.triggered[0]["prop_id"].split(".")[0]
            if trigger == "start-test-btn":
                try:
                    if active_machine_id is not None:
                        _reset_lab_session(active_machine_id)
                except Exception as exc:
                    logger.warning(f"Failed to reset lab session: {exc}")
                return True
            elif trigger == "stop-test-btn":
                # Do not end the test immediately; allow a 30s grace period
                # so logging can continue before finalizing.
                return True

        # Auto-start when any feeder begins running
        feeders_running = False
        if (
            active_machine_id is not None
            and active_machine_id in machine_connections
        ):
            tags = machine_connections[active_machine_id].get("tags", {})
            for i in range(1, 5):
                tag = f"Status.Feeders.{i}IsRunning"
                if bool(tags.get(tag, {}).get("data", {}).latest_value if tag in tags else False):
                    feeders_running = True
                    break

        if feeders_running and not running:


            try:
                if active_machine_id is not None:
                    if not current_lab_filename:
                        name = test_name or "Test"
                        current_lab_filename = (
                            f"Lab_Test_{name}_{datetime.now().strftime('%m_%d_%Y_%H_%M_%S')}.csv"
                        )
                        _create_empty_lab_log(active_machine_id, current_lab_filename)
                    _reset_lab_session(active_machine_id)
            except Exception as exc:
                logger.warning(f"Failed to prepare auto lab log: {exc}")
            return True

        # Check if we should end the test based on the stop time
        if running and stop_time and (time.time() - stop_time >= 30):
            current_lab_filename = None
            try:
                refresh_lab_cache(active_machine_id)
            except Exception as exc:
                logger.warning(f"Failed to refresh lab cache: {exc}")
            return False

        return running

    @app.callback(
        Output("lab-test-info", "data"),
        [Input("start-test-btn", "n_clicks"), Input("stop-test-btn", "n_clicks")],
        [State("lab-test-name", "value")],
        prevent_initial_call=True,
    )
    def manage_lab_test_info(start_click, stop_click, name):
        ctx = callback_context
        if not ctx.triggered:
            raise PreventUpdate
        trigger = ctx.triggered[0]["prop_id"].split(".")[0]
        global current_lab_filename
        if trigger == "start-test-btn":
            test_name = name or "Test"
            filename = (
                f"Lab_Test_{test_name}_{datetime.now().strftime('%m_%d_%Y')}.csv"
            )
            current_lab_filename = filename
            try:
                if active_machine_id is not None:
                    _create_empty_lab_log(active_machine_id, filename)
                    _reset_lab_session(active_machine_id)
            except Exception as exc:
                logger.warning(f"Failed to prepare new lab log: {exc}")
            return {"filename": filename}
        return {}

    @app.callback(
        [Output("metric-logging-interval", "interval"), Output("metric-logging-interval", "disabled")],
        [Input("lab-test-running", "data"), Input("mode-selector", "value")],
    )
    def adjust_logging_interval(running, mode):
        if mode == "lab":
            return 1000, not running
        return 60000, False

    @app.callback(
        Output("lab-test-stop-time", "data"),
        [Input("start-test-btn", "n_clicks"),
         Input("stop-test-btn", "n_clicks"),
         Input("status-update-interval", "n_intervals")],
        [State("lab-test-running", "data"),
         State("lab-test-stop-time", "data"),
         State("app-mode", "data"),
         State("active-machine-store", "data")],
        prevent_initial_call=True,
    )
    def update_lab_test_stop_time(start_click, stop_click, n_intervals, running, stop_time, mode, active_machine_data):
        ctx = callback_context
        if ctx.triggered:
            trigger = ctx.triggered[0]["prop_id"].split(".")[0]
            if trigger == "stop-test-btn":
                return time.time()
            if trigger == "start-test-btn":
                return None

        if not running:
            return dash.no_update

        if not mode or mode.get("mode") != "lab":
            return dash.no_update

        active_id = active_machine_data.get("machine_id") if active_machine_data else None
        if not active_id or active_id not in machine_connections:
            return dash.no_update

        tags = machine_connections[active_id].get("tags", {})
        any_running = False
        for i in range(1, 5):
            tag = f"Status.Feeders.{i}IsRunning"
            if bool(tags.get(tag, {}).get("data", {}).latest_value if tag in tags else False):
                any_running = True
                break

        if any_running:
            if stop_time is not None:
                return None
        else:
            if stop_time is None:
                return time.time()

        return dash.no_update

    @app.callback(
        Output("clear-data-btn", "n_clicks"),
        [Input("clear-data-btn", "n_clicks")],
        [State("machines-data", "data")],
        prevent_initial_call=True,
    )
    def clear_saved_data(n_clicks, machines_data):
        if not n_clicks:
            raise PreventUpdate
        if not machines_data or not machines_data.get("machines"):
            return dash.no_update
        for m in machines_data["machines"]:
            clear_machine_data(str(m.get("id")))
        return 0

    @app.callback(
        [Output("display-modal", "is_open"),
         Output("display-form-container", "children")],
        [Input({"type": "open-display", "index": ALL}, "n_clicks"),
         Input("close-display-settings", "n_clicks"),
         Input("save-display-settings", "n_clicks"),
         Input("language-preference-store", "data")],
        [State("display-modal", "is_open"),
         State({"type": "display-enabled", "index": ALL}, "value")],
        prevent_initial_call=True
    )
    def toggle_display_modal(open_clicks, close_clicks, save_clicks, lang, is_open, display_enabled_values):
        """Handle opening/closing the display settings modal and saving settings"""
        global display_settings
        
        ctx = callback_context
        
        # Check if callback was triggered
        if not ctx.triggered:
            return no_update, no_update
        
        # Get the property that triggered the callback
        trigger_prop_id = ctx.triggered[0]["prop_id"]
        
        # Check for open button clicks (with pattern matching)
        if '"type":"open-display"' in trigger_prop_id:
            # Check if any button was actually clicked (not initial state)
            if any(click is not None for click in open_clicks):
                return True, create_display_settings_form(lang)
        
        # Check for close button click
        elif trigger_prop_id == "close-display-settings.n_clicks":
            # Check if button was actually clicked (not initial state)
            if close_clicks is not None:
                return False, no_update
        
        # Check for save button click
        elif trigger_prop_id == "save-display-settings.n_clicks":
            # Check if button was actually clicked (not initial state)
            if save_clicks is not None and display_enabled_values:
                # Safety check: make sure we have the right number of values
                if len(display_enabled_values) == 12:  # We expect 12 counters
                    # Update the display settings
                    for i in range(len(display_enabled_values)):
                        counter_num = i + 1
                        display_settings[counter_num] = display_enabled_values[i]
                    
                    # Save settings to file
                    save_success = save_display_settings(display_settings)
                    if save_success:
                        logger.info("Display settings saved successfully")
                    else:
                        logger.warning("Failed to save display settings")
                else:
                    logger.warning(f"Unexpected number of display values: {len(display_enabled_values)}")
                
                # Close modal
                return False, create_display_settings_form(lang)
        
        # Default case - don't update anything
        return no_update, no_update

    @app.callback(
        [Output("production-rate-units-modal", "is_open"),
         Output("production-rate-unit", "data")],
        [Input({"type": "open-production-rate-units", "index": ALL}, "n_clicks"),
         Input("close-production-rate-units", "n_clicks"),
         Input("save-production-rate-units", "n_clicks")],
        [State("production-rate-units-modal", "is_open"),
         State("production-rate-unit-selector", "value")],
        prevent_initial_call=True,
    )
    def toggle_production_rate_units_modal(open_clicks, close_clicks, save_clicks, is_open, selected):
        """Show or hide the units selection modal and save the chosen unit."""
        ctx = callback_context
        if not ctx.triggered:
            return no_update, no_update
    
        trigger = ctx.triggered[0]["prop_id"]
        if '"type":"open-production-rate-units"' in trigger:
            if any(click is not None for click in open_clicks):
                return True, dash.no_update
        elif trigger == "close-production-rate-units.n_clicks":
            if close_clicks is not None:
                return False, dash.no_update
        elif trigger == "save-production-rate-units.n_clicks":
            if save_clicks is not None:
                return False, selected
    
        return no_update, no_update

    @app.callback(
        [Output("additional-image-store", "data"),
         Output("upload-status", "children"),
         Output("image-error-store", "data")],
        [Input("upload-image", "contents")],
        [State("upload-image", "filename")]
    )
    def handle_image_upload_enhanced(contents, filename):
        """Validate, cache, and store uploaded image."""
        if contents is None:
            return dash.no_update, dash.no_update, None

        logger.info(f"Processing image upload: {filename}")
        processed, err = img_utils.validate_and_process_image(contents)
        if err:
            logger.error(f"Image validation failed: {err}")
            return dash.no_update, html.Div(f"Error uploading image: {err}", className="text-danger"), err

        success, err = img_utils.cache_image(processed)
        if not success:
            logger.error(f"Error caching image: {err}")
            return dash.no_update, html.Div(f"Error uploading image: {err}", className="text-danger"), err

        new_data = {"image": processed}
        return new_data, html.Div(f"Uploaded: {filename}", className="text-success"), None

    @app.callback(
        [Output("image-error-alert", "children"),
         Output("image-error-alert", "is_open")],
        Input("image-error-store", "data"),
        prevent_initial_call=True,
    )
    def show_image_errors(msg):
        if msg:
            return msg, True
        return "", False

    @app.callback(
        Output("update-counts-modal", "is_open"),
        [Input("open-update-counts", "n_clicks"),
         Input("close-update-counts", "n_clicks"),
         Input("save-count-settings", "n_clicks")],
        [State("update-counts-modal", "is_open")],
        prevent_initial_call=True,
    )
    def toggle_update_counts_modal(open_click, close_click, save_click, is_open):
        ctx = callback_context
        if not ctx.triggered:
            return dash.no_update
    
        trigger = ctx.triggered[0]["prop_id"]
        if trigger == "open-update-counts.n_clicks" and open_click:
            return True
        elif trigger == "close-update-counts.n_clicks" and close_click:
            return False
        elif trigger == "save-count-settings.n_clicks" and save_click:
            return False
    
        return is_open

    @app.callback(
        [Output("app-mode", "data"),
         Output("historical-time-slider", "value")],
        [Input("mode-selector", "value")],
        prevent_initial_call=False
    )
    def update_app_mode(mode):
        """Update the application mode (live, demo, or historical)"""
        # Reset historical slider to most recent when switching to historical mode
        slider_value = 24 if mode == "historical" else dash.no_update
    
        # Log the new mode for debugging unexpected switches
        logger.info(f"App mode updated to '{mode}'")
    
        return {"mode": mode}, slider_value

    @app.callback(Output("app-mode-tracker", "data"), Input("app-mode", "data"))
    def _track_app_mode(data):
        """Synchronize ``current_app_mode`` with the ``app-mode`` store."""
        global current_app_mode
        if isinstance(data, dict) and "mode" in data:
            new_mode = data["mode"]
            if new_mode != current_app_mode:
                current_app_mode = new_mode
                if new_mode == "lab":
                    pause_background_processes()
                else:
                    resume_background_processes()
        return dash.no_update

    @app.callback(
        [Output("threshold-modal", "is_open")],  # Changed this to remove the second output
        [Input({"type": "open-threshold", "index": ALL}, "n_clicks"),
         Input("close-threshold-settings", "n_clicks"),
         Input("save-threshold-settings", "n_clicks")],
        [State("threshold-modal", "is_open"),
         State({"type": "threshold-min-enabled", "index": ALL}, "value"),
         State({"type": "threshold-max-enabled", "index": ALL}, "value"),
         State({"type": "threshold-min-value", "index": ALL}, "value"),
         State({"type": "threshold-max-value", "index": ALL}, "value"),
         State("threshold-email-address", "value"),
         State("threshold-email-minutes", "value"),
         State("threshold-email-enabled", "value")],
        prevent_initial_call=True
    )
    def toggle_threshold_modal(open_clicks, close_clicks, save_clicks, is_open,
                              min_enabled_values, max_enabled_values, min_values, max_values,
                              email_address, email_minutes, email_enabled):
        """Handle opening/closing the threshold settings modal and saving settings"""
        global threshold_settings
        
        ctx = callback_context
        
        # Check if callback was triggered
        if not ctx.triggered:
            return [no_update]  # Return as a list with one element
        
        # Get the property that triggered the callback
        trigger_prop_id = ctx.triggered[0]["prop_id"]
        
        # Check for open button clicks (with pattern matching)
        if '"type":"open-threshold"' in trigger_prop_id:
            # Check if any button was actually clicked (not initial state)
            if any(click is not None for click in open_clicks):
                return [True]  # Return as a list with one element
        
        # Check for close button click
        elif trigger_prop_id == "close-threshold-settings.n_clicks":
            # Check if button was actually clicked (not initial state)
            if close_clicks is not None:
                return [False]  # Return as a list with one element
        
        # Check for save button click
        elif trigger_prop_id == "save-threshold-settings.n_clicks":
            # Check if button was actually clicked (not initial state)
            if save_clicks is not None and min_enabled_values:
                # Update the threshold settings
                for i in range(len(min_enabled_values)):
                    counter_num = i + 1
                    threshold_settings[counter_num] = {
                        'min_enabled': min_enabled_values[i],
                        'max_enabled': max_enabled_values[i],
                        'min_value': float(min_values[i]),
                        'max_value': float(max_values[i])
                    }
                
                # Save the email settings
                threshold_settings['email_enabled'] = email_enabled
                threshold_settings['email_address'] = email_address
                threshold_settings['email_minutes'] = int(email_minutes) if email_minutes is not None else 2
                
                # Save settings to file
                save_success = save_threshold_settings(threshold_settings)
                if save_success:
                    logger.info("Threshold settings saved successfully")
                else:
                    logger.warning("Failed to save threshold settings")
                
                # Close modal - no need to update the settings display anymore
                return [False]  # Return as a list with one element
        
        # Default case - don't update anything
        return [no_update]  # Return as a list with one element

    @app.callback(
        Output("threshold-form-container", "children"),
        [Input({"type": "open-threshold", "index": ALL}, "n_clicks"),
         Input("language-preference-store", "data")],
        prevent_initial_call=True,
    )
    def refresh_threshold_form(open_clicks, lang):
        ctx = callback_context
        if not ctx.triggered:
            raise PreventUpdate

        trigger = ctx.triggered[0]["prop_id"]
        if '"type":"open-threshold"' in trigger:
            if any(click is not None for click in open_clicks):
                return create_threshold_settings_form(lang)
        if trigger == "language-preference-store.data":
            return create_threshold_settings_form(lang)
        raise PreventUpdate

    @app.callback(
        Output("metric-logging-store", "data"),
        [Input("metric-logging-interval", "n_intervals")],
    
        [State("app-state", "data"),
         State("app-mode", "data"),
         State("machines-data", "data"),
         State("production-data-store", "data"),
         State("weight-preference-store", "data"),
         State("lab-test-running", "data"),
         State("active-machine-store", "data"),
         State("lab-test-info", "data")],
        prevent_initial_call=True,
    )
    def log_current_metrics(n_intervals, app_state_data, app_mode, machines_data, production_data, weight_pref, lab_running, active_machine_data, lab_test_info):

        """Collect metrics for each connected machine and append to its file.

        In lab mode, metrics are logged at every interval.
        """
        global machine_connections, current_lab_filename
    
        CAPACITY_TAG = "Status.ColorSort.Sort1.Throughput.KgPerHour.Current"
        REJECTS_TAG = "Status.ColorSort.Sort1.Total.Percentage.Current"
        OPM_TAG = "Status.ColorSort.Sort1.Throughput.ObjectPerMin.Current"
        COUNTER_TAG = "Status.ColorSort.Sort1.DefectCount{}.Rate.Current"
        mode = "demo"
        if app_mode and isinstance(app_mode, dict) and "mode" in app_mode:
            mode = app_mode["mode"]
    
        if not weight_pref:
            weight_pref = load_weight_preference()
    
        if mode == "demo":
            if machines_data and machines_data.get("machines"):
                for m in machines_data["machines"]:
                    prod = (m.get("operational_data") or {}).get("production", {})
                    capacity = prod.get("capacity", 0)
                    accepts = prod.get("accepts", 0)
                    rejects = prod.get("rejects", 0)
    
                    metrics = {
                        "capacity": convert_capacity_to_lbs(capacity, weight_pref),
                        "accepts": convert_capacity_to_lbs(accepts, weight_pref),
                        "rejects": convert_capacity_to_lbs(rejects, weight_pref),
                        "objects_per_min": 0,
                        "running": 1,
                        "stopped": 0,
                    }
    
                    counters = m.get("demo_counters", [0] * 12)
                    for i in range(1, 13):
                        metrics[f"counter_{i}"] = counters[i-1] if i-1 < len(counters) else 0
    
                    append_metrics(metrics, machine_id=str(m.get("id")), mode="Demo")
    
            return dash.no_update

        if mode == "lab" and not lab_running:
            return dash.no_update

        if mode == "lab":
            active_machine_id = (
                active_machine_data.get("machine_id") if active_machine_data else None
            )
            if not active_machine_id or active_machine_id not in machine_connections:
                return dash.no_update
            machines_iter = {active_machine_id: machine_connections[active_machine_id]}.items()
            lab_filename = None
            if isinstance(lab_test_info, dict):
                lab_filename = lab_test_info.get("filename")
            if not lab_filename:
                lab_filename = current_lab_filename

            # If no filename is available yet, skip logging rather than
            # creating a generic file.  This avoids race conditions where a
            # log entry could be written to ``Lab_Test_<date>.csv`` just after
            # a test stops.
            if not lab_filename:
                return dash.no_update

            current_lab_filename = lab_filename
        else:
            machines_iter = machine_connections.items()

        for machine_id, info in machines_iter:
            if not info.get("connected", False):
                continue
            tags = info["tags"]
            capacity_value = tags.get(CAPACITY_TAG, {}).get("data").latest_value if CAPACITY_TAG in tags else None

            capacity_lbs = capacity_value * 2.205 if capacity_value is not None else 0

            opm = tags.get(OPM_TAG, {}).get("data").latest_value if OPM_TAG in tags else 0
            if opm is None:
                opm = 0

            reject_count = 0
            counters = {}
            for i in range(1, 13):
                tname = COUNTER_TAG.format(i)
                val = tags.get(tname, {}).get("data").latest_value if tname in tags else 0
                if val is None:
                    val = 0
                counters[f"counter_{i}"] = val
                reject_count += val

            reject_pct = (reject_count / opm) if opm else 0
            rejects_lbs = capacity_lbs * reject_pct
            accepts_lbs = capacity_lbs - rejects_lbs
    
            # Determine feeder running state
            feeder_running = False
            for i in range(1, 5):
                run_tag = f"Status.Feeders.{i}IsRunning"
                if run_tag in tags:
                    val = tags[run_tag]["data"].latest_value
                    if bool(val):
                        feeder_running = True
                        break

            metrics = {
                "capacity": capacity_lbs,
                "accepts": accepts_lbs,
                "rejects": rejects_lbs,
                "objects_per_min": opm,
                "running": 1 if feeder_running else 0,
                "stopped": 0 if feeder_running else 1,
            }
            metrics.update(counters)

            log_mode = "Lab" if mode == "lab" else "Live"
            if mode == "lab":
                # Clamp negative or extremely small values when logging lab data
                for key, value in metrics.items():
                    if isinstance(value, (int, float)):
                        if value < 0 or abs(value) < SMALL_VALUE_THRESHOLD:
                            metrics[key] = 0
                append_metrics(
                    metrics,
                    machine_id=str(machine_id),
                    filename=lab_filename,
                    mode=log_mode,
                )
            else:
                append_metrics(metrics, machine_id=str(machine_id), mode=log_mode)
    
        return dash.no_update<|MERGE_RESOLUTION|>--- conflicted
+++ resolved
@@ -919,29 +919,12 @@
 
 
                 progress_cb("Creating machine sections")
-<<<<<<< HEAD
-                fd, tmp_path = tempfile.mkstemp(suffix=".pdf")
-                os.close(fd)
-                print(
-                    f"[debug] is_lab_mode={is_lab_mode} export_dir={export_dir} machines={machines} tmp={tmp_path}"
-                )
-
-                try:
-=======
-
-
-
-
-
 
                 tmp = tempfile.NamedTemporaryFile(suffix=".pdf", delete=False)
                 try:
                     tmp_path = tmp.name
                     tmp.close()
 
-
-
->>>>>>> e907292a
                     generate_report.build_report(
                         data,
                         tmp_path,
@@ -952,15 +935,6 @@
                         lang=lang,
                         progress_callback=progress_cb,
                     )
-<<<<<<< HEAD
-                    print(f"[debug] build_report finished for {tmp_path}")
-
-                    pdf_bytes = Path(tmp_path).read_bytes()
-                    print(
-                        f"[debug] read {len(pdf_bytes)} bytes from {tmp_path}"
-                    )
-=======
-
 
                     with open(tmp_path, "rb") as f:
                         pdf_bytes = f.read()
@@ -970,7 +944,7 @@
                 finally:
                     os.unlink(tmp_path)
 
->>>>>>> e907292a
+
                 finally:
                     os.unlink(tmp_path)
 
