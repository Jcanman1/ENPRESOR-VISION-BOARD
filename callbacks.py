import importlib
import sys
from datetime import datetime
from collections import defaultdict
import os
import glob
import shutil
import tempfile
import autoconnect
<<<<<<< HEAD
import image_manager
=======
import resource
>>>>>>> d5ef5a7a

# Tags for monitoring feeder rate changes - add this near the top of callbacks.py
MONITORED_RATE_TAGS = {
    "Status.Feeders.1Rate": "Feeder 1 Rate",
    "Status.Feeders.2Rate": "Feeder 2 Rate", 
    "Status.Feeders.3Rate": "Feeder 3 Rate",
    "Status.Feeders.4Rate": "Feeder 4 Rate",
}

SENSITIVITY_ACTIVE_TAGS = {
    "Settings.ColorSort.Primary1.IsAssigned": 1,
    "Settings.ColorSort.Primary2.IsAssigned": 2,
    "Settings.ColorSort.Primary3.IsAssigned": 3,
    "Settings.ColorSort.Primary4.IsAssigned": 4,
    "Settings.ColorSort.Primary5.IsAssigned": 5,
    "Settings.ColorSort.Primary6.IsAssigned": 6,
    "Settings.ColorSort.Primary7.IsAssigned": 7,
    "Settings.ColorSort.Primary8.IsAssigned": 8,
    "Settings.ColorSort.Primary9.IsAssigned": 9,
    "Settings.ColorSort.Primary10.IsAssigned": 10,
    "Settings.ColorSort.Primary11.IsAssigned": 11,
    "Settings.ColorSort.Primary12.IsAssigned": 12,
}

# OPC tag for the preset name
PRESET_NAME_TAG = "Status.Info.PresetName"

# Track last logged capacity per machine and filename to avoid duplicate rows
last_logged_capacity = defaultdict(lambda: None)

# Flag to prevent re-entrancy when the legacy module imports this module and
# executes ``register_callbacks`` during import.
_REGISTERING = False


def register_callbacks(app):
    """Public entry point that guards against re-entrant registration."""
    global _REGISTERING
    if _REGISTERING:
        return
    _REGISTERING = True
    try:
        _register_callbacks_impl(app)
    finally:
        _REGISTERING = False

def _register_callbacks_impl(app):
    main = sys.modules.get("EnpresorOPCDataViewBeforeRestructureLegacy")
    if main is None:
        candidate = sys.modules.get("__main__")
        if candidate and getattr(candidate, "__file__", "").endswith("EnpresorOPCDataViewBeforeRestructureLegacy.py"):
            main = candidate
        else:
            main = importlib.import_module("EnpresorOPCDataViewBeforeRestructureLegacy")

    sys.modules.setdefault("EnpresorOPCDataViewBeforeRestructureLegacy", main)
    globals().update({k: v for k, v in vars(main).items() if not k.startswith("_")})
    for name in [
        "app_state",
        "machine_connections",
        "connect_and_monitor_machine",
        "load_floor_machine_data",
        "opc_update_thread",
        "auto_reconnection_thread",
        "resume_update_thread",
        "logger",
    ]:
        if name in globals():
            setattr(autoconnect, name, globals()[name])
    autoconnect.initialize_autoconnect()
    LIVE_LIKE_MODES = {"live", "lab"}

    def format_enpresor(text: str):
        parts = text.split("Enpresor")
        if len(parts) == 2:
            return [
                parts[0],
                html.Span("Enpresor", className="enpresor-font", style={"color": "red"}),
                parts[1],
            ]
        return text

    # Create a client-side callback to handle theme switching
    app.clientside_callback(
        """
        function(theme) {
            console.log('Theme callback triggered with:', theme);

            // Get root document element
            const root = document.documentElement;

            // Define theme colors
            const themeColors = {
                light: {
                    backgroundColor: "#f0f0f0",
                    cardBackgroundColor: "#ffffff",
                    textColor: "#212529",
                    borderColor: "rgba(0,0,0,0.125)",
                    chartBackgroundColor: "rgba(255,255,255,0.9)"
                },
                dark: {
                    backgroundColor: "#202124",
                    cardBackgroundColor: "#2d2d30",
                    textColor: "#e8eaed",
                    borderColor: "rgba(255,255,255,0.125)",
                    chartBackgroundColor: "rgba(45,45,48,0.9)"
                }
            };

            // Apply selected theme
            if (theme === "dark") {
                // Dark mode
                root.style.setProperty("--bs-body-bg", themeColors.dark.backgroundColor);
                root.style.setProperty("--bs-body-color", themeColors.dark.textColor);
                root.style.setProperty("--bs-card-bg", themeColors.dark.cardBackgroundColor);
                root.style.setProperty("--bs-card-border-color", themeColors.dark.borderColor);
                root.style.setProperty("--chart-bg", themeColors.dark.chartBackgroundColor);

                // Add dark-mode class to body for additional CSS targeting
                document.body.classList.add("dark-mode");
                document.body.classList.remove("light-mode");

                // Store theme preference in localStorage
                localStorage.setItem("satake-theme", "dark");
            } else {
                // Light mode (default)
                root.style.setProperty("--bs-body-bg", themeColors.light.backgroundColor);
                root.style.setProperty("--bs-body-color", themeColors.light.textColor);
                root.style.setProperty("--bs-card-bg", themeColors.light.cardBackgroundColor);
                root.style.setProperty("--bs-card-border-color", themeColors.light.borderColor);
                root.style.setProperty("--chart-bg", themeColors.light.chartBackgroundColor);

                // Add light-mode class to body for additional CSS targeting
                document.body.classList.add("light-mode");
                document.body.classList.remove("dark-mode");

                // Store theme preference in localStorage
                localStorage.setItem("satake-theme", "light");
            }

            // Update all Plotly charts with new theme
            if (window.Plotly) {
                const plots = document.querySelectorAll('.js-plotly-plot');
                plots.forEach(plot => {
                    try {
                        const bgColor = theme === "dark" ? themeColors.dark.chartBackgroundColor : themeColors.light.chartBackgroundColor;
                        const textColor = theme === "dark" ? themeColors.dark.textColor : themeColors.light.textColor;

                        Plotly.relayout(plot, {
                            'paper_bgcolor': bgColor,
                            'plot_bgcolor': bgColor,
                            'font.color': textColor
                        });
                    } catch (e) {
                        console.error('Error updating Plotly chart:', e);
                    }
                });

                // Special handling for feeder gauges - update annotation colors specifically
                const feederGauge = document.getElementById('feeder-gauges-graph');
                if (feederGauge && feederGauge.layout && feederGauge.layout.annotations) {
                    try {
                        const labelColor = theme === "dark" ? themeColors.dark.textColor : themeColors.light.textColor;

                        // Update annotation colors (feed rate labels)
                        const updatedAnnotations = feederGauge.layout.annotations.map(annotation => ({
                            ...annotation,
                            font: {
                                ...annotation.font,
                                color: labelColor
                            }
                        }));

                        // Apply the updated annotations
                        Plotly.relayout(feederGauge, {
                            'annotations': updatedAnnotations
                        });

                        console.log('Updated feeder gauge label colors for', theme, 'mode');
                    } catch (e) {
                        console.error('Error updating feeder gauge labels:', e);
                    }
                }
            }

            return theme;
        }
        """,
        Output("theme-selector", "value", allow_duplicate=True),
        Input("theme-selector", "value"),
        prevent_initial_call=True
    )

    @app.callback(
        Output("dashboard-content", "children"),
        [Input("current-dashboard", "data"),
         Input("language-preference-store", "data")]
    )
    def render_dashboard(which, lang):
        if which == "new":
            return render_new_dashboard(lang)
        else:
            return render_main_dashboard(lang)

    @app.callback(
        Output("current-dashboard", "data"),
        Input("new-dashboard-btn", "n_clicks"),
        State("current-dashboard", "data"),
        State("active-machine-store", "data"),  # ADD THIS STATE
        prevent_initial_call=False
    )
    def manage_dashboard(n_clicks, current, active_machine_data):
        """Improved dashboard management that preserves active machine context"""
        # On first load n_clicks is None → show the new dashboard
        if n_clicks is None:
            return "new"
        
        # Allow toggling back to the floor/machine dashboard even when a machine
        # is active.  The previous logic prevented leaving the main dashboard if
        # a machine was selected which made the "Switch Dashboards" button appear
        # unresponsive once a machine was chosen.
        
        # On every actual click, flip between "main" and "new"
        new_dashboard = "new" if current == "main" else "main"
        logger.info(f"DEBUG: manage_dashboard toggled to {new_dashboard}")
        return new_dashboard

    @app.callback(
        Output("export-data-button", "disabled"),
        [Input("status-update-interval", "n_intervals")],
        [State("active-machine-store", "data")]
    )
    def update_export_button(n_intervals, active_machine_data):
        """Enable or disable the export button based on connection state."""
    
        active_machine_id = active_machine_data.get("machine_id") if active_machine_data else None
        is_connected = (
            active_machine_id
            and active_machine_id in machine_connections
            and machine_connections[active_machine_id].get("connected", False)
        )
    
        return not is_connected

    @app.callback(
        Output("export-download", "data"),
        [Input("export-data-button", "n_clicks")],
        [State("active-machine-store", "data")],
        prevent_initial_call=True,
    )
    def export_all_tags(n_clicks, active_machine_data):
        """Perform full tag discovery and export when the button is clicked."""
        if not n_clicks:
            raise PreventUpdate
    
        active_machine_id = active_machine_data.get("machine_id") if active_machine_data else None
        if (
            not active_machine_id
            or active_machine_id not in machine_connections
            or not machine_connections[active_machine_id].get("connected", False)
        ):
            raise PreventUpdate
    
        pause_update_thread()
        client = machine_connections[active_machine_id]["client"]
        all_tags = run_async(discover_all_tags(client))
        csv_string = generate_csv_string(all_tags)
        resume_update_thread()
    
        timestamp_str = datetime.now().strftime("%Y%m%d_%H%M%S")
        return {
            "content": csv_string,
            "filename": f"satake_data_export_{timestamp_str}.csv",
        }

    @app.callback(
        Output("report-download", "data"),
        Input("generate-report-btn", "n_clicks"),
        [State("app-mode", "data"), State("active-machine-store", "data"), State("language-preference-store", "data")],
        prevent_initial_call=True,
    )
    def generate_report_callback(n_clicks, app_mode, active_machine_data, lang_store):
        """Generate a PDF report when the button is clicked.
        
        FIXED VERSION: The original had a truncated line "if temp" that should be "if temp_dir:"
        Also fixes the hardcoded is_lab_mode=True parameter.
        """
        if not n_clicks:
            raise PreventUpdate

        export_dir = generate_report.METRIC_EXPORT_DIR
        lang = lang_store or load_language_preference()
        machines = None
        include_global = True
        temp_dir = None

        if app_mode and isinstance(app_mode, dict) and app_mode.get("mode") == "lab":
            mid = active_machine_data.get("machine_id") if active_machine_data else None
            if not mid:
                raise PreventUpdate
            machines = [str(mid)]
            include_global = False

            machine_dir = os.path.join(export_dir, str(mid))
            lab_files = glob.glob(os.path.join(machine_dir, "Lab_Test_*.csv"))
            if not lab_files:
                raise PreventUpdate
            latest_file = max(lab_files, key=os.path.getmtime)

            temp_dir = tempfile.mkdtemp()
            temp_machine_dir = os.path.join(temp_dir, str(mid))
            os.makedirs(temp_machine_dir, exist_ok=True)
            shutil.copy(latest_file, os.path.join(temp_machine_dir, "last_24h_metrics.csv"))
            export_dir = temp_dir
            data = {}
            is_lab_mode = True  # Set to True only for lab mode
        else:
            data = generate_report.fetch_last_24h_metrics()
            is_lab_mode = False  # Set to False for regular mode

        with tempfile.NamedTemporaryFile(suffix=".pdf", delete=False) as tmp:
            generate_report.build_report(
                data,
                tmp.name,
                export_dir=export_dir,
                machines=machines,
                include_global=include_global,
                is_lab_mode=is_lab_mode,
                lang=lang,  # pass language
            )
            with open(tmp.name, "rb") as f:
                pdf_bytes = f.read()

        # FIXED: Complete the truncated temp directory cleanup
        if temp_dir:  # This was the truncated line: "if temp"
            shutil.rmtree(temp_dir, ignore_errors=True)

        pdf_b64 = base64.b64encode(pdf_bytes).decode()
        timestamp_str = datetime.now().strftime("%Y%m%d_%H%M%S")
        return {
            "content": pdf_b64,
            "filename": f"production_report_{timestamp_str}.pdf",
            "type": "application/pdf",
            "base64": True,
        }

    @app.callback(
        [Output("delete-confirmation-modal", "is_open"),
         Output("delete-pending-store", "data"),
         Output("delete-item-details", "children")],
        [Input({"type": "delete-floor-btn", "index": ALL}, "n_clicks"),
         Input({"type": "delete-machine-btn", "index": ALL}, "n_clicks"),
         Input("cancel-delete-btn", "n_clicks"),
         Input("close-delete-modal", "n_clicks")],
        [State("delete-confirmation-modal", "is_open"),
         State({"type": "delete-floor-btn", "index": ALL}, "id"),
         State({"type": "delete-machine-btn", "index": ALL}, "id"),
         State("floors-data", "data"),
         State("machines-data", "data")],
        prevent_initial_call=True
    )
    def handle_delete_confirmation_modal(floor_delete_clicks, machine_delete_clicks, cancel_clicks, close_clicks,
                                       is_open, floor_ids, machine_ids, floors_data, machines_data):
        """Handle opening and closing the delete confirmation modal"""
        ctx = callback_context
        if not ctx.triggered:
            return dash.no_update, dash.no_update, dash.no_update
        
        triggered_prop = ctx.triggered[0]["prop_id"]
        
        # Handle cancel or close buttons
        if "cancel-delete-btn" in triggered_prop or "close-delete-modal" in triggered_prop:
            if cancel_clicks or close_clicks:
                return False, {"type": None, "id": None, "name": None}, ""
        
        # Handle floor delete button clicks
        elif '"type":"delete-floor-btn"' in triggered_prop:
            for i, clicks in enumerate(floor_delete_clicks):
                if clicks and i < len(floor_ids):
                    floor_id = floor_ids[i]["index"]
                    
                    # Find floor name
                    floor_name = f"Floor {floor_id}"
                    if floors_data and floors_data.get("floors"):
                        for floor in floors_data["floors"]:
                            if floor["id"] == floor_id:
                                floor_name = floor["name"]
                                break
                    
                    # Count machines on this floor
                    machine_count = 0
                    if machines_data and machines_data.get("machines"):
                        machine_count = len([m for m in machines_data["machines"] if m.get("floor_id") == floor_id])
                    
                    # Create confirmation message
                    if machine_count > 0:
                        details = html.Div([
                            html.P(f'Floor: "{floor_name}"', className="fw-bold mb-1"),
                            html.P(f"This will also delete {machine_count} machine(s) on this floor.", 
                                  className="text-warning small"),
                            html.P("This action cannot be undone.", className="text-danger small")
                        ])
                    else:
                        details = html.Div([
                            html.P(f'Floor: "{floor_name}"', className="fw-bold mb-1"),
                            html.P("This action cannot be undone.", className="text-danger small")
                        ])
                    
                    return True, {"type": "floor", "id": floor_id, "name": floor_name}, details
        
        # Handle machine delete button clicks  
        elif '"type":"delete-machine-btn"' in triggered_prop:
            for i, clicks in enumerate(machine_delete_clicks):
                if clicks and i < len(machine_ids):
                    machine_id = machine_ids[i]["index"]
                    
                    # Find machine name/details
                    current_lang = load_language_preference()
                    machine_name = f"{tr('machine_label', current_lang)} {machine_id}"
                    machine_details = ""
                    if machines_data and machines_data.get("machines"):
                        for machine in machines_data["machines"]:
                            if machine["id"] == machine_id:
                                serial = machine.get("serial", "Unknown")
                                ip = machine.get("ip", "Unknown")
                                if serial != "Unknown":
                                    machine_details = f"Serial: {serial}"
                                if ip != "Unknown":
                                    if machine_details:
                                        machine_details += f" | IP: {ip}"
                                    else:
                                        machine_details = f"IP: {ip}"
                                break
                    
                    # Create confirmation message
                    details = html.Div([
                        html.P(f"{tr('machine_label', current_lang)}: \"{machine_name}\"", className="fw-bold mb-1"),
                        html.P(machine_details, className="small mb-1") if machine_details else html.Div(),
                        html.P("This action cannot be undone.", className="text-danger small")
                    ])
                    
                    return True, {"type": "machine", "id": machine_id, "name": machine_name}, details
        
        return dash.no_update, dash.no_update, dash.no_update

    @app.callback(
        [Output("system-settings-save-status", "children", allow_duplicate=True),
         Output("weight-preference-store", "data", allow_duplicate=True)],
        [Input("save-system-settings", "n_clicks")],
        [State("auto-connect-switch", "value"),
         State("ip-addresses-store", "data"),
         State("capacity-units-selector", "value"),
         State("custom-unit-name", "value"),
         State("custom-unit-weight", "value")],
        prevent_initial_call=True
    )
    def save_system_settings(n_clicks, auto_connect, ip_addresses,
                             unit_value, custom_name, custom_weight):
        """Save system settings including IP addresses"""
        if not n_clicks:
            return dash.no_update, dash.no_update
        
        # Save system settings
        system_settings = {
            "auto_connect": auto_connect
        }
        
        # Save system settings to file
        try:
            with open('system_settings.json', 'w') as f:
                json.dump(system_settings, f, indent=4)
        except Exception as e:
            logger.error(f"Error saving system settings: {e}")
            return "Error saving system settings", dash.no_update
        
        # Save IP addresses to file - make sure we're getting the full data structure
        try:
            with open('ip_addresses.json', 'w') as f:
                json.dump(ip_addresses, f, indent=4)
            logger.info(f"Saved IP addresses: {ip_addresses}")
        except Exception as e:
            logger.error(f"Error saving IP addresses: {e}")
            return "Error saving IP addresses", dash.no_update
    
        # Save weight preference
        pref_data = dash.no_update
        if unit_value != "custom":
            save_weight_preference(unit_value, "", 1.0)
            pref_data = {"unit": unit_value, "label": "", "value": 1.0}
        elif custom_name and custom_weight:
            save_weight_preference("custom", custom_name, float(custom_weight))
            pref_data = {"unit": "custom", "label": custom_name,
                         "value": float(custom_weight)}
    
        return "Settings saved successfully", pref_data

    @app.callback(
        [Output("email-settings-save-status", "children"),
         Output("email-settings-store", "data", allow_duplicate=True)],
        Input("save-email-settings", "n_clicks"),
        [State("smtp-server-input", "value"),
         State("smtp-port-input", "value"),
         State("smtp-username-input", "value"),
         State("smtp-password-input", "value"),
         State("smtp-sender-input", "value")],
        prevent_initial_call=True
    )
    def save_email_settings_callback(n_clicks, server, port, username, password, sender):
        """Save SMTP email credentials from the settings modal."""
        if not n_clicks:
            return dash.no_update, dash.no_update
    
        settings = {
            "smtp_server": server or DEFAULT_EMAIL_SETTINGS["smtp_server"],
            "smtp_port": int(port) if port else DEFAULT_EMAIL_SETTINGS["smtp_port"],
            "smtp_username": username or "",
            "smtp_password": password or "",
            "from_address": sender or DEFAULT_EMAIL_SETTINGS["from_address"],
        }
    
        success = save_email_settings(settings)
        if success:
            global email_settings
            email_settings = settings
            return "Email settings saved", settings
        return "Error saving email settings", dash.no_update

    @app.callback(
        Output("settings-modal", "is_open"),
        [
            Input("settings-button", "n_clicks"),
            Input("close-settings", "n_clicks"),
        ],
        [State("settings-modal", "is_open")],
        prevent_initial_call=True
    )
    def toggle_settings_modal(settings_clicks, close_clicks, is_open):
        """Toggle the settings modal"""
        ctx = dash.callback_context
        if not ctx.triggered:
            return dash.no_update
            
        trigger_id = ctx.triggered[0]["prop_id"].split(".")[0]
        
        if trigger_id == "settings-button" and settings_clicks:
            return not is_open
        elif trigger_id == "close-settings" and close_clicks:
            return False

        return is_open

    @app.callback(
        [Output("ip-addresses-store", "data"),
         Output("new-ip-input", "value"),
         Output("new-ip-label", "value"),
         Output("system-settings-save-status", "children")],
        [Input("add-ip-button", "n_clicks")],
        [State("new-ip-input", "value"),
         State("new-ip-label", "value"),
         State("ip-addresses-store", "data")],
        prevent_initial_call=True
    )
    
    def add_ip_address(n_clicks, new_ip, new_label, current_data):
        """Add a new IP address to the stored list"""
        if not n_clicks or not new_ip or not new_ip.strip():
            return dash.no_update, dash.no_update, dash.no_update, dash.no_update
        
        # Use a default label if none provided
        if not new_label or not new_label.strip():
            current_lang = load_language_preference()
            new_label = f"{tr('machine_label', current_lang)} {len(current_data.get('addresses', [])) + 1}"
        
        # Enhanced IP validation to allow localhost formats
        new_ip = new_ip.strip().lower()
        
        # Check for valid localhost formats
        localhost_formats = [
            "localhost",
            "127.0.0.1",
            "::1"  # IPv6 localhost
        ]
        
        is_valid_ip = False
        
        # Check if it's a localhost format
        if new_ip in localhost_formats:
            is_valid_ip = True
            # Normalize localhost to 127.0.0.1 for consistency
            if new_ip == "localhost":
                new_ip = "127.0.0.1"
        else:
            # Check for regular IPv4 format
            ip_parts = new_ip.split('.')
            if len(ip_parts) == 4:
                try:
                    # Validate each part is a number between 0-255
                    if all(part.isdigit() and 0 <= int(part) <= 255 for part in ip_parts):
                        is_valid_ip = True
                except ValueError:
                    pass
            
            # Check for hostname format (letters, numbers, dots, hyphens)
            import re
            hostname_pattern = r'^[a-zA-Z0-9.-]+$'
            if re.match(hostname_pattern, new_ip) and len(new_ip) > 0:
                is_valid_ip = True
        
        if not is_valid_ip:
            return dash.no_update, "", dash.no_update, "Invalid IP address, hostname, or localhost format"
        
        # Get current addresses or initialize empty list
        addresses = current_data.get("addresses", []) if current_data else []
        
        # Check if IP already exists
        ip_already_exists = any(item["ip"] == new_ip for item in addresses)
        if ip_already_exists:
            return dash.no_update, "", dash.no_update, "IP address already exists"
        
        # Add the new IP with label
        addresses.append({"ip": new_ip, "label": new_label})
        
        # Return updated data and clear the inputs
        return {"addresses": addresses}, "", "", "IP address added successfully"

    @app.callback(
        [
            Output("connection-status", "children"),
            Output("connection-status", "className"),
            Output("active-machine-display", "children"),
            Output("active-machine-label", "children"),
            Output("status-label", "children"),
        ],
        [
            Input("status-update-interval", "n_intervals"),
            Input("active-machine-store", "data"),
            Input("language-preference-store", "data"),
        ],
        [
            State("machines-data", "data"),
            State("app-state", "data"),
        ],
        prevent_initial_call=False  # Allow initial call to set default state
    )
    def update_connection_status_display(n_intervals, active_machine_data, lang, machines_data, app_state_data):
        """Update the connection status and active machine display"""
        
        # Get active machine ID
        active_machine_id = active_machine_data.get("machine_id") if active_machine_data else None
        
        if not active_machine_id:
            # No machine selected
            return tr("no_machine_selected", lang), "text-warning small", "None", tr("active_machine_label", lang), tr("status_label", lang)
        
        # Find the active machine details
        machine_info = None
        if machines_data and machines_data.get("machines"):
            for machine in machines_data["machines"]:
                if machine["id"] == active_machine_id:
                    machine_info = machine
                    break
        
        if not machine_info:
            return "Machine not found", "text-danger small", f"{tr('machine_label', lang)} {active_machine_id} (not found)", tr("active_machine_label", lang), tr("status_label", lang)
        
        # Check if this machine is actually connected
        is_connected = (active_machine_id in machine_connections and 
                       machine_connections[active_machine_id].get('connected', False))
        
        # Create machine display text
        serial = machine_info.get('serial', 'Unknown')
        if serial != 'Unknown':
            machine_display = f"{tr('machine_label', lang)} {active_machine_id} (S/N: {serial})"
        else:
            machine_display = f"{tr('machine_label', lang)} {active_machine_id}"
        
        # Determine status
        if is_connected:
            status_text = tr("connected_status", lang)
            status_class = "text-success small"
        else:
            status_text = tr("disconnected_status", lang)
            status_class = "text-warning small"
        return status_text, status_class, machine_display, tr("active_machine_label", lang), tr("status_label", lang)

    @app.callback(
        Output("machines-data", "data", allow_duplicate=True),
        [Input("status-update-interval", "n_intervals"),
         Input("historical-time-index", "data"),
         Input("app-mode", "data")],
        [State("machines-data", "data"),
         State("production-data-store", "data"),
         State("weight-preference-store", "data")],
        prevent_initial_call=True,
    )
    def update_machine_dashboard_data(n_intervals, time_state, app_mode, machines_data, production_data, weight_pref):
        """Update machine data on every interval.
    
        In live mode this checks connection status and pulls fresh values from the
        OPC server.  When running in demo mode we synthesize values matching the
        main dashboard so that all machine cards show changing production data.
        """
        
        if not machines_data or not machines_data.get("machines"):
            return dash.no_update
    
        machines = machines_data.get("machines", [])
        updated = False
    
        mode = "demo"
        if app_mode and isinstance(app_mode, dict) and "mode" in app_mode:
            mode = app_mode["mode"]
    
        if mode == "historical":
            hours = time_state.get("hours", 24) if isinstance(time_state, dict) else 24
            for machine in machines:
                machine_id = machine.get("id")
                hist = get_historical_data(timeframe=f"{hours}h", machine_id=machine_id)
                cap_vals = hist.get("capacity", {}).get("values", [])
                acc_vals = hist.get("accepts", {}).get("values", [])
                rej_vals = hist.get("rejects", {}).get("values", [])
                cap_avg_lbs = sum(cap_vals)/len(cap_vals) if cap_vals else 0
                acc_avg_lbs = sum(acc_vals)/len(acc_vals) if acc_vals else 0
                rej_avg_lbs = sum(rej_vals)/len(rej_vals) if rej_vals else 0
                cap_avg = convert_capacity_from_lbs(cap_avg_lbs, weight_pref)
                acc_avg = convert_capacity_from_lbs(acc_avg_lbs, weight_pref)
                rej_avg = convert_capacity_from_lbs(rej_avg_lbs, weight_pref)
                prod = {
                    "capacity_formatted": f"{cap_avg:,.0f}",
                    "accepts_formatted": f"{acc_avg:,.0f}",
                    "rejects_formatted": f"{rej_avg:,.0f}",
                    "diagnostic_counter": (machine.get("operational_data") or {}).get("production", {}).get("diagnostic_counter", "0"),
                }
                if not machine.get("operational_data"):
                    machine["operational_data"] = {"preset": {}, "status": {}, "feeder": {}, "production": prod}
                else:
                    machine["operational_data"].setdefault("production", {})
                    machine["operational_data"]["production"].update(prod)
            machines_data["machines"] = machines
            return machines_data
        
    
        if mode == "demo":
            now_str = datetime.now().strftime("%H:%M:%S")
            new_machines = []
    
            pref = load_weight_preference()
    
            for machine in machines:
                m = machine.copy()
                demo_lbs = random.uniform(47000, 53000)
                cap = convert_capacity_from_kg(demo_lbs / 2.205, pref)
                rej_pct = random.uniform(4.0, 6.0)
                rej = cap * (rej_pct / 100.0)
                acc = cap - rej
    
                counters = [random.randint(10, 180) for _ in range(12)]
    
                m["serial"] = m.get("serial", f"DEMO_{m.get('id')}")
                m["status"] = "DEMO"
                m["model"] = m.get("model", "Enpresor")
                m["last_update"] = now_str
                m["operational_data"] = {
                    "preset": {"number": 1, "name": "Demo"},
                    "status": {"text": "DEMO"},
                    "feeder": {"text": "Running"},
                    "production": {
                        "capacity_formatted": f"{cap:,.0f}",
                        "accepts_formatted": f"{acc:,.0f}",
                        "rejects_formatted": f"{rej:,.0f}",
                        "diagnostic_counter": "0",
                        "capacity": cap,
                        "accepts": acc,
                        "rejects": rej,
                    },
                }
                m["demo_counters"] = counters
                m["demo_mode"] = True
                new_machines.append(m)
    
            machines_data = machines_data.copy()
            machines_data["machines"] = new_machines
            return machines_data
    
    
        # Update ALL machines that should be connected
        for machine in machines:
            machine_id = machine.get("id")
            machine.pop("demo_mode", None)
    
            if machine_id not in machine_connections or not machine_connections.get(machine_id, {}).get('connected', False):
                if machine.get("status") != "Offline":
                    machine["status"] = "Offline"
                    machine["last_update"] = "Never"
                    machine["operational_data"] = None
                    updated = True
                continue
    
            if machine_id in machine_connections:
                try:
                    connection_info = machine_connections[machine_id]
                    
                    # Check if connection is still alive by trying to read a simple tag
                    is_still_connected = False
                    if connection_info.get('connected', False):
                        try:
                            # Try to read the Alive tag or any reliable tag to test connection
                            alive_tag = "Alive"
                            test_successful = False
    
                            if alive_tag in connection_info['tags']:
                                # Try to read the value - if this fails, connection is dead
                                test_value = connection_info['tags'][alive_tag]['node'].get_value()
                                test_successful = True
                            else:
                                # If no Alive tag, try the first available tag
                                for tag_name, tag_info in connection_info['tags'].items():
                                    try:
                                        test_value = tag_info['node'].get_value()
                                        test_successful = True
                                        break  # Success, stop trying other tags
                                    except:
                                        continue  # Try next tag
    
                            if test_successful:
                                is_still_connected = True
                                # Reset failure counter on success
                                connection_info['failure_count'] = 0
                            else:
                                raise Exception("No tags could be read")
    
                        except Exception as e:
                            logger.warning(f"Machine {machine_id} connection test failed: {e}")
                            failure_count = connection_info.get('failure_count', 0) + 1
                            connection_info['failure_count'] = failure_count
                            if failure_count >= FAILURE_THRESHOLD:
                                is_still_connected = False
                                # Mark the connection as dead after repeated failures
                                connection_info['connected'] = False
                            else:
                                # Keep connection alive until threshold reached
                                is_still_connected = True
                    
                    # Update machine status based on actual connection test
                    if is_still_connected:
                        # Connection is good - update with fresh data
                        basic_data = get_machine_current_data(machine_id)
                        operational_data = get_machine_operational_data(machine_id)
                        
                        machine["serial"] = basic_data["serial"]
                        machine["status"] = basic_data["status"]  # This should be "GOOD" for connected machines
                        machine["model"] = basic_data["model"]
                        machine["last_update"] = basic_data["last_update"]
                        machine["operational_data"] = operational_data
                        
                        # IMPORTANT: Ensure status is set to something that indicates connection
                        if machine["status"] in ["Unknown", "Offline", "Connection Lost", "Connection Error"]:
                            machine["status"] = "GOOD"  # Force good status for connected machines
                        
                        updated = True
                        
                    else:
                        # Connection is dead - update status to reflect this
                        machine["status"] = "Connection Lost"
                        machine["last_update"] = "Connection Lost"
                        machine["operational_data"] = None
                        updated = True
                        
                        # Clean up the dead connection
                        try:
                            if connection_info.get('client'):
                                connection_info['client'].disconnect()
                        except:
                            pass  # Ignore errors when disconnecting dead connection
                        
                        # Remove from connections
                        del machine_connections[machine_id]
                        logger.info(f"Removed dead connection for machine {machine_id}")
                        
                except Exception as e:
                    logger.error(f"Error monitoring machine {machine_id}: {e}")
                    # Mark machine as having connection error
                    machine["status"] = "Connection Error"
                    machine["last_update"] = "Error"
                    machine["operational_data"] = None
                    updated = True
                    
                    # Clean up the problematic connection
                    if machine_id in machine_connections:
                        try:
                            if machine_connections[machine_id].get('client'):
                                machine_connections[machine_id]['client'].disconnect()
                        except:
                            pass
                        del machine_connections[machine_id]
        
        if updated:
            machines_data["machines"] = machines
            return machines_data
        
        return dash.no_update

    @app.callback(
        Output("memory-metrics-store", "data"),
        Input("metric-logging-interval", "n_intervals"),
        prevent_initial_call=True,
    )
    def test_memory_management(_):
        """Return memory usage metrics for tests and enforce history limits."""
        max_points = 120
        if hasattr(app_state, "counter_history"):
            for i in range(1, 13):
                history = app_state.counter_history[i]
                if len(history["times"]) > max_points:
                    history["times"] = history["times"][-max_points:]
                    history["values"] = history["values"][-max_points:]
            lengths = {
                i: len(app_state.counter_history[i]["times"]) for i in range(1, 13)
            }
        else:
            lengths = {}

        rss_mb = resource.getrusage(resource.RUSAGE_SELF).ru_maxrss / 1024
        return {"rss_mb": rss_mb, "max_points": max_points, "history_lengths": lengths}

    @app.callback(
        Output("saved-ip-list", "children"),
        [Input("ip-addresses-store", "data")]
    )
    def update_saved_ip_list(ip_data):
        """Update the list of saved IPs displayed in settings"""
        if not ip_data or "addresses" not in ip_data or not ip_data["addresses"]:
            return html.Div("No IP addresses saved", className="text-muted fst-italic")
        
        # Create a list item for each saved IP
        ip_items = []
        for item in ip_data["addresses"]:
            ip = item["ip"]
            label = item["label"]
            # Display format for the list: "Label: IP"
            display_text = f"{label}: {ip}"
            
            ip_items.append(
                dbc.Row([
                    dbc.Col(display_text, width=9),
                    dbc.Col(
                        dbc.Button(
                            "×", 
                            id={"type": "delete-ip-button", "index": ip},  # Still use IP as index for deletion
                            color="danger",
                            size="sm",
                            className="py-0 px-2"
                        ),
                        width=3,
                        className="text-end"
                    )
                ], className="mb-2 border-bottom pb-2")
            )
        
        return html.Div(ip_items)

    @app.callback(
        [Output("current-dashboard", "data", allow_duplicate=True),
        Output("active-machine-store", "data"),
        Output("app-state", "data", allow_duplicate=True)],
        [Input({"type": "machine-card-click", "index": ALL}, "n_clicks")],
        [State("machines-data", "data"),
        State("active-machine-store", "data"),
        State("app-state", "data"),
        State({"type": "machine-card-click", "index": ALL}, "id")],
        prevent_initial_call=True
    )
    def handle_machine_selection(card_clicks, machines_data, active_machine_data, app_state_data, card_ids):
        """Handle machine card clicks and switch to main dashboard - FIXED VERSION"""
        global active_machine_id, machine_connections, app_state
        
        ctx = callback_context
        if not ctx.triggered:
            return dash.no_update, dash.no_update, dash.no_update

        # Ignore spurious triggers when the layout re-renders
        if not any(card_clicks):
            raise PreventUpdate

        triggered_id = ctx.triggered_id
        machine_id = None
        if isinstance(triggered_id, dict) and triggered_id.get("type") == "machine-card-click":
            machine_id = triggered_id.get("index")

        if machine_id is None:
            logger.warning("Machine card clicked but no machine ID found")
            return dash.no_update, dash.no_update, dash.no_update
        
        # CRITICAL FIX: Set global active_machine_id FIRST
        active_machine_id = machine_id
        logger.info(f"=== MACHINE SELECTION: Selected machine {machine_id} as active machine ===")
        
        # CRITICAL FIX: Stop existing thread before starting new one
        if app_state.update_thread is not None and app_state.update_thread.is_alive():
            logger.info("Stopping existing OPC update thread...")
            app_state.thread_stop_flag = True
            app_state.update_thread.join(timeout=3)
            if app_state.update_thread.is_alive():
                logger.warning("Thread did not stop gracefully")
            else:
                logger.info("Successfully stopped existing OPC update thread")
        
        # Check if the machine is connected
        if machine_id in machine_connections and machine_connections[machine_id].get('connected', False):
            # Machine is connected - set up app_state to point to this machine's data
            connection_info = machine_connections[machine_id]
            
            app_state.client = connection_info['client']
            app_state.tags = connection_info['tags']
            app_state.connected = True
            app_state.last_update_time = connection_info.get('last_update', datetime.now())
            
            # Start fresh thread for the selected machine
            app_state.thread_stop_flag = False
            app_state.update_thread = Thread(target=opc_update_thread)
            app_state.update_thread.daemon = True
            app_state.update_thread.start()
            logger.info(f"Started new OPC update thread for machine {machine_id}")
            logger.debug(
                "Thread status after selection: mode=%s, active_machine=%s, alive=%s",
                current_app_mode,
                active_machine_id,
                app_state.update_thread.is_alive(),
            )
            
            logger.info(f"Switched to connected machine {machine_id} - {len(app_state.tags)} tags available")
            app_state_data["connected"] = True
            
        else:
            # Machine not connected
            app_state.client = None
            app_state.tags = {}
            app_state.connected = False
            app_state.last_update_time = None
            
            logger.info(f"Switched to disconnected machine {machine_id}")
            app_state_data["connected"] = False
        
        # Return to main dashboard with selected machine
        logger.info(f"=== SWITCHING TO MAIN DASHBOARD with machine {machine_id} ===")
        return "main", {"machine_id": machine_id}, app_state_data

    @app.callback(
        Output("machines-data", "data", allow_duplicate=True),
        [Input({"type": "machine-connect-btn", "index": ALL}, "n_clicks")],
        [State("machines-data", "data"),
        State({"type": "machine-ip-dropdown", "index": ALL}, "value"),
        State({"type": "machine-connect-btn", "index": ALL}, "id"),
        State("server-name-input", "value")],
        prevent_initial_call=True
    )
    def handle_machine_connect_disconnect(n_clicks_list, machines_data, ip_values, button_ids, server_name):
        """Handle connect/disconnect - IMPROVED VERSION with better thread management"""
        
        if not any(n_clicks_list) or not button_ids:
            return dash.no_update
        
        # Find which button was clicked
        triggered_idx = None
        for i, clicks in enumerate(n_clicks_list):
            if clicks is not None and clicks > 0:
                triggered_idx = i
                break
        
        if triggered_idx is None:
            return dash.no_update
        
        machine_id = button_ids[triggered_idx]["index"]
        selected_ip = ip_values[triggered_idx] if triggered_idx < len(ip_values) else None
        
        if not selected_ip:
            return dash.no_update
        
        machines = machines_data.get("machines", [])
        is_connected = machine_id in machine_connections and machine_connections[machine_id]['connected']
        
        if is_connected:
            # DISCONNECT
            try:
                if machine_id in machine_connections:
                    machine_connections[machine_id]['client'].disconnect()
                    del machine_connections[machine_id]
                    logger.info(f"Disconnected machine {machine_id}")
                
                for machine in machines:
                    if machine["id"] == machine_id:
                        machine["status"] = "Offline"
                        machine["last_update"] = "Disconnected"
                        machine["operational_data"] = None
                        break
                        
            except Exception as e:
                logger.error(f"Error disconnecting machine {machine_id}: {e}")
        
        else:
            # CONNECT
            try:
                connection_success = run_async(connect_and_monitor_machine(selected_ip, machine_id, server_name))
                
                if connection_success:
                    machine_data = get_machine_current_data(machine_id)
                    operational_data = get_machine_operational_data(machine_id)
                    
                    for machine in machines:
                        if machine["id"] == machine_id:
                            machine["ip"] = selected_ip
                            machine["selected_ip"] = selected_ip
                            machine["serial"] = machine_data["serial"]
                            machine["status"] = machine_data["status"]
                            machine["model"] = machine_data["model"]
                            machine["last_update"] = machine_data["last_update"]
                            machine["operational_data"] = operational_data
                            break
                            
                    logger.info(f"Successfully connected machine {machine_id}")

                    # Initialize previous values so the next change will be logged
                    if machine_id not in prev_values:
                        prev_values[machine_id] = {}
                    if machine_id not in prev_active_states:
                        prev_active_states[machine_id] = {}
                    if machine_id not in prev_preset_names:
                        prev_preset_names[machine_id] = None

                    tags = machine_connections[machine_id]["tags"]
                    for opc_tag in MONITORED_RATE_TAGS:
                        if opc_tag in tags:
                            prev_values[machine_id][opc_tag] = tags[opc_tag]["data"].latest_value
                    for opc_tag in SENSITIVITY_ACTIVE_TAGS:
                        if opc_tag in tags:
                            prev_active_states[machine_id][opc_tag] = tags[opc_tag]["data"].latest_value
                    if PRESET_NAME_TAG in tags:
                        prev_preset_names[machine_id] = tags[PRESET_NAME_TAG]["data"].latest_value
                    
                    # IMPROVED: Only start thread if no machines are currently active
                    # If this is the first connection or the current active machine
                    if active_machine_id == machine_id or active_machine_id is None:
                        if app_state.update_thread is None or not app_state.update_thread.is_alive():
                            app_state.thread_stop_flag = False
                            app_state.update_thread = Thread(target=opc_update_thread)
                            app_state.update_thread.daemon = True
                            app_state.update_thread.start()
                            logger.info("Started OPC update thread for connected machine")
                    
                else:
                    logger.error(f"Failed to connect machine {machine_id}")
                    
            except Exception as e:
                logger.error(f"Error connecting machine {machine_id}: {e}")
        
        machines_data["machines"] = machines
        return machines_data

    @app.callback(
        Output("delete-ip-trigger", "data"),
        [Input({"type": "delete-ip-button", "index": ALL}, "n_clicks")],
        [State({"type": "delete-ip-button", "index": ALL}, "id")],
        prevent_initial_call=True
    )
    def handle_delete_button(n_clicks_list, button_ids):
        """Capture which delete button was clicked"""
        ctx = dash.callback_context
        if not ctx.triggered:
            return dash.no_update
        
        # Get which button was clicked by finding the button with a non-None click value
        triggered_idx = None
        for i, clicks in enumerate(n_clicks_list):
            if clicks is not None:
                triggered_idx = i
                break
        
        if triggered_idx is None:
            return dash.no_update
        
        # Get the corresponding button id
        button_id = button_ids[triggered_idx]
        ip_to_delete = button_id["index"]  # This is already a dictionary, no need for json.loads
        
        # Return the IP to delete
        return {"ip": ip_to_delete, "timestamp": time.time()}

    @app.callback(
        [Output("ip-addresses-store", "data", allow_duplicate=True),
         Output("delete-result", "children")],
        [Input("delete-ip-trigger", "data")],
        [State("ip-addresses-store", "data")],
        prevent_initial_call=True
    )
    def delete_ip_address(trigger_data, current_data):
        """Delete an IP address from the stored list"""
        if not trigger_data or "ip" not in trigger_data:
            return dash.no_update, dash.no_update
        
        ip_to_delete = trigger_data["ip"]
        
        # Get current addresses
        addresses = current_data.get("addresses", []) if current_data else []
        
        # Find the item to delete by IP
        found = False
        for i, item in enumerate(addresses):
            if item["ip"] == ip_to_delete:
                # Get the label for the message
                label = item["label"]
                # Remove the item
                addresses.pop(i)
                message = f"Deleted {label} ({ip_to_delete})"
                found = True
                break
        
        if not found:
            message = "IP address not found"
        
        # Return updated data
        return {"addresses": addresses}, message

    @app.callback(
        Output("theme-selector", "value"),
        [Input("auto-connect-trigger", "data")],
        prevent_initial_call=False
    )
    def load_initial_theme(trigger):
        """Load theme preference from file on startup"""
        theme = load_theme_preference()
        logger.info(f"Loading initial theme: {theme}")
        return theme


    @app.callback(
        [Output("capacity-units-selector", "value"),
         Output("custom-unit-name", "value"),
         Output("custom-unit-weight", "value")],
        [Input("auto-connect-trigger", "data")],
        prevent_initial_call=False,
    )
    def load_initial_capacity_units(trigger):
        pref = load_weight_preference()
        return pref.get("unit", "lb"), pref.get("label", ""), pref.get("value", 1.0)

    @app.callback(
        [Output("custom-unit-name", "style"),
         Output("custom-unit-weight", "style")],
        [Input("capacity-units-selector", "value")],
        prevent_initial_call=False,
    )
    def toggle_custom_unit_fields(unit_value):
        if unit_value == "custom":
            return {"display": "block"}, {"display": "block"}
        return {"display": "none"}, {"display": "none"}

    @app.callback(
        Output("weight-preference-store", "data"),
        [Input("capacity-units-selector", "value"),
         Input("custom-unit-name", "value"),
         Input("custom-unit-weight", "value")],
        prevent_initial_call=True,
    )
    def save_capacity_units(unit_value, custom_name, custom_weight):
        if unit_value != "custom":
            save_weight_preference(unit_value, "", 1.0)
            return {"unit": unit_value, "label": "", "value": 1.0}
        if custom_name and custom_weight:
            save_weight_preference("custom", custom_name, float(custom_weight))
            return {"unit": "custom", "label": custom_name, "value": float(custom_weight)}
        # If custom selected but fields incomplete, don't update
        return dash.no_update

    @app.callback(
        Output("language-selector", "value"),
        [Input("auto-connect-trigger", "data")],
        prevent_initial_call=False,
    )
    def load_initial_language(trigger):
        return load_language_preference()

    @app.callback(
        Output("language-preference-store", "data"),
        [Input("language-selector", "value")],
        prevent_initial_call=True,
    )
    def save_language(value):
        if value:
            save_language_preference(value)
            return value
        return dash.no_update

    @app.callback(
        Output("dashboard-title", "children"),
        [Input("active-machine-store", "data"),
         Input("current-dashboard", "data"),
         Input("language-preference-store", "data")],
        [State("machines-data", "data")],
        prevent_initial_call=True
    )
    def update_dashboard_title(active_machine_data, current_dashboard, lang, machines_data):
        """Update dashboard title to show active machine"""
        base_title = format_enpresor(tr("dashboard_title", lang))
        base_list = base_title if isinstance(base_title, list) else [base_title]

        if current_dashboard == "main" and active_machine_data and active_machine_data.get("machine_id"):
            machine_id = active_machine_data["machine_id"]
            
            # Find machine details
            machine_name = f"{tr('machine_label', lang)} {machine_id}"
            if machines_data and machines_data.get("machines"):
                for machine in machines_data["machines"]:
                    if machine["id"] == machine_id:
                        serial = machine.get("serial", "Unknown")
                        if serial != "Unknown":
                            machine_name = f"{tr('machine_label', lang)} {machine_id} (S/N: {serial})"
                        break
            
            return base_list + [f" - {machine_name}"]

        return base_title

    @app.callback(
        [Output("threshold-modal-header", "children"),
         Output("display-modal-header", "children"),
         Output("display-modal-description", "children"),
         Output("close-threshold-settings", "children"),
         Output("save-threshold-settings", "children"),
         Output("close-display-settings", "children"),
         Output("save-display-settings", "children"),
         Output("production-rate-units-header", "children"),
         Output("close-production-rate-units", "children"),
         Output("save-production-rate-units", "children"),
         Output("settings-modal-header", "children"),
         Output("update-counts-header", "children"),
         Output("close-update-counts", "children"),
         Output("upload-modal-header", "children"),
         Output("close-upload-modal", "children"),
         Output("delete-confirmation-header", "children"),
         Output("delete-warning", "children"),
         Output("cancel-delete-btn", "children"),
         Output("confirm-delete-btn", "children"),
         Output("close-settings", "children"),
        Output("add-floor-btn", "children"),
        Output("export-data-button", "children"),
        Output("new-dashboard-btn", "children"),
        Output("generate-report-btn", "children"),
        Output("color-theme-label", "children"),
        Output("theme-selector", "options"),
        Output("capacity-units-label", "children"),
        Output("language-label", "children"),
        Output("language-selector", "options"),
        Output("mode-selector", "options"),
        Output("system-configuration-title", "children"),
         Output("auto-connect-label", "children"),
         Output("add-machine-ip-label", "children"),
         Output("smtp-email-configuration-title", "children"),
         Output("smtp-server-label", "children"),
         Output("smtp-port-label", "children"),
         Output("smtp-username-label", "children"),
         Output("smtp-password-label", "children"),
         Output("smtp-from-label", "children"),
        Output("save-email-settings", "children"),
        Output("production-rate-unit-selector", "options"),
        Output("display-tab", "label"),
        Output("system-tab", "label"),
        Output("email-tab", "label"),
        Output("about-tab", "label"),
        Output("start-test-btn", "children"),
        Output("stop-test-btn", "children"),
        Output("lab-test-name", "placeholder"),
        Output("clear-data-btn", "children"),
        Output("upload-image", "children"),
        Output("add-ip-button", "children"),
        Output("save-system-settings", "children")],
        [Input("language-preference-store", "data")]
    )
    def refresh_text(lang):
        return (
            tr("threshold_settings_title", lang),
            tr("display_settings_title", lang),
            tr("display_settings_header", lang),
            tr("close", lang),
            tr("save_changes", lang),
            tr("close", lang),
            tr("save_changes", lang),
            tr("production_rate_units_title", lang),
            tr("close", lang),
            tr("save", lang),
            tr("system_settings_title", lang),
            tr("update_counts_title", lang),
            tr("close", lang),
            tr("upload_image_title", lang),
            tr("close", lang),
            tr("confirm_deletion_title", lang),
            tr("delete_warning", lang),
            tr("cancel", lang),
            tr("yes_delete", lang),
            tr("close", lang),
            tr("add_floor", lang),
            tr("export_data", lang),
            tr("switch_dashboards", lang),
            tr("generate_report", lang),
            tr("color_theme_label", lang),
            [
                {"label": tr("light_mode_option", lang), "value": "light"},
                {"label": tr("dark_mode_option", lang), "value": "dark"},
            ],
            tr("capacity_units_label", lang),
            tr("language_label", lang),
            [
                {"label": tr("english_option", lang), "value": "en"},
                {"label": tr("spanish_option", lang), "value": "es"},
                {"label": tr("japanese_option", lang), "value": "ja"},
            ],
            [
                {"label": tr("live_mode_option", lang), "value": "live"},
                {"label": tr("demo_mode_option", lang), "value": "demo"},
                {"label": tr("historical_mode_option", lang), "value": "historical"},
                {"label": tr("lab_test_mode_option", lang), "value": "lab"},
            ],
            tr("system_configuration_title", lang),
            tr("auto_connect_label", lang),
            tr("add_machine_ip_label", lang),
            tr("smtp_email_configuration_title", lang),
            tr("smtp_server_label", lang),
            tr("port_label", lang),
            tr("username_label", lang),
            tr("password_label", lang),
            tr("from_address_label", lang),
            tr("save_email_settings", lang),
            [
                {"label": tr("objects_per_min", lang), "value": "objects"},
                {"label": tr("capacity", lang), "value": "capacity"},
            ],
            tr("display_tab_label", lang),
            tr("system_tab_label", lang),
            tr("email_tab_label", lang),
            tr("about_tab_label", lang),
            tr("start_test", lang),
            tr("stop_test", lang),
            tr("test_lot_name_placeholder", lang),
            tr("clear_data", lang),
            html.Div([
                tr("drag_and_drop", lang),
                html.A(tr("select_image", lang))
            ]),
            tr("add_button", lang),
            tr("save_system_settings", lang),
        )

    @app.callback(
        Output("hidden-machines-cache", "data"),
        [Input("machines-data", "data")],
        prevent_initial_call=True
    )
    def cache_machines_data(machines_data):
        """Cache machines data for auto-reconnection thread"""
        if machines_data:
            app_state.machines_data_cache = machines_data
            logger.debug(f"Cached machines data: {len(machines_data.get('machines', []))} machines")
        return machines_data

    @app.callback(
        Output("floor-machine-container", "children"),
        [Input("machines-data", "data"),
         Input("floors-data", "data"),
         Input("ip-addresses-store", "data"),
         Input("additional-image-store", "data"),
         Input("current-dashboard", "data"),
         Input("active-machine-store", "data"),
         Input("app-mode", "data"),
         Input("language-preference-store", "data")],
        prevent_initial_call=False
    )
    def render_floor_machine_layout_enhanced_with_selection(machines_data, floors_data, ip_addresses_data, additional_image_data, current_dashboard, active_machine_data, app_mode_data, lang):
        """Enhanced render with machine selection capability"""
        
        # CRITICAL: Only render on machine dashboard
        if current_dashboard != "new":
            raise PreventUpdate
        
        # ADD THIS CHECK: Prevent re-render if only machine status/operational data changed
        ctx = callback_context
        if ctx.triggered:
            trigger_id = ctx.triggered[0]["prop_id"]
            if "machines-data" in trigger_id:
                # Check if any floor is currently being edited
                if floors_data and floors_data.get("floors"):
                    for floor in floors_data["floors"]:
                        if floor.get("editing", False):
                            # A floor is being edited, don't re-render
                            return dash.no_update
        
        # Rest of the function continues as normal...
        active_machine_id = active_machine_data.get("machine_id") if active_machine_data else None
        
        return render_floor_machine_layout_with_customizable_names(
            machines_data,
            floors_data,
            ip_addresses_data,
            additional_image_data,
            current_dashboard,
            active_machine_id,
            app_mode_data,
            lang,
        )

    @app.callback(
        [Output("floors-data", "data", allow_duplicate=True),
         Output("machines-data", "data", allow_duplicate=True),
         Output("delete-confirmation-modal", "is_open", allow_duplicate=True)],
        [Input("confirm-delete-btn", "n_clicks")],
        [State("delete-pending-store", "data"),
         State("floors-data", "data"),
         State("machines-data", "data")],
        prevent_initial_call=True
    )
    def execute_confirmed_deletion(confirm_clicks, pending_delete, floors_data, machines_data):
        """Execute the deletion after user confirms"""
        global machine_connections
        
        if not confirm_clicks or not pending_delete or pending_delete.get("type") is None:
            return dash.no_update, dash.no_update, dash.no_update
        
        delete_type = pending_delete.get("type")
        delete_id = pending_delete.get("id")
        
        if delete_type == "floor":
            # Execute floor deletion (your existing floor deletion logic)
            floors = floors_data.get("floors", [])
            machines = machines_data.get("machines", [])
            
            # Find the floor to delete
            floor_found = False
            floor_name = None
            updated_floors = []
            
            for floor in floors:
                if floor["id"] == delete_id:
                    floor_found = True
                    floor_name = floor.get("name", f"Floor {delete_id}")
                    logger.info(f"Deleting floor: {floor_name}")
                else:
                    updated_floors.append(floor)
            
            if not floor_found:
                logger.warning(f"Floor {delete_id} not found for deletion")
                return dash.no_update, dash.no_update, False
            
            # Find machines on this floor and disconnect them
            machines_on_floor = [m for m in machines if m.get("floor_id") == delete_id]
            machines_to_keep = [m for m in machines if m.get("floor_id") != delete_id]
            
            # Disconnect machines on this floor
            for machine in machines_on_floor:
                machine_id = machine["id"]
                try:
                    if machine_id in machine_connections:
                        if machine_connections[machine_id].get('connected', False):
                            client = machine_connections[machine_id].get('client')
                            if client:
                                client.disconnect()
                            logger.info(f"Disconnected machine {machine_id} before floor deletion")
                        del machine_connections[machine_id]
                        logger.info(f"Removed machine {machine_id} from connections")
                except Exception as e:
                    logger.error(f"Error disconnecting machine {machine_id} during floor deletion: {e}")
            
            # Update data structures
            floors_data["floors"] = updated_floors
            machines_data["machines"] = machines_to_keep
            
            # Update selected floor if needed
            if floors_data.get("selected_floor") == delete_id:
                floors_data["selected_floor"] = "all" if updated_floors else 1
                logger.info(f"Changed selected floor to {floors_data['selected_floor']} after deletion")
            
            # Auto-save
            try:
                save_success = save_floor_machine_data(floors_data, machines_data)
                if save_success:
                    logger.info(f"Successfully deleted floor '{floor_name}' with {len(machines_on_floor)} machines and saved layout")
                else:
                    logger.warning(f"Floor '{floor_name}' deleted but layout save failed")
            except Exception as e:
                logger.error(f"Error saving layout after deleting floor '{floor_name}': {e}")
            
            return floors_data, machines_data, False
            
        elif delete_type == "machine":
            # Execute machine deletion (your existing machine deletion logic)
            machines = machines_data.get("machines", [])
            
            # Find and remove the machine
            machine_found = False
            updated_machines = []
            
            for machine in machines:
                if machine["id"] == delete_id:
                    machine_found = True
                    
                    # Disconnect the machine if connected
                    try:
                        if delete_id in machine_connections:
                            if machine_connections[delete_id].get('connected', False):
                                client = machine_connections[delete_id].get('client')
                                if client:
                                    client.disconnect()
                                logger.info(f"Disconnected machine {delete_id} before deletion")
                            del machine_connections[delete_id]
                            logger.info(f"Removed machine {delete_id} from connections")
                    except Exception as e:
                        logger.error(f"Error disconnecting machine {delete_id}: {e}")
                    
                    logger.info(f"Deleted machine {delete_id}: {machine.get('name', 'Unknown')}")
                else:
                    updated_machines.append(machine)
            
            if not machine_found:
                logger.warning(f"Machine {delete_id} not found for deletion")
                return dash.no_update, dash.no_update, False
            
            # Update machines data
            machines_data["machines"] = updated_machines
            
            # Auto-save
            try:
                save_success = save_floor_machine_data(floors_data, machines_data)
                if save_success:
                    logger.info(f"Successfully deleted machine {delete_id} and saved layout")
                else:
                    logger.warning(f"Machine {delete_id} deleted but layout save failed")
            except Exception as e:
                logger.error(f"Error saving layout after deleting machine {delete_id}: {e}")
            
            return dash.no_update, machines_data, False
        
        return dash.no_update, dash.no_update, False

    @app.callback(
        Output("floors-data", "data", allow_duplicate=True),
        [Input({"type": "edit-floor-name-btn", "index": ALL}, "n_clicks"),
         Input({"type": "save-floor-name-btn", "index": ALL}, "n_clicks"),
         Input({"type": "cancel-floor-name-btn", "index": ALL}, "n_clicks")],
        [State({"type": "floor-name-input", "index": ALL}, "value"),
         State({"type": "edit-floor-name-btn", "index": ALL}, "id"),
         State({"type": "save-floor-name-btn", "index": ALL}, "id"),
         State({"type": "cancel-floor-name-btn", "index": ALL}, "id"),
         State("floors-data", "data")],
        prevent_initial_call=True
    )
    def handle_floor_name_editing(edit_clicks, save_clicks, cancel_clicks, input_values, 
                                 edit_ids, save_ids, cancel_ids, floors_data):  
        """Handle floor name editing with auto-save"""
        ctx = callback_context
        if not ctx.triggered:
            return dash.no_update
    
        trigger_prop = ctx.triggered[0]["prop_id"]
        
        # Parse which button was clicked and which floor
        if '"type":"save-floor-name-btn"' in trigger_prop:
            # Find which save button was clicked
            for i, clicks in enumerate(save_clicks or []):
                if clicks and i < len(save_ids):
                    floor_id = save_ids[i]["index"]
                    new_name = input_values[i] if i < len(input_values or []) else None
                    
                    if new_name and new_name.strip():
                        # Update the floor name
                        floors = floors_data.get("floors", [])
                        for floor in floors:
                            if floor["id"] == floor_id:
                                floor["name"] = new_name.strip()
                                floor["editing"] = False
                                break
                        
                        floors_data["floors"] = floors
                        
                        # Auto-save the layout (get machines_data fresh)
                        _, machines_data = load_floor_machine_data()
                        if machines_data is None:
                            machines_data = {"machines": [], "next_machine_id": 1}
                        save_floor_machine_data(floors_data, machines_data)
                        logger.info(f"Floor {floor_id} renamed to '{new_name.strip()}' and saved")
                        
                        return floors_data
                    break
        
        elif '"type":"edit-floor-name-btn"' in trigger_prop:
            # Find which edit button was clicked
            for i, clicks in enumerate(edit_clicks or []):
                if clicks and i < len(edit_ids):
                    floor_id = edit_ids[i]["index"]
                    
                    # Set editing mode for this floor
                    floors = floors_data.get("floors", [])
                    for floor in floors:
                        if floor["id"] == floor_id:
                            floor["editing"] = True
                            break
                    
                    floors_data["floors"] = floors
                    return floors_data
                    break
        
        elif '"type":"cancel-floor-name-btn"' in trigger_prop:
            # Find which cancel button was clicked
            for i, clicks in enumerate(cancel_clicks or []):
                if clicks and i < len(cancel_ids):
                    floor_id = cancel_ids[i]["index"]
                    
                    # Cancel editing mode for this floor
                    floors = floors_data.get("floors", [])
                    for floor in floors:
                        if floor["id"] == floor_id:
                            floor["editing"] = False
                            break
                    
                    floors_data["floors"] = floors
                    return floors_data
                    break
        
        return dash.no_update

    @app.callback(
        Output("floors-data", "data", allow_duplicate=True),
        [Input("add-floor-btn", "n_clicks")],
        [State("floors-data", "data"),
         State("machines-data", "data")],
        prevent_initial_call=True
    )
    def add_new_floor_with_save(n_clicks, floors_data, machines_data):
        """Add a new floor with auto-save"""
        if not n_clicks:
            return dash.no_update
        
        floors = floors_data.get("floors", [])
        next_floor_number = len(floors) + 1
        
        # Ordinal suffixes
        def get_ordinal_suffix(n):
            if 10 <= n % 100 <= 20:
                suffix = 'th'
            else:
                suffix = {1: 'st', 2: 'nd', 3: 'rd'}.get(n % 10, 'th')
            return f"{n}{suffix}"
        
        new_floor = {
            "id": next_floor_number,
            "name": f"{get_ordinal_suffix(next_floor_number)} Floor",
            "editing": False
        }
        
        floors.append(new_floor)
        floors_data["floors"] = floors
        
        # Auto-save the layout
        save_floor_machine_data(floors_data, machines_data)
        logger.info(f"Added new floor: {new_floor['name']} and saved layout")
        
        return floors_data  

    @app.callback(
        Output("save-status", "children"),
        [Input("add-floor-btn", "n_clicks"),
         Input({"type": "save-floor-name-btn", "index": ALL}, "n_clicks"),
         Input({"type": "delete-floor-btn", "index": ALL}, "n_clicks")],
        prevent_initial_call=True
    )
    def show_floor_save_status(add_clicks, save_clicks, delete_clicks):
        """Show save status only when floors are actually modified"""
        if add_clicks or any(save_clicks or []) or any(delete_clicks or []):
            current_time = datetime.now().strftime("%H:%M:%S")
            return f"✓ Saved at {current_time}"
        return ""

    @app.callback(
        Output("save-status", "children", allow_duplicate=True),
        [Input("add-machine-btn", "n_clicks"),
         Input({"type": "machine-ip-dropdown", "index": ALL}, "value")],
        prevent_initial_call=True
    )
    def show_machine_save_status(add_single, ip_values):  # Removed add_multiple parameter
        """Show save status only when machines are added or IP changed"""
        ctx = callback_context
        if not ctx.triggered:
            return ""
        
        trigger_id = ctx.triggered[0]["prop_id"]
        
        # Only show save status for actual button clicks or IP changes
        if "add-machine-btn" in trigger_id or "machine-ip-dropdown" in trigger_id:
            current_time = datetime.now().strftime("%H:%M:%S")
            return f"✓ Saved at {current_time}"
        return ""

    @app.callback(
        Output("save-status", "children", allow_duplicate=True),
        [Input("confirm-delete-btn", "n_clicks")],
        prevent_initial_call=True
    )
    def show_delete_save_status(confirm_clicks):
        """Show save status only when items are actually deleted"""
        if confirm_clicks:
            current_time = datetime.now().strftime("%H:%M:%S")
            return f"✓ Saved at {current_time}"
        return ""


    @app.callback(
        Output("machines-data", "data", allow_duplicate=True),
        [Input("add-machine-btn", "n_clicks")],
        [State("machines-data", "data"),
         State("floors-data", "data")],
        prevent_initial_call=True
    )
    def add_new_machine_with_save(n_clicks, machines_data, floors_data):
        """Add a new blank machine to the selected floor with auto-save"""
        if not n_clicks:
            return dash.no_update
        
        machines = machines_data.get("machines", [])
        next_machine_id = get_next_available_machine_id(machines_data)  # Use helper function
        selected_floor_id = floors_data.get("selected_floor", "all")
        if selected_floor_id == "all":
            floors = floors_data.get("floors", [])
            selected_floor_id = floors[0]["id"] if floors else 1
        
        new_machine = {
            "id": next_machine_id,
            "floor_id": selected_floor_id,
            "name": f"{tr('machine_label', load_language_preference())} {next_machine_id}",
            "ip": None,
            "serial": "Unknown",
            "status": "Offline",
            "model": "Unknown",
            "last_update": "Never"
        }
        
        machines.append(new_machine)
        machines_data["machines"] = machines
        # Remove the next_machine_id update since we're using the helper function
        
        # Auto-save the layout
        save_floor_machine_data(floors_data, machines_data)
        logger.info(f"Added new machine {next_machine_id} to floor {selected_floor_id} and saved layout")
        
        return machines_data

    @app.callback(
        Output("floors-data", "data", allow_duplicate=True),
        [Input({"type": "floor-tile", "index": ALL}, "n_clicks")],
        [State("floors-data", "data")],
        prevent_initial_call=True
    )
    def handle_floor_selection_dynamic(n_clicks_list, floors_data):
        """Handle floor tile selection dynamically"""
        ctx = callback_context
        if not ctx.triggered or not any(n_clicks_list):
            return dash.no_update
        
        # Find which floor was clicked
        triggered_prop = ctx.triggered[0]["prop_id"]
        
        # Extract floor ID from the triggered property
        if "floor-tile" in triggered_prop:
            import json
            import re
            
            # Extract the JSON part before .n_clicks
            json_match = re.search(r'\{[^}]+\}', triggered_prop)
            if json_match:
                try:
                    button_id = json.loads(json_match.group())
                    selected_floor_id = button_id["index"]
                    
                    # Update the selected floor
                    floors_data["selected_floor"] = selected_floor_id
                    return floors_data
                except (json.JSONDecodeError, KeyError):
                    pass
        
        return dash.no_update

    @app.callback(
        Output("machines-data", "data", allow_duplicate=True),
        [Input({"type": "machine-ip-dropdown", "index": ALL}, "value")],
        [State("machines-data", "data"),
         State("floors-data", "data"),
         State({"type": "machine-ip-dropdown", "index": ALL}, "id")],
        prevent_initial_call=True
    )
    def update_machine_selected_ip_with_save(ip_values, machines_data, floors_data, dropdown_ids):
        """Update the selected IP for each machine when dropdown changes with auto-save"""
        if not ip_values or not dropdown_ids:
            return dash.no_update
        
        machines = machines_data.get("machines", [])
        changes_made = False
        
        # Update selected IP for each machine
        for i, ip_value in enumerate(ip_values):
            if i < len(dropdown_ids) and ip_value:
                machine_id = dropdown_ids[i]["index"]
                
                # Find and update the machine
                for machine in machines:
                    if machine["id"] == machine_id:
                        if machine.get("selected_ip") != ip_value:
                            machine["selected_ip"] = ip_value
                            changes_made = True
                            logger.info(f"Updated machine {machine_id} IP selection to {ip_value}")
                        break
        
        if changes_made:
            machines_data["machines"] = machines
            
            # Auto-save the layout
            save_floor_machine_data(floors_data, machines_data)
            logger.info("Machine IP selections saved")
            
            return machines_data
        
        return dash.no_update

    @app.callback(
        [
            Output("section-1-1", "children"),
            Output("production-data-store", "data"),
        ],
    
    
        [
            Input("status-update-interval", "n_intervals"),
            Input("current-dashboard", "data"),
            Input("historical-time-index", "data"),
            Input("historical-data-cache", "data"),
            Input("language-preference-store", "data"),
        ],
        [
            State("app-state", "data"),
            State("app-mode", "data"),
            State("production-data-store", "data"),
            State("weight-preference-store", "data"),
        ],
    
    
        prevent_initial_call=True
    )
    
    
    
    def update_section_1_1(n, which, state_data, historical_data, lang, app_state_data, app_mode, production_data, weight_pref):
    
        """Update section 1-1 with capacity information and update shared production data"""
    
        # only run when we’re in the “main” dashboard
        if which != "main":
            #print("DEBUG: Preventing update for section-1-1")
            raise PreventUpdate


        global previous_counter_values

        logger.debug(
            "update_section_1_1: mode=%s, active_machine=%s, thread_alive=%s, stop_flag=%s",
            current_app_mode,
            active_machine_id,
            app_state.update_thread.is_alive() if app_state.update_thread else False,
            app_state.thread_stop_flag,
        )
        
    
        # Tag definitions - Easy to update when actual tag names are available
        CAPACITY_TAG = "Status.ColorSort.Sort1.Throughput.KgPerHour.Current"
        ACCEPTS_TAG = "Status.Production.Accepts"  # Not used in live mode calculation
        REJECTS_TAG = "Status.ColorSort.Sort1.Total.Percentage.Current"
        OPM_TAG = "Status.ColorSort.Sort1.Throughput.ObjectPerMin.Current"
    
        # Determine if we're in Live or Demo mode
        mode = "demo"  # Default to demo mode
        if app_mode and isinstance(app_mode, dict) and "mode" in app_mode:
            mode = app_mode["mode"]
    
        # Only update values if:
        # 1. We're in demo mode (always update with new random values)
        # 2. We're in live mode and connected (update from tags)
        if mode in LIVE_LIKE_MODES and app_state_data.get("connected", False):
            # Live mode: get values from OPC UA tags
            total_capacity = 0
    
            # Get total capacity first
            if CAPACITY_TAG in app_state.tags:
                capacity_value = app_state.tags[CAPACITY_TAG]["data"].latest_value
                if capacity_value is not None:
                    total_capacity = convert_capacity_from_kg(capacity_value, weight_pref)
                else:
                    total_capacity = 0
    
            # Rejects come from section 5-2 counter totals and OPM reading
            reject_count = sum(previous_counter_values) if previous_counter_values else 0

            opm = 0
            if OPM_TAG in app_state.tags:
                opm_val = app_state.tags[OPM_TAG]["data"].latest_value
                if opm_val is not None:
                    opm = opm_val

            reject_pct = (reject_count / opm) if opm else 0
            rejects = total_capacity * reject_pct
    
            # Calculate accepts as total_capacity minus rejects
            accepts = total_capacity - rejects
            
            # Ensure accepts doesn't go negative (safety check)
            if accepts < 0:
                accepts = 0
            
            # Update the shared data store
            production_data = {
                "capacity": total_capacity,
                "accepts": accepts,
                "rejects": rejects
            }
            
    
    
        elif mode == "historical":
            hours = state_data.get("hours", 24) if isinstance(state_data, dict) else 24
            hist = (
                historical_data if isinstance(historical_data, dict) and "capacity" in historical_data
                else get_historical_data(timeframe=f"{hours}h")
            )
            cap_vals = hist.get("capacity", {}).get("values", [])
            acc_vals = hist.get("accepts", {}).get("values", [])
            rej_vals = hist.get("rejects", {}).get("values", [])
    
            total_capacity_lbs = sum(cap_vals) / len(cap_vals) if cap_vals else 0
            total_capacity = convert_capacity_from_lbs(total_capacity_lbs, weight_pref)
    
            reject_count = sum(previous_counter_values) if previous_counter_values else 0
            rejects = convert_capacity_from_kg(reject_count * 46, weight_pref)
    
            accepts = total_capacity - rejects
            if accepts < 0:
                accepts = 0
    
            production_data = {
                "capacity": total_capacity,
                "accepts": accepts,
                "rejects": rejects,
            }
    
        elif mode == "demo":
    
            # Demo mode: generate realistic random capacity value
            demo_lbs = random.uniform(47000, 53000)
            total_capacity = convert_capacity_from_kg(demo_lbs / 2.205, weight_pref)
    
            # Rejects come from section 5-2 counter totals
            reject_count = sum(previous_counter_values) if previous_counter_values else 0
            rejects = convert_capacity_from_kg(reject_count * 46, weight_pref)
    
            # Calculate accepts as the difference
            accepts = total_capacity - rejects
    
            # Update the shared data store
            production_data = {
                "capacity": total_capacity,
                "accepts": accepts,
                "rejects": rejects
            }
        else:
            # If not live+connected or demo, use existing values from the store
            total_capacity = production_data.get("capacity", 50000)
            accepts = production_data.get("accepts", 47500)
            rejects = production_data.get("rejects", 2500)
        
        # Calculate percentages
        total = accepts + rejects
        accepts_percent = (accepts / total * 100) if total > 0 else 0
        rejects_percent = (rejects / total * 100) if total > 0 else 0
        
        # Format values with commas for thousands separator and limited decimal places
        total_capacity_formatted = f"{total_capacity:,.0f}"
        accepts_formatted = f"{accepts:,.0f}"
        rejects_formatted = f"{rejects:,.0f}"
        accepts_percent_formatted = f"{accepts_percent:.1f}"
        rejects_percent_formatted = f"{rejects_percent:.1f}"
        
        # Define styles for text
    
        base_style = {"fontSize": "1.6rem", "lineHeight": "1.6rem", "fontFamily": NUMERIC_FONT}
        label_style = {"fontWeight": "bold", "fontSize": "1.6rem"}
        incoming_style = {"color": "blue", "fontSize": "2.4rem", "fontFamily": NUMERIC_FONT}
        accepts_style = {"color": "green", "fontSize": "1.8rem", "fontFamily": NUMERIC_FONT}
        rejects_style = {"color": "red", "fontSize": "1.8rem", "fontFamily": NUMERIC_FONT}
    
        
        # Create the section content
        section_content = html.Div([
            # Title with mode indicator
            dbc.Row([
                dbc.Col(html.H6(tr("production_capacity_title", lang), className="text-left mb-2"), width=8),
                dbc.Col(
                    dbc.Button(
                        tr("update_counts_title", lang),
                        id="open-update-counts",
                        color="primary",
                        size="sm",
                        className="float-end"
                    ),
                    width=4
                )
            ]),
            
            # Capacity data
            html.Div([
                html.Span(tr("capacity", lang) + ": ", style=label_style),
                html.Br(),
                html.Span(
                    f"{total_capacity_formatted} {capacity_unit_label(weight_pref)}",
                    style={**incoming_style, "marginLeft": "20px"},
                ),
            ], className="mb-2", style=base_style),
            
            html.Div([
                html.Span(tr("accepts", lang) + ": ", style=label_style),
                html.Br(),
                html.Span(
                    f"{accepts_formatted} {capacity_unit_label(weight_pref, False)} ",
                    style={**accepts_style,"marginLeft":"20px"},
                ),
                html.Span(f"({accepts_percent_formatted}%)", style=accepts_style),
            ], className="mb-2", style=base_style),
            
            html.Div([
                html.Span(tr("rejects", lang) + ": ", style=label_style),
                html.Br(),
                html.Span(
                    f"{rejects_formatted} {capacity_unit_label(weight_pref, False)} ",
                    style={**rejects_style,"marginLeft":"20px"},
                ),
                html.Span(f"({rejects_percent_formatted}%)", style=rejects_style),
            ], className="mb-2", style=base_style),
        ], className="p-1")
        
        return section_content, production_data

    @app.callback(
        Output("update-counts-modal-body", "children"),
        [Input("status-update-interval", "n_intervals"),
         Input("current-dashboard",       "data"),
         Input("opc-pause-state", "data"),
         Input("language-preference-store", "data")],
        [State("app-state", "data"),
         State("app-mode", "data"),
         State("user-inputs", "data")],
        prevent_initial_call=True
    )
    def update_section_1_1b_with_manual_pause(n, which, pause_state, lang, app_state_data, app_mode, user_inputs):
        """Update section 1-1b with manual pause/resume system"""
        # only run when we’re in the “main” dashboard
        if which != "main":
            raise PreventUpdate
        
        # Tag definitions for live mode
        WEIGHT_TAG = "Settings.ColorSort.TestWeightValue"
        COUNT_TAG = "Settings.ColorSort.TestWeightCount"
        UNITS_TAG = "Status.Production.Units"
        
        # Default values
        default_weight = 500.0
        default_count = 1000
        default_unit = "lb"
        
        # Determine if we're in Live or Demo mode
        mode = "demo"
        if app_mode and isinstance(app_mode, dict) and "mode" in app_mode:
            mode = app_mode["mode"]
        
        # Check if OPC reading is paused
        is_paused = pause_state.get("paused", False)
        
        # Initialize values
        weight_value = default_weight
        count_value = default_count
        unit_value = default_unit
        opc_weight = None
        opc_count = None
        reading_status = "N/A"
        
        if mode in LIVE_LIKE_MODES and app_state_data.get("connected", False):
            # Always read the current OPC values for display in the status line
            if WEIGHT_TAG in app_state.tags:
                tag_value = app_state.tags[WEIGHT_TAG]["data"].latest_value
                if tag_value is not None:
                    opc_weight = float(tag_value)
                    
            if COUNT_TAG in app_state.tags:
                tag_value = app_state.tags[COUNT_TAG]["data"].latest_value
                if tag_value is not None:
                    opc_count = int(tag_value)
                    
            if UNITS_TAG in app_state.tags:
                tag_value = app_state.tags[UNITS_TAG]["data"].latest_value
                if tag_value is not None:
                    unit_value = tag_value
            
            # Decide what values to use based on pause state
            if is_paused:
                # OPC reading is paused - use user inputs if available, otherwise use last known OPC values
                if user_inputs:
                    weight_value = user_inputs.get("weight", opc_weight or default_weight)
                    count_value = user_inputs.get("count", opc_count or default_count)
                    unit_value = user_inputs.get("units", unit_value)
                else:
                    # No user inputs yet, use current OPC values as starting point
                    weight_value = opc_weight if opc_weight is not None else default_weight
                    count_value = opc_count if opc_count is not None else default_count
                reading_status = "⏸ Paused (Manual)"
            else:
                # OPC reading is active - always use current OPC values
                weight_value = opc_weight if opc_weight is not None else default_weight
                count_value = opc_count if opc_count is not None else default_count
                reading_status = "▶ Reading from OPC"
                
            logger.info(f"Live mode: Paused={is_paused} | OPC W={opc_weight}, C={opc_count} | Using W={weight_value}, C={count_value}")
        else:
            # Demo mode or not connected - use user inputs or defaults
            if user_inputs:
                weight_value = user_inputs.get("weight", default_weight)
                count_value = user_inputs.get("count", default_count)
                unit_value = user_inputs.get("units", default_unit)
            reading_status = "Demo mode" if mode == "demo" else "Not connected"
        
        return html.Div([
            # Title
            html.H6(tr("update_counts_title", lang), className="mb-0 text-center small"),
            
            # Show current OPC values and reading status in live mode
            html.Div([
                #html.Small(
                #    f"OPC: W={opc_weight if opc_weight is not None else 'N/A'}, "
                #    f"C={opc_count if opc_count is not None else 'N/A'} | "
                #    f"Status: {reading_status}", 
                #    className="text-info"
                #)
            ], className="mb-1 text-center") if mode in LIVE_LIKE_MODES and app_state_data.get("connected", False) else html.Div(),
            
            # Controls container 
            html.Div([
                # Units row
                dbc.Row([
                    dbc.Col(
                        html.Label(tr("units_label", lang), className="fw-bold pt-0 text-end small"),
                        width=3,
                    ),
                    dbc.Col(
                        dcc.Dropdown(
                            id="unit-selector",
                            options=[
                                {"label": "oz", "value": "oz"},
                                {"label": "lb", "value": "lb"},
                                {"label": "g", "value": "g"},
                                {"label": "kg", "value": "kg"}
                            ],
                            value=unit_value,
                            clearable=False,
                            style={"width": "100%", "fontSize": "0.8rem"}
                        ),
                        width=9,
                    ),
                ], className="mb-1"),
                
                # Weight row
                dbc.Row([
                    dbc.Col(
                        html.Label(tr("weight_label", lang), className="fw-bold pt-0 text-end small"),
                        width=3,
                    ),
                    dbc.Col(
                        dbc.Input(
                            id="weight-input",
                            type="number",
                            min=0,
                            step=1,
                            value=weight_value,
                            style={"width": "100%", "height": "1.4rem"}
                        ),
                        width=9,
                    ),
                ]),
    
                # Count row
                dbc.Row([
                    dbc.Col(
                        html.Label(tr("count_label", lang), className="fw-bold pt-0 text-end small"),
                        width=3,
                    ),
                    dbc.Col(
                        dbc.Input(
                            id="count-input",
                            type="number",
                            min=0,
                            step=1,
                            value=count_value,
                            style={"width": "100%", "height": "1.4rem"}
                        ),
                        width=9,
                    ),
                ], className="mb-1"),
                
                # Two button row - same width, half each
                dbc.Row([
                    dbc.Col(width=3),  # Empty space to align with inputs
                    dbc.Col([
                        dbc.ButtonGroup([
                            dbc.Button(
                                tr("pause_opc_read_button", lang) if not is_paused else tr("resume_opc_read_button", lang),
                                id="toggle-opc-pause",
                                color="warning" if not is_paused else "success",
                                size="sm",
                                style={"fontSize": "0.65rem", "padding": "0.2rem 0.3rem"}
                            ),
                            dbc.Button(
                                tr("save_to_opc_button", lang),
                                id="save-count-settings",
                                color="primary",
                                size="sm",
                                style={"fontSize": "0.65rem", "padding": "0.2rem 0.3rem"}
                            )
                        ], className="w-100")
                    ], width=9)
                ]),
                
                # Notification area
                dbc.Row([
                    dbc.Col(width=3),
                    dbc.Col(
                        html.Div(id="save-counts-notification", className="small text-success mt-1"),
                        width=9
                    )
                ])
            ]),
        ], className="p-1 ps-2")

    @app.callback(
        Output("opc-pause-state", "data"),
        [Input("toggle-opc-pause", "n_clicks")],
        [State("opc-pause-state", "data"),
         State("app-mode", "data")],
        prevent_initial_call=True
    )
    def toggle_opc_pause(n_clicks, current_pause_state, app_mode):
        """Toggle OPC reading pause state"""
        if not n_clicks:
            return dash.no_update
        
        # Only allow pausing in live mode
        mode = "demo"
        if app_mode and isinstance(app_mode, dict) and "mode" in app_mode:
            mode = app_mode["mode"]
        
        if mode not in LIVE_LIKE_MODES:
            return dash.no_update
        
        # Toggle the pause state
        current_paused = current_pause_state.get("paused", False)
        new_paused = not current_paused
        
        logger.info(f"OPC reading {'paused' if new_paused else 'resumed'} by user")
        
        return {"paused": new_paused}

    @app.callback(
        Output("user-inputs", "data", allow_duplicate=True),
        [Input("mode-selector", "value")],
        [State("user-inputs", "data")],
        prevent_initial_call=True
    )
    def clear_inputs_on_mode_switch(mode, current_inputs):
        """Clear user inputs when switching to live mode"""
        if mode in LIVE_LIKE_MODES:
            logger.info("Switched to live mode - clearing user inputs")
            return {}  # Clear all user inputs
        return dash.no_update

    @app.callback(
        [Output("save-counts-notification", "children"),
         Output("opc-pause-state", "data", allow_duplicate=True)],
        [Input("save-count-settings", "n_clicks")],
        [State("weight-input", "value"),
         State("count-input", "value"),
         State("unit-selector", "value"),
         State("app-state", "data"),
         State("app-mode", "data"),
         State("opc-pause-state", "data")],
        prevent_initial_call=True
    )
    def save_and_resume_opc_reading(n_clicks, weight_value, count_value, unit_value, 
                                   app_state_data, app_mode, pause_state):
        """Save the count settings to OPC UA tags and resume OPC reading"""
        if not n_clicks:
            return dash.no_update, dash.no_update
        
        # Tag definitions for writing
        WEIGHT_TAG = "Settings.ColorSort.TestWeightValue"
        COUNT_TAG = "Settings.ColorSort.TestWeightCount"
        
        # Determine if we're in Live mode
        mode = "demo"
        if app_mode and isinstance(app_mode, dict) and "mode" in app_mode:
            mode = app_mode["mode"]
        
        # Only write to tags in live mode when connected
        if mode in LIVE_LIKE_MODES and app_state_data.get("connected", False):
            try:
                success_messages = []
                error_messages = []
                
                # Write weight value to OPC UA tag
                if WEIGHT_TAG in app_state.tags and weight_value is not None:
                    try:
                        app_state.tags[WEIGHT_TAG]["node"].set_value(float(weight_value))
                        success_messages.append(f"Weight: {weight_value}")
                        logger.info(f"Successfully wrote weight value {weight_value} to {WEIGHT_TAG}")
                    except Exception as e:
                        error_messages.append(f"Weight write error: {str(e)}")
                        logger.error(f"Error writing weight value to {WEIGHT_TAG}: {e}")
                
                # Write count value to OPC UA tag
                if COUNT_TAG in app_state.tags and count_value is not None:
                    try:
                        app_state.tags[COUNT_TAG]["node"].set_value(int(count_value))
                        success_messages.append(f"Count: {count_value}")
                        logger.info(f"Successfully wrote count value {count_value} to {COUNT_TAG}")
                    except Exception as e:
                        error_messages.append(f"Count write error: {str(e)}")
                        logger.error(f"Error writing count value to {COUNT_TAG}: {e}")
                
                # Prepare notification message and resume reading if successful
                if success_messages and not error_messages:
                    notification = f"✓ Saved: {', '.join(success_messages)} - OPC reading resumed"
                    # Resume OPC reading after successful save
                    resumed_state = {"paused": False}
                    logger.info("OPC reading resumed after successful save")
                    return notification, resumed_state
                elif success_messages and error_messages:
                    notification = f"⚠ Partial: {', '.join(success_messages)}. Errors: {', '.join(error_messages)}"
                    return notification, dash.no_update
                elif error_messages:
                    notification = f"✗ Errors: {', '.join(error_messages)}"
                    return notification, dash.no_update
                else:
                    notification = "⚠ No OPC UA tags found for writing"
                    return notification, dash.no_update
                
            except Exception as e:
                error_msg = f"✗ Save failed: {str(e)}"
                logger.error(f"Unexpected error saving count settings: {e}")
                return error_msg, dash.no_update
        
        else:
            # Not in live mode or not connected
            if mode == "demo":
                return "✓ Saved locally (Demo mode)", dash.no_update
            else:
                return "⚠ Not connected to OPC server", dash.no_update

    @app.callback(
        Output("user-inputs", "data"),
        [
            Input("unit-selector", "value"),
            Input("weight-input", "value"),
            Input("count-input", "value")
        ],
        [State("user-inputs", "data"),
         State("app-mode", "data")],
        prevent_initial_call=True
    )
    def save_user_inputs_with_mode_tracking(units, weight, count, current_data, app_mode):
        """Save user input values when they change (with mode tracking)"""
        ctx = callback_context
        if not ctx.triggered:
            return current_data or {"units": "lb", "weight": 500.0, "count": 1000}
        
        # Get which input triggered the callback
        trigger_id = ctx.triggered[0]["prop_id"].split(".")[0]
        
        # Determine current mode
        mode = "demo"
        if app_mode and isinstance(app_mode, dict) and "mode" in app_mode:
            mode = app_mode["mode"]
        
        # Create a new data object with defaults if current_data is None
        new_data = current_data.copy() if current_data else {"units": "lb", "weight": 500.0, "count": 1000}
        
        # Mark if user made changes in live mode
        if mode in LIVE_LIKE_MODES:
            new_data["live_mode_user_changed"] = True
            logger.info(f"User changed {trigger_id} in live mode")
        
        # Update the value that changed
        if trigger_id == "unit-selector" and units is not None:
            new_data["units"] = units
        elif trigger_id == "weight-input" and weight is not None:
            new_data["weight"] = weight
        elif trigger_id == "count-input" and count is not None:
            new_data["count"] = count
        
        return new_data

    @app.callback(
        Output("section-1-2", "children"),
        [Input("production-data-store", "data"),
         Input("status-update-interval", "n_intervals"),
         Input("current-dashboard", "data"),
         Input("historical-time-index", "data"),
         Input("historical-data-cache", "data")],
        [State("app-state", "data"),
         State("app-mode", "data")],
        prevent_initial_call=True
    )
    def update_section_1_2(production_data, n_intervals, which, state_data, historical_data, app_state_data, app_mode):
    
        """Update section 1-2 with side-by-side pie charts for accepts/rejects and reject breakdown
        using production data from section 1-1 and counter data from section 5-2"""
        
        # Only run when we're in the "main" dashboard
        if which != "main":
            raise PreventUpdate
            
        global previous_counter_values
        
        counter_colors = {
            1: "green",       # Blue
            2: "lightgreen",      # Green
            3: "orange",     # Orange
            4: "blue",      # Black
            5: "#f9d70b",    # Yellow (using hex to ensure visibility)
            6: "magenta",    # Magenta
            7: "cyan",       # Cyan
            8: "red",        # Red
            9: "purple",
            10: "brown",
            11: "gray",
            12: "lightblue"
        }
    
        # Extract data from the shared production data store
        total_capacity = production_data.get("capacity", 50000)
        accepts = production_data.get("accepts", 47500)
        rejects = production_data.get("rejects", 2500)
        
        # Calculate percentages for the first pie chart - exact same calculation as section 1-1
        total = accepts + rejects
        accepts_percent = (accepts / total * 100) if total > 0 else 0
        rejects_percent = (rejects / total * 100) if total > 0 else 0
        
        # Second chart data - Use the counter values for the reject breakdown
        # Ensure previous_counter_values has a predictable baseline
        if 'previous_counter_values' not in globals() or not previous_counter_values:
            # Start counters at zero instead of random demo values
            previous_counter_values = [0] * 12
        
        # Calculate the total of all counter values
        total_counter_value = sum(previous_counter_values)
        
        if total_counter_value > 0:
            # Create percentage breakdown for each counter relative to total rejects
            # Filter out counters with zero values and track their original counter numbers
            reject_counters = {}
            counter_indices = {}  # Track which counter number each entry corresponds to
            for i, value in enumerate(previous_counter_values):
                if value > 0:  # Only include counters with values greater than 0
                    counter_name = f"Counter {i+1}"
                    counter_number = i + 1  # Store the actual counter number
                    # This counter's percentage of the total rejects
                    counter_percent_of_rejects = (value / total_counter_value) * 100
                    reject_counters[counter_name] = counter_percent_of_rejects
                    counter_indices[counter_name] = counter_number
        else:
            # Fallback if counter values sum to zero - create empty dict
            reject_counters = {}
        
        # Create first pie chart - Accepts/Rejects ratio
        fig1 = go.Figure(data=[go.Pie(
            labels=['Accepts', 'Rejects'],
            values=[accepts_percent, rejects_percent],  # Use the exact percentages from section 1-1
            hole=.4,
            marker_colors=['green', 'red'],
            textinfo='percent',
            insidetextorientation='radial',
            rotation = 90
        )])
    
        # Update layout for first chart with centered title
        fig1.update_layout(
            title={
                'text': "Accept/Reject Ratio",
                'y': 0.99,
                'x': 0.5,
                'xanchor': 'center',
                'yanchor': 'top'
            },
            margin=dict(l=10, r=10, t=25, b=10),
            height=210,
            showlegend=False,  # Set showlegend to False to remove the legend
            plot_bgcolor='var(--chart-bg)',
            paper_bgcolor='var(--chart-bg)'
        )
    
        # Create second pie chart - Reject breakdown (only if we have non-zero data)
        if reject_counters:  # Only create chart if we have data
            # Extract data for the second pie chart
            labels = list(reject_counters.keys())
            values = list(reject_counters.values())
            # Use the correct counter numbers for colors instead of sequential indices
            colors = [counter_colors.get(counter_indices[label], "gray") for label in labels]
    
            # Create second pie chart - Reject breakdown
            fig2 = go.Figure(data=[go.Pie(
                labels=labels,
                values=values,
                hole=.4,
                marker_colors=colors,
                textinfo='percent',
                insidetextorientation='radial'
            )])
    
            # Update layout for second chart with centered title
            fig2.update_layout(
                title={
                    'text': "Reject Percentages",
                    'y': 0.99,
                    'x': 0.5,
                    'xanchor': 'center',
                    'yanchor': 'top'
                },
                margin=dict(l=10, r=10, t=25, b=10),
                height=210,
                showlegend=False,  # Set showlegend to False to remove the legend
                plot_bgcolor='var(--chart-bg)',
                paper_bgcolor='var(--chart-bg)'
            )
            
            # Second chart content
            second_chart_content = dcc.Graph(
                figure=fig2,
                config={'displayModeBar': False, 'responsive': True},
                style={'width': '100%', 'height': '100%'}
            )
        else:
            # No data available - show placeholder
            second_chart_content = html.Div([
                html.Div("No Reject Data", className="text-center text-muted d-flex align-items-center justify-content-center h-100"),
            ], style={'minHeight': '200px', 'height': 'auto', 'border': '1px solid #dee2e6', 'borderRadius': '0.25rem'})
        
        # Return the layout with both charts side by side
        return html.Div([
            dbc.Row([
                # First chart
                dbc.Col(
                    dcc.Graph(
                        figure=fig1,
                        config={'displayModeBar': False, 'responsive': True},
                        style={'width': '100%', 'height': '100%'}
                    ),
                    width=6
                ),
                
                # Second chart or placeholder
                dbc.Col(
                    second_chart_content,
                    width=6
                ),
            ]),
        ])

    @app.callback(
        Output("user-inputs", "data", allow_duplicate=True),
        [Input("auto-connect-trigger", "data")],
        [State("user-inputs", "data")],
        prevent_initial_call=True
    )
    def initialize_user_inputs(trigger, current_data):
        """Initialize user inputs on page load if not already set"""
        if current_data:
            return dash.no_update
        return {"units": "lb", "weight": 500.0, "count": 1000}

    @app.callback(
        Output("section-2", "children"),
        [Input("status-update-interval", "n_intervals"),
         Input("current-dashboard",       "data"),
         Input("language-preference-store", "data")],
        [State("app-state", "data"),
         State("app-mode", "data")],
        prevent_initial_call=True
    )
    def update_section_2(n_intervals, which, lang, app_state_data, app_mode):
        """Update section 2 with three status boxes and feeder gauges"""
        
          # only run when we’re in the “main” dashboard
        if which != "main":
            raise PreventUpdate
        # CRITICAL: Check if we actually have a connected machine and valid app_state
        if not app_state_data.get("connected", False):
            logger.debug("No connected machine - preventing section update")
            raise PreventUpdate
        
        if not app_state.client or not app_state.tags:
            logger.debug("No valid client or tags - preventing section update")
            raise PreventUpdate
            # or return [no_update, no_update]
        # Tag definitions
        PRESET_NUMBER_TAG = "Status.Info.PresetNumber"
        PRESET_NAME_TAG = "Status.Info.PresetName"
        GLOBAL_FAULT_TAG = "Status.Faults.GlobalFault"
        GLOBAL_WARNING_TAG = "Status.Faults.GlobalWarning"
        FEEDER_TAG_PREFIX = "Status.Feeders."
        FEEDER_TAG_SUFFIX = "IsRunning"
        MODEL_TAG = "Status.Info.Type"  # Added this tag to check model type
        
        # Determine if we're in Live or Demo mode
        mode = "demo"  # Default to demo mode
        if app_mode and isinstance(app_mode, dict) and "mode" in app_mode:
            mode = app_mode["mode"]
        logger.info("Section 2: mode=%s, connected=%s", mode, app_state_data.get("connected", False))
        
        # Define color styles for different states
        success_style = {"backgroundColor": "#28a745", "color": "white"}  # Green
        danger_style = {"backgroundColor": "#dc3545", "color": "white"}   # Red
        warning_style = {"backgroundColor": "#ffc107", "color": "black"}  # Yellow
        secondary_style = {"backgroundColor": "#6c757d", "color": "white"}  # Gray
        
        # Check model type to determine number of gauges to show
        show_all_gauges = True  # Default to showing all 4 gauges
        model_type = None
        
        # Define box styles based on mode
        if mode == "demo":
            # Demo mode - force green for all boxes
            preset_text = "1 Yellow CORN"
            preset_style = success_style
            
            status_text = "GOOD"
            status_style = success_style
            
            feeder_text = "Running"
            feeder_style = success_style
            
            # In demo mode, show all gauges
            show_all_gauges = True
            
        elif not app_state_data.get("connected", False):
            # Not connected - all gray
            preset_text = "Unknown"
            preset_style = secondary_style
            
            status_text = "Unknown"
            status_style = secondary_style
            
            feeder_text = "Unknown"
            feeder_style = secondary_style
            
            # When not connected, show all gauges
            show_all_gauges = True
            
        else:
            # Live mode - FIXED to properly access the global app_state
            preset_number = "N/A"
            preset_name = "N/A"
            
            # Check model type first to determine gauge visibility
            if MODEL_TAG in app_state.tags:
                model_type = app_state.tags[MODEL_TAG]["data"].latest_value
                if model_type == "RGB400":
                    show_all_gauges = False  # Hide gauges 3 and 4
                    #logger.info("Model type is RGB400 - hiding gauges 3 and 4")
                else:
                    show_all_gauges = True
                    #logger.info(f"Model type is {model_type} - showing all gauges")
            
            # Try to get preset information - FIXED to use proper app_state reference
            if PRESET_NUMBER_TAG in app_state.tags:
                preset_number = app_state.tags[PRESET_NUMBER_TAG]["data"].latest_value
                if preset_number is None:
                    preset_number = "N/A"
                #logger.info(f"Retrieved preset number: {preset_number}")
                    
            if PRESET_NAME_TAG in app_state.tags:
                preset_name = app_state.tags[PRESET_NAME_TAG]["data"].latest_value
                if preset_name is None:
                    preset_name = "N/A"
                #logger.info(f"Retrieved preset name: {preset_name}")
                    
            preset_text = f"{preset_number} {preset_name}"
            preset_style = success_style  # Default to green
            
            # Check fault and warning status - FIXED to use proper app_state reference
            has_fault = False
            has_warning = False
            
            if GLOBAL_FAULT_TAG in app_state.tags:
                has_fault = bool(app_state.tags[GLOBAL_FAULT_TAG]["data"].latest_value)
                
            if GLOBAL_WARNING_TAG in app_state.tags:
                has_warning = bool(app_state.tags[GLOBAL_WARNING_TAG]["data"].latest_value)
                
            # Set status text and style based on fault/warning
            if has_fault:
                status_text = "FAULT"
                status_style = danger_style
            elif has_warning:
                status_text = "WARNING"
                status_style = warning_style
            else:
                status_text = "GOOD"
                status_style = success_style
    
            if status_text in ("FAULT", "WARNING", "GOOD"):
                status_text = tr(f"{status_text.lower()}_status", lang)
                
            # Check feeder status - FIXED to use proper app_state reference
            feeder_running = False
            
            # Check only the appropriate number of feeders based on model
            max_feeder = 2 if not show_all_gauges else 4
            for feeder_num in range(1, max_feeder + 1):
                tag_name = f"{FEEDER_TAG_PREFIX}{feeder_num}{FEEDER_TAG_SUFFIX}"
                if tag_name in app_state.tags:
                    if bool(app_state.tags[tag_name]["data"].latest_value):
                        feeder_running = True
                        break
                        
            if feeder_running:
                feeder_text = tr("running_state", lang)
                feeder_style = success_style
            else:
                feeder_text = tr("stopped_state", lang)
                feeder_style = secondary_style
            
            # Add debug logging for live mode
            logger.info(f"Live mode - Preset: {preset_text}, Status: {status_text}, Feeder: {feeder_text}")
        
        # Create the feeder rate boxes with conditional display
        feeder_boxes = create_feeder_rate_boxes(app_state_data, app_mode, mode, show_all_gauges)
        
        # Create the three boxes with explicit styling and add feeder gauges
        return html.Div([
            html.H5(tr("machine_status_title", lang), className="mb-2 text-left"),
            
            # Box 1 - Preset - Using inline styling instead of Bootstrap classes
            html.Div([
                html.Div([
                    html.Div([
                        html.Span(tr("preset_label", lang) + " ", className="fw-bold"),
                        html.Span(preset_text),
                    ], className="h7"),
                ], className="p-3"),
            ], className="mb-2", style={"borderRadius": "0.25rem", **preset_style}),
            
            # Box 2 - Status - Using inline styling
            html.Div([
                html.Div([
                    html.Div([
                        html.Span(tr("status_label", lang) + " ", className="fw-bold"),
                        html.Span(status_text),
                    ], className="h7"),
                ], className="p-3"),
            ], className="mb-2", style={"borderRadius": "0.25rem", **status_style}),
            
            # Box 3 - Feeders - Using inline styling
            html.Div([
                html.Div([
                    html.Div([
                        html.Span(tr("feeders_label", lang) + " ", className="fw-bold"),
                        html.Span(feeder_text),
                    ], className="h7"),
                ], className="p-3"),
            ], className="mb-2", style={"borderRadius": "0.25rem", **feeder_style}),
    
            # Row of feeder rate boxes
            feeder_boxes,
        ])

    @app.callback(
        Output("section-3-1", "children"),
        [Input("status-update-interval", "n_intervals"),
         Input("current-dashboard",       "data"),
         Input("language-preference-store", "data")],
        [State("additional-image-store", "data")],
        prevent_initial_call=True
    )
    
    def update_section_3_1(n_intervals, which, lang, additional_image_data):
        """Update section 3-1 with the Load Image button and additional image if loaded"""
        # Debug logging
        #logger.info(f"Image data in section-3-1: {'' if not additional_image_data else 'Data present'}")
        
        # only run when we’re in the “main” dashboard
        if which != "main":
            raise PreventUpdate
            # or return [no_update, no_update]
        # Check if additional image is loaded
        has_additional_image = additional_image_data and 'image' in additional_image_data
        
        # More debug logging
        #if has_additional_image:
        #    logger.info("Section 3-1: Image found in data store")
        #else:
        #    logger.info("Section 3-1: No image in data store")
        
        # Create the additional image section with auto-scaling
        if has_additional_image:
            additional_image_section = html.Div([
                html.Img(
                    src=additional_image_data['image'],
                    style={
                        'width': '100%',
                        'maxWidth': '100%',
                        'maxHeight': '130px',
                        'objectFit': 'contain',
                        'margin': '0 auto',
                        'display': 'block'
                    }
                )
            ], className="text-center", style={'minHeight': '130px', 'height': 'auto', 'display': 'flex', 'alignItems': 'center', 'justifyContent': 'center'})
        else:
            additional_image_section = html.Div(
                "No custom image loaded",
                className="text-center text-muted",
                style={'minHeight': '130px', 'height': 'auto', 'display': 'flex', 'alignItems': 'center', 'justifyContent': 'center'}
            )
        
        return html.Div([
            # Title and Load button row
            dbc.Row([
                # Title
                dbc.Col(html.H5(tr("corporate_logo_title", lang), className="mb-0"), width=8),
                # Load button
                dbc.Col(
                    dbc.Button(
                        tr("load_image_button", lang),
                        id="load-additional-image",
                        color="primary", 
                        size="sm",
                        className="float-end"
                    ), 
                    width=4
                ),
            ], className="mb-2 align-items-center"),
            
            # Additional image section with fixed height
            additional_image_section,
        ], style={'minHeight': '175px', 'height': 'auto'})  # Flexible height for section 3-1

    @app.callback(
        Output("upload-modal", "is_open"),
        [Input("load-additional-image", "n_clicks"),
         Input("close-upload-modal", "n_clicks")],
        [State("upload-modal", "is_open")],
        prevent_initial_call=True
    )
    def toggle_upload_modal(load_clicks, close_clicks, is_open):
        """Toggle the upload modal when the Load Image button is clicked"""
        ctx = callback_context
        
        # If callback wasn't triggered, don't change the state
        if not ctx.triggered:
            return dash.no_update
            
        # Get the ID of the component that triggered the callback
        trigger_id = ctx.triggered[0]["prop_id"].split(".")[0]
        
        # If the Load Image button was clicked and modal is not already open, open it
        if trigger_id == "load-additional-image" and load_clicks and not is_open:
            return True
        
        # If the Close button was clicked and modal is open, close it
        elif trigger_id == "close-upload-modal" and close_clicks and is_open:
            return False
        
        # Otherwise, don't change the state
        return is_open

    @app.callback(
        Output("section-3-2", "children"),
        [Input("status-update-interval", "n_intervals"),
         Input("current-dashboard",       "data"),
         Input("language-preference-store", "data")],
        [State("app-state", "data"),
         State("app-mode", "data")],
        prevent_initial_call=True
    
    )
    def update_section_3_2(n_intervals, which, lang, app_state_data, app_mode):
        """Update section 3-2 with machine information and Satake logo"""
    
        # only run when we’re in the “main” dashboard
        if which != "main":
            raise PreventUpdate
            # or return [no_update, no_update]
    
        # Tag definitions for easy updating
        SERIAL_TAG = "Status.Info.Serial"
        MODEL_TAG = "Status.Info.Type"  # Added tag for model information
        
        # Determine if we're in Live or Demo mode
        mode = "demo"  # Default to demo mode
        if app_mode and isinstance(app_mode, dict) and "mode" in app_mode:
            mode = app_mode["mode"]
        logger.info("Section 3-2: mode=%s, connected=%s", mode, app_state_data.get("connected", False))

        # Generate current timestamp for "Last Update" display. This must be
        # evaluated on each callback invocation so the UI reflects the actual
        # update time rather than a static value.
        current_time = datetime.now().strftime("%Y-%m-%d %H:%M:%S")
        
        if mode == "demo":
            # Demo mode values
            serial_number = "2025_1_4CH"
            status_text = "DEMO"
            model_text = "Enpresor RGB"
            last_update = current_time
            status_class = "text-success"
        else:
            # Live mode - use original code with model tag
            serial_number = "Unknown"
            if app_state_data.get("connected", False) and SERIAL_TAG in app_state.tags:
                serial_number = app_state.tags[SERIAL_TAG]["data"].latest_value or "Unknown"
            
            # Get the model from the Type tag when in Live mode
            model_text = "ENPRESOR RGB"  # Default model
            if app_state_data.get("connected", False) and MODEL_TAG in app_state.tags:
                model_from_tag = app_state.tags[MODEL_TAG]["data"].latest_value
                if model_from_tag:
                    model_text = model_from_tag  # Use the model from the tag if available
            
            status_text = "Online" if app_state_data.get("connected", False) else "Offline"
            status_class = "text-success" if app_state_data.get("connected", False) else "text-secondary"
            last_update = current_time if app_state_data.get("connected", False) else "Never"
        
        return html.Div([
            # Title
            html.H5(tr("machine_info_title", lang), className="mb-2 text-center"),
            
            # Custom container with fixed height and auto-scaling image
            html.Div([
                # Logo container (left side)
                html.Div([
                    html.Img(
                        src=f'data:image/png;base64,{SATAKE_LOGO}',
                        style={
                            'width': '100%',
                            'maxWidth': '100%',
    
                            'maxHeight': '200px',  # Increased maximum height
    
                            'objectFit': 'contain',
                            'margin': '0 auto',
                            'display': 'block'
                        }
                    )
                ], className="machine-info-logo", style={
                    'flex': '0 0 auto',
    
                    'width': '45%',
                    'maxWidth': '180px',
                    'minHeight': '180px',  # Increased minimum height for logo container
    
                    'display': 'flex',
                    'alignItems': 'center',
                    'justifyContent': 'center',
                    'paddingRight': '15px'
                }),
                
                # Information container (right side)
                html.Div([
                    html.Div([
                        html.Span(tr("serial_number_label", lang) + " ", className="fw-bold"),
                        html.Span(serial_number),
                    ], className="mb-1"),
                    
                    html.Div([
                        html.Span(tr("status_label", lang) + " ", className="fw-bold"),
                        html.Span(status_text, className=status_class),
                    ], className="mb-1"),
                    
                    html.Div([
                        html.Span(tr("model_label", lang) + " ", className="fw-bold"),
                        html.Span(model_text),
                    ], className="mb-1"),
                    
                    html.Div([
                        html.Span(tr("last_update_label", lang) + " ", className="fw-bold"),
                        html.Span(last_update),
                    ], className="mb-1"),
                ], style={
                    'flex': '1',
                    'paddingLeft': '30px',  # Increased left padding to shift text right more
                    'borderLeft': '1px solid #eee',
                    'marginLeft': '15px',
                    'minHeight': '150px',  # Reduced minimum height for text container
                    'display': 'flex',
                    'flexDirection': 'column',
                    'justifyContent': 'center'
                }),
            ], className="machine-info-container", style={
                'display': 'flex',
                'flexDirection': 'row',
                'alignItems': 'center',
                'flexWrap': 'wrap',
                'width': '100%',
                'minHeight': '150px'  # Reduced minimum height for the whole container
            }),
        ], style={'height': 'auto'})  # Allow section 3-2 height to adjust

    @app.callback(
        Output("section-4", "children"),
        [Input("status-update-interval", "n_intervals"),
         Input("current-dashboard",       "data"),
         Input("language-preference-store", "data")],
        [State("app-state", "data"),
         State("app-mode", "data")],
        prevent_initial_call=True
    )
    def update_section_4(n_intervals, which, lang, app_state_data, app_mode):
        """Update section 4 with the color sort primary list.
    
        Each sensitivity's number and name are displayed above its image.
        """
        # only run when we’re in the “main” dashboard
        if which != "main":
            raise PreventUpdate
            # or return [no_update, no_update]
        # Tag definitions for easy updating
        PRIMARY_ACTIVE_TAG_PREFIX = "Settings.ColorSort.Primary"
        PRIMARY_ACTIVE_TAG_SUFFIX = ".IsAssigned"
        PRIMARY_NAME_TAG_PREFIX = "Settings.ColorSort.Primary"
        PRIMARY_NAME_TAG_SUFFIX = ".Name"
        PRIMARY_IMAGE_TAG_PREFIX = "Settings.ColorSort.Primary"
        PRIMARY_IMAGE_TAG_SUFFIX = ".SampleImage"
        
        # Define colors for each primary number
        primary_colors = {
            1: "green",       # Blue
            2: "lightgreen",      # Green
            3: "orange",     # Orange
            4: "blue",      # Black
            5: "#f9d70b",    # Yellow (using hex to ensure visibility)
            6: "magenta",    # Magenta
            7: "cyan",       # Cyan
            8: "red",        # Red
            9: "purple",
            10: "brown",
            11: "gray", 
            12: "lightblue"
        }
        
        # Define base64 image strings for demo mode fallback
        base64_image_strings = {
            1: base64_image_string1,
            2: base64_image_string2,
            3: base64_image_string3,
            4: base64_image_string4,
            5: base64_image_string5,
            6: base64_image_string6,
            7: base64_image_string7,
            8: base64_image_string8
        }
        
        # Determine if we're in Live or Demo mode
        mode = "demo"  # Default to demo mode
        if app_mode and isinstance(app_mode, dict) and "mode" in app_mode:
            mode = app_mode["mode"]
        
        # Define demo mode primary names and active status
        demo_primary_names = {
            1: "CORN",
            2: "SPOT",
            3: "GREEN",
            4: "SOY",
            5: "SPLIT",
            6: "DARKS",
            7: "BROKEN",
            8: "MOLD",
            9: "",
            10: "",
            11: "",
            12: ""
        }
        
        # For demo mode, all primaries are active except #5 (to show the inactive state)
        demo_primary_active = {i: (i != 5) for i in range(1, 13)}
        
        # Initialize lists for left and right columns
        left_column_items = []
        right_column_items = []
        
        # Define the image container style with WHITE background for both modes
        # Base style for the image containers.  Border color is set later based on
        # whether a sensitivity is assigned.
        image_container_style = {
            "height": "50px",
            "width": "50px",
            "marginRight": "0px",
            "border": "2px solid #ccc",  # Increased default border thickness
            "borderRadius": "3px",
            "display": "flex",
            "alignItems": "center",
            "justifyContent": "center",
            "overflow": "hidden",
            "padding": "0px",
            "backgroundColor": "#ffffff"  # Force white background for both light and dark mode
        }
        
        # Image style to fill the container
        image_style = {
            "height": "100%",
            "width": "100%",
            "objectFit": "contain",
        }
        
        if mode == "demo":
            # Demo mode - use predefined values and demo images
            for i in range(1, 13):
                name = demo_primary_names[i]
                is_active = demo_primary_active[i]
                    
                # Set styling based on active status
                if is_active:
                    text_color = primary_colors[i]
                    text_class = ""
                else:
                    text_color = "#aaaaaa"  # Gray for inactive
                    text_class = "text-muted"
                
                # Create text style with added bold font weight
                text_style = {
                    "color": text_color,
                    "display": "inline-block",
                    "verticalAlign": "middle",
                    "fontWeight": "bold",
                    "whiteSpace": "nowrap",
                }
                border_color = "green" if is_active else "red"
                if not is_active:
                    text_style["fontStyle"] = "italic"
                image_style_current = image_container_style.copy()
                image_style_current["border"] = f"2px solid {border_color}"
                
                # Create item with appropriate image or empty container
                if i <= 8 and i in base64_image_strings:  # First 8 items with images in demo mode
                    base64_str = base64_image_strings[i]
                    img_src = f"data:image/png;base64,{base64_str}" if not base64_str.startswith("data:") else base64_str
    
                    # Create item with image in bordered container
                    item = html.Div([
                        html.Span(
                            f"{i}. {name}",
                            style=text_style
                        ),
                        html.Div([
                            html.Img(
                                src=img_src,
                                style=image_style
                            )
                        ], style=image_style_current),
                    ],
                    className=f"mb-1 {text_class}",
                    style={"display": "flex", "flexDirection": "column", "alignItems": "center"})
                else:  # Items 9-12 or fallbacks - empty white container instead of image
                    item = html.Div([
                        html.Span(
                            f"{i}. {name}",
                            style=text_style
                        ),
                        html.Div([
                            # Nothing inside, just the white background
                        ], style=image_style_current),
                    ],
                    className=f"mb-1 {text_class}",
                    style={"display": "flex", "flexDirection": "column", "alignItems": "center"})
                
                # Add to appropriate column based on odd/even
                if i % 2 == 1:  # Odds on the left
                    left_column_items.append(item)
                else:          # Evens on the right
                    right_column_items.append(item)
        
        elif not app_state_data.get("connected", False):
            # When not connected, show placeholder list with empty white containers
            for i in range(1, 13):
                # Bold text style for not connected state
                not_connected_style = {
                    "display": "inline-block",
                    "verticalAlign": "middle",
                    "fontWeight": "bold",
                    "whiteSpace": "nowrap",
                }
                
                item = html.Div([
                    html.Span(
                        f"{i}) Not connected",
                        className="text-muted",
                        style=not_connected_style
                    ),
                    html.Div([], style=image_container_style),  # Empty white container
                ],
                className="mb-1",
                style={"display": "flex", "flexDirection": "column", "alignItems": "center"})
                
                # Add to appropriate column based on odd/even
                if i % 2 == 1:  # Odds on the left
                    left_column_items.append(item)
                else:          # Evens on the right
                    right_column_items.append(item)
        
        else:
            # Live mode - load images from OPC UA tags
            for i in range(1, 13):
                # Check if the primary is active
                is_active = True  # Default to active
                active_tag_name = f"{PRIMARY_ACTIVE_TAG_PREFIX}{i}{PRIMARY_ACTIVE_TAG_SUFFIX}"
                
                if active_tag_name in app_state.tags:
                    is_active = bool(app_state.tags[active_tag_name]["data"].latest_value)
                
                # Get primary name
                name = f"Primary {i}"  # Default name
                name_tag = f"{PRIMARY_NAME_TAG_PREFIX}{i}{PRIMARY_NAME_TAG_SUFFIX}"
                
                if name_tag in app_state.tags:
                    tag_value = app_state.tags[name_tag]["data"].latest_value
                    if tag_value is not None:
                        name = tag_value
                
                # Get sample image from OPC UA tag
                image_tag = f"{PRIMARY_IMAGE_TAG_PREFIX}{i}{PRIMARY_IMAGE_TAG_SUFFIX}"
                has_image = False
                image_src = None
                
                if image_tag in app_state.tags:
                    try:
                        image_data = app_state.tags[image_tag]["data"].latest_value
                        if image_data is not None:
                            # Check if the image data is already in the correct format
                            if isinstance(image_data, str):
                                if image_data.startswith("data:image"):
                                    # Already in data URL format
                                    image_src = image_data
                                    has_image = True
                                elif len(image_data) > 100:  # Assume it's base64 if it's a long string
                                    # Try to determine image type and create data URL
                                    # For now, assume PNG - you might need to detect the actual format
                                    image_src = f"data:image/png;base64,{image_data}"
                                    has_image = True
                            elif isinstance(image_data, bytes):
                                # Convert bytes to base64
                                base64_str = base64.b64encode(image_data).decode('utf-8')
                                image_src = f"data:image/png;base64,{base64_str}"
                                has_image = True
                    except Exception as e:
                        logger.error(f"Error processing image data for Primary {i}: {e}")
                        has_image = False
                else:
                    logger.debug(f"Image tag {image_tag} not found in app_state.tags")
                
                # Set styling based on active status
                if is_active:
                    text_color = primary_colors[i]
                    text_class = ""
                else:
                    text_color = "#aaaaaa"  # Gray for inactive
                    text_class = "text-muted"
                
                # Create text style with added bold font weight
                text_style = {
                    "color": text_color,
                    "display": "inline-block",
                    "verticalAlign": "middle",
                    "fontWeight": "bold",
                    "whiteSpace": "nowrap",
                }
                border_color = "green" if is_active else "red"
                if not is_active:
                    text_style["fontStyle"] = "italic"
                image_style_current = image_container_style.copy()
                image_style_current["border"] = f"2px solid {border_color}"
    
                # Create item with image from OPC UA tag or empty white container
                if has_image and image_src:
                    item = html.Div([
                        html.Span(
                            f"{i}) {name}",
                            style=text_style
                        ),
                        html.Div([  # Wrapper div for the image with white background
                            html.Img(
                                src=image_src,
                                style=image_style,
                                title=f"Sample image for {name}"  # Add tooltip
                            )
                        ], style=image_style_current),
                    ],
                    className=f"mb-1 {text_class}",
                    style={"display": "flex", "flexDirection": "column", "alignItems": "center"})
                else:
                    # No image available - show empty white container
                    item = html.Div([
                        html.Span(
                            f"{i}) {name}",
                            style=text_style
                        ),
                        html.Div([  # Empty white container
                            # Nothing inside, just the white background
                        ], style=image_style_current),
                    ],
                    className=f"mb-1 {text_class}",
                    style={"display": "flex", "flexDirection": "column", "alignItems": "center"})
                
                # Add to appropriate column based on odd/even
                if i % 2 == 1:  # Odds on the left
                    left_column_items.append(item)
                else:          # Evens on the right
                    right_column_items.append(item)
        
        # Allow this panel to flex so it shares space with other sections
        container_style = {"flex": "1"}
        
        # Return two-column layout
        return html.Div([
            html.H5(tr("sensitivities_title", lang), className="mb-2 text-left"),
            
            # Create a row with two columns
            dbc.Row([
                # Left column - odd items
                dbc.Col(
                    html.Div(left_column_items),
                    width=6
                ),
    
                # Right column - even items
                dbc.Col(
                    html.Div(right_column_items),
                    width=6
                ),
            ]),
        ], style=container_style)

    @app.callback(
        Output("section-5-1", "children"),
        [Input("status-update-interval", "n_intervals"),
         Input("current-dashboard",       "data"),
         Input("historical-time-index",   "data"),
         Input("historical-data-cache",   "data"),
         Input("language-preference-store", "data")],
        [State("app-state", "data"),
         State("app-mode", "data"),
         State("active-machine-store", "data"),
         State("weight-preference-store", "data"),
         State("production-rate-unit", "data")],
        prevent_initial_call=True
    )
    def update_section_5_1(n_intervals, which, state_data, historical_data, lang, app_state_data, app_mode, active_machine_data, weight_pref, pr_unit):
    
        """Update section 5-1 with trend graph for objects per minute"""
         # only run when we’re in the “main” dashboard
        if which != "main":
            raise PreventUpdate
            # or return [no_update, no_update]
    
        # Tag definitions - Easy to update when actual tag names are available
        OBJECTS_PER_MIN_TAG = "Status.ColorSort.Sort1.Throughput.ObjectPerMin.Current"
        CAPACITY_TAG = "Status.ColorSort.Sort1.Throughput.KgPerHour.Current"
    
        # Determine which units to display
        units = pr_unit or "objects"
        if units == "capacity":
            section_title = tr("production_rate_capacity_title", lang)
            data_tag = CAPACITY_TAG
        else:
            section_title = tr("production_rate_objects_title", lang)
            data_tag = OBJECTS_PER_MIN_TAG
        
        # Fixed time range for X-axis (last 2 minutes with 1-second intervals)
        max_points = 120  # 2 minutes × 60 seconds
        
        # Determine if we're in Live or Demo mode
        mode = "demo"  # Default to demo mode
        if app_mode and isinstance(app_mode, dict) and "mode" in app_mode:
            mode = app_mode["mode"]
    
    
        if mode == "historical":
            hours = state_data.get("hours", 24) if isinstance(state_data, dict) else 24
            active_id = active_machine_data.get("machine_id") if active_machine_data else None
            hist_data = (
                historical_data if isinstance(historical_data, dict) and "capacity" in historical_data
                else get_historical_data(timeframe=f"{hours}h", machine_id=active_id)
            )
            times = hist_data["capacity"]["times"]
            values_lbs = hist_data["capacity"]["values"]
    
            x_data = [t.strftime("%H:%M:%S") if isinstance(t, datetime) else t for t in times]
            y_data = [convert_capacity_from_lbs(v, weight_pref) for v in values_lbs]
            if y_data:
                min_val = max(0, min(y_data) * 0.9)
                max_val = max(y_data) * 1.1
            else:
                min_val = 0
                max_val = 10000
    
        elif mode in LIVE_LIKE_MODES and app_state_data.get("connected", False):
            # Live mode and connected - get real data
            tag_found = False
            current_value = 0
    
    
            
            # Check if the tag exists
            if data_tag in app_state.tags:
                tag_found = True
                tag_data = app_state.tags[data_tag]['data']
                
                # Get current value
                current_value = tag_data.latest_value if tag_data.latest_value is not None else 0
                if units == "capacity":
                    current_value = convert_capacity_from_kg(current_value, weight_pref)
                
                # Get historical data
                timestamps = tag_data.timestamps
                values = tag_data.values
                if units == "capacity":
                    values = [convert_capacity_from_kg(v, weight_pref) for v in values]
                
                # If we have data, create the time series
                if timestamps and values:
                    # Ensure we only use the most recent data points (up to max_points)
                    if len(timestamps) > max_points:
                        timestamps = timestamps[-max_points:]
                        values = values[-max_points:]
                    
                    # Format times for display
                    x_data = [ts.strftime("%H:%M:%S") for ts in timestamps]
                    y_data = values
                    
                    # Determine min and max values for y-axis with some padding
                    if len(y_data) > 0:
                        min_val = max(0, min(y_data) * 0.9) if min(y_data) > 0 else 0
                        max_val = max(y_data) * 1.1 if max(y_data) > 0 else 10000
                    else:
                        min_val = 0
                        max_val = 100000
                else:
                    # No historical data yet, create empty chart
                    current_time = datetime.now()
                    x_data = [(current_time - timedelta(seconds=i)).strftime("%H:%M:%S") for i in range(max_points)]
                    x_data.reverse()  # Put in chronological order
                    y_data = [None] * max_points
                    min_val = 0
                    max_val = 10000
            else:
                # Tag not found - create dummy data
                current_time = datetime.now()
                x_data = [(current_time - timedelta(seconds=i)).strftime("%H:%M:%S") for i in range(max_points)]
                x_data.reverse()  # Put in chronological order
                y_data = [None] * max_points
                min_val = 0
                max_val = 10000
        else:
            # Demo mode or not connected - use the original code
            # Generate dummy data for demonstration
            current_time = datetime.now()
            x_data = [(current_time - timedelta(seconds=i)).strftime("%H:%M:%S") for i in range(max_points)]
            x_data.reverse()  # Put in chronological order
            
            # Demo mode - create realistic looking data
            if mode == "demo":
                if units == "capacity":
                    # Base around 50,000 lbs/hr converted from kg
                    base_value = convert_capacity_from_kg(50000 / 2.205, weight_pref)
                else:
                    # Start with base value of 5000 objects per minute
                    base_value = 5000
                
                # Create random variations around the base value
                np.random.seed(int(current_time.timestamp()) % 1000)  # Seed with current time for variety
                var_scale = 2000 if units == "capacity" else 1000
                variations = np.random.normal(0, var_scale, max_points)
                
                # Create a slightly rising trend
                trend = np.linspace(0, 15, max_points)  # Rising trend from 0 to 15
                
                # Add some cyclical pattern
                cycles = 10 * np.sin(np.linspace(0, 4*np.pi, max_points))  # Sine wave with amplitude 10
                
                # Combine base value, variations, trend, and cycles
                y_data = [max(0, base_value + variations[i] + trend[i] + cycles[i]) for i in range(max_points)]
                
                min_val = base_value * 0.8 if units == "capacity" else 3000
                max_val = max(y_data) * 1.1  # 10% headroom
            else:
                # Not connected - empty chart
                y_data = [None] * max_points
                min_val = 3000 if units != "capacity" else 0
                max_val = 10000
        
        # Create figure
        fig = go.Figure()
        
        # Add trace
        fig.add_trace(go.Scatter(
            x=x_data,
            y=y_data,
            mode='lines',
            name='Capacity' if units == "capacity" else 'Objects/Min',
            line=dict(color='#1f77b4', width=2)
        ))
    
        step = max(1, len(x_data) // 5)
        
        # Update layout
        fig.update_layout(
            title=None,
            xaxis=dict(
                showgrid=True,
                gridcolor='rgba(211,211,211,0.3)',
                tickmode='array',
                tickvals=list(range(0, len(x_data), step)),
                ticktext=[x_data[i] for i in range(0, len(x_data), step) if i < len(x_data)],
            ),
            yaxis=dict(
                title=None,
                showgrid=True,
                gridcolor='rgba(211,211,211,0.3)',
                range=[min_val, max_val]
            ),
            margin=dict(l=5, r=5, t=5, b=5),
            height=200,
            plot_bgcolor='var(--chart-bg)',
            paper_bgcolor='var(--chart-bg)',
            hovermode='closest',
            showlegend=False
        )
        
        # Include the historical indicator directly in the header so the
        # graph height remains unchanged when toggling modes.
        header = f"{section_title} (Historical View)" if mode == "historical" else section_title
    
        children = [
            dbc.Row([
                dbc.Col(html.H5(header, className="mb-0"), width=9),
                dbc.Col(
                    dbc.Button(
                        tr("units_button", lang),
                        id={"type": "open-production-rate-units", "index": 0},
                        color="primary",
                        size="sm",
                        className="float-end",
                    ),
                    width=3,
                ),
            ], className="mb-2 align-items-center")
        ]
    
    
    
        children.append(
            dcc.Graph(
                id='trend-graph',
                figure=fig,
                config={'displayModeBar': False, 'responsive': True},
                style={'width': '100%', 'height': '100%'}
            )
        )
    
        return html.Div(children)

    @app.callback(
        Output("alarm-data", "data"),
        [Input("status-update-interval", "n_intervals")],
        [State("app-state", "data")]
    )
    def update_alarms_store(n_intervals, app_state_data):
        """Update the alarms data store from the counter values and check for threshold violations"""
        global previous_counter_values, threshold_settings, threshold_violation_state
        
        # Get current time
        current_time = datetime.now()
        
        # Check for alarms
        alarms = []
        for i, value in enumerate(previous_counter_values):
            counter_num = i + 1
            
            # Safely check if counter_num exists in threshold_settings and is a dictionary
            if counter_num in threshold_settings and isinstance(threshold_settings[counter_num], dict):
                settings = threshold_settings[counter_num]
                violation = False
                is_high = False  # Track which threshold is violated (high or low)
                
                # Check for threshold violations
                if 'min_enabled' in settings and settings['min_enabled'] and value < settings['min_value']:
                    violation = True
                    alarms.append(f"Sens. {counter_num} below min threshold")
                elif 'max_enabled' in settings and settings['max_enabled'] and value > settings['max_value']:
                    violation = True
                    is_high = True
                    alarms.append(f"Sens. {counter_num} above max threshold")
                
                # Get violation state for this counter
                violation_state = threshold_violation_state[counter_num]
                
                # If email notifications are enabled
                if threshold_settings.get('email_enabled', False):
                    email_minutes = threshold_settings.get('email_minutes', 2)
                    
                    # If now violating but wasn't before
                    if violation and not violation_state['is_violating']:
                        # Start tracking this violation
                        violation_state['is_violating'] = True
                        violation_state['violation_start_time'] = current_time
                        violation_state['email_sent'] = False
                        logger.info(f"Started tracking threshold violation for Sensitivity {counter_num}")
                    
                    # If still violating
                    elif violation and violation_state['is_violating']:
                        # Check if it's been violating long enough to send an email
                        if not violation_state['email_sent']:
                            time_diff = (current_time - violation_state['violation_start_time']).total_seconds()
                            if time_diff >= (email_minutes * 60):
                                # Send the email
                                email_sent = send_threshold_email(counter_num, is_high)
                                if email_sent:
                                    violation_state['email_sent'] = True
                                    logger.info(f"Sent threshold violation email for Sensitivity {counter_num}")
                    
                    # If no longer violating
                    elif not violation and violation_state['is_violating']:
                        # Reset the violation state
                        violation_state['is_violating'] = False
                        violation_state['violation_start_time'] = None
                        violation_state['email_sent'] = False
                        logger.info(f"Reset threshold violation for Sensitivity {counter_num}")
        
        return {"alarms": alarms}

    @app.callback(
        Output("section-5-2", "children"),
        [Input("status-update-interval", "n_intervals"),
         Input("current-dashboard",       "data"),
         Input("historical-time-index",   "data"),
         Input("historical-data-cache",   "data"),
         Input("language-preference-store", "data")],
        [State("app-state", "data"),
         State("app-mode", "data"),
         State("active-machine-store", "data")],
        prevent_initial_call=True
    )
    def update_section_5_2(n_intervals, which, state_data, historical_data, lang, app_state_data, app_mode, active_machine_data):
        """Update section 5-2 with bar chart for counter values and update alarm data"""
        
        # only run when we’re in the “main” dashboard
        if which != "main":
            raise PreventUpdate
            # or return [no_update, no_update]
        global previous_counter_values, threshold_settings
    
        # Ensure we have a full set of values to work with
        if not previous_counter_values or len(previous_counter_values) < 12:
            previous_counter_values = [0] * 12
        
        # Define title for the section
        section_title = tr("sensitivity_rates_title", lang)
        
        # Define pattern for tag names in live mode
        TAG_PATTERN = "Status.ColorSort.Sort1.DefectCount{}.Rate.Current"
        
        # Define colors for each primary/counter number
        counter_colors = {
            1: "green",       # Blue
            2: "lightgreen",      # Green
            3: "orange",     # Orange
            4: "blue",      # Black
            5: "#f9d70b",    # Yellow (using hex to ensure visibility)
            6: "magenta",    # Magenta
            7: "cyan",       # Cyan
            8: "red",        # Red
            9: "purple",
            10: "brown",
            11: "gray",
            12: "lightblue"
        }
        
        # Get mode (live, demo, or historical)
        mode = "demo"  # Default to demo mode
        if app_mode and isinstance(app_mode, dict) and "mode" in app_mode:
            mode = app_mode["mode"]
        
        # Generate values based on mode
        if mode == "historical":
            hours = state_data.get("hours", 24) if isinstance(state_data, dict) else 24
            active_id = active_machine_data.get("machine_id") if active_machine_data else None
            historical_data = (
                historical_data
                if isinstance(historical_data, dict) and 1 in historical_data
                else get_historical_data(timeframe=f"{hours}h", machine_id=active_id)
            )
            
            # Use the average value for each counter over the timeframe
            new_counter_values = []
            for i in range(1, 13):
                vals = historical_data[i]["values"]
                if vals:
                    avg_val = sum(vals) / len(vals)
                    new_counter_values.append(avg_val)
                else:
                    new_counter_values.append(50)
    
            # Store the new values for the next update
            previous_counter_values = new_counter_values.copy()
            logger.info(f"Section 5-2 values (historical mode): {new_counter_values}")
        elif mode in LIVE_LIKE_MODES and app_state_data.get("connected", False):
            # Live mode: get values from OPC UA
            # Use the tag pattern provided for each counter
            new_counter_values = []
            for i in range(1, 13):
                # Construct the tag name using the provided pattern
                tag_name = TAG_PATTERN.format(i)
    
                # Check if the tag exists
                if tag_name in app_state.tags:
                    value = app_state.tags[tag_name]["data"].latest_value
                    if value is None:
                        # If tag exists but value is None, keep previous value
                        value = previous_counter_values[i-1]
                    new_counter_values.append(value)
                else:
                    # Tag not found - keep previous value
                    new_counter_values.append(previous_counter_values[i-1])
    
            # Store the new values for the next update
            previous_counter_values = new_counter_values.copy()
            logger.info(f"Section 5-2 values (live mode): {new_counter_values}")
        elif mode == "demo":
            # Demo mode: generate synthetic values
            new_counter_values = []
            for i, prev_value in enumerate(previous_counter_values):
                # Determine maximum change (up to ±20)
                max_change = min(20, prev_value - 10)  # Ensure we don't go below 10
    
                # Fix: Convert max_change to an integer
                max_change_int = int(max_change)
    
                # Use the integer version in randint
                change = random.randint(-max_change_int, 20)
    
                # Calculate new value with bounds
                new_value = max(10, min(180, prev_value + change))
    
                # Add to the list
                new_counter_values.append(new_value)
    
            # Store the new values for the next update
            previous_counter_values = new_counter_values.copy()
            logger.info(f"Section 5-2 values (demo mode): {new_counter_values}")
        else:
            # Live mode but not connected - keep the last values
            new_counter_values = previous_counter_values.copy()
            logger.info("Section 5-2 values (disconnected): using previous values")
        
        # Create counter names
        counter_names = [f"{i}" for i in range(1, 13)]
        
        # Create figure with our data
        fig = go.Figure()
        
        # Use a single bar trace with all data
        fig.add_trace(go.Bar(
            x=counter_names,  # Use all counter names as x values
            y=new_counter_values,  # Use all counter values as y values
            marker_color=[counter_colors.get(i, 'gray') for i in range(1, 13)],  # Set colors per bar
            hoverinfo='text',  # Keep hover info
        hovertext=[f"Sensitivity {i}: {new_counter_values[i-1]:.2f}" for i in range(1, 13)]  # Custom hover text with 2 decimal places
    
        ))
        
        # Add horizontal min threshold lines for each counter if enabled
        for i, counter in enumerate(counter_names):
            counter_num = i + 1
            # Check if counter_num exists in threshold_settings and is a dictionary
            if counter_num in threshold_settings and isinstance(threshold_settings[counter_num], dict):
                settings = threshold_settings[counter_num]
                
                if 'min_enabled' in settings and settings['min_enabled']:
                    fig.add_shape(
                        type="line",
                        x0=i - 0.4,  # Start slightly before the bar
                        x1=i + 0.4,  # End slightly after the bar
                        y0=settings['min_value'],
                        y1=settings['min_value'],
                        line=dict(
                            color="black",
                            width=2,
                            dash="solid",
                        ),
                    )
        
        # Add horizontal max threshold lines for each counter if enabled
        for i, counter in enumerate(counter_names):
            counter_num = i + 1
            # Check if counter_num exists in threshold_settings and is a dictionary
            if counter_num in threshold_settings and isinstance(threshold_settings[counter_num], dict):
                settings = threshold_settings[counter_num]
                
                if 'max_enabled' in settings and settings['max_enabled']:
                    fig.add_shape(
                        type="line",
                        x0=i - 0.4,  # Start slightly before the bar
                        x1=i + 0.4,  # End slightly after the bar
                        y0=settings['max_value'],
                        y1=settings['max_value'],
                        line=dict(
                            color="red",
                            width=2,
                            dash="solid",
                        ),
                    )
        
        # Calculate max value for y-axis scaling (with 10% headroom)
        # Include enabled thresholds in calculation
        all_values = new_counter_values.copy()
        for counter_num, settings in threshold_settings.items():
            # Only process if counter_num is an integer and settings is a dictionary
            if isinstance(counter_num, int) and isinstance(settings, dict):
                if 'max_enabled' in settings and settings['max_enabled']:
                    all_values.append(settings['max_value'])
        
        max_value = max(all_values) if all_values else 100
        y_max = max(100, max_value * 1.1)  # At least 100, or 10% higher than max value
        
        # Update layout
        fig.update_layout(
            title=None,
            xaxis=dict(
                title=None,
                showgrid=False,
                tickangle=0,
            ),
            yaxis=dict(
                title=None,
                showgrid=True,
                gridcolor='rgba(211,211,211,0.3)',
                range=[0, y_max]  # Dynamic range based on data and thresholds
            ),
            margin=dict(l=5, r=5, t=0, b=20),  # Increased bottom margin for rotated labels
            height=198,  # Increased height since we have more space now
            plot_bgcolor='var(--chart-bg)',
            paper_bgcolor='var(--chart-bg)',
            showlegend=False,
        )
        
        # Create the section content
        section_content = html.Div([
            # Header row with title and settings button
            dbc.Row([
                dbc.Col(html.H5(section_title + (" (Historical)" if mode == "historical" else ""), className="mb-0"), width=9),
                dbc.Col(
                    dbc.Button(tr("thresholds_button", lang),
                            id={"type": "open-threshold", "index": 0},
                            color="primary",
                            size="sm",
                            className="float-end"),
                    width=3
                )
            ], className="mb-2 align-items-center"),
            
            # Bar chart
            dcc.Graph(
                id='counter-bar-chart',
                figure=fig,
                config={'displayModeBar': False, 'responsive': True},
                style={'width': '100%', 'height': '100%'}
            )
        ])
        
        # Return the section content
        return section_content

    @app.callback(
    
        Output("section-6-1", "children"),
        [Input("status-update-interval", "n_intervals"),
         Input("current-dashboard",       "data"),
         Input("historical-time-index",   "data"),
         Input("language-preference-store", "data")],
        [State("app-state", "data"),
         State("app-mode", "data"),
         State("active-machine-store", "data")],
        prevent_initial_call=True
    )
    def update_section_6_1(n_intervals, which, state_data, lang, app_state_data, app_mode, active_machine_data):
    
        """Update section 6-1 with trend graph for the 12 counters, supporting historical data"""
        # only run when we’re in the “main” dashboard
        if which != "main":
            raise PreventUpdate
            # or return [no_update, no_update]
        global previous_counter_values, display_settings
    
        # Ensure baseline values exist for the trend graph
        if not previous_counter_values or len(previous_counter_values) < 12:
            previous_counter_values = [0] * 12
        
        # Define title for the section
        section_title = tr("counter_values_trend_title", lang)
        
        # Define colors for each counter - matching section 5-2
        counter_colors = {
            1: "green",       # Blue
            2: "lightgreen",      # Green
            3: "orange",     # Orange
            4: "blue",      # Black
            5: "#f9d70b",    # Yellow (using hex to ensure visibility)
            6: "magenta",    # Magenta
            7: "cyan",       # Cyan
            8: "red",        # Red
            9: "purple",
            10: "brown",
            11: "gray",
            12: "lightblue"
        }
        
        # Determine if we're in Live, Demo, or Historical mode
        mode = "demo"  # Default to demo mode
        if app_mode and isinstance(app_mode, dict) and "mode" in app_mode:
            mode = app_mode["mode"]
        
        # If in historical mode, load data from file instead of using app_state
    
        if mode == "historical":
            # Load historical data for the selected timeframe
            hours = state_data.get("hours", 24) if isinstance(state_data, dict) else 24
            active_id = active_machine_data.get("machine_id") if active_machine_data else None
            historical_data = get_historical_data(timeframe=f"{hours}h", machine_id=active_id)
    
            
            # Create figure
            fig = go.Figure()
            
            # Add a trace for each counter based on display settings
            for i in range(1, 13):
                # Only add trace if this counter is set to be displayed
                if display_settings.get(i, True):  # Default to True if not in settings
                    counter_name = f"Counter {i}"
                    color = counter_colors.get(i, "gray")
                    
                    # Get historical data for this counter
                    times = historical_data[i]['times']
                    values = historical_data[i]['values']
                    
                    # Format times for display
                    time_labels = [t.strftime("%H:%M:%S") if isinstance(t, datetime) else t for t in times]
                    
                    # Add trace if we have data
                    if times and values:
                        fig.add_trace(go.Scatter(
                            x=time_labels,
                            y=values,
                            mode='lines',
                            name=counter_name,
                            line=dict(color=color, width=2),
                            hoverinfo='text',
                            hovertext=[f"{counter_name}: {value}" for value in values]
                        ))
            
            # Determine tick labels similar to live mode
            ref_times = historical_data[1]['times'] if historical_data[1]['times'] else []
            label_list = [t.strftime('%H:%M:%S') if isinstance(t, datetime) else t for t in ref_times]
            step = max(1, len(label_list) // 5) if label_list else 1
    
            hist_values = [historical_data[i]['values'][-1] if historical_data[i]['values'] else None for i in range(1, 13)]
            logger.info(f"Section 6-1 latest values (historical mode): {hist_values}")
    
            # Update layout with timeline slider for historical data
            fig.update_layout(
                title=None,
                xaxis=dict(
                    showgrid=False,
                    gridcolor='rgba(211,211,211,0.3)',
                    rangeslider=dict(visible=False),  # Add range slider for historical data
                    tickmode='array',
                    tickvals=list(range(0, len(label_list), step)) if label_list else [],
                    ticktext=[label_list[i] for i in range(0, len(label_list), step) if i < len(label_list)] if label_list else [],
                ),
                yaxis=dict(
                    title=None,
                    showgrid=False,
                    gridcolor='rgba(211,211,211,0.3)',
                ),
                margin=dict(l=5, r=5, t=5, b=5),
                # Match the live mode graph height so the component fits
                # within the fixed card dimensions when viewing
                # historical data.
                height=200,
                plot_bgcolor='var(--chart-bg)',
                paper_bgcolor='var(--chart-bg)',
                hovermode='closest',
                showlegend=False
            )
            
            # Return the section content.  The header indicates historical
            # mode so no extra indicator is needed.
            return html.Div([
                # Header row with title and display settings button
                dbc.Row([
                    dbc.Col(html.H5(f"{section_title} (Historical View)", className="mb-0"), width=9),
                    dbc.Col(
                        dbc.Button(tr("display_button", lang),
                                id={"type": "open-display", "index": 0},
                                color="primary",
                                size="sm",
                                className="float-end"),
                        width=3
                    )
                ], className="mb-2 align-items-center"),
                # Trend graph with range slider
                dcc.Graph(
                    id='counter-trend-graph',
                    figure=fig,
                    config={'displayModeBar': False, 'responsive': True},
                    style={'width': '100%', 'height': '100%'}
                )
            ])
        
        else:
            # Initialize trend data if it doesn't exist in app state
            if not hasattr(app_state, 'counter_history'):
                app_state.counter_history = {i: {'times': [], 'values': []} for i in range(1, 13)}
            
            # Get current time
            current_time = datetime.now()
            
            # Update the trend data with current values
            if mode in LIVE_LIKE_MODES and app_state_data.get("connected", False):
                # Use the latest values from section 5-2 for consistency
                for i, value in enumerate(previous_counter_values):
                    counter_num = i + 1
    
                    # Add current value to history
                    app_state.counter_history[counter_num]['times'].append(current_time)
                    app_state.counter_history[counter_num]['values'].append(value)
            elif mode == "demo":
                # Demo mode - use previous_counter_values
                for i, value in enumerate(previous_counter_values):
                    counter_num = i + 1
    
                    # Add current value to history
                    app_state.counter_history[counter_num]['times'].append(current_time)
                    app_state.counter_history[counter_num]['values'].append(value)
            else:
                # Live mode but not connected - keep previous values
                for i in range(1, 13):
                    prev_vals = app_state.counter_history[i]['values']
                    prev_value = prev_vals[-1] if prev_vals else 0
                    app_state.counter_history[i]['times'].append(current_time)
                    app_state.counter_history[i]['values'].append(prev_value)
    
            # Limit history size for all counters
            for i in range(1, 13):
                # Limit history size to prevent memory issues (keep last 120 points)
                max_points = 120
                if len(app_state.counter_history[i]['times']) > max_points:
                    app_state.counter_history[i]['times'] = app_state.counter_history[i]['times'][-max_points:]
                    app_state.counter_history[i]['values'] = app_state.counter_history[i]['values'][-max_points:]
    
            latest_values = [app_state.counter_history[i]['values'][-1] if app_state.counter_history[i]['values'] else None for i in range(1, 13)]
            logger.info(f"Section 6-1 latest values ({mode} mode): {latest_values}")
            
            # Create figure
            fig = go.Figure()
            
            # Add a trace for each counter based on display settings
            for i in range(1, 13):
                # Only add trace if this counter is set to be displayed
                if display_settings.get(i, True):  # Default to True if not in settings
                    counter_name = f"Counter {i}"
                    color = counter_colors.get(i, "gray")
                    
                    # Get time and value data
                    times = app_state.counter_history[i]['times']
                    values = app_state.counter_history[i]['values']
                    
                    # Format times for display
                    time_labels = [t.strftime("%H:%M:%S") for t in times]
                    
                    # Add trace if we have data
                    if times and values:
                        fig.add_trace(go.Scatter(
                            x=time_labels,
                            y=values,
                            mode='lines',
                            name=counter_name,
                            line=dict(color=color, width=2),
                            hoverinfo='text',
                            hovertext=[f"{counter_name}: {value}" for value in values]
                        ))
            
            # Update layout
            fig.update_layout(
                title=None,
                xaxis=dict(
                    showgrid=False,
                    gridcolor='rgba(211,211,211,0.3)',
                    tickmode='array',
                    tickvals=list(range(0, len(time_labels), max(1, len(time_labels) // 5))) if time_labels else [],
                    ticktext=[time_labels[i] for i in range(0, len(time_labels), 
                                                                max(1, len(time_labels) // 5))
                            if i < len(time_labels)] if time_labels else [],
                ),
                yaxis=dict(
                    title=None,
                    showgrid=False,
                    gridcolor='rgba(211,211,211,0.3)',
                ),
                margin=dict(l=5, r=5, t=5, b=5),
                height=200,
                plot_bgcolor='var(--chart-bg)',
                paper_bgcolor='var(--chart-bg)',
                hovermode='closest',
                showlegend=False
            )
            
            # Return the section content
            return html.Div([
                # Header row with title and display settings button
                dbc.Row([
                    dbc.Col(html.H5(section_title, className="mb-0"), width=9),
                    dbc.Col(
                        dbc.Button(tr("display_button", lang),
                                id={"type": "open-display", "index": 0},
                                color="primary",
                                size="sm",
                                className="float-end"),
                        width=3
                    )
                ], className="mb-2 align-items-center"),
                
                # Trend graph
                dcc.Graph(
                    id='counter-trend-graph',
                    figure=fig,
                    config={'displayModeBar': False, 'responsive': True},
                    style={'width': '100%', 'height': '100%'}
                )
            ])

    @app.callback(
        Output("section-6-2", "children"),
        [Input("alarm-data", "data"),
         Input("current-dashboard",       "data"),
         Input("status-update-interval", "n_intervals"),
         Input("language-preference-store", "data")],
        prevent_initial_call=True
    )
    def update_section_6_2(alarm_data,which, n_intervals, lang):
        """Update section 6-2 with alarms display in two columns"""
         # only run when we’re in the “main” dashboard
        if which != "main":
            raise PreventUpdate
            # or return [no_update, no_update]
        # Set title for the section
        section_title = tr("sensitivity_threshold_alarms_title", lang)
        
        # Get alarms from the data store
        alarms = alarm_data.get("alarms", []) if alarm_data else []
    
        def _translate_alarm(alarm):
            if alarm.startswith("Sens."):
                parts = alarm.split()
                if len(parts) >= 3:
                    num = parts[1]
                    if "below" in alarm:
                        return tr("sensitivity_below_min", lang).format(num=num)
                    elif "above" in alarm:
                        return tr("sensitivity_above_max", lang).format(num=num)
            return alarm
    
        translated_alarms = [_translate_alarm(a) for a in alarms]
        
        # Create alarm display with two columns
        if alarms:
            # Split alarms into two columns
            mid_point = len(alarms) // 2 + len(alarms) % 2  # Ceiling division to balance columns
            left_alarms = translated_alarms[:mid_point]
            right_alarms = translated_alarms[mid_point:]
            
            # Create left column items
            left_items = [html.Li(alarm, className="text-danger mb-1") for alarm in left_alarms]
            
            # Create right column items
            right_items = [html.Li(alarm, className="text-danger mb-1") for alarm in right_alarms]
            
            # Create two-column layout
            alarm_display = html.Div([
                html.Div(tr("active_alarms_title", lang), className="fw-bold text-danger mb-2"),
                dbc.Row([
                    # Left column
                    dbc.Col(
                        html.Ul(left_items, className="ps-3 mb-0"),
                        width=6
                    ),
                    # Right column
                    dbc.Col(
                        html.Ul(right_items, className="ps-3 mb-0"),
                        width=6
                    ),
                ]),
            ])
        else:
            # No alarms display
            alarm_display = html.Div([
                html.Div("No active alarms", className="text-success")
            ])
        
        # Return the section content with fixed height
        return html.Div([
            html.H5(section_title, className="text-center mb-2"),
            
            # Alarms display with fixed height
            dbc.Card(
                dbc.CardBody(
                    alarm_display, 
                    className="p-2 overflow-auto",  # Add overflow-auto for scrolling if needed
                    # Scale alarm display height with viewport
                    style={"height": "205px"}
                ),
                className="h-100"
            ),
            
            # Timestamp
            
        ])

    @app.callback(
        Output("section-7-1", "children"),
        [Input("status-update-interval", "n_intervals"),
         Input("current-dashboard",       "data"),
         Input("language-preference-store", "data")],
        [State("app-state", "data"),
         State("app-mode", "data")],
        prevent_initial_call=True
    )
    def update_section_7_1(n_intervals, which, lang, app_state_data, app_mode):
        """Update section 7-1 with air pressure gauge"""
        # only run when we’re in the “main” dashboard
        if which != "main":
            raise PreventUpdate
            # or return [no_update, no_update]
    
        # Tag definition for air pressure - Easy to update when actual tag name is available
        AIR_PRESSURE_TAG = "Status.Environmental.AirPressurePsi"
        
        # Define gauge configuration
        min_pressure = 0
        max_pressure = 100
        
        # Define color ranges for gauge based on requirements
        red_range_low = [0, 30]       # Critical low range
        yellow_range = [31, 50]       # Warning range
        green_range = [51, 75]        # Normal range
        red_range_high = [76, 100]    # Critical high range
        
        # Determine if we're in Live or Demo mode
        mode = "demo"  # Default to demo mode
        if app_mode and isinstance(app_mode, dict) and "mode" in app_mode:
            mode = app_mode["mode"]
        
        # Get air pressure value based on mode
        if mode in LIVE_LIKE_MODES and app_state_data.get("connected", False):
            # Live mode: get value from OPC UA tag
            if AIR_PRESSURE_TAG in app_state.tags:
                # Read the actual value from the tag
                air_pressure = (app_state.tags[AIR_PRESSURE_TAG]["data"].latest_value)/100
                if air_pressure is None:
                    air_pressure = 0  # Default to 0 if tag exists but value is None
            else:
                # Tag not found, use 0 as per requirement
                air_pressure = 0
        else:
            # Demo mode: generate a realistic air pressure value with limited variation
            # Use timestamp for some variation in the demo
            timestamp = int(datetime.now().timestamp())
            
            # Generate value that stays very close to 65 PSI (±3 PSI maximum variation)
            base_value = 65  # Base in middle of green range
            # Use a small sine wave variation (±3 PSI max)
            variation = 3 * math.sin(timestamp / 10)  # Limited to ±3 PSI
            air_pressure = base_value + variation
        
        # Determine indicator color based on pressure value
        if 0 <= air_pressure <= 30:
            indicator_color = "red"
            status_text = "Critical Low"
            status_color = "danger"
        elif 31 <= air_pressure <= 50:
            indicator_color = "yellow"
            status_text = "Warning Low"
            status_color = "warning"
        elif 51 <= air_pressure <= 75:
            indicator_color = "green"
            status_text = "Normal"
            status_color = "success"
        else:  # 76-100
            indicator_color = "red"
            status_text = "Critical High"
            status_color = "danger"
        
        # Create the gauge figure
        fig = go.Figure(go.Indicator(
            mode="gauge+number",
            value=air_pressure,
            domain={'x': [0, 1], 'y': [0, 1]},
            #title={'text': "Air Pressure", 'font': {'size': 14}},
            gauge={
                'axis': {'range': [min_pressure, max_pressure], 'tickwidth': 1, 'tickcolor': "darkblue"},
                'bar': {'color': indicator_color},  # Use dynamic color based on value
                'bgcolor': "#d3d3d3",  # Light grey background
                'borderwidth': 2,
                'bordercolor': "gray",
                'threshold': {
                    'line': {'color': "darkgray", 'width': 4},
                    'thickness': 0.75,
                    'value': air_pressure
                }
            }
        ))
        
        # Update layout for the gauge
        fig.update_layout(
            height=200,
            margin=dict(l=10, r=10, t=30, b=10),
            paper_bgcolor='var(--chart-bg)',  # Use grey paper background
            plot_bgcolor='var(--chart-bg)',   # Use grey plot background
            font={'color': "darkblue", 'family': "Arial"}
        )
        
        return html.Div([
            html.H5(tr("air_pressure_title", lang), className="text-left mb-1"),
            # Gauge chart
            dcc.Graph(
                figure=fig,
                config={'displayModeBar': False, 'responsive': True},
                style={'width': '100%', 'height': '100%'}
            ),
            
            # Status text below the gauge
            #html.Div([
            #    html.Span("Status: ", className="fw-bold me-1"),
            #    html.Span(status_text, className=f"text-{status_color}")
            #], className="text-center mt-2")
        ])

    @app.callback(
        Output("section-7-2", "children"),
        [Input("status-update-interval", "n_intervals"),
         Input("current-dashboard",       "data"),
         Input("historical-time-index",   "data"),
         Input("language-preference-store", "data")],
        [State("app-state", "data"),
         State("app-mode", "data"),
         State("active-machine-store", "data")],
        prevent_initial_call=True
    )
    def update_section_7_2(n_intervals, which, time_state, lang, app_state_data, app_mode, active_machine_data):
        """Update section 7-2 with Machine Control Log"""
        # only run when we're in the "main" dashboard
        if which != "main":
            raise PreventUpdate
            
        global prev_values, prev_active_states, prev_preset_names, machine_control_log
    
        machine_id = active_machine_data.get("machine_id") if active_machine_data else None
    
        # Determine current mode (live or demo)
        mode = "demo"
        if app_mode and isinstance(app_mode, dict) and "mode" in app_mode:
            mode = app_mode["mode"]
        
        logger.info("Section 7-2 callback triggered at %s", datetime.now())
        logger.info("Section 7-2: mode=%s, connected=%s", mode, app_state_data.get("connected", False))
        logger.info(f"Section 7-2 Debug: machine_id={machine_id}")
        logger.info(f"Section 7-2 Debug: MONITORED_RATE_TAGS={MONITORED_RATE_TAGS}")
        logger.info(f"Section 7-2 Debug: prev_values keys={list(prev_values.get(machine_id, {}).keys())}")
        logger.info(f"Available tags in app_state: {list(app_state.tags.keys())}")
    
        # Live monitoring of feeder rate tags and sensitivity assignments
        if mode in LIVE_LIKE_MODES and app_state_data.get("connected", False) and machine_id is not None:
            try:
                # Initialize machine_prev dictionaries if they don't exist
                if machine_id not in prev_values:
                    prev_values[machine_id] = {}
                    logger.info(f"Initialized prev_values for machine {machine_id}")
                if machine_id not in prev_active_states:
                    prev_active_states[machine_id] = {}
                    logger.info(f"Initialized prev_active_states for machine {machine_id}")
                
                machine_prev = prev_values[machine_id]
                machine_prev_active = prev_active_states[machine_id]
    
                # Monitor feeder rate changes
                for opc_tag, friendly_name in MONITORED_RATE_TAGS.items():
                    try:
                        if opc_tag in app_state.tags:
                            new_val = app_state.tags[opc_tag]["data"].latest_value
                            prev_val = machine_prev.get(opc_tag)
                            logger.info(f"Tag {opc_tag}: new_val={new_val}, prev_val={prev_val}")
    
                            if prev_val is not None and new_val is not None and new_val != prev_val:
                                logger.info(f"CHANGE DETECTED! {opc_tag}: {prev_val} -> {new_val}")
                                try:
                                    logger.debug("Rate %s changed from %s to %s", opc_tag, prev_val, new_val)
                                    add_control_log_entry(friendly_name, prev_val, new_val, machine_id=machine_id)
                                    logger.info(f"LOG ENTRY ADDED for {friendly_name}")
                                except Exception as e:
                                    logger.error(f"ERROR adding log entry: {e}")
    
                            machine_prev[opc_tag] = new_val
                        else:
                            logger.warning(f"Feeder tag {opc_tag} not found in app_state.tags")
                    except Exception as e:
                        logger.error(f"Error monitoring feeder tag {opc_tag}: {e}")
    
                # Monitor sensitivity assignment changes  
                logger.info(f"Starting sensitivity tag checks")
                for opc_tag, sens_num in SENSITIVITY_ACTIVE_TAGS.items():
                    try:
                        if opc_tag in app_state.tags:
                            new_val = app_state.tags[opc_tag]["data"].latest_value
                            prev_val = machine_prev_active.get(opc_tag)
                            logger.info(f"Sensitivity {sens_num} Tag {opc_tag}: new_val={new_val}, prev_val={prev_val}")
                            
                            if prev_val is not None and new_val is not None and bool(new_val) != bool(prev_val):
                                logger.info(f"SENSITIVITY CHANGE DETECTED! Sens {sens_num}: {bool(prev_val)} -> {bool(new_val)}")
                                try:
                                    add_activation_log_entry(sens_num, bool(new_val), machine_id=machine_id)
                                    logger.info(f"SENSITIVITY LOG ENTRY ADDED for Sensitivity {sens_num}")
                                except Exception as e:
                                    logger.error(f"ERROR adding sensitivity log entry: {e}")
                                    
                            machine_prev_active[opc_tag] = new_val
                        else:
                            logger.warning(f"Sensitivity tag {opc_tag} missing from app_state.tags")
                    except Exception as e:
                        logger.error(f"Error monitoring sensitivity tag {opc_tag}: {e}")

                # Monitor preset name changes
                if PRESET_NAME_TAG in app_state.tags:
                    new_name = app_state.tags[PRESET_NAME_TAG]["data"].latest_value
                    prev_name = prev_preset_names.get(machine_id)
                    if prev_name is not None and new_name is not None and new_name != prev_name:
                        add_preset_log_entry(prev_name, new_name, machine_id=machine_id)
                    prev_preset_names[machine_id] = new_name

            except Exception as e:
                logger.error(f"Fatal error in section 7-2 monitoring: {e}")
                logger.exception("Full traceback:")
    
        # Create the log entries display - with even more compact styling
        log_entries = []
    
        # Determine which log to display based on mode
        display_log = machine_control_log
        if mode == "historical":
            hours = time_state.get("hours", 24) if isinstance(time_state, dict) else 24
            machine_id = active_machine_data.get("machine_id") if active_machine_data else None
            display_log = get_historical_control_log(timeframe=hours, machine_id=machine_id)
            display_log = sorted(display_log, key=lambda e: e.get("timestamp"), reverse=True)
        elif mode in LIVE_LIKE_MODES:
            # Debug logging to see what's in the control log
            logger.info(f"Total entries in machine_control_log: {len(machine_control_log)}")
            logger.info(f"Looking for entries with machine_id={machine_id}")
            
            # More permissive filtering - include entries that match the machine_id
            display_log = []
            for entry in machine_control_log:
                entry_machine_id = entry.get("machine_id")
                is_demo = entry.get("demo", False)
                logger.info(f"Entry: machine_id={entry_machine_id}, demo={is_demo}, tag={entry.get('tag', 'N/A')}")
                
                # Include if machine_id matches (regardless of demo flag for now)
                if str(entry_machine_id) == str(machine_id):
                    display_log.append(entry)
                    logger.info(f"Including entry: {entry.get('tag', 'N/A')}")
            
            logger.info(f"Filtered to {len(display_log)} entries for machine {machine_id}")
    
        # newest entries first - sort by timestamp if available
        if display_log:
            try:
                display_log = sorted(display_log, key=lambda e: e.get("timestamp", datetime.min), reverse=True)
            except Exception as e:
                logger.error(f"Error sorting display_log: {e}")
        
        display_log = display_log[:20]
    
        for idx, entry in enumerate(display_log, start=1):
            timestamp = entry.get("display_timestamp")
            if not timestamp:
                ts = entry.get("timestamp")
                if isinstance(ts, datetime):
                    timestamp = ts.strftime("%Y-%m-%d %H:%M:%S")
                elif ts:
                    timestamp = str(ts)
                else:
                    t = entry.get("time")
                    if isinstance(t, datetime):
                        timestamp = t.strftime("%Y-%m-%d %H:%M:%S")
                    elif t:
                        timestamp = str(t)
                    else:
                        timestamp = ""
    
            def _translate_tag(tag):
                if tag.startswith("Sens "):
                    parts = tag.split()
                    if len(parts) >= 2:
                        return f"{tr('sensitivity_label', lang)} {parts[1]}"
                if tag.startswith("Feeder") or tag.startswith("Feed"):
                    parts = tag.split()
                    if len(parts) >= 2 and parts[1].isdigit():
                        return tr(f"feeder_{parts[1]}", lang)
                    return tr('feeder_label', lang).rstrip(':')
                return tag
    
            tag_translated = _translate_tag(entry.get('tag', ''))
    
            icon_val = entry.get("icon")
            if icon_val in ("✅", "❌"):
                color_class = "text-success" if entry.get("action") == "Enabled" else "text-danger"
                icon = html.Span(icon_val, className=color_class)
                log_entries.append(
                    html.Div(
                        [f"{idx}. {tag_translated} {entry.get('action')} ", icon, f" {timestamp}"],
                        className="mb-1 small",
                        style={"whiteSpace": "nowrap"},
                    )
                )
            elif icon_val in ("⬆", "⬇"):
                color_class = "text-success" if icon_val == "⬆" else "text-danger"
                icon = html.Span(icon_val, className=color_class)
                value_change = f"{entry.get('old_value', '')} -> {entry.get('new_value', '')}"
                log_entries.append(
                    html.Div(
                        [f"{idx}. {tag_translated} ", icon, f" {value_change} {timestamp}"],
                        className="mb-1 small",
                        style={"whiteSpace": "nowrap"},
                    )
                )
            elif icon_val == "🔄":
                icon = html.Span(icon_val)
                log_entries.append(
                    html.Div(
                        [f"{idx}. Preset \"{entry.get('old_value', '')}\" ", icon, f" \"{entry.get('new_value', '')}\" {timestamp}"],
                        className="mb-1 small",
                        style={"whiteSpace": "nowrap"},
                    )
                )
            else:
                description = f"{tag_translated} {entry.get('action', '')}".strip()
                value_change = f"{entry.get('old_value', '')} -> {entry.get('new_value', '')}"
                log_entries.append(
                    html.Div(
                        f"{idx}. {description} {value_change} {timestamp}",
                        className="mb-1 small",
                        style={"whiteSpace": "nowrap"}
                    )
                )
    
        # If no entries, show placeholder
        if not log_entries:
            log_entries.append(
                html.Div(tr("no_changes_yet", lang), className="text-center text-muted py-1")
            )
    
        # Return the section content with title
        return html.Div(
            [html.H5(tr("machine_control_log_title", lang), className="text-left mb-1"), *log_entries],
            className="overflow-auto px-0",
            # Use flexbox so this log grows with available space
            style={"flex": "1"}
        )

    @app.callback(
        [Output("historical-time-index", "data"),
         Output("historical-time-display", "children"),
         Output("historical-data-cache", "data")],
        [Input("historical-time-slider", "value"),
         Input("mode-selector", "value")],
        [State("active-machine-store", "data")],
        prevent_initial_call=True
    )
    def update_historical_time_and_display(slider_value, mode, active_machine_data):
        """Return the chosen historical range, display text, and cached data."""
        if mode != "historical":
            return dash.no_update, "", dash.no_update
    
        # Load filtered historical data for the selected timeframe so the graphs
        # update immediately when the slider changes
        machine_id = active_machine_data.get("machine_id") if active_machine_data else None
        historical_data = load_historical_data(f"{slider_value}h", machine_id=machine_id)
    
        # Use counter 1 as the reference for the time axis.  If data exists, format
        # the first timestamp for display to indicate the starting point.
        ref_counter = 1
        timestamp_str = ""
        if (ref_counter in historical_data and
                historical_data[ref_counter]['times']):
            first_ts = historical_data[ref_counter]['times'][0]
            if isinstance(first_ts, datetime):
                timestamp_str = first_ts.strftime("%H:%M")
            else:
                timestamp_str = str(first_ts)
    
        display_text = f"Showing last {slider_value} hours"
        if timestamp_str:
            display_text += f" starting {timestamp_str}"
    
    
        # Return the selected timeframe, display text, and cached data
        return {"hours": slider_value}, display_text, historical_data

    @app.callback(
        Output("historical-time-controls", "className"),
        [Input("mode-selector", "value")],
        prevent_initial_call=True
    )
    def toggle_historical_controls_visibility(mode):
        """Show/hide historical controls based on selected mode"""
        if mode == "historical":
            return "d-block"  # Show controls
        else:
            return "d-none"  # Hide controls

    @app.callback(
        Output("lab-test-controls", "className"),
        [Input("mode-selector", "value")],
        prevent_initial_call=True,
    )
    def toggle_lab_controls_visibility(mode):
        return "d-flex" if mode == "lab" else "d-none"

    @app.callback(
        [Output("start-test-btn", "disabled"),
         Output("start-test-btn", "color"),
         Output("stop-test-btn", "disabled"),
         Output("stop-test-btn", "color")],
        [Input("lab-test-running", "data"), Input("mode-selector", "value")],
    )
    def toggle_lab_test_buttons(running, mode):
        """Enable/disable lab start/stop buttons based on test state."""
        if mode != "lab":
            return True, "secondary", True, "secondary"
        if running:
            return True, "secondary", False, "danger"
        return False, "success", True, "secondary"

    @app.callback(
        Output("lab-test-running", "data"),
        [Input("start-test-btn", "n_clicks"), Input("stop-test-btn", "n_clicks"), Input("mode-selector", "value")],
        [State("lab-test-running", "data")],
        prevent_initial_call=True,
    )
    def update_lab_running(start_click, stop_click, mode, running):
        ctx = callback_context
        if mode != "lab":
            return False
        if not ctx.triggered:
            return running
        trigger = ctx.triggered[0]["prop_id"].split(".")[0]
        if trigger == "start-test-btn":
            return True
        if trigger == "stop-test-btn":
            return False
        return running

    @app.callback(
        Output("lab-test-info", "data"),
        [Input("start-test-btn", "n_clicks"), Input("stop-test-btn", "n_clicks")],
        [State("lab-test-name", "value")],
        prevent_initial_call=True,
    )
    def manage_lab_test_info(start_click, stop_click, name):
        ctx = callback_context
        if not ctx.triggered:
            raise PreventUpdate
        trigger = ctx.triggered[0]["prop_id"].split(".")[0]
        if trigger == "start-test-btn":
            test_name = name or "Test"
            filename = (
                f"Lab_Test_{test_name}_{datetime.now().strftime('%m_%d_%Y')}.csv"
            )
            return {"filename": filename}
        return {}

    @app.callback(
        [Output("metric-logging-interval", "interval"), Output("metric-logging-interval", "disabled")],
        [Input("lab-test-running", "data"), Input("mode-selector", "value")],
    )
    def adjust_logging_interval(running, mode):
        if mode == "lab":
            return 1000, not running
        return 60000, False

    @app.callback(
        Output("clear-data-btn", "n_clicks"),
        [Input("clear-data-btn", "n_clicks")],
        [State("machines-data", "data")],
        prevent_initial_call=True,
    )
    def clear_saved_data(n_clicks, machines_data):
        if not n_clicks:
            raise PreventUpdate
        if not machines_data or not machines_data.get("machines"):
            return dash.no_update
        for m in machines_data["machines"]:
            clear_machine_data(str(m.get("id")))
        return 0

    @app.callback(
        [Output("display-modal", "is_open"),
         Output("display-form-container", "children")],
        [Input({"type": "open-display", "index": ALL}, "n_clicks"),
         Input("close-display-settings", "n_clicks"),
         Input("save-display-settings", "n_clicks"),
         Input("language-preference-store", "data")],
        [State("display-modal", "is_open"),
         State({"type": "display-enabled", "index": ALL}, "value")],
        prevent_initial_call=True
    )
    def toggle_display_modal(open_clicks, close_clicks, save_clicks, lang, is_open, display_enabled_values):
        """Handle opening/closing the display settings modal and saving settings"""
        global display_settings
        
        ctx = callback_context
        
        # Check if callback was triggered
        if not ctx.triggered:
            return no_update, no_update
        
        # Get the property that triggered the callback
        trigger_prop_id = ctx.triggered[0]["prop_id"]
        
        # Check for open button clicks (with pattern matching)
        if '"type":"open-display"' in trigger_prop_id:
            # Check if any button was actually clicked (not initial state)
            if any(click is not None for click in open_clicks):
                return True, create_display_settings_form(lang)
        
        # Check for close button click
        elif trigger_prop_id == "close-display-settings.n_clicks":
            # Check if button was actually clicked (not initial state)
            if close_clicks is not None:
                return False, no_update
        
        # Check for save button click
        elif trigger_prop_id == "save-display-settings.n_clicks":
            # Check if button was actually clicked (not initial state)
            if save_clicks is not None and display_enabled_values:
                # Safety check: make sure we have the right number of values
                if len(display_enabled_values) == 12:  # We expect 12 counters
                    # Update the display settings
                    for i in range(len(display_enabled_values)):
                        counter_num = i + 1
                        display_settings[counter_num] = display_enabled_values[i]
                    
                    # Save settings to file
                    save_success = save_display_settings(display_settings)
                    if save_success:
                        logger.info("Display settings saved successfully")
                    else:
                        logger.warning("Failed to save display settings")
                else:
                    logger.warning(f"Unexpected number of display values: {len(display_enabled_values)}")
                
                # Close modal
                return False, create_display_settings_form(lang)
        
        # Default case - don't update anything
        return no_update, no_update

    @app.callback(
        [Output("production-rate-units-modal", "is_open"),
         Output("production-rate-unit", "data")],
        [Input({"type": "open-production-rate-units", "index": ALL}, "n_clicks"),
         Input("close-production-rate-units", "n_clicks"),
         Input("save-production-rate-units", "n_clicks")],
        [State("production-rate-units-modal", "is_open"),
         State("production-rate-unit-selector", "value")],
        prevent_initial_call=True,
    )
    def toggle_production_rate_units_modal(open_clicks, close_clicks, save_clicks, is_open, selected):
        """Show or hide the units selection modal and save the chosen unit."""
        ctx = callback_context
        if not ctx.triggered:
            return no_update, no_update
    
        trigger = ctx.triggered[0]["prop_id"]
        if '"type":"open-production-rate-units"' in trigger:
            if any(click is not None for click in open_clicks):
                return True, dash.no_update
        elif trigger == "close-production-rate-units.n_clicks":
            if close_clicks is not None:
                return False, dash.no_update
        elif trigger == "save-production-rate-units.n_clicks":
            if save_clicks is not None:
                return False, selected
    
        return no_update, no_update

    @app.callback(
        [Output("additional-image-store", "data"),
         Output("upload-status", "children"),
         Output("image-error-store", "data")],
        [Input("upload-image", "contents")],
        [State("upload-image", "filename")]
    )
    def handle_image_upload_enhanced(contents, filename):
        """Validate, cache, and store uploaded image."""
        if contents is None:
            return dash.no_update, dash.no_update, None

        logger.info(f"Processing image upload: {filename}")
        processed, err = image_manager.validate_and_process_image(contents)
        if err:
            logger.error(f"Image validation failed: {err}")
            return dash.no_update, html.Div(f"Error uploading image: {err}", className="text-danger"), err

        success, err = image_manager.cache_image(processed)
        if not success:
            logger.error(f"Error caching image: {err}")
            return dash.no_update, html.Div(f"Error uploading image: {err}", className="text-danger"), err

        new_data = {"image": processed}
        return new_data, html.Div(f"Uploaded: {filename}", className="text-success"), None

    @app.callback(
        [Output("image-error-alert", "children"),
         Output("image-error-alert", "is_open")],
        Input("image-error-store", "data"),
        prevent_initial_call=True,
    )
    def show_image_errors(msg):
        if msg:
            return msg, True
        return "", False

    @app.callback(
        Output("update-counts-modal", "is_open"),
        [Input("open-update-counts", "n_clicks"),
         Input("close-update-counts", "n_clicks"),
         Input("save-count-settings", "n_clicks")],
        [State("update-counts-modal", "is_open")],
        prevent_initial_call=True,
    )
    def toggle_update_counts_modal(open_click, close_click, save_click, is_open):
        ctx = callback_context
        if not ctx.triggered:
            return dash.no_update
    
        trigger = ctx.triggered[0]["prop_id"]
        if trigger == "open-update-counts.n_clicks" and open_click:
            return True
        elif trigger == "close-update-counts.n_clicks" and close_click:
            return False
        elif trigger == "save-count-settings.n_clicks" and save_click:
            return False
    
        return is_open

    @app.callback(
        [Output("app-mode", "data"),
         Output("historical-time-slider", "value")],
        [Input("mode-selector", "value")],
        prevent_initial_call=False
    )
    def update_app_mode(mode):
        """Update the application mode (live, demo, or historical)"""
        # Reset historical slider to most recent when switching to historical mode
        slider_value = 24 if mode == "historical" else dash.no_update
    
        # Log the new mode for debugging unexpected switches
        logger.info(f"App mode updated to '{mode}'")
    
        return {"mode": mode}, slider_value

    @app.callback(Output("app-mode-tracker", "data"), Input("app-mode", "data"))
    def _track_app_mode(data):
        """Synchronize ``current_app_mode`` with the ``app-mode`` store."""
        global current_app_mode
        if isinstance(data, dict) and "mode" in data:
            current_app_mode = data["mode"]
        return dash.no_update

    @app.callback(
        [Output("threshold-modal", "is_open")],  # Changed this to remove the second output
        [Input({"type": "open-threshold", "index": ALL}, "n_clicks"),
         Input("close-threshold-settings", "n_clicks"),
         Input("save-threshold-settings", "n_clicks")],
        [State("threshold-modal", "is_open"),
         State({"type": "threshold-min-enabled", "index": ALL}, "value"),
         State({"type": "threshold-max-enabled", "index": ALL}, "value"),
         State({"type": "threshold-min-value", "index": ALL}, "value"),
         State({"type": "threshold-max-value", "index": ALL}, "value"),
         State("threshold-email-address", "value"),
         State("threshold-email-minutes", "value"),
         State("threshold-email-enabled", "value")],
        prevent_initial_call=True
    )
    def toggle_threshold_modal(open_clicks, close_clicks, save_clicks, is_open,
                              min_enabled_values, max_enabled_values, min_values, max_values,
                              email_address, email_minutes, email_enabled):
        """Handle opening/closing the threshold settings modal and saving settings"""
        global threshold_settings
        
        ctx = callback_context
        
        # Check if callback was triggered
        if not ctx.triggered:
            return [no_update]  # Return as a list with one element
        
        # Get the property that triggered the callback
        trigger_prop_id = ctx.triggered[0]["prop_id"]
        
        # Check for open button clicks (with pattern matching)
        if '"type":"open-threshold"' in trigger_prop_id:
            # Check if any button was actually clicked (not initial state)
            if any(click is not None for click in open_clicks):
                return [True]  # Return as a list with one element
        
        # Check for close button click
        elif trigger_prop_id == "close-threshold-settings.n_clicks":
            # Check if button was actually clicked (not initial state)
            if close_clicks is not None:
                return [False]  # Return as a list with one element
        
        # Check for save button click
        elif trigger_prop_id == "save-threshold-settings.n_clicks":
            # Check if button was actually clicked (not initial state)
            if save_clicks is not None and min_enabled_values:
                # Update the threshold settings
                for i in range(len(min_enabled_values)):
                    counter_num = i + 1
                    threshold_settings[counter_num] = {
                        'min_enabled': min_enabled_values[i],
                        'max_enabled': max_enabled_values[i],
                        'min_value': float(min_values[i]),
                        'max_value': float(max_values[i])
                    }
                
                # Save the email settings
                threshold_settings['email_enabled'] = email_enabled
                threshold_settings['email_address'] = email_address
                threshold_settings['email_minutes'] = int(email_minutes) if email_minutes is not None else 2
                
                # Save settings to file
                save_success = save_threshold_settings(threshold_settings)
                if save_success:
                    logger.info("Threshold settings saved successfully")
                else:
                    logger.warning("Failed to save threshold settings")
                
                # Close modal - no need to update the settings display anymore
                return [False]  # Return as a list with one element
        
        # Default case - don't update anything
        return [no_update]  # Return as a list with one element

    @app.callback(
        Output("threshold-form-container", "children"),
        [Input({"type": "open-threshold", "index": ALL}, "n_clicks"),
         Input("language-preference-store", "data")],
        prevent_initial_call=True,
    )
    def refresh_threshold_form(open_clicks, lang):
        ctx = callback_context
        if not ctx.triggered:
            raise PreventUpdate

        trigger = ctx.triggered[0]["prop_id"]
        if '"type":"open-threshold"' in trigger:
            if any(click is not None for click in open_clicks):
                return create_threshold_settings_form(lang)
        if trigger == "language-preference-store.data":
            return create_threshold_settings_form(lang)
        raise PreventUpdate

    @app.callback(
        Output("metric-logging-store", "data"),
        [Input("metric-logging-interval", "n_intervals")],
    
        [State("app-state", "data"),
         State("app-mode", "data"),
         State("machines-data", "data"),
         State("production-data-store", "data"),
         State("weight-preference-store", "data"),
         State("lab-test-running", "data"),
         State("active-machine-store", "data"),
         State("lab-test-info", "data")],
        prevent_initial_call=True,
    )
    def log_current_metrics(n_intervals, app_state_data, app_mode, machines_data, production_data, weight_pref, lab_running, active_machine_data, lab_test_info):

        """Collect metrics for each connected machine and append to its file.

        In lab mode, metrics are logged only when the capacity value changes to
        avoid duplicate rows.
        """
        global machine_connections
    
        CAPACITY_TAG = "Status.ColorSort.Sort1.Throughput.KgPerHour.Current"
        REJECTS_TAG = "Status.ColorSort.Sort1.Total.Percentage.Current"
        OPM_TAG = "Status.ColorSort.Sort1.Throughput.ObjectPerMin.Current"
        COUNTER_TAG = "Status.ColorSort.Sort1.DefectCount{}.Rate.Current"
        mode = "demo"
        if app_mode and isinstance(app_mode, dict) and "mode" in app_mode:
            mode = app_mode["mode"]
    
        if not weight_pref:
            weight_pref = load_weight_preference()
    
        if mode == "demo":
            if machines_data and machines_data.get("machines"):
                for m in machines_data["machines"]:
                    prod = (m.get("operational_data") or {}).get("production", {})
                    capacity = prod.get("capacity", 0)
                    accepts = prod.get("accepts", 0)
                    rejects = prod.get("rejects", 0)
    
                    metrics = {
                        "capacity": convert_capacity_to_lbs(capacity, weight_pref),
                        "accepts": convert_capacity_to_lbs(accepts, weight_pref),
                        "rejects": convert_capacity_to_lbs(rejects, weight_pref),
                        "objects_per_min": 0,
                        "running": 1,
                        "stopped": 0,
                    }
    
                    counters = m.get("demo_counters", [0] * 12)
                    for i in range(1, 13):
                        metrics[f"counter_{i}"] = counters[i-1] if i-1 < len(counters) else 0
    
                    append_metrics(metrics, machine_id=str(m.get("id")), mode="Demo")
    
            return dash.no_update

        if mode == "lab" and not lab_running:
            return dash.no_update

        if mode == "lab":
            active_machine_id = (
                active_machine_data.get("machine_id") if active_machine_data else None
            )
            if not active_machine_id or active_machine_id not in machine_connections:
                return dash.no_update
            machines_iter = {active_machine_id: machine_connections[active_machine_id]}.items()
            lab_filename = None
            if isinstance(lab_test_info, dict):
                lab_filename = lab_test_info.get("filename")
            if not lab_filename:
                lab_filename = f"Lab_Test_{datetime.now().strftime('%m_%d_%Y')}.csv"
        else:
            machines_iter = machine_connections.items()

        for machine_id, info in machines_iter:
            if not info.get("connected", False):
                continue
            tags = info["tags"]
            capacity_value = tags.get(CAPACITY_TAG, {}).get("data").latest_value if CAPACITY_TAG in tags else None

            capacity_lbs = capacity_value * 2.205 if capacity_value is not None else 0

            opm = tags.get(OPM_TAG, {}).get("data").latest_value if OPM_TAG in tags else 0
            if opm is None:
                opm = 0

            reject_count = 0
            counters = {}
            for i in range(1, 13):
                tname = COUNTER_TAG.format(i)
                val = tags.get(tname, {}).get("data").latest_value if tname in tags else 0
                if val is None:
                    val = 0
                counters[f"counter_{i}"] = val
                reject_count += val

            reject_pct = (reject_count / opm) if opm else 0
            rejects_lbs = capacity_lbs * reject_pct
            accepts_lbs = capacity_lbs - rejects_lbs
    
            # Determine feeder running state
            feeder_running = False
            for i in range(1, 5):
                run_tag = f"Status.Feeders.{i}IsRunning"
                if run_tag in tags:
                    val = tags[run_tag]["data"].latest_value
                    if bool(val):
                        feeder_running = True
                        break

            metrics = {
                "capacity": capacity_lbs,
                "accepts": accepts_lbs,
                "rejects": rejects_lbs,
                "objects_per_min": opm,
                "running": 1 if feeder_running else 0,
                "stopped": 0 if feeder_running else 1,
            }
            metrics.update(counters)
    
            log_mode = "Lab" if mode == "lab" else "Live"
            if mode == "lab":
                key = (str(machine_id), lab_filename)
                prev_cap = last_logged_capacity.get(key)
                if prev_cap is not None and metrics["capacity"] == prev_cap:
                    continue
                last_logged_capacity[key] = metrics["capacity"]
                append_metrics(
                    metrics,
                    machine_id=str(machine_id),
                    filename=lab_filename,
                    mode=log_mode,
                )
            else:
                append_metrics(metrics, machine_id=str(machine_id), mode=log_mode)
    
        return dash.no_update<|MERGE_RESOLUTION|>--- conflicted
+++ resolved
@@ -7,11 +7,8 @@
 import shutil
 import tempfile
 import autoconnect
-<<<<<<< HEAD
-import image_manager
-=======
 import resource
->>>>>>> d5ef5a7a
+
 
 # Tags for monitoring feeder rate changes - add this near the top of callbacks.py
 MONITORED_RATE_TAGS = {
