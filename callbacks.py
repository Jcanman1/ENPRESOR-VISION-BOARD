"""Dash callback definitions for the modernized OPC dashboard.

This module mirrors much of the behavior from the original monolithic
``EnpresorOPCDataViewBeforeRestructureLegacy`` script.  The callbacks
are registered at runtime via :func:`register_callbacks` so that they
can be imported by both the legacy script and the refactored app.
"""

import importlib
import sys
from datetime import datetime
from collections import defaultdict
import os
import glob
import shutil
import tempfile
import time
import csv
import re
import threading
import hourly_data_saving
import autoconnect
import image_manager as img_utils
import generate_report
from report_tags import save_machine_settings
try:
    import resource
except ImportError:  # pragma: no cover - resource not available on Windows
    resource = None

import memory_monitor as mem_utils

# ``counter_manager`` is imported dynamically from the legacy module, so use
# an alias for the helper functions defined in ``counter_manager.py`` to avoid
# name clashes.
import counter_manager as counter_utils



# Tags for monitoring feeder rate changes - add this near the top of callbacks.py
MONITORED_RATE_TAGS = {
    "Status.Feeders.1Rate": "Feeder 1 Rate",
    "Status.Feeders.2Rate": "Feeder 2 Rate", 
    "Status.Feeders.3Rate": "Feeder 3 Rate",
    "Status.Feeders.4Rate": "Feeder 4 Rate",
}

SENSITIVITY_ACTIVE_TAGS = {
    "Settings.ColorSort.Primary1.IsAssigned": 1,
    "Settings.ColorSort.Primary2.IsAssigned": 2,
    "Settings.ColorSort.Primary3.IsAssigned": 3,
    "Settings.ColorSort.Primary4.IsAssigned": 4,
    "Settings.ColorSort.Primary5.IsAssigned": 5,
    "Settings.ColorSort.Primary6.IsAssigned": 6,
    "Settings.ColorSort.Primary7.IsAssigned": 7,
    "Settings.ColorSort.Primary8.IsAssigned": 8,
    "Settings.ColorSort.Primary9.IsAssigned": 9,
    "Settings.ColorSort.Primary10.IsAssigned": 10,
    "Settings.ColorSort.Primary11.IsAssigned": 11,
    "Settings.ColorSort.Primary12.IsAssigned": 12,
}

# Keep track of which sensitivity tags have already triggered a missing-tag
# warning so we don't flood the log on every update cycle.
warned_sensitivity_tags = set()


def get_active_counter_flags(machine_id):
    """Return a list of booleans indicating which counters are active."""
    flags = [True] * 12
    try:
        states = prev_active_states.get(machine_id, {})
    except Exception:
        states = {}
    for tag, num in SENSITIVITY_ACTIVE_TAGS.items():
        if num <= len(flags):
            val = states.get(tag)
            if val is not None:
                flags[num - 1] = bool(val)
    return flags

# OPC tag for the preset name
PRESET_NAME_TAG = "Status.Info.PresetName"

# Track last logged capacity per machine and filename
last_logged_capacity = defaultdict(lambda: None)

# Filename used for the active lab test session
current_lab_filename = None

# Any metric whose absolute value is below this threshold will be logged as 0.
SMALL_VALUE_THRESHOLD = 1e-3

# Flag to prevent re-entrancy when the legacy module imports this module and
# executes ``register_callbacks`` during import.
_REGISTERING = False

# Cache of lab log totals keyed by ``(machine_id, file_path)``. Each entry
# stores cumulative counter totals, timestamps, object totals and bookkeeping
# information so that subsequent calls only process new rows appended to the
# log file.
_lab_totals_cache = {}


# Cache of live metrics totals keyed by ``(machine_id, file_path)``. Each entry
# stores cumulative counter totals and bookkeeping information so that
# subsequent calls only process new rows appended to the 24h metrics file.
_live_totals_cache = {}

# Cache of lab production metrics keyed by machine id. Stores total capacity,
# accepts, rejects and associated object counts so repeated updates only parse
# new log data.
_lab_production_cache = {}


def _clear_lab_caches(machine_id):
    """Remove cached lab data for the given machine."""
    for key in list(_lab_totals_cache):
        if key[0] == machine_id:
            _lab_totals_cache.pop(key, None)
    _lab_production_cache.pop(machine_id, None)


def _reset_lab_session(machine_id):
    """Reset counters and history for a new lab test."""
    _clear_lab_caches(machine_id)
    global previous_counter_values
    previous_counter_values = [0] * 12
    if "app_state" in globals() and hasattr(app_state, "counter_history"):
        app_state.counter_history = {
            i: {"times": [], "values": []} for i in range(1, 13)
        }


def _create_empty_lab_log(machine_id, filename):
    """Ensure a new lab log file exists so cached data does not reuse old logs."""
    machine_dir = os.path.join(hourly_data_saving.EXPORT_DIR, str(machine_id))
    os.makedirs(machine_dir, exist_ok=True)
    path = os.path.join(machine_dir, filename)
    try:
        with open(path, "w", encoding="utf-8"):
            pass
    except OSError:
        # Ignore failures if file cannot be created
        pass


def _get_latest_lab_file(machine_dir):
    """Return the newest existing ``Lab_Test_*.csv`` file or ``None``."""
    files = glob.glob(os.path.join(machine_dir, "Lab_Test_*.csv"))
    existing = [f for f in files if os.path.exists(f)]
    if not existing:
        return None
    try:
        return max(existing, key=os.path.getmtime)
    except OSError:
        return None





def load_lab_totals(machine_id, filename=None, active_counters=None):
    """Return cumulative counter totals and object totals from a lab log.

    Parameters
    ----------
    machine_id : int
        Identifier for the machine directory under ``EXPORT_DIR``.
    filename : str, optional
        Specific CSV log filename.  If omitted the newest ``Lab_Test_*.csv`` is
        used.
    active_counters : list[bool], optional
        Boolean flags for each counter index ``1-12``.  When provided, only
        counters whose flag is ``True`` contribute to the returned totals.

    The results are cached per file so subsequent calls only process rows that
    were appended since the last invocation. This significantly reduces I/O when
    lab logs grow large.
    """
    machine_dir = os.path.join(hourly_data_saving.EXPORT_DIR, str(machine_id))
    if filename:
        path = os.path.join(machine_dir, filename)
    else:
        path = _get_latest_lab_file(machine_dir)
        if not path:
            return [0] * 12, [], []

    if not os.path.exists(path):
        return [0] * 12, [], []

    key = (machine_id, os.path.abspath(path))
    stat = os.stat(path)
    mtime = stat.st_mtime
    size = stat.st_size

    cache = _lab_totals_cache.get(key)
    if cache is not None:
        # Reset if file was truncated or replaced with an older version
        if size < cache.get("size", 0) or mtime < cache.get("mtime", 0):
            cache = None

    if active_counters is None:
        active_counters = [True] * 12

    if cache is None:
        counter_totals = [0] * 12
        timestamps = []
        object_totals = []
        obj_sum = 0.0
        prev_ts = None
        prev_rate = None
        prev_counters = None

        last_index = -1
    else:
        counter_totals = cache["counter_totals"]
        timestamps = cache["timestamps"]
        object_totals = cache["object_totals"]
        obj_sum = object_totals[-1] if object_totals else 0.0
        prev_ts = cache.get("prev_ts")
        prev_rate = cache.get("prev_rate")
        prev_counters = cache.get("prev_counters")
        last_index = cache.get("last_index", -1)

    with open(path, newline="", encoding="utf-8") as f:
        reader = csv.DictReader(f)
        for idx, row in enumerate(reader):
            if idx <= last_index:
                continue

            ts = row.get("timestamp")
            ts_val = None
            if ts:
                try:
                    ts_val = datetime.fromisoformat(ts)
                except Exception:
                    ts_val = ts
            timestamps.append(ts_val)


            current_counters = []
            for i in range(1, 13):
                val = row.get(f"counter_{i}")
                try:
                    current_counters.append(float(val) if val else 0.0)
                except ValueError:
                    current_counters.append(0.0)

            if prev_counters is not None:
                if (
                    isinstance(prev_ts, datetime)
                    and isinstance(ts_val, datetime)
                ):
                    delta_minutes = (
                        ts_val - prev_ts
                    ).total_seconds() / 60.0
                else:
                    delta_minutes = 1 / 60.0

                scale = generate_report.LAB_OBJECT_SCALE_FACTOR
                for idx_c, prev_val in enumerate(prev_counters):
                    if idx_c < len(active_counters) and active_counters[idx_c]:
                        counter_totals[idx_c] += prev_val * delta_minutes * scale


            opm = row.get("objects_60M")
            if opm is None or opm == "":
                opm = row.get("objects_per_min")
            try:
                rate_val = float(opm) if opm else None
            except ValueError:
                rate_val = None

            if (
                prev_ts is not None
                and isinstance(prev_ts, datetime)
                and isinstance(ts_val, datetime)
                and prev_rate is not None
            ):
                stats = generate_report.calculate_total_objects_from_csv_rates(
                    [prev_rate, prev_rate],
                    timestamps=[prev_ts, ts_val],
                    is_lab_mode=True,
                )
                obj_sum += stats.get("total_objects", 0)

            object_totals.append(obj_sum)
            prev_ts = ts_val
            prev_rate = rate_val
            prev_counters = current_counters

            last_index = idx

    _lab_totals_cache[key] = {
        "counter_totals": counter_totals,
        "timestamps": timestamps,
        "object_totals": object_totals,
        "last_index": last_index,
        "prev_ts": prev_ts,
        "prev_rate": prev_rate,
        "prev_counters": prev_counters,
        "mtime": mtime,
        "size": size,
    }

    return counter_totals, timestamps, object_totals



def load_live_counter_totals(machine_id, filename=hourly_data_saving.METRICS_FILENAME):
    """Return cumulative counter totals from the live metrics file.

    The results are cached per file so subsequent calls only process rows that
    were appended since the last invocation. This mirrors the caching logic
    used by :func:`load_lab_totals` but only tracks counter totals.
    """
    machine_dir = os.path.join(hourly_data_saving.EXPORT_DIR, str(machine_id))
    path = os.path.join(machine_dir, filename)


    if not os.path.exists(path):
        return [0] * 12

    key = (machine_id, os.path.abspath(path))
    stat = os.stat(path)
    mtime = stat.st_mtime
    size = stat.st_size

    cache = _live_totals_cache.get(key)
    if cache is not None:

        # Reset if file was truncated or replaced with an older version

        if size < cache.get("size", 0) or mtime < cache.get("mtime", 0):
            cache = None

    if cache is None:

        totals = [0] * 12
        last_index = -1
    else:
        totals = cache["totals"]

        last_index = cache.get("last_index", -1)

    with open(path, newline="", encoding="utf-8") as f:
        reader = csv.DictReader(f)
        for idx, row in enumerate(reader):
            if idx <= last_index:
                continue
            for i in range(1, 13):
                val = row.get(f"counter_{i}")
                try:

                    totals[i - 1] += float(val) if val else 0.0

                except ValueError:
                    pass
            last_index = idx

    _live_totals_cache[key] = {

        "totals": totals,

        "last_index": last_index,
        "mtime": mtime,
        "size": size,
    }


    return totals



def load_last_lab_metrics(machine_id):
    """Return the last capacity/accepts/rejects values from a lab log."""
    machine_dir = os.path.join(hourly_data_saving.EXPORT_DIR, str(machine_id))
    path = _get_latest_lab_file(machine_dir)
    if not path:
        return None
    if not os.path.exists(path):
        return None

    last_row = None
    with open(path, newline="", encoding="utf-8") as f:
        reader = csv.DictReader(f)
        for row in reader:
            last_row = row

    if not last_row:
        return None

    def _get_float(key):
        try:
            return float(last_row.get(key, 0)) if last_row.get(key) else 0.0
        except ValueError:
            return 0.0

    capacity = _get_float("capacity")
    accepts = _get_float("accepts")
    rejects = _get_float("rejects")

    return capacity, accepts, rejects


def load_last_lab_objects(machine_id):
    """Return the most recent ``objects_60M`` value from a lab log."""
    machine_dir = os.path.join(hourly_data_saving.EXPORT_DIR, str(machine_id))
    path = _get_latest_lab_file(machine_dir)
    if not path or not os.path.exists(path):
        return 0

    # Ensure cached data is up to date so ``prev_rate`` reflects the latest row
    load_lab_totals(machine_id)

    key = (machine_id, os.path.abspath(path))
    cache = _lab_totals_cache.get(key)
    if cache:
        rate = cache.get("prev_rate")
        try:
            return float(rate) if rate is not None else 0
        except (ValueError, TypeError):
            return 0

    # Fallback: read the last row directly if cache is missing
    last_row = None
    try:
        with open(path, newline="", encoding="utf-8") as f:
            for row in csv.DictReader(f):
                last_row = row
    except OSError:
        return 0

    if not last_row:
        return 0

    val = last_row.get("objects_60M") or last_row.get("objects_per_min")
    try:
        return float(val) if val else 0
    except ValueError:
        return 0

def load_last_lab_counters(machine_id):
    """Return the most recent ``counter`` rates from a lab log."""
    machine_dir = os.path.join(hourly_data_saving.EXPORT_DIR, str(machine_id))
    path = _get_latest_lab_file(machine_dir)
    if not path or not os.path.exists(path):
        return [0] * 12

    # Update cached totals so ``prev_counters`` reflects the latest row
    load_lab_totals(machine_id)

    key = (machine_id, os.path.abspath(path))
    cache = _lab_totals_cache.get(key)
    if cache and cache.get("prev_counters") is not None:
        rates = []
        for val in cache.get("prev_counters", [])[:12]:
            try:
                rates.append(float(val))
            except (ValueError, TypeError):
                rates.append(0.0)
        rates.extend([0.0] * (12 - len(rates)))
        return rates

    # Fallback: read the last row directly
    last_row = None
    try:
        with open(path, newline="", encoding="utf-8") as f:
            for row in csv.DictReader(f):
                last_row = row
    except OSError:
        return [0] * 12

    if not last_row:
        return [0] * 12

    rates = []
    for i in range(1, 13):
        val = last_row.get(f"counter_{i}")
        try:
            rates.append(float(val) if val else 0.0)
        except ValueError:
            rates.append(0.0)
    return rates



def load_lab_average_capacity_and_accepts(machine_id):
    """Return the average capacity rate (lbs/hr), total accepts in lbs,
    and elapsed seconds from the latest lab log."""
    machine_dir = os.path.join(hourly_data_saving.EXPORT_DIR, str(machine_id))
    path = _get_latest_lab_file(machine_dir)
    if not path:
        return None

    capacities = []
    accepts = []
    timestamps = []

    with open(path, newline="", encoding="utf-8") as f:
        reader = csv.DictReader(f)
        for row in reader:
            cap = row.get("capacity")
            acc = row.get("accepts")
            ts = row.get("timestamp")
            try:
                if cap:
                    capacities.append(float(cap))
            except ValueError:
                pass
            try:
                accepts.append(float(acc)) if acc else accepts.append(0.0)
            except ValueError:
                accepts.append(0.0)
            if ts:
                timestamps.append(ts)

    stats = generate_report.calculate_total_capacity_from_csv_rates(
        capacities, timestamps=timestamps, is_lab_mode=True
    )
    cap_avg = stats.get("average_rate_lbs_per_hr", 0)
    acc_total = sum(accepts)

    elapsed_seconds = 0
    if timestamps:
        try:
            start = datetime.fromisoformat(str(timestamps[0]))
            end = datetime.fromisoformat(str(timestamps[-1]))
            elapsed_seconds = int((end - start).total_seconds())
        except Exception:
            elapsed_seconds = 0

    return cap_avg, acc_total, elapsed_seconds


def load_lab_totals_metrics(machine_id, active_counters=None):
    """Return total capacity, accepts, rejects and elapsed seconds from the latest lab log.

    ``active_counters`` is accepted for API symmetry with :func:`load_lab_totals`
    but is currently unused.
    """
    machine_dir = os.path.join(hourly_data_saving.EXPORT_DIR, str(machine_id))
    path = _get_latest_lab_file(machine_dir)
    if not path:
        return None

    accepts = []
    rejects = []
    timestamps = []

    with open(path, newline="", encoding="utf-8") as f:
        reader = csv.DictReader(f)
        for row in reader:
            a = row.get("accepts")
            r = row.get("rejects")
            ts = row.get("timestamp")
            try:
                accepts.append(float(a)) if a else accepts.append(0.0)
            except ValueError:
                accepts.append(0.0)
            try:
                rejects.append(float(r)) if r else rejects.append(0.0)
            except ValueError:
                rejects.append(0.0)
            if ts:
                timestamps.append(ts)

    a_stats = generate_report.calculate_total_capacity_from_csv_rates(
        accepts, timestamps=timestamps, is_lab_mode=True
    )
    r_stats = generate_report.calculate_total_capacity_from_csv_rates(
        rejects, timestamps=timestamps, is_lab_mode=True
    )

    accepts_total = a_stats.get("total_capacity_lbs", 0)
    rejects_total = r_stats.get("total_capacity_lbs", 0)
    total_capacity = accepts_total + rejects_total

    elapsed_seconds = 0
    if timestamps:
        try:
            start = datetime.fromisoformat(str(timestamps[0]))
            end = datetime.fromisoformat(str(timestamps[-1]))
            elapsed_seconds = int((end - start).total_seconds())
        except Exception:
            elapsed_seconds = 0

    return total_capacity, accepts_total, rejects_total, elapsed_seconds


def load_live_counter_totals(machine_id):
    """Return total objects removed for each counter from live metrics CSV."""
    file_path = os.path.join(
        hourly_data_saving.EXPORT_DIR,
        str(machine_id),
        hourly_data_saving.METRICS_FILENAME,
    )

    if not os.path.exists(file_path):
        return [0] * 12

    key = (machine_id, os.path.abspath(file_path))
    stat = os.stat(file_path)
    mtime = stat.st_mtime
    size = stat.st_size

    cache = _live_totals_cache.get(key)
    if cache is not None:
        if size < cache.get("size", 0) or mtime < cache.get("mtime", 0):
            cache = None

    if cache is None:
        totals = [0.0] * 12
        last_index = -1
    else:
        totals = cache["totals"]
        last_index = cache["last_index"]

    with open(file_path, newline="", encoding="utf-8") as f:
        reader = csv.DictReader(f)
        for idx, row in enumerate(reader):
            if idx <= last_index:
                continue
            for i in range(1, 13):
                val = row.get(f"counter_{i}")
                try:
                    rate = float(val) if val else 0.0
                except ValueError:
                    rate = 0.0
                totals[i - 1] += rate
            last_index = idx

    _live_totals_cache[key] = {
        "totals": totals,
        "last_index": last_index,
        "mtime": mtime,
        "size": size,
    }

    return totals


def refresh_lab_cache(machine_id):
    """Update cached lab totals after a test completes."""
    weight_pref = load_weight_preference()
    machine_dir = os.path.join(hourly_data_saving.EXPORT_DIR, str(machine_id))
    path = _get_latest_lab_file(machine_dir)
    if not path:
        return

    stat = os.stat(path)
    mtime = stat.st_mtime
    size = stat.st_size

    metrics = load_lab_totals_metrics(machine_id, active_counters=get_active_counter_flags(machine_id))
    if not metrics:
        return

    tot_cap_lbs, acc_lbs, rej_lbs, _ = metrics
    counter_totals, _, object_totals = load_lab_totals(
        machine_id, active_counters=get_active_counter_flags(machine_id)
    )

    reject_count = sum(counter_totals)
    capacity_count = object_totals[-1] if object_totals else 0
    accepts_count = max(0, capacity_count - reject_count)

    total_capacity = convert_capacity_from_lbs(tot_cap_lbs, weight_pref)
    accepts = convert_capacity_from_lbs(acc_lbs, weight_pref)
    rejects = convert_capacity_from_lbs(rej_lbs, weight_pref)

    production_data = {
        "capacity": total_capacity,
        "accepts": accepts,
        "rejects": rejects,
    }

    _lab_production_cache[machine_id] = {
        "mtime": mtime,
        "size": size,
        "production_data": production_data,
        "capacity_count": capacity_count,
        "accepts_count": accepts_count,
        "reject_count": reject_count,
    }


def register_callbacks(app):
    """Public entry point that guards against re-entrant registration."""
    global _REGISTERING
    if _REGISTERING:
        return
    _REGISTERING = True
    try:
        _register_callbacks_impl(app)
    finally:
        _REGISTERING = False

def _register_callbacks_impl(app):
    main = sys.modules.get("EnpresorOPCDataViewBeforeRestructureLegacy")
    if main is None:
        candidate = sys.modules.get("__main__")
        if candidate and getattr(candidate, "__file__", "").endswith("EnpresorOPCDataViewBeforeRestructureLegacy.py"):
            main = candidate
        else:
            main = importlib.import_module("EnpresorOPCDataViewBeforeRestructureLegacy")

    sys.modules.setdefault("EnpresorOPCDataViewBeforeRestructureLegacy", main)
    globals().update({k: v for k, v in vars(main).items() if not k.startswith("_")})
    for name in [
        "app_state",
        "machine_connections",
        "connect_and_monitor_machine",
        "load_floor_machine_data",
        "opc_update_thread",
        "auto_reconnection_thread",
        "resume_update_thread",
        "pause_background_processes",
        "resume_background_processes",
        "logger",
    ]:
        if name in globals():
            setattr(autoconnect, name, globals()[name])
    autoconnect.initialize_autoconnect()
    LIVE_LIKE_MODES = {"live", "lab"}

    def format_enpresor(text: str):
        parts = text.split("Enpresor")
        if len(parts) == 2:
            return [
                parts[0],
                html.Span("Enpresor", className="enpresor-font", style={"color": "red"}),
                parts[1],
            ]
        return text

    # Create a client-side callback to handle theme switching
    app.clientside_callback(
        """
        function(theme) {
            console.log('Theme callback triggered with:', theme);

            // Get root document element
            const root = document.documentElement;

            // Define theme colors
            const themeColors = {
                light: {
                    backgroundColor: "#f0f0f0",
                    cardBackgroundColor: "#ffffff",
                    textColor: "#212529",
                    borderColor: "rgba(0,0,0,0.125)",
                    chartBackgroundColor: "rgba(255,255,255,0.9)"
                },
                dark: {
                    backgroundColor: "#202124",
                    cardBackgroundColor: "#2d2d30",
                    textColor: "#e8eaed",
                    borderColor: "rgba(255,255,255,0.125)",
                    chartBackgroundColor: "rgba(45,45,48,0.9)"
                }
            };

            // Apply selected theme
            if (theme === "dark") {
                // Dark mode
                root.style.setProperty("--bs-body-bg", themeColors.dark.backgroundColor);
                root.style.setProperty("--bs-body-color", themeColors.dark.textColor);
                root.style.setProperty("--bs-card-bg", themeColors.dark.cardBackgroundColor);
                root.style.setProperty("--bs-card-border-color", themeColors.dark.borderColor);
                root.style.setProperty("--chart-bg", themeColors.dark.chartBackgroundColor);

                // Add dark-mode class to body for additional CSS targeting
                document.body.classList.add("dark-mode");
                document.body.classList.remove("light-mode");

                // Store theme preference in localStorage
                localStorage.setItem("satake-theme", "dark");
            } else {
                // Light mode (default)
                root.style.setProperty("--bs-body-bg", themeColors.light.backgroundColor);
                root.style.setProperty("--bs-body-color", themeColors.light.textColor);
                root.style.setProperty("--bs-card-bg", themeColors.light.cardBackgroundColor);
                root.style.setProperty("--bs-card-border-color", themeColors.light.borderColor);
                root.style.setProperty("--chart-bg", themeColors.light.chartBackgroundColor);

                // Add light-mode class to body for additional CSS targeting
                document.body.classList.add("light-mode");
                document.body.classList.remove("dark-mode");

                // Store theme preference in localStorage
                localStorage.setItem("satake-theme", "light");
            }

            // Update all Plotly charts with new theme
            if (window.Plotly) {
                const plots = document.querySelectorAll('.js-plotly-plot');
                plots.forEach(plot => {
                    try {
                        const bgColor = theme === "dark" ? themeColors.dark.chartBackgroundColor : themeColors.light.chartBackgroundColor;
                        const textColor = theme === "dark" ? themeColors.dark.textColor : themeColors.light.textColor;

                        Plotly.relayout(plot, {
                            'paper_bgcolor': bgColor,
                            'plot_bgcolor': bgColor,
                            'font.color': textColor
                        });
                    } catch (e) {
                        console.error('Error updating Plotly chart:', e);
                    }
                });

                // Special handling for feeder gauges - update annotation colors specifically
                const feederGauge = document.getElementById('feeder-gauges-graph');
                if (feederGauge && feederGauge.layout && feederGauge.layout.annotations) {
                    try {
                        const labelColor = theme === "dark" ? themeColors.dark.textColor : themeColors.light.textColor;

                        // Update annotation colors (feed rate labels)
                        const updatedAnnotations = feederGauge.layout.annotations.map(annotation => ({
                            ...annotation,
                            font: {
                                ...annotation.font,
                                color: labelColor
                            }
                        }));

                        // Apply the updated annotations
                        Plotly.relayout(feederGauge, {
                            'annotations': updatedAnnotations
                        });

                        console.log('Updated feeder gauge label colors for', theme, 'mode');
                    } catch (e) {
                        console.error('Error updating feeder gauge labels:', e);
                    }
                }
            }

            return theme;
        }
        """,
        Output("theme-selector", "value", allow_duplicate=True),
        Input("theme-selector", "value"),
        prevent_initial_call=True
    )

    @app.callback(
        Output("dashboard-content", "children"),
        [Input("current-dashboard", "data"),
         Input("language-preference-store", "data")]
    )
    def render_dashboard(which, lang):
        if which == "new":
            return render_new_dashboard(lang)
        else:
            return render_main_dashboard(lang)

    @app.callback(
        Output("current-dashboard", "data"),
        Input("new-dashboard-btn", "n_clicks"),
        State("current-dashboard", "data"),
        State("active-machine-store", "data"),  # ADD THIS STATE
        prevent_initial_call=False
    )
    def manage_dashboard(n_clicks, current, active_machine_data):
        """Improved dashboard management that preserves active machine context"""
        # On first load n_clicks is None → show the new dashboard
        if n_clicks is None:
            return "new"
        
        # Allow toggling back to the floor/machine dashboard even when a machine
        # is active.  The previous logic prevented leaving the main dashboard if
        # a machine was selected which made the "Switch Dashboards" button appear
        # unresponsive once a machine was chosen.
        
        # On every actual click, flip between "main" and "new"
        new_dashboard = "new" if current == "main" else "main"
        #logger.debug("manage_dashboard toggled to %s", new_dashboard)
        return new_dashboard

    @app.callback(
        Output("export-data-button", "disabled"),
        [Input("status-update-interval", "n_intervals")],
        [State("active-machine-store", "data")]
    )
    def update_export_button(n_intervals, active_machine_data):
        """Enable or disable the export button based on connection state."""
    
        active_machine_id = active_machine_data.get("machine_id") if active_machine_data else None
        is_connected = (
            active_machine_id
            and active_machine_id in machine_connections
            and machine_connections[active_machine_id].get("connected", False)
        )
    
        return not is_connected

    @app.callback(
        Output("export-download", "data"),
        [Input("export-data-button", "n_clicks")],
        [State("active-machine-store", "data")],
        prevent_initial_call=True,
    )
    def export_all_tags(n_clicks, active_machine_data):
        """Perform full tag discovery and export when the button is clicked."""
        if not n_clicks:
            raise PreventUpdate
    
        active_machine_id = active_machine_data.get("machine_id") if active_machine_data else None
        if (
            not active_machine_id
            or active_machine_id not in machine_connections
            or not machine_connections[active_machine_id].get("connected", False)
        ):
            raise PreventUpdate
    
        pause_update_thread()
        client = machine_connections[active_machine_id]["client"]
        all_tags = run_async(discover_all_tags(client))
        csv_string = generate_csv_string(all_tags)
        resume_update_thread()
    
        timestamp_str = datetime.now().strftime("%Y%m%d_%H%M%S")
        return {
            "content": csv_string,
            "filename": f"satake_data_export_{timestamp_str}.csv",
        }

    @app.callback(
        Output("report-download", "data"),
        Input("generate-report-btn", "n_clicks"),
        [State("app-mode", "data"), State("active-machine-store", "data"), State("language-preference-store", "data")],
        prevent_initial_call=True,
    )
    def generate_report_callback(n_clicks, app_mode, active_machine_data, lang_store):
        """Generate a PDF report when the button is clicked.
        
        FIXED VERSION: The original had a truncated line "if temp" that should be "if temp_dir:"
        Also fixes the hardcoded is_lab_mode=True parameter.
        """
        if not n_clicks:
            raise PreventUpdate

        print("[LAB TEST] Generate report button clicked", flush=True)

        export_dir = generate_report.METRIC_EXPORT_DIR
        lang = lang_store or load_language_preference()
        machines = None
        include_global = True
        temp_dir = None
        lab_test_name = None

        if app_mode and isinstance(app_mode, dict) and app_mode.get("mode") == "lab":
            mid = active_machine_data.get("machine_id") if active_machine_data else None
            if not mid:
                raise PreventUpdate
            machines = [str(mid)]
            include_global = False

            machine_dir = os.path.join(export_dir, str(mid))
            lab_files = glob.glob(os.path.join(machine_dir, "Lab_Test_*.csv"))
            if not lab_files:
                raise PreventUpdate
            latest_file = max(lab_files, key=os.path.getmtime)
            lab_test_name = None
            m = re.match(
                r"Lab_Test_(.+?)_\d{2}_\d{2}_\d{4}(?:_\d{2}_\d{2}_\d{2})?\.csv$",
                os.path.basename(latest_file),
            )
            if m:
                lab_test_name = m.group(1)

            temp_dir = tempfile.mkdtemp()
            temp_machine_dir = os.path.join(temp_dir, str(mid))
            os.makedirs(temp_machine_dir, exist_ok=True)
            shutil.copy(latest_file, os.path.join(temp_machine_dir, "last_24h_metrics.csv"))
            save_machine_settings(
                mid,
                machine_connections,
                export_dir=temp_dir,
                active_only=True,
            )
            export_dir = temp_dir
            data = {}
            is_lab_mode = True  # Set to True only for lab mode
        else:
            data = generate_report.fetch_last_24h_metrics()
            is_lab_mode = False  # Set to False for regular mode

        with tempfile.NamedTemporaryFile(suffix=".pdf", delete=False) as tmp:
            print("[LAB TEST] Report generation started", flush=True)
            generate_report.build_report(
                data,
                tmp.name,
                export_dir=export_dir,
                machines=machines,
                include_global=include_global,
                is_lab_mode=is_lab_mode,
                lang=lang,  # pass language
                lab_test_name=lab_test_name if is_lab_mode else None,
            )
            with open(tmp.name, "rb") as f:
                pdf_bytes = f.read()

        print("[LAB TEST] Report generation completed", flush=True)

        # FIXED: Complete the truncated temp directory cleanup
        if temp_dir:  # This was the truncated line: "if temp"
            shutil.rmtree(temp_dir, ignore_errors=True)

        pdf_b64 = base64.b64encode(pdf_bytes).decode()
        timestamp_str = datetime.now().strftime("%Y%m%d_%H%M%S")
        return {
            "content": pdf_b64,
            "filename": f"production_report_{timestamp_str}.pdf",
            "type": "application/pdf",
            "base64": True,
        }

    @app.callback(
        Output("generate-report-btn", "disabled"),
        [Input("status-update-interval", "n_intervals"), Input("lab-test-running", "data")],
        [State("lab-test-stop-time", "data")]
    )
    def disable_report_button(n_intervals, running, stop_time):
<<<<<<< HEAD
=======

>>>>>>> 14e23676
        elapsed = None
        if stop_time:
            elapsed = time.time() - abs(stop_time)
        print(
            f"[LAB TEST DEBUG] disable_report_button running={running}, stop_time={stop_time}, elapsed={elapsed}",
<<<<<<< HEAD
=======

>>>>>>> 14e23676
            flush=True,
        )
        if running:
            return True
        if stop_time is None:
            return False
        return (time.time() - abs(stop_time)) < 30

    @app.callback(
        [Output("delete-confirmation-modal", "is_open"),
         Output("delete-pending-store", "data"),
         Output("delete-item-details", "children")],
        [Input({"type": "delete-floor-btn", "index": ALL}, "n_clicks"),
         Input({"type": "delete-machine-btn", "index": ALL}, "n_clicks"),
         Input("cancel-delete-btn", "n_clicks"),
         Input("close-delete-modal", "n_clicks")],
        [State("delete-confirmation-modal", "is_open"),
         State({"type": "delete-floor-btn", "index": ALL}, "id"),
         State({"type": "delete-machine-btn", "index": ALL}, "id"),
         State("floors-data", "data"),
         State("machines-data", "data")],
        prevent_initial_call=True
    )
    def handle_delete_confirmation_modal(floor_delete_clicks, machine_delete_clicks, cancel_clicks, close_clicks,
                                       is_open, floor_ids, machine_ids, floors_data, machines_data):
        """Handle opening and closing the delete confirmation modal"""
        ctx = callback_context
        if not ctx.triggered:
            return dash.no_update, dash.no_update, dash.no_update
        
        triggered_prop = ctx.triggered[0]["prop_id"]
        
        # Handle cancel or close buttons
        if "cancel-delete-btn" in triggered_prop or "close-delete-modal" in triggered_prop:
            if cancel_clicks or close_clicks:
                return False, {"type": None, "id": None, "name": None}, ""
        
        # Handle floor delete button clicks
        elif '"type":"delete-floor-btn"' in triggered_prop:
            for i, clicks in enumerate(floor_delete_clicks):
                if clicks and i < len(floor_ids):
                    floor_id = floor_ids[i]["index"]
                    
                    # Find floor name
                    floor_name = f"Floor {floor_id}"
                    if floors_data and floors_data.get("floors"):
                        for floor in floors_data["floors"]:
                            if floor["id"] == floor_id:
                                floor_name = floor["name"]
                                break
                    
                    # Count machines on this floor
                    machine_count = 0
                    if machines_data and machines_data.get("machines"):
                        machine_count = len([m for m in machines_data["machines"] if m.get("floor_id") == floor_id])
                    
                    # Create confirmation message
                    if machine_count > 0:
                        details = html.Div([
                            html.P(f'Floor: "{floor_name}"', className="fw-bold mb-1"),
                            html.P(f"This will also delete {machine_count} machine(s) on this floor.", 
                                  className="text-warning small"),
                            html.P("This action cannot be undone.", className="text-danger small")
                        ])
                    else:
                        details = html.Div([
                            html.P(f'Floor: "{floor_name}"', className="fw-bold mb-1"),
                            html.P("This action cannot be undone.", className="text-danger small")
                        ])
                    
                    return True, {"type": "floor", "id": floor_id, "name": floor_name}, details
        
        # Handle machine delete button clicks  
        elif '"type":"delete-machine-btn"' in triggered_prop:
            for i, clicks in enumerate(machine_delete_clicks):
                if clicks and i < len(machine_ids):
                    machine_id = machine_ids[i]["index"]
                    
                    # Find machine name/details
                    current_lang = load_language_preference()
                    machine_name = f"{tr('machine_label', current_lang)} {machine_id}"
                    machine_details = ""
                    if machines_data and machines_data.get("machines"):
                        for machine in machines_data["machines"]:
                            if machine["id"] == machine_id:
                                serial = machine.get("serial", "Unknown")
                                ip = machine.get("ip", "Unknown")
                                if serial != "Unknown":
                                    machine_details = f"Serial: {serial}"
                                if ip != "Unknown":
                                    if machine_details:
                                        machine_details += f" | IP: {ip}"
                                    else:
                                        machine_details = f"IP: {ip}"
                                break
                    
                    # Create confirmation message
                    details = html.Div([
                        html.P(f"{tr('machine_label', current_lang)}: \"{machine_name}\"", className="fw-bold mb-1"),
                        html.P(machine_details, className="small mb-1") if machine_details else html.Div(),
                        html.P("This action cannot be undone.", className="text-danger small")
                    ])
                    
                    return True, {"type": "machine", "id": machine_id, "name": machine_name}, details
        
        return dash.no_update, dash.no_update, dash.no_update

    @app.callback(
        [Output("system-settings-save-status", "children", allow_duplicate=True),
         Output("weight-preference-store", "data", allow_duplicate=True)],
        [Input("save-system-settings", "n_clicks")],
        [State("auto-connect-switch", "value"),
         State("ip-addresses-store", "data"),
         State("capacity-units-selector", "value"),
         State("custom-unit-name", "value"),
         State("custom-unit-weight", "value")],
        prevent_initial_call=True
    )
    def save_system_settings(n_clicks, auto_connect, ip_addresses,
                             unit_value, custom_name, custom_weight):
        """Save system settings including IP addresses"""
        if not n_clicks:
            return dash.no_update, dash.no_update
        
        # Save system settings
        system_settings = {
            "auto_connect": auto_connect
        }
        
        # Save system settings to file
        try:
            with open('system_settings.json', 'w') as f:
                json.dump(system_settings, f, indent=4)
        except Exception as e:
            logger.error(f"Error saving system settings: {e}")
            return "Error saving system settings", dash.no_update
        
        # Save IP addresses to file - make sure we're getting the full data structure
        try:
            with open('ip_addresses.json', 'w') as f:
                json.dump(ip_addresses, f, indent=4)
            #logger.debug("Saved IP addresses: %s", ip_addresses)
        except Exception as e:
            logger.error(f"Error saving IP addresses: {e}")
            return "Error saving IP addresses", dash.no_update
    
        # Save weight preference
        pref_data = dash.no_update
        if unit_value != "custom":
            save_weight_preference(unit_value, "", 1.0)
            pref_data = {"unit": unit_value, "label": "", "value": 1.0}
        elif custom_name and custom_weight:
            save_weight_preference("custom", custom_name, float(custom_weight))
            pref_data = {"unit": "custom", "label": custom_name,
                         "value": float(custom_weight)}
    
        return "Settings saved successfully", pref_data

    @app.callback(
        [Output("email-settings-save-status", "children"),
         Output("email-settings-store", "data", allow_duplicate=True)],
        Input("save-email-settings", "n_clicks"),
        [State("smtp-server-input", "value"),
         State("smtp-port-input", "value"),
         State("smtp-username-input", "value"),
         State("smtp-password-input", "value"),
         State("smtp-sender-input", "value")],
        prevent_initial_call=True
    )
    def save_email_settings_callback(n_clicks, server, port, username, password, sender):
        """Save SMTP email credentials from the settings modal."""
        if not n_clicks:
            return dash.no_update, dash.no_update
    
        settings = {
            "smtp_server": server or DEFAULT_EMAIL_SETTINGS["smtp_server"],
            "smtp_port": int(port) if port else DEFAULT_EMAIL_SETTINGS["smtp_port"],
            "smtp_username": username or "",
            "smtp_password": password or "",
            "from_address": sender or DEFAULT_EMAIL_SETTINGS["from_address"],
        }
    
        success = save_email_settings(settings)
        if success:
            global email_settings
            email_settings = settings
            return "Email settings saved", settings
        return "Error saving email settings", dash.no_update

    @app.callback(
        Output("settings-modal", "is_open"),
        [
            Input("settings-button", "n_clicks"),
            Input("close-settings", "n_clicks"),
        ],
        [State("settings-modal", "is_open")],
        prevent_initial_call=True
    )
    def toggle_settings_modal(settings_clicks, close_clicks, is_open):
        """Toggle the settings modal"""
        ctx = dash.callback_context
        if not ctx.triggered:
            return dash.no_update
            
        trigger_id = ctx.triggered[0]["prop_id"].split(".")[0]
        
        if trigger_id == "settings-button" and settings_clicks:
            return not is_open
        elif trigger_id == "close-settings" and close_clicks:
            return False

        return is_open

    @app.callback(
        [Output("ip-addresses-store", "data"),
         Output("new-ip-input", "value"),
         Output("new-ip-label", "value"),
         Output("system-settings-save-status", "children")],
        [Input("add-ip-button", "n_clicks")],
        [State("new-ip-input", "value"),
         State("new-ip-label", "value"),
         State("ip-addresses-store", "data")],
        prevent_initial_call=True
    )
    
    def add_ip_address(n_clicks, new_ip, new_label, current_data):
        """Add a new IP address to the stored list"""
        if not n_clicks or not new_ip or not new_ip.strip():
            return dash.no_update, dash.no_update, dash.no_update, dash.no_update
        
        # Use a default label if none provided
        if not new_label or not new_label.strip():
            current_lang = load_language_preference()
            new_label = f"{tr('machine_label', current_lang)} {len(current_data.get('addresses', [])) + 1}"
        
        # Enhanced IP validation to allow localhost formats
        new_ip = new_ip.strip().lower()
        
        # Check for valid localhost formats
        localhost_formats = [
            "localhost",
            "127.0.0.1",
            "::1"  # IPv6 localhost
        ]
        
        is_valid_ip = False
        
        # Check if it's a localhost format
        if new_ip in localhost_formats:
            is_valid_ip = True
            # Normalize localhost to 127.0.0.1 for consistency
            if new_ip == "localhost":
                new_ip = "127.0.0.1"
        else:
            # Check for regular IPv4 format
            ip_parts = new_ip.split('.')
            if len(ip_parts) == 4:
                try:
                    # Validate each part is a number between 0-255
                    if all(part.isdigit() and 0 <= int(part) <= 255 for part in ip_parts):
                        is_valid_ip = True
                except ValueError:
                    pass
            
            # Check for hostname format (letters, numbers, dots, hyphens)
            import re
            hostname_pattern = r'^[a-zA-Z0-9.-]+$'
            if re.match(hostname_pattern, new_ip) and len(new_ip) > 0:
                is_valid_ip = True
        
        if not is_valid_ip:
            return dash.no_update, "", dash.no_update, "Invalid IP address, hostname, or localhost format"
        
        # Get current addresses or initialize empty list
        addresses = current_data.get("addresses", []) if current_data else []
        
        # Check if IP already exists
        ip_already_exists = any(item["ip"] == new_ip for item in addresses)
        if ip_already_exists:
            return dash.no_update, "", dash.no_update, "IP address already exists"
        
        # Add the new IP with label
        addresses.append({"ip": new_ip, "label": new_label})
        
        # Return updated data and clear the inputs
        return {"addresses": addresses}, "", "", "IP address added successfully"

    @app.callback(
        [
            Output("connection-status", "children"),
            Output("connection-status", "className"),
            Output("active-machine-display", "children"),
            Output("active-machine-label", "children"),
            Output("status-label", "children"),
        ],
        [
            Input("status-update-interval", "n_intervals"),
            Input("active-machine-store", "data"),
            Input("language-preference-store", "data"),
        ],
        [
            State("machines-data", "data"),
            State("app-state", "data"),
        ],
        prevent_initial_call=False  # Allow initial call to set default state
    )
    def update_connection_status_display(n_intervals, active_machine_data, lang, machines_data, app_state_data):
        """Update the connection status and active machine display"""
        
        # Get active machine ID
        active_machine_id = active_machine_data.get("machine_id") if active_machine_data else None
        
        if not active_machine_id:
            # No machine selected
            return tr("no_machine_selected", lang), "text-warning small", "None", tr("active_machine_label", lang), tr("status_label", lang)
        
        # Find the active machine details
        machine_info = None
        if machines_data and machines_data.get("machines"):
            for machine in machines_data["machines"]:
                if machine["id"] == active_machine_id:
                    machine_info = machine
                    break
        
        if not machine_info:
            return "Machine not found", "text-danger small", f"{tr('machine_label', lang)} {active_machine_id} (not found)", tr("active_machine_label", lang), tr("status_label", lang)
        
        # Check if this machine is actually connected
        is_connected = (active_machine_id in machine_connections and 
                       machine_connections[active_machine_id].get('connected', False))
        
        # Create machine display text
        serial = machine_info.get('serial', 'Unknown')
        if serial != 'Unknown':
            machine_display = f"{tr('machine_label', lang)} {active_machine_id} (S/N: {serial})"
        else:
            machine_display = f"{tr('machine_label', lang)} {active_machine_id}"
        
        # Determine status
        if is_connected:
            status_text = tr("connected_status", lang)
            status_class = "text-success small"
        else:
            status_text = tr("disconnected_status", lang)
            status_class = "text-warning small"
        return status_text, status_class, machine_display, tr("active_machine_label", lang), tr("status_label", lang)

    @app.callback(
        Output("machines-data", "data", allow_duplicate=True),
        [Input("status-update-interval", "n_intervals"),
         Input("historical-time-index", "data"),
         Input("app-mode", "data")],
        [State("machines-data", "data"),
         State("production-data-store", "data"),
         State("weight-preference-store", "data")],
        prevent_initial_call=True,
    )
    def update_machine_dashboard_data(n_intervals, time_state, app_mode, machines_data, production_data, weight_pref):
        """Update machine data on every interval.
    
        In live mode this checks connection status and pulls fresh values from the
        OPC server.  When running in demo mode we synthesize values matching the
        main dashboard so that all machine cards show changing production data.
        """
        
        if not machines_data or not machines_data.get("machines"):
            return dash.no_update
    
        machines = machines_data.get("machines", [])
        updated = False
    
        mode = "demo"
        if app_mode and isinstance(app_mode, dict) and "mode" in app_mode:
            mode = app_mode["mode"]
    
        if mode == "historical":
            hours = time_state.get("hours", 24) if isinstance(time_state, dict) else 24
            for machine in machines:
                machine_id = machine.get("id")
                hist = get_historical_data(timeframe=f"{hours}h", machine_id=machine_id)
                cap_vals = hist.get("capacity", {}).get("values", [])
                acc_vals = hist.get("accepts", {}).get("values", [])
                rej_vals = hist.get("rejects", {}).get("values", [])
                cap_avg_lbs = sum(cap_vals)/len(cap_vals) if cap_vals else 0
                acc_avg_lbs = sum(acc_vals)/len(acc_vals) if acc_vals else 0
                rej_avg_lbs = sum(rej_vals)/len(rej_vals) if rej_vals else 0
                cap_avg = convert_capacity_from_lbs(cap_avg_lbs, weight_pref)
                acc_avg = convert_capacity_from_lbs(acc_avg_lbs, weight_pref)
                rej_avg = convert_capacity_from_lbs(rej_avg_lbs, weight_pref)
                prod = {
                    "capacity_formatted": f"{cap_avg:,.0f}",
                    "accepts_formatted": f"{acc_avg:,.0f}",
                    "rejects_formatted": f"{rej_avg:,.0f}",
                    "diagnostic_counter": (machine.get("operational_data") or {}).get("production", {}).get("diagnostic_counter", "0"),
                }
                if not machine.get("operational_data"):
                    machine["operational_data"] = {"preset": {}, "status": {}, "feeder": {}, "production": prod}
                else:
                    machine["operational_data"].setdefault("production", {})
                    machine["operational_data"]["production"].update(prod)
            machines_data["machines"] = machines
            return machines_data
        
    
        elif mode == "lab":
            # Display metrics from lab logs for each machine
            for machine in machines:
                machine_id = machine.get("id")
                metrics = load_lab_totals_metrics(
                    machine_id, active_counters=get_active_counter_flags(machine_id)
                )
                if metrics:
                    tot_cap_lbs, acc_lbs, rej_lbs, _ = metrics
                    counter_totals, _, object_totals = load_lab_totals(
                        machine_id, active_counters=get_active_counter_flags(machine_id)
                    )
                    reject_count = sum(counter_totals)
                    capacity_count = object_totals[-1] if object_totals else 0
                    accepts_count = max(0, capacity_count - reject_count)

                    cap = convert_capacity_from_lbs(tot_cap_lbs, weight_pref)
                    acc = convert_capacity_from_lbs(acc_lbs, weight_pref)
                    rej = convert_capacity_from_lbs(rej_lbs, weight_pref)
                else:
                    cap = acc = rej = 0
                    capacity_count = accepts_count = reject_count = 0

                prod = {
                    "capacity_formatted": f"{cap:,.0f}",
                    "accepts_formatted": f"{acc:,.0f}",
                    "rejects_formatted": f"{rej:,.0f}",
                    "capacity": cap,
                    "accepts": acc,
                    "rejects": rej,
                    "capacity_count": capacity_count,
                    "accepts_count": accepts_count,
                    "reject_count": reject_count,
                    "diagnostic_counter": (machine.get("operational_data") or {}).get("production", {}).get("diagnostic_counter", "0"),
                }

                if not machine.get("operational_data"):
                    machine["operational_data"] = {"preset": {}, "status": {}, "feeder": {}, "production": prod}
                else:
                    machine["operational_data"].setdefault("production", {})
                    machine["operational_data"]["production"].update(prod)

            machines_data["machines"] = machines
            return machines_data

        elif mode == "demo":
            now_str = datetime.now().strftime("%H:%M:%S")
            new_machines = []
    
            pref = load_weight_preference()
    
            for machine in machines:
                m = machine.copy()
                demo_lbs = random.uniform(47000, 53000)
                cap = convert_capacity_from_kg(demo_lbs / 2.205, pref)
                rej_pct = random.uniform(4.0, 6.0)
                rej = cap * (rej_pct / 100.0)
                acc = cap - rej
    
                counters = [random.randint(10, 180) for _ in range(12)]
    
                m["serial"] = m.get("serial", f"DEMO_{m.get('id')}")
                m["status"] = "DEMO"
                m["model"] = m.get("model", "Enpresor")
                m["last_update"] = now_str
                m["operational_data"] = {
                    "preset": {"number": 1, "name": "Demo"},
                    "status": {"text": "DEMO"},
                    "feeder": {"text": "Running"},
                    "production": {
                        "capacity_formatted": f"{cap:,.0f}",
                        "accepts_formatted": f"{acc:,.0f}",
                        "rejects_formatted": f"{rej:,.0f}",
                        "diagnostic_counter": "0",
                        "capacity": cap,
                        "accepts": acc,
                        "rejects": rej,
                    },
                }
                m["demo_counters"] = counters
                m["demo_mode"] = True
                new_machines.append(m)
    
            machines_data = machines_data.copy()
            machines_data["machines"] = new_machines
            return machines_data
    
    
        # Update ALL machines that should be connected
        for machine in machines:
            machine_id = machine.get("id")
            machine.pop("demo_mode", None)
    
            if machine_id not in machine_connections or not machine_connections.get(machine_id, {}).get('connected', False):
                if machine.get("status") != "Offline":
                    machine["status"] = "Offline"
                    machine["last_update"] = "Never"
                    machine["operational_data"] = None
                    updated = True
                continue
    
            if machine_id in machine_connections:
                try:
                    connection_info = machine_connections[machine_id]
                    
                    # Check if connection is still alive by trying to read a simple tag
                    is_still_connected = False
                    if connection_info.get('connected', False):
                        try:
                            # Try to read the Alive tag or any reliable tag to test connection
                            alive_tag = "Alive"
                            test_successful = False
    
                            if alive_tag in connection_info['tags']:
                                # Try to read the value - if this fails, connection is dead
                                test_value = connection_info['tags'][alive_tag]['node'].get_value()
                                test_successful = True
                            else:
                                # If no Alive tag, try the first available tag
                                for tag_name, tag_info in connection_info['tags'].items():
                                    try:
                                        test_value = tag_info['node'].get_value()
                                        test_successful = True
                                        break  # Success, stop trying other tags
                                    except:
                                        continue  # Try next tag
    
                            if test_successful:
                                is_still_connected = True
                                # Reset failure counter on success
                                connection_info['failure_count'] = 0
                            else:
                                raise Exception("No tags could be read")
    
                        except Exception as e:
                            logger.warning(f"Machine {machine_id} connection test failed: {e}")
                            failure_count = connection_info.get('failure_count', 0) + 1
                            connection_info['failure_count'] = failure_count
                            if failure_count >= FAILURE_THRESHOLD:
                                is_still_connected = False
                                # Mark the connection as dead after repeated failures
                                connection_info['connected'] = False
                            else:
                                # Keep connection alive until threshold reached
                                is_still_connected = True
                    
                    # Update machine status based on actual connection test
                    if is_still_connected:
                        # Connection is good - update with fresh data
                        basic_data = get_machine_current_data(machine_id)
                        operational_data = get_machine_operational_data(machine_id)
                        
                        machine["serial"] = basic_data["serial"]
                        machine["status"] = basic_data["status"]  # This should be "GOOD" for connected machines
                        machine["model"] = basic_data["model"]
                        machine["last_update"] = basic_data["last_update"]
                        machine["operational_data"] = operational_data
                        
                        # IMPORTANT: Ensure status is set to something that indicates connection
                        if machine["status"] in ["Unknown", "Offline", "Connection Lost", "Connection Error"]:
                            machine["status"] = "GOOD"  # Force good status for connected machines
                        
                        updated = True
                        
                    else:
                        # Connection is dead - update status to reflect this
                        machine["status"] = "Connection Lost"
                        machine["last_update"] = "Connection Lost"
                        machine["operational_data"] = None
                        updated = True
                        
                        # Clean up the dead connection
                        try:
                            if connection_info.get('client'):
                                connection_info['client'].disconnect()
                        except:
                            pass  # Ignore errors when disconnecting dead connection
                        
                        # Remove from connections
                        del machine_connections[machine_id]
                        logger.info(f"Removed dead connection for machine {machine_id}")
                        
                except Exception as e:
                    logger.error(f"Error monitoring machine {machine_id}: {e}")
                    # Mark machine as having connection error
                    machine["status"] = "Connection Error"
                    machine["last_update"] = "Error"
                    machine["operational_data"] = None
                    updated = True
                    
                    # Clean up the problematic connection
                    if machine_id in machine_connections:
                        try:
                            if machine_connections[machine_id].get('client'):
                                machine_connections[machine_id]['client'].disconnect()
                        except:
                            pass
                        del machine_connections[machine_id]
        
        if updated:
            machines_data["machines"] = machines
            return machines_data
        
        return dash.no_update

    @app.callback(
        Output("memory-metrics-store", "data"),
        Input("metric-logging-interval", "n_intervals"),
        prevent_initial_call=True,
    )
    def test_memory_management(_):
        """Return memory usage metrics for tests and enforce history limits."""
        max_points = 120
        if hasattr(app_state, "counter_history"):
            for i in range(1, 13):
                history = app_state.counter_history[i]
                if len(history["times"]) > max_points:
                    history["times"] = history["times"][-max_points:]
                    history["values"] = history["values"][-max_points:]
            lengths = {
                i: len(app_state.counter_history[i]["times"]) for i in range(1, 13)
            }
        else:
            lengths = {}

        rss_mb = mem_utils._get_process_memory_mb()
        if rss_mb == 0.0:
            rss_mb = 0.0
        return {"rss_mb": rss_mb, "max_points": max_points, "history_lengths": lengths}

    @app.callback(
        Output("saved-ip-list", "children"),
        [Input("ip-addresses-store", "data")]
    )
    def update_saved_ip_list(ip_data):
        """Update the list of saved IPs displayed in settings"""
        if not ip_data or "addresses" not in ip_data or not ip_data["addresses"]:
            return html.Div("No IP addresses saved", className="text-muted fst-italic")
        
        # Create a list item for each saved IP
        ip_items = []
        for item in ip_data["addresses"]:
            ip = item["ip"]
            label = item["label"]
            # Display format for the list: "Label: IP"
            display_text = f"{label}: {ip}"
            
            ip_items.append(
                dbc.Row([
                    dbc.Col(display_text, width=9),
                    dbc.Col(
                        dbc.Button(
                            "×", 
                            id={"type": "delete-ip-button", "index": ip},  # Still use IP as index for deletion
                            color="danger",
                            size="sm",
                            className="py-0 px-2"
                        ),
                        width=3,
                        className="text-end"
                    )
                ], className="mb-2 border-bottom pb-2")
            )
        
        return html.Div(ip_items)

    @app.callback(
        [Output("current-dashboard", "data", allow_duplicate=True),
        Output("active-machine-store", "data"),
        Output("app-state", "data", allow_duplicate=True)],
        [Input({"type": "machine-card-click", "index": ALL}, "n_clicks")],
        [State("machines-data", "data"),
        State("active-machine-store", "data"),
        State("app-state", "data"),
        State({"type": "machine-card-click", "index": ALL}, "id")],
        prevent_initial_call=True
    )
    def handle_machine_selection(card_clicks, machines_data, active_machine_data, app_state_data, card_ids):
        """Handle machine card clicks and switch to main dashboard - FIXED VERSION"""
        global active_machine_id, machine_connections, app_state
        
        ctx = callback_context
        if not ctx.triggered:
            return dash.no_update, dash.no_update, dash.no_update

        # Ignore spurious triggers when the layout re-renders
        if not any(card_clicks):
            raise PreventUpdate

        triggered_id = ctx.triggered_id
        machine_id = None
        if isinstance(triggered_id, dict) and triggered_id.get("type") == "machine-card-click":
            machine_id = triggered_id.get("index")

        if machine_id is None:
            #logger.warning("Machine card clicked but no machine ID found")
            return dash.no_update, dash.no_update, dash.no_update
        
        # CRITICAL FIX: Set global active_machine_id FIRST
        active_machine_id = machine_id
        #logger.info(f"=== MACHINE SELECTION: Selected machine {machine_id} as active machine ===")
        
        # CRITICAL FIX: Stop existing thread before starting new one
        if app_state.update_thread is not None and app_state.update_thread.is_alive():
            #logger.info("Stopping existing OPC update thread...")
            app_state.thread_stop_flag = True
            app_state.update_thread.join(timeout=3)
            #if app_state.update_thread.is_alive():
                #logger.warning("Thread did not stop gracefully")
            #else:
                #logger.info("Successfully stopped existing OPC update thread")
        
        # Check if the machine is connected
        if machine_id in machine_connections and machine_connections[machine_id].get('connected', False):
            # Machine is connected - set up app_state to point to this machine's data
            connection_info = machine_connections[machine_id]
            
            app_state.client = connection_info['client']
            app_state.tags = connection_info['tags']
            app_state.connected = True
            app_state.last_update_time = connection_info.get('last_update', datetime.now())
            
            # Start fresh thread for the selected machine
            app_state.thread_stop_flag = False
            app_state.update_thread = Thread(target=opc_update_thread)
            app_state.update_thread.daemon = True
            app_state.update_thread.start()
            #logger.info(f"Started new OPC update thread for machine {machine_id}")
            #logger.debug(
            #    "Thread status after selection: mode=%s, active_machine=%s, alive=%s",
            #    current_app_mode,
            #    active_machine_id,
            #    app_state.update_thread.is_alive(),
            #)
            
            #logger.info(f"Switched to connected machine {machine_id} - {len(app_state.tags)} tags available")
            app_state_data["connected"] = True
            
        else:
            # Machine not connected
            app_state.client = None
            app_state.tags = {}
            app_state.connected = False
            app_state.last_update_time = None
            
            #logger.info(f"Switched to disconnected machine {machine_id}")
            app_state_data["connected"] = False
        
        # Return to main dashboard with selected machine
        #logger.info(f"=== SWITCHING TO MAIN DASHBOARD with machine {machine_id} ===")
        return "main", {"machine_id": machine_id}, app_state_data

    @app.callback(
        Output("machines-data", "data", allow_duplicate=True),
        [Input({"type": "machine-connect-btn", "index": ALL}, "n_clicks")],
        [State("machines-data", "data"),
        State({"type": "machine-ip-dropdown", "index": ALL}, "value"),
        State({"type": "machine-connect-btn", "index": ALL}, "id"),
        State("server-name-input", "value")],
        prevent_initial_call=True
    )
    def handle_machine_connect_disconnect(n_clicks_list, machines_data, ip_values, button_ids, server_name):
        """Handle connect/disconnect - IMPROVED VERSION with better thread management"""
        
        if not any(n_clicks_list) or not button_ids:
            return dash.no_update
        
        # Find which button was clicked
        triggered_idx = None
        for i, clicks in enumerate(n_clicks_list):
            if clicks is not None and clicks > 0:
                triggered_idx = i
                break
        
        if triggered_idx is None:
            return dash.no_update
        
        machine_id = button_ids[triggered_idx]["index"]
        selected_ip = ip_values[triggered_idx] if triggered_idx < len(ip_values) else None
        
        if not selected_ip:
            return dash.no_update
        
        machines = machines_data.get("machines", [])
        is_connected = machine_id in machine_connections and machine_connections[machine_id]['connected']
        
        if is_connected:
            # DISCONNECT
            try:
                if machine_id in machine_connections:
                    machine_connections[machine_id]['client'].disconnect()
                    del machine_connections[machine_id]
                    #logger.info(f"Disconnected machine {machine_id}")
                
                for machine in machines:
                    if machine["id"] == machine_id:
                        machine["status"] = "Offline"
                        machine["last_update"] = "Disconnected"
                        machine["operational_data"] = None
                        break
                        
            except Exception as e:
                logger.error(f"Error disconnecting machine {machine_id}: {e}")
        
        else:
            # CONNECT
            try:
                connection_success = run_async(connect_and_monitor_machine(selected_ip, machine_id, server_name))
                
                if connection_success:
                    machine_data = get_machine_current_data(machine_id)
                    operational_data = get_machine_operational_data(machine_id)
                    
                    for machine in machines:
                        if machine["id"] == machine_id:
                            machine["ip"] = selected_ip
                            machine["selected_ip"] = selected_ip
                            machine["serial"] = machine_data["serial"]
                            machine["status"] = machine_data["status"]
                            machine["model"] = machine_data["model"]
                            machine["last_update"] = machine_data["last_update"]
                            machine["operational_data"] = operational_data
                            break
                            
                    #logger.info(f"Successfully connected machine {machine_id}")

                    # Initialize previous values so the next change will be logged
                    if machine_id not in prev_values:
                        prev_values[machine_id] = {}
                    if machine_id not in prev_active_states:
                        prev_active_states[machine_id] = {}
                    if machine_id not in prev_preset_names:
                        prev_preset_names[machine_id] = None

                    tags = machine_connections[machine_id]["tags"]
                    for opc_tag in MONITORED_RATE_TAGS:
                        if opc_tag in tags:
                            prev_values[machine_id][opc_tag] = tags[opc_tag]["data"].latest_value
                    for opc_tag in SENSITIVITY_ACTIVE_TAGS:
                        if opc_tag in tags:
                            prev_active_states[machine_id][opc_tag] = tags[opc_tag]["data"].latest_value
                    if PRESET_NAME_TAG in tags:
                        prev_preset_names[machine_id] = tags[PRESET_NAME_TAG]["data"].latest_value
                    
                    # IMPROVED: Only start thread if no machines are currently active
                    # If this is the first connection or the current active machine
                    if active_machine_id == machine_id or active_machine_id is None:
                        if app_state.update_thread is None or not app_state.update_thread.is_alive():
                            app_state.thread_stop_flag = False
                            app_state.update_thread = Thread(target=opc_update_thread)
                            app_state.update_thread.daemon = True
                            app_state.update_thread.start()
                            #logger.info("Started OPC update thread for connected machine")
                    
                else:
                    logger.error(f"Failed to connect machine {machine_id}")
                    
            except Exception as e:
                logger.error(f"Error connecting machine {machine_id}: {e}")
        
        machines_data["machines"] = machines
        return machines_data

    @app.callback(
        Output("delete-ip-trigger", "data"),
        [Input({"type": "delete-ip-button", "index": ALL}, "n_clicks")],
        [State({"type": "delete-ip-button", "index": ALL}, "id")],
        prevent_initial_call=True
    )
    def handle_delete_button(n_clicks_list, button_ids):
        """Capture which delete button was clicked"""
        ctx = dash.callback_context
        if not ctx.triggered:
            return dash.no_update
        
        # Get which button was clicked by finding the button with a non-None click value
        triggered_idx = None
        for i, clicks in enumerate(n_clicks_list):
            if clicks is not None:
                triggered_idx = i
                break
        
        if triggered_idx is None:
            return dash.no_update
        
        # Get the corresponding button id
        button_id = button_ids[triggered_idx]
        ip_to_delete = button_id["index"]  # This is already a dictionary, no need for json.loads
        
        # Return the IP to delete
        return {"ip": ip_to_delete, "timestamp": time.time()}

    @app.callback(
        [Output("ip-addresses-store", "data", allow_duplicate=True),
         Output("delete-result", "children")],
        [Input("delete-ip-trigger", "data")],
        [State("ip-addresses-store", "data")],
        prevent_initial_call=True
    )
    def delete_ip_address(trigger_data, current_data):
        """Delete an IP address from the stored list"""
        if not trigger_data or "ip" not in trigger_data:
            return dash.no_update, dash.no_update
        
        ip_to_delete = trigger_data["ip"]
        
        # Get current addresses
        addresses = current_data.get("addresses", []) if current_data else []
        
        # Find the item to delete by IP
        found = False
        for i, item in enumerate(addresses):
            if item["ip"] == ip_to_delete:
                # Get the label for the message
                label = item["label"]
                # Remove the item
                addresses.pop(i)
                message = f"Deleted {label} ({ip_to_delete})"
                found = True
                break
        
        if not found:
            message = "IP address not found"
        
        # Return updated data
        return {"addresses": addresses}, message

    @app.callback(
        Output("theme-selector", "value"),
        [Input("auto-connect-trigger", "data")],
        prevent_initial_call=False
    )
    def load_initial_theme(trigger):
        """Load theme preference from file on startup"""
        theme = load_theme_preference()
        logger.info(f"Loading initial theme: {theme}")
        return theme


    @app.callback(
        [Output("capacity-units-selector", "value"),
         Output("custom-unit-name", "value"),
         Output("custom-unit-weight", "value")],
        [Input("auto-connect-trigger", "data")],
        prevent_initial_call=False,
    )
    def load_initial_capacity_units(trigger):
        pref = load_weight_preference()
        return pref.get("unit", "lb"), pref.get("label", ""), pref.get("value", 1.0)

    @app.callback(
        [Output("custom-unit-name", "style"),
         Output("custom-unit-weight", "style")],
        [Input("capacity-units-selector", "value")],
        prevent_initial_call=False,
    )
    def toggle_custom_unit_fields(unit_value):
        if unit_value == "custom":
            return {"display": "block"}, {"display": "block"}
        return {"display": "none"}, {"display": "none"}

    @app.callback(
        Output("weight-preference-store", "data"),
        [Input("capacity-units-selector", "value"),
         Input("custom-unit-name", "value"),
         Input("custom-unit-weight", "value")],
        prevent_initial_call=True,
    )
    def save_capacity_units(unit_value, custom_name, custom_weight):
        if unit_value != "custom":
            save_weight_preference(unit_value, "", 1.0)
            return {"unit": unit_value, "label": "", "value": 1.0}
        if custom_name and custom_weight:
            save_weight_preference("custom", custom_name, float(custom_weight))
            return {"unit": "custom", "label": custom_name, "value": float(custom_weight)}
        # If custom selected but fields incomplete, don't update
        return dash.no_update

    @app.callback(
        Output("language-selector", "value"),
        [Input("auto-connect-trigger", "data")],
        prevent_initial_call=False,
    )
    def load_initial_language(trigger):
        return load_language_preference()

    @app.callback(
        Output("language-preference-store", "data"),
        [Input("language-selector", "value")],
        prevent_initial_call=True,
    )
    def save_language(value):
        if value:
            save_language_preference(value)
            return value
        return dash.no_update

    @app.callback(
        Output("dashboard-title", "children"),
        [Input("active-machine-store", "data"),
         Input("current-dashboard", "data"),
         Input("language-preference-store", "data")],
        [State("machines-data", "data")],
        prevent_initial_call=True
    )
    def update_dashboard_title(active_machine_data, current_dashboard, lang, machines_data):
        """Update dashboard title to show active machine"""
        base_title = format_enpresor(tr("dashboard_title", lang))
        base_list = base_title if isinstance(base_title, list) else [base_title]

        if current_dashboard == "main" and active_machine_data and active_machine_data.get("machine_id"):
            machine_id = active_machine_data["machine_id"]
            
            # Find machine details
            machine_name = f"{tr('machine_label', lang)} {machine_id}"
            if machines_data and machines_data.get("machines"):
                for machine in machines_data["machines"]:
                    if machine["id"] == machine_id:
                        serial = machine.get("serial", "Unknown")
                        if serial != "Unknown":
                            machine_name = f"{tr('machine_label', lang)} {machine_id} (S/N: {serial})"
                        break
            
            return base_list + [f" - {machine_name}"]

        return base_title

    @app.callback(
        [Output("threshold-modal-header", "children"),
         Output("display-modal-header", "children"),
         Output("display-modal-description", "children"),
         Output("close-threshold-settings", "children"),
         Output("save-threshold-settings", "children"),
         Output("close-display-settings", "children"),
         Output("save-display-settings", "children"),
         Output("production-rate-units-header", "children"),
         Output("close-production-rate-units", "children"),
         Output("save-production-rate-units", "children"),
         Output("settings-modal-header", "children"),
         Output("update-counts-header", "children"),
         Output("close-update-counts", "children"),
         Output("upload-modal-header", "children"),
         Output("close-upload-modal", "children"),
         Output("delete-confirmation-header", "children"),
         Output("delete-warning", "children"),
         Output("cancel-delete-btn", "children"),
         Output("confirm-delete-btn", "children"),
         Output("close-settings", "children"),
        Output("add-floor-btn", "children"),
        Output("export-data-button", "children"),
        Output("new-dashboard-btn", "children"),
        Output("generate-report-btn", "children"),
        Output("color-theme-label", "children"),
        Output("theme-selector", "options"),
        Output("capacity-units-label", "children"),
        Output("language-label", "children"),
        Output("language-selector", "options"),
        Output("mode-selector", "options"),
        Output("system-configuration-title", "children"),
         Output("auto-connect-label", "children"),
         Output("add-machine-ip-label", "children"),
         Output("smtp-email-configuration-title", "children"),
         Output("smtp-server-label", "children"),
         Output("smtp-port-label", "children"),
         Output("smtp-username-label", "children"),
         Output("smtp-password-label", "children"),
         Output("smtp-from-label", "children"),
        Output("save-email-settings", "children"),
        Output("production-rate-unit-selector", "options"),
        Output("display-tab", "label"),
        Output("system-tab", "label"),
        Output("email-tab", "label"),
        Output("about-tab", "label"),
        Output("start-test-btn", "children"),
        Output("stop-test-btn", "children"),
        Output("lab-test-name", "placeholder"),
        Output("lab-start-selector", "options"),
        Output("upload-image", "children"),
        Output("add-ip-button", "children"),
        Output("save-system-settings", "children")],
        [Input("language-preference-store", "data")]
    )
    def refresh_text(lang):
        return (
            tr("threshold_settings_title", lang),
            tr("display_settings_title", lang),
            tr("display_settings_header", lang),
            tr("close", lang),
            tr("save_changes", lang),
            tr("close", lang),
            tr("save_changes", lang),
            tr("production_rate_units_title", lang),
            tr("close", lang),
            tr("save", lang),
            tr("system_settings_title", lang),
            tr("update_counts_title", lang),
            tr("close", lang),
            tr("upload_image_title", lang),
            tr("close", lang),
            tr("confirm_deletion_title", lang),
            tr("delete_warning", lang),
            tr("cancel", lang),
            tr("yes_delete", lang),
            tr("close", lang),
            tr("add_floor", lang),
            tr("export_data", lang),
            tr("switch_dashboards", lang),
            tr("generate_report", lang),
            tr("color_theme_label", lang),
            [
                {"label": tr("light_mode_option", lang), "value": "light"},
                {"label": tr("dark_mode_option", lang), "value": "dark"},
            ],
            tr("capacity_units_label", lang),
            tr("language_label", lang),
            [
                {"label": tr("english_option", lang), "value": "en"},
                {"label": tr("spanish_option", lang), "value": "es"},
                {"label": tr("japanese_option", lang), "value": "ja"},
            ],
            [
                {"label": tr("live_mode_option", lang), "value": "live"},
                {"label": tr("demo_mode_option", lang), "value": "demo"},
                {"label": tr("historical_mode_option", lang), "value": "historical"},
                {"label": tr("lab_test_mode_option", lang), "value": "lab"},
            ],
            tr("system_configuration_title", lang),
            tr("auto_connect_label", lang),
            tr("add_machine_ip_label", lang),
            tr("smtp_email_configuration_title", lang),
            tr("smtp_server_label", lang),
            tr("port_label", lang),
            tr("username_label", lang),
            tr("password_label", lang),
            tr("from_address_label", lang),
            tr("save_email_settings", lang),
            [
                {"label": tr("objects_per_min", lang), "value": "objects"},
                {"label": tr("capacity", lang), "value": "capacity"},
            ],
            tr("display_tab_label", lang),
            tr("system_tab_label", lang),
            tr("email_tab_label", lang),
            tr("about_tab_label", lang),
            tr("start_test", lang),
            tr("stop_test", lang),
            tr("test_lot_name_placeholder", lang),
            [
                {"label": tr("local_start_option", lang), "value": "local"},
                {"label": tr("feeder_start_option", lang), "value": "feeder"},
            ],
            html.Div([
                tr("drag_and_drop", lang),
                html.A(tr("select_image", lang))
            ]),
            tr("add_button", lang),
            tr("save_system_settings", lang),
        )

    @app.callback(
        Output("hidden-machines-cache", "data"),
        [Input("machines-data", "data")],
        prevent_initial_call=True
    )
    def cache_machines_data(machines_data):
        """Cache machines data for auto-reconnection thread"""
        if machines_data:
            app_state.machines_data_cache = machines_data
            #logger.debug(f"Cached machines data: {len(machines_data.get('machines', []))} machines")
        return machines_data

    @app.callback(
        Output("floor-machine-container", "children"),
        [Input("machines-data", "data"),
         Input("floors-data", "data"),
         Input("ip-addresses-store", "data"),
         Input("additional-image-store", "data"),
         Input("current-dashboard", "data"),
         Input("active-machine-store", "data"),
         Input("app-mode", "data"),
         Input("language-preference-store", "data")],
        prevent_initial_call=False
    )
    def render_floor_machine_layout_enhanced_with_selection(machines_data, floors_data, ip_addresses_data, additional_image_data, current_dashboard, active_machine_data, app_mode_data, lang):
        """Enhanced render with machine selection capability"""
        
        # CRITICAL: Only render on machine dashboard
        if current_dashboard != "new":
            raise PreventUpdate
        
        # ADD THIS CHECK: Prevent re-render if only machine status/operational data changed
        ctx = callback_context
        if ctx.triggered:
            trigger_id = ctx.triggered[0]["prop_id"]
            if "machines-data" in trigger_id:
                # Check if any floor is currently being edited
                if floors_data and floors_data.get("floors"):
                    for floor in floors_data["floors"]:
                        if floor.get("editing", False):
                            # A floor is being edited, don't re-render
                            return dash.no_update
        
        # Rest of the function continues as normal...
        active_machine_id = active_machine_data.get("machine_id") if active_machine_data else None
        
        return render_floor_machine_layout_with_customizable_names(
            machines_data,
            floors_data,
            ip_addresses_data,
            additional_image_data,
            current_dashboard,
            active_machine_id,
            app_mode_data,
            lang,
        )

    @app.callback(
        [Output("floors-data", "data", allow_duplicate=True),
         Output("machines-data", "data", allow_duplicate=True),
         Output("delete-confirmation-modal", "is_open", allow_duplicate=True)],
        [Input("confirm-delete-btn", "n_clicks")],
        [State("delete-pending-store", "data"),
         State("floors-data", "data"),
         State("machines-data", "data")],
        prevent_initial_call=True
    )
    def execute_confirmed_deletion(confirm_clicks, pending_delete, floors_data, machines_data):
        """Execute the deletion after user confirms"""
        global machine_connections, current_lab_filename
        
        if not confirm_clicks or not pending_delete or pending_delete.get("type") is None:
            return dash.no_update, dash.no_update, dash.no_update
        
        delete_type = pending_delete.get("type")
        delete_id = pending_delete.get("id")
        
        if delete_type == "floor":
            # Execute floor deletion (your existing floor deletion logic)
            floors = floors_data.get("floors", [])
            machines = machines_data.get("machines", [])
            
            # Find the floor to delete
            floor_found = False
            floor_name = None
            updated_floors = []
            
            for floor in floors:
                if floor["id"] == delete_id:
                    floor_found = True
                    floor_name = floor.get("name", f"Floor {delete_id}")
                    logger.info(f"Deleting floor: {floor_name}")
                else:
                    updated_floors.append(floor)
            
            if not floor_found:
                logger.warning(f"Floor {delete_id} not found for deletion")
                return dash.no_update, dash.no_update, False
            
            # Find machines on this floor and disconnect them
            machines_on_floor = [m for m in machines if m.get("floor_id") == delete_id]
            machines_to_keep = [m for m in machines if m.get("floor_id") != delete_id]
            
            # Disconnect machines on this floor
            for machine in machines_on_floor:
                machine_id = machine["id"]
                try:
                    if machine_id in machine_connections:
                        if machine_connections[machine_id].get('connected', False):
                            client = machine_connections[machine_id].get('client')
                            if client:
                                client.disconnect()
                            logger.info(f"Disconnected machine {machine_id} before floor deletion")
                        del machine_connections[machine_id]
                        logger.info(f"Removed machine {machine_id} from connections")
                except Exception as e:
                    logger.error(f"Error disconnecting machine {machine_id} during floor deletion: {e}")
            
            # Update data structures
            floors_data["floors"] = updated_floors
            machines_data["machines"] = machines_to_keep
            
            # Update selected floor if needed
            if floors_data.get("selected_floor") == delete_id:
                floors_data["selected_floor"] = "all" if updated_floors else 1
                logger.info(f"Changed selected floor to {floors_data['selected_floor']} after deletion")
            
            # Auto-save
            try:
                save_success = save_floor_machine_data(floors_data, machines_data)
                if save_success:
                    logger.info(f"Successfully deleted floor '{floor_name}' with {len(machines_on_floor)} machines and saved layout")
                else:
                    logger.warning(f"Floor '{floor_name}' deleted but layout save failed")
            except Exception as e:
                logger.error(f"Error saving layout after deleting floor '{floor_name}': {e}")
            
            return floors_data, machines_data, False
            
        elif delete_type == "machine":
            # Execute machine deletion (your existing machine deletion logic)
            machines = machines_data.get("machines", [])
            
            # Find and remove the machine
            machine_found = False
            updated_machines = []
            
            for machine in machines:
                if machine["id"] == delete_id:
                    machine_found = True
                    
                    # Disconnect the machine if connected
                    try:
                        if delete_id in machine_connections:
                            if machine_connections[delete_id].get('connected', False):
                                client = machine_connections[delete_id].get('client')
                                if client:
                                    client.disconnect()
                                logger.info(f"Disconnected machine {delete_id} before deletion")
                            del machine_connections[delete_id]
                            logger.info(f"Removed machine {delete_id} from connections")
                    except Exception as e:
                        logger.error(f"Error disconnecting machine {delete_id}: {e}")
                    
                    logger.info(f"Deleted machine {delete_id}: {machine.get('name', 'Unknown')}")
                else:
                    updated_machines.append(machine)
            
            if not machine_found:
                logger.warning(f"Machine {delete_id} not found for deletion")
                return dash.no_update, dash.no_update, False
            
            # Update machines data
            machines_data["machines"] = updated_machines
            
            # Auto-save
            try:
                save_success = save_floor_machine_data(floors_data, machines_data)
                if save_success:
                    logger.info(f"Successfully deleted machine {delete_id} and saved layout")
                else:
                    logger.warning(f"Machine {delete_id} deleted but layout save failed")
            except Exception as e:
                logger.error(f"Error saving layout after deleting machine {delete_id}: {e}")
            
            return dash.no_update, machines_data, False
        
        return dash.no_update, dash.no_update, False

    @app.callback(
        Output("floors-data", "data", allow_duplicate=True),
        [Input({"type": "edit-floor-name-btn", "index": ALL}, "n_clicks"),
         Input({"type": "save-floor-name-btn", "index": ALL}, "n_clicks"),
         Input({"type": "cancel-floor-name-btn", "index": ALL}, "n_clicks")],
        [State({"type": "floor-name-input", "index": ALL}, "value"),
         State({"type": "edit-floor-name-btn", "index": ALL}, "id"),
         State({"type": "save-floor-name-btn", "index": ALL}, "id"),
         State({"type": "cancel-floor-name-btn", "index": ALL}, "id"),
         State("floors-data", "data")],
        prevent_initial_call=True
    )
    def handle_floor_name_editing(edit_clicks, save_clicks, cancel_clicks, input_values, 
                                 edit_ids, save_ids, cancel_ids, floors_data):  
        """Handle floor name editing with auto-save"""
        ctx = callback_context
        if not ctx.triggered:
            return dash.no_update
    
        trigger_prop = ctx.triggered[0]["prop_id"]
        
        # Parse which button was clicked and which floor
        if '"type":"save-floor-name-btn"' in trigger_prop:
            # Find which save button was clicked
            for i, clicks in enumerate(save_clicks or []):
                if clicks and i < len(save_ids):
                    floor_id = save_ids[i]["index"]
                    new_name = input_values[i] if i < len(input_values or []) else None
                    
                    if new_name and new_name.strip():
                        # Update the floor name
                        floors = floors_data.get("floors", [])
                        for floor in floors:
                            if floor["id"] == floor_id:
                                floor["name"] = new_name.strip()
                                floor["editing"] = False
                                break
                        
                        floors_data["floors"] = floors
                        
                        # Auto-save the layout (get machines_data fresh)
                        _, machines_data = load_floor_machine_data()
                        if machines_data is None:
                            machines_data = {"machines": [], "next_machine_id": 1}
                        save_floor_machine_data(floors_data, machines_data)
                        logger.info(f"Floor {floor_id} renamed to '{new_name.strip()}' and saved")
                        
                        return floors_data
                    break
        
        elif '"type":"edit-floor-name-btn"' in trigger_prop:
            # Find which edit button was clicked
            for i, clicks in enumerate(edit_clicks or []):
                if clicks and i < len(edit_ids):
                    floor_id = edit_ids[i]["index"]
                    
                    # Set editing mode for this floor
                    floors = floors_data.get("floors", [])
                    for floor in floors:
                        if floor["id"] == floor_id:
                            floor["editing"] = True
                            break
                    
                    floors_data["floors"] = floors
                    return floors_data
                    break
        
        elif '"type":"cancel-floor-name-btn"' in trigger_prop:
            # Find which cancel button was clicked
            for i, clicks in enumerate(cancel_clicks or []):
                if clicks and i < len(cancel_ids):
                    floor_id = cancel_ids[i]["index"]
                    
                    # Cancel editing mode for this floor
                    floors = floors_data.get("floors", [])
                    for floor in floors:
                        if floor["id"] == floor_id:
                            floor["editing"] = False
                            break
                    
                    floors_data["floors"] = floors
                    return floors_data
                    break
        
        return dash.no_update

    @app.callback(
        Output("floors-data", "data", allow_duplicate=True),
        [Input("add-floor-btn", "n_clicks")],
        [State("floors-data", "data"),
         State("machines-data", "data")],
        prevent_initial_call=True
    )
    def add_new_floor_with_save(n_clicks, floors_data, machines_data):
        """Add a new floor with auto-save"""
        if not n_clicks:
            return dash.no_update
        
        floors = floors_data.get("floors", [])
        next_floor_number = len(floors) + 1
        
        # Ordinal suffixes
        def get_ordinal_suffix(n):
            if 10 <= n % 100 <= 20:
                suffix = 'th'
            else:
                suffix = {1: 'st', 2: 'nd', 3: 'rd'}.get(n % 10, 'th')
            return f"{n}{suffix}"
        
        new_floor = {
            "id": next_floor_number,
            "name": f"{get_ordinal_suffix(next_floor_number)} Floor",
            "editing": False
        }
        
        floors.append(new_floor)
        floors_data["floors"] = floors
        
        # Auto-save the layout
        save_floor_machine_data(floors_data, machines_data)
        logger.info(f"Added new floor: {new_floor['name']} and saved layout")
        
        return floors_data  

    @app.callback(
        Output("save-status", "children"),
        [Input("add-floor-btn", "n_clicks"),
         Input({"type": "save-floor-name-btn", "index": ALL}, "n_clicks"),
         Input({"type": "delete-floor-btn", "index": ALL}, "n_clicks")],
        prevent_initial_call=True
    )
    def show_floor_save_status(add_clicks, save_clicks, delete_clicks):
        """Show save status only when floors are actually modified"""
        if add_clicks or any(save_clicks or []) or any(delete_clicks or []):
            current_time = datetime.now().strftime("%H:%M:%S")
            return f"✓ Saved at {current_time}"
        return ""

    @app.callback(
        Output("save-status", "children", allow_duplicate=True),
        [Input("add-machine-btn", "n_clicks"),
         Input({"type": "machine-ip-dropdown", "index": ALL}, "value")],
        prevent_initial_call=True
    )
    def show_machine_save_status(add_single, ip_values):  # Removed add_multiple parameter
        """Show save status only when machines are added or IP changed"""
        ctx = callback_context
        if not ctx.triggered:
            return ""
        
        trigger_id = ctx.triggered[0]["prop_id"]
        
        # Only show save status for actual button clicks or IP changes
        if "add-machine-btn" in trigger_id or "machine-ip-dropdown" in trigger_id:
            current_time = datetime.now().strftime("%H:%M:%S")
            return f"✓ Saved at {current_time}"
        return ""

    @app.callback(
        Output("save-status", "children", allow_duplicate=True),
        [Input("confirm-delete-btn", "n_clicks")],
        prevent_initial_call=True
    )
    def show_delete_save_status(confirm_clicks):
        """Show save status only when items are actually deleted"""
        if confirm_clicks:
            current_time = datetime.now().strftime("%H:%M:%S")
            return f"✓ Saved at {current_time}"
        return ""


    @app.callback(
        Output("machines-data", "data", allow_duplicate=True),
        [Input("add-machine-btn", "n_clicks")],
        [State("machines-data", "data"),
         State("floors-data", "data")],
        prevent_initial_call=True
    )
    def add_new_machine_with_save(n_clicks, machines_data, floors_data):
        """Add a new blank machine to the selected floor with auto-save"""
        if not n_clicks:
            return dash.no_update
        
        machines = machines_data.get("machines", [])
        next_machine_id = get_next_available_machine_id(machines_data)  # Use helper function
        selected_floor_id = floors_data.get("selected_floor", "all")
        if selected_floor_id == "all":
            floors = floors_data.get("floors", [])
            selected_floor_id = floors[0]["id"] if floors else 1
        
        new_machine = {
            "id": next_machine_id,
            "floor_id": selected_floor_id,
            "name": f"{tr('machine_label', load_language_preference())} {next_machine_id}",
            "ip": None,
            "serial": "Unknown",
            "status": "Offline",
            "model": "Unknown",
            "last_update": "Never"
        }
        
        machines.append(new_machine)
        machines_data["machines"] = machines
        # Remove the next_machine_id update since we're using the helper function
        
        # Auto-save the layout
        save_floor_machine_data(floors_data, machines_data)
        logger.info(f"Added new machine {next_machine_id} to floor {selected_floor_id} and saved layout")
        
        return machines_data

    @app.callback(
        Output("floors-data", "data", allow_duplicate=True),
        [Input({"type": "floor-tile", "index": ALL}, "n_clicks")],
        [State("floors-data", "data")],
        prevent_initial_call=True
    )
    def handle_floor_selection_dynamic(n_clicks_list, floors_data):
        """Handle floor tile selection dynamically"""
        ctx = callback_context
        if not ctx.triggered or not any(n_clicks_list):
            return dash.no_update
        
        # Find which floor was clicked
        triggered_prop = ctx.triggered[0]["prop_id"]
        
        # Extract floor ID from the triggered property
        if "floor-tile" in triggered_prop:
            import json
            import re
            
            # Extract the JSON part before .n_clicks
            json_match = re.search(r'\{[^}]+\}', triggered_prop)
            if json_match:
                try:
                    button_id = json.loads(json_match.group())
                    selected_floor_id = button_id["index"]
                    
                    # Update the selected floor
                    floors_data["selected_floor"] = selected_floor_id
                    return floors_data
                except (json.JSONDecodeError, KeyError):
                    pass
        
        return dash.no_update

    @app.callback(
        Output("machines-data", "data", allow_duplicate=True),
        [Input({"type": "machine-ip-dropdown", "index": ALL}, "value")],
        [State("machines-data", "data"),
         State("floors-data", "data"),
         State({"type": "machine-ip-dropdown", "index": ALL}, "id")],
        prevent_initial_call=True
    )
    def update_machine_selected_ip_with_save(ip_values, machines_data, floors_data, dropdown_ids):
        """Update the selected IP for each machine when dropdown changes with auto-save"""
        if not ip_values or not dropdown_ids:
            return dash.no_update
        
        machines = machines_data.get("machines", [])
        changes_made = False
        
        # Update selected IP for each machine
        for i, ip_value in enumerate(ip_values):
            if i < len(dropdown_ids) and ip_value:
                machine_id = dropdown_ids[i]["index"]
                
                # Find and update the machine
                for machine in machines:
                    if machine["id"] == machine_id:
                        if machine.get("selected_ip") != ip_value:
                            machine["selected_ip"] = ip_value
                            changes_made = True
                            logger.info(f"Updated machine {machine_id} IP selection to {ip_value}")
                        break
        
        if changes_made:
            machines_data["machines"] = machines
            
            # Auto-save the layout
            save_floor_machine_data(floors_data, machines_data)
            logger.info("Machine IP selections saved")
            
            return machines_data
        
        return dash.no_update

    @app.callback(
        [
            Output("section-1-1", "children"),
            Output("production-data-store", "data"),
        ],
    
    
        [
            Input("status-update-interval", "n_intervals"),
            Input("current-dashboard", "data"),
            Input("historical-time-index", "data"),
            Input("historical-data-cache", "data"),
            Input("language-preference-store", "data"),
        ],
        [
            State("app-state", "data"),
            State("app-mode", "data"),
            State("production-data-store", "data"),
            State("weight-preference-store", "data"),
        ],
    
    
        prevent_initial_call=True
    )
    
    
    
    def update_section_1_1(n, which, state_data, historical_data, lang, app_state_data, app_mode, production_data, weight_pref):
    
        """Update section 1-1 with capacity information and update shared production data"""
    
        # only run when we’re in the “main” dashboard
        if which != "main":
            #print("DEBUG: Preventing update for section-1-1")
            raise PreventUpdate


        global previous_counter_values

        #logger.debug(
        #    "update_section_1_1: mode=%s, active_machine=%s, thread_alive=%s, stop_flag=%s",
        #    current_app_mode,
        #    active_machine_id,
        #    app_state.update_thread.is_alive() if app_state.update_thread else False,
        #    app_state.thread_stop_flag,
        #)

        total_capacity_formatted = None
        capacity_count = accepts_count = reject_count = None
        
    
        # Tag definitions - Easy to update when actual tag names are available
        CAPACITY_TAG = "Status.ColorSort.Sort1.Throughput.KgPerHour.Current"
        ACCEPTS_TAG = "Status.Production.Accepts"  # Not used in live mode calculation
        REJECTS_TAG = "Status.ColorSort.Sort1.Total.Percentage.Current"
        OPM_TAG = "Status.ColorSort.Sort1.Throughput.ObjectPerMin.Current"
    
        # Determine if we're in Live or Demo mode
        mode = "demo"  # Default to demo mode
        if app_mode and isinstance(app_mode, dict) and "mode" in app_mode:
            mode = app_mode["mode"]
    
        # Only update values if:
        # 1. We're in demo mode (always update with new random values)
        # 2. We're in live mode and connected (update from tags)
        if mode == "live" and app_state_data.get("connected", False):
            # Live mode: get values from OPC UA tags
            total_capacity = 0
    
            # Get total capacity first
            if CAPACITY_TAG in app_state.tags:
                capacity_value = app_state.tags[CAPACITY_TAG]["data"].latest_value
                if capacity_value is not None:
                    total_capacity = convert_capacity_from_kg(capacity_value, weight_pref)
                else:
                    total_capacity = 0
    
            # Rejects come from section 5-2 counter totals and OPM reading
            reject_count = sum(previous_counter_values) if previous_counter_values else 0

            opm = 0
            if OPM_TAG in app_state.tags:
                opm_val = app_state.tags[OPM_TAG]["data"].latest_value
                if opm_val is not None:
                    opm = opm_val

            reject_pct = (reject_count / opm) if opm else 0
            rejects = total_capacity * reject_pct
    
            # Calculate accepts as total_capacity minus rejects
            accepts = total_capacity - rejects
            
            # Ensure accepts doesn't go negative (safety check)
            if accepts < 0:
                accepts = 0
            
            # Update the shared data store
            production_data = {
                "capacity": total_capacity,
                "accepts": accepts,
                "rejects": rejects
            }
            
    
    
        elif mode == "historical":
            hours = state_data.get("hours", 24) if isinstance(state_data, dict) else 24
            hist = (
                historical_data if isinstance(historical_data, dict) and "capacity" in historical_data
                else get_historical_data(timeframe=f"{hours}h")
            )
            cap_vals = hist.get("capacity", {}).get("values", [])
            acc_vals = hist.get("accepts", {}).get("values", [])
            rej_vals = hist.get("rejects", {}).get("values", [])
    
            total_capacity_lbs = sum(cap_vals) / len(cap_vals) if cap_vals else 0
            total_capacity = convert_capacity_from_lbs(total_capacity_lbs, weight_pref)
    
            reject_count = sum(previous_counter_values) if previous_counter_values else 0
            rejects = convert_capacity_from_kg(reject_count * 46, weight_pref)
    
            accepts = total_capacity - rejects
            if accepts < 0:
                accepts = 0
    
            production_data = {
                "capacity": total_capacity,
                "accepts": accepts,
                "rejects": rejects,
            }

        elif mode == "lab":
            mid = active_machine_id
            capacity_count = accepts_count = reject_count = 0

            machine_dir = os.path.join(hourly_data_saving.EXPORT_DIR, str(mid))
            path = _get_latest_lab_file(machine_dir)
            if path:
                stat = os.stat(path)
                mtime = stat.st_mtime
                size = stat.st_size

            else:
                mtime = size = 0

            cache_entry = _lab_production_cache.get(mid)
            if (
                cache_entry is not None
                and cache_entry.get("mtime") == mtime
                and cache_entry.get("size") == size
            ):
                production_data = cache_entry["production_data"]
                total_capacity = production_data["capacity"]
                accepts = production_data["accepts"]
                rejects = production_data["rejects"]
                capacity_count = cache_entry.get("capacity_count", 0)
                accepts_count = cache_entry.get("accepts_count", 0)
                reject_count = cache_entry.get("reject_count", 0)
            else:
                metrics = (
                    load_lab_totals_metrics(mid, active_counters=get_active_counter_flags(mid))
                    if path
                    else None
                )
                if metrics:
                    tot_cap_lbs, acc_lbs, rej_lbs, _ = metrics

                    load_lab_totals(
                        mid, active_counters=get_active_counter_flags(mid)
                    )

                    counter_rates = load_last_lab_counters(mid)
                    reject_count = sum(counter_rates) * 60
                    capacity_count = load_last_lab_objects(mid) * 60

                    accepts_count = max(0, capacity_count - reject_count)

                    total_capacity = convert_capacity_from_lbs(tot_cap_lbs, weight_pref)
                    accepts = convert_capacity_from_lbs(acc_lbs, weight_pref)
                    rejects = convert_capacity_from_lbs(rej_lbs, weight_pref)

                    production_data = {
                        "capacity": total_capacity,
                        "accepts": accepts,
                        "rejects": rejects,
                    }
                else:
                    # No existing lab log yet. Use zeroed placeholders so the
                    # dashboard doesn't display stale live values when switching
                    # to lab mode.
                    total_capacity = accepts = rejects = 0
                    capacity_count = accepts_count = reject_count = 0
                    production_data = {"capacity": 0, "accepts": 0, "rejects": 0}

                _lab_production_cache[mid] = {
                    "mtime": mtime,
                    "size": size,
                    "production_data": production_data,
                    "capacity_count": capacity_count,
                    "accepts_count": accepts_count,
                    "reject_count": reject_count,
                }

        elif mode == "demo":
    
            # Demo mode: generate realistic random capacity value
            demo_lbs = random.uniform(47000, 53000)
            total_capacity = convert_capacity_from_kg(demo_lbs / 2.205, weight_pref)
    
            # Rejects come from section 5-2 counter totals
            reject_count = sum(previous_counter_values) if previous_counter_values else 0
            rejects = convert_capacity_from_kg(reject_count * 46, weight_pref)
    
            # Calculate accepts as the difference
            accepts = total_capacity - rejects
    
            # Update the shared data store
            production_data = {
                "capacity": total_capacity,
                "accepts": accepts,
                "rejects": rejects
            }
        else:
            # If not live+connected or demo, use existing values from the store
            total_capacity = production_data.get("capacity", 50000)
            accepts = production_data.get("accepts", 47500)
            rejects = production_data.get("rejects", 2500)
        
        # Calculate percentages
        total = accepts + rejects
        accepts_percent = (accepts / total * 100) if total > 0 else 0
        rejects_percent = (rejects / total * 100) if total > 0 else 0
        
        # Format values with commas for thousands separator and limited decimal places
        if total_capacity_formatted is None:
            total_capacity_formatted = f"{total_capacity:,.0f}"
        accepts_formatted = f"{accepts:,.2f}"
        rejects_formatted = f"{rejects:,.2f}"
        accepts_percent_formatted = f"{accepts_percent:.2f}"
        rejects_percent_formatted = f"{rejects_percent:.2f}"

        capacity_count_fmt = (
            f"{capacity_count:,.0f}" if capacity_count is not None else None
        )
        accepts_count_fmt = (
            f"{accepts_count:,.0f}" if accepts_count is not None else None
        )
        reject_count_fmt = (
            f"{reject_count:,.0f}" if reject_count is not None and mode != "live" else None
        )

        cap_display = (
            f"{capacity_count_fmt} pcs / {total_capacity_formatted} {capacity_unit_label(weight_pref)}"
            if capacity_count_fmt is not None
            else f"{total_capacity_formatted} {capacity_unit_label(weight_pref)}"
        )
        acc_display = (
            f"{accepts_count_fmt} pcs / {accepts_formatted} {capacity_unit_label(weight_pref, False)} "
            if accepts_count_fmt is not None
            else f"{accepts_formatted} {capacity_unit_label(weight_pref, False)} "
        )
        rej_display = (
            f"{reject_count_fmt} pcs / {rejects_formatted} {capacity_unit_label(weight_pref, False)} "
            if reject_count_fmt is not None
            else f"{rejects_formatted} {capacity_unit_label(weight_pref, False)} "
        )
        
        # Define styles for text
    
        base_style = {"fontSize": "1.6rem", "lineHeight": "1.6rem", "fontFamily": NUMERIC_FONT}
        label_style = {"fontWeight": "bold", "fontSize": "1.6rem"}
        incoming_style = {"color": "blue", "fontSize": "2.4rem", "fontFamily": NUMERIC_FONT}
        accepts_style = {"color": "green", "fontSize": "1.8rem", "fontFamily": NUMERIC_FONT}
        rejects_style = {"color": "red", "fontSize": "1.8rem", "fontFamily": NUMERIC_FONT}
    
        
        # Create the section content
        section_content = html.Div([
            # Title with mode indicator
            dbc.Row([
                dbc.Col(html.H6(tr("production_capacity_title", lang), className="text-left mb-2"), width=8),
                dbc.Col(
                    dbc.Button(
                        tr("update_counts_title", lang),
                        id="open-update-counts",
                        color="primary",
                        size="sm",
                        className="float-end"
                    ),
                    width=4
                )
            ]),
            
            # Capacity data
            html.Div([
                html.Span(tr("capacity", lang) + ": ", style=label_style),
                html.Br(),
                html.Span(
                    cap_display,
                    style={**incoming_style, "marginLeft": "20px"},
                ),
            ], className="mb-2", style=base_style),
            
            html.Div([
                html.Span(tr("accepts", lang) + ": ", style=label_style),
                html.Br(),
                html.Span(
                    acc_display,
                    style={**accepts_style,"marginLeft":"20px"},
                ),
                html.Span(f"({accepts_percent_formatted}%)", style=accepts_style),
            ], className="mb-2", style=base_style),
            
            html.Div([
                html.Span(tr("rejects", lang) + ": ", style=label_style),
                html.Br(),
                html.Span(
                    rej_display,
                    style={**rejects_style,"marginLeft":"20px"},
                ),
                html.Span(f"({rejects_percent_formatted}%)", style=rejects_style),
            ], className="mb-2", style=base_style),
        ], className="p-1")
        
        return section_content, production_data

    @app.callback(
        Output("update-counts-modal-body", "children"),
        [Input("status-update-interval", "n_intervals"),
         Input("current-dashboard",       "data"),
         Input("opc-pause-state", "data"),
         Input("language-preference-store", "data")],
        [State("app-state", "data"),
         State("app-mode", "data"),
         State("user-inputs", "data")],
        prevent_initial_call=True
    )
    def update_section_1_1b_with_manual_pause(n, which, pause_state, lang, app_state_data, app_mode, user_inputs):
        """Update section 1-1b with manual pause/resume system"""
        # only run when we’re in the “main” dashboard
        if which != "main":
            raise PreventUpdate
        
        # Tag definitions for live mode
        WEIGHT_TAG = "Settings.ColorSort.TestWeightValue"
        COUNT_TAG = "Settings.ColorSort.TestWeightCount"
        UNITS_TAG = "Status.Production.Units"
        
        # Default values
        default_weight = 500.0
        default_count = 1000
        default_unit = "lb"
        
        # Determine if we're in Live or Demo mode
        mode = "demo"
        if app_mode and isinstance(app_mode, dict) and "mode" in app_mode:
            mode = app_mode["mode"]
        
        # Check if OPC reading is paused
        is_paused = pause_state.get("paused", False)
        
        # Initialize values
        weight_value = default_weight
        count_value = default_count
        unit_value = default_unit
        opc_weight = None
        opc_count = None
        reading_status = "N/A"
        
        if mode in LIVE_LIKE_MODES and app_state_data.get("connected", False):
            # Always read the current OPC values for display in the status line
            if WEIGHT_TAG in app_state.tags:
                tag_value = app_state.tags[WEIGHT_TAG]["data"].latest_value
                if tag_value is not None:
                    opc_weight = float(tag_value)
                    
            if COUNT_TAG in app_state.tags:
                tag_value = app_state.tags[COUNT_TAG]["data"].latest_value
                if tag_value is not None:
                    opc_count = int(tag_value)
                    
            if UNITS_TAG in app_state.tags:
                tag_value = app_state.tags[UNITS_TAG]["data"].latest_value
                if tag_value is not None:
                    unit_value = tag_value
            
            # Decide what values to use based on pause state
            if is_paused:
                # OPC reading is paused - use user inputs if available, otherwise use last known OPC values
                if user_inputs:
                    weight_value = user_inputs.get("weight", opc_weight or default_weight)
                    count_value = user_inputs.get("count", opc_count or default_count)
                    unit_value = user_inputs.get("units", unit_value)
                else:
                    # No user inputs yet, use current OPC values as starting point
                    weight_value = opc_weight if opc_weight is not None else default_weight
                    count_value = opc_count if opc_count is not None else default_count
                reading_status = "⏸ Paused (Manual)"
            else:
                # OPC reading is active - always use current OPC values
                weight_value = opc_weight if opc_weight is not None else default_weight
                count_value = opc_count if opc_count is not None else default_count
                reading_status = "▶ Reading from OPC"
                
            logger.info(f"Live mode: Paused={is_paused} | OPC W={opc_weight}, C={opc_count} | Using W={weight_value}, C={count_value}")
        else:
            # Demo mode or not connected - use user inputs or defaults
            if user_inputs:
                weight_value = user_inputs.get("weight", default_weight)
                count_value = user_inputs.get("count", default_count)
                unit_value = user_inputs.get("units", default_unit)
            reading_status = "Demo mode" if mode == "demo" else "Not connected"
        
        return html.Div([
            # Title
            html.H6(tr("update_counts_title", lang), className="mb-0 text-center small"),
            
            # Show current OPC values and reading status in live mode
            html.Div([
                #html.Small(
                #    f"OPC: W={opc_weight if opc_weight is not None else 'N/A'}, "
                #    f"C={opc_count if opc_count is not None else 'N/A'} | "
                #    f"Status: {reading_status}", 
                #    className="text-info"
                #)
            ], className="mb-1 text-center") if mode in LIVE_LIKE_MODES and app_state_data.get("connected", False) else html.Div(),
            
            # Controls container 
            html.Div([
                # Units row
                dbc.Row([
                    dbc.Col(
                        html.Label(tr("units_label", lang), className="fw-bold pt-0 text-end small"),
                        width=3,
                    ),
                    dbc.Col(
                        dcc.Dropdown(
                            id="unit-selector",
                            options=[
                                {"label": "oz", "value": "oz"},
                                {"label": "lb", "value": "lb"},
                                {"label": "g", "value": "g"},
                                {"label": "kg", "value": "kg"}
                            ],
                            value=unit_value,
                            clearable=False,
                            style={"width": "100%", "fontSize": "0.8rem"}
                        ),
                        width=9,
                    ),
                ], className="mb-1"),
                
                # Weight row
                dbc.Row([
                    dbc.Col(
                        html.Label(tr("weight_label", lang), className="fw-bold pt-0 text-end small"),
                        width=3,
                    ),
                    dbc.Col(
                        dbc.Input(
                            id="weight-input",
                            type="number",
                            min=0,
                            step=1,
                            value=weight_value,
                            style={"width": "100%", "height": "1.4rem"}
                        ),
                        width=9,
                    ),
                ]),
    
                # Count row
                dbc.Row([
                    dbc.Col(
                        html.Label(tr("count_label", lang), className="fw-bold pt-0 text-end small"),
                        width=3,
                    ),
                    dbc.Col(
                        dbc.Input(
                            id="count-input",
                            type="number",
                            min=0,
                            step=1,
                            value=count_value,
                            style={"width": "100%", "height": "1.4rem"}
                        ),
                        width=9,
                    ),
                ], className="mb-1"),
                
                # Two button row - same width, half each
                dbc.Row([
                    dbc.Col(width=3),  # Empty space to align with inputs
                    dbc.Col([
                        dbc.ButtonGroup([
                            dbc.Button(
                                tr("pause_opc_read_button", lang) if not is_paused else tr("resume_opc_read_button", lang),
                                id="toggle-opc-pause",
                                color="warning" if not is_paused else "success",
                                size="sm",
                                style={"fontSize": "0.65rem", "padding": "0.2rem 0.3rem"}
                            ),
                            dbc.Button(
                                tr("save_to_opc_button", lang),
                                id="save-count-settings",
                                color="primary",
                                size="sm",
                                style={"fontSize": "0.65rem", "padding": "0.2rem 0.3rem"}
                            )
                        ], className="w-100")
                    ], width=9)
                ]),
                
                # Notification area
                dbc.Row([
                    dbc.Col(width=3),
                    dbc.Col(
                        html.Div(id="save-counts-notification", className="small text-success mt-1"),
                        width=9
                    )
                ])
            ]),
        ], className="p-1 ps-2")

    @app.callback(
        Output("opc-pause-state", "data"),
        [Input("toggle-opc-pause", "n_clicks")],
        [State("opc-pause-state", "data"),
         State("app-mode", "data")],
        prevent_initial_call=True
    )
    def toggle_opc_pause(n_clicks, current_pause_state, app_mode):
        """Toggle OPC reading pause state"""
        if not n_clicks:
            return dash.no_update
        
        # Only allow pausing in live mode
        mode = "demo"
        if app_mode and isinstance(app_mode, dict) and "mode" in app_mode:
            mode = app_mode["mode"]
        
        if mode not in LIVE_LIKE_MODES:
            return dash.no_update
        
        # Toggle the pause state
        current_paused = current_pause_state.get("paused", False)
        new_paused = not current_paused
        
        logger.info(f"OPC reading {'paused' if new_paused else 'resumed'} by user")
        
        return {"paused": new_paused}

    @app.callback(
        Output("user-inputs", "data", allow_duplicate=True),
        [Input("mode-selector", "value")],
        [State("user-inputs", "data")],
        prevent_initial_call=True
    )
    def clear_inputs_on_mode_switch(mode, current_inputs):
        """Clear user inputs when switching to live mode"""
        if mode in LIVE_LIKE_MODES:
            logger.info("Switched to live mode - clearing user inputs")
            return {}  # Clear all user inputs
        return dash.no_update

    @app.callback(
        [Output("save-counts-notification", "children"),
         Output("opc-pause-state", "data", allow_duplicate=True)],
        [Input("save-count-settings", "n_clicks")],
        [State("weight-input", "value"),
         State("count-input", "value"),
         State("unit-selector", "value"),
         State("app-state", "data"),
         State("app-mode", "data"),
         State("opc-pause-state", "data")],
        prevent_initial_call=True
    )
    def save_and_resume_opc_reading(n_clicks, weight_value, count_value, unit_value, 
                                   app_state_data, app_mode, pause_state):
        """Save the count settings to OPC UA tags and resume OPC reading"""
        if not n_clicks:
            return dash.no_update, dash.no_update
        
        # Tag definitions for writing
        WEIGHT_TAG = "Settings.ColorSort.TestWeightValue"
        COUNT_TAG = "Settings.ColorSort.TestWeightCount"
        
        # Determine if we're in Live mode
        mode = "demo"
        if app_mode and isinstance(app_mode, dict) and "mode" in app_mode:
            mode = app_mode["mode"]
        
        # Only write to tags in live mode when connected
        if mode in LIVE_LIKE_MODES and app_state_data.get("connected", False):
            try:
                success_messages = []
                error_messages = []
                
                # Write weight value to OPC UA tag
                if WEIGHT_TAG in app_state.tags and weight_value is not None:
                    try:
                        app_state.tags[WEIGHT_TAG]["node"].set_value(float(weight_value))
                        success_messages.append(f"Weight: {weight_value}")
                        logger.info(f"Successfully wrote weight value {weight_value} to {WEIGHT_TAG}")
                    except Exception as e:
                        error_messages.append(f"Weight write error: {str(e)}")
                        logger.error(f"Error writing weight value to {WEIGHT_TAG}: {e}")
                
                # Write count value to OPC UA tag
                if COUNT_TAG in app_state.tags and count_value is not None:
                    try:
                        app_state.tags[COUNT_TAG]["node"].set_value(int(count_value))
                        success_messages.append(f"Count: {count_value}")
                        logger.info(f"Successfully wrote count value {count_value} to {COUNT_TAG}")
                    except Exception as e:
                        error_messages.append(f"Count write error: {str(e)}")
                        logger.error(f"Error writing count value to {COUNT_TAG}: {e}")
                
                # Prepare notification message and resume reading if successful
                if success_messages and not error_messages:
                    notification = f"✓ Saved: {', '.join(success_messages)} - OPC reading resumed"
                    # Resume OPC reading after successful save
                    resumed_state = {"paused": False}
                    logger.info("OPC reading resumed after successful save")
                    return notification, resumed_state
                elif success_messages and error_messages:
                    notification = f"⚠ Partial: {', '.join(success_messages)}. Errors: {', '.join(error_messages)}"
                    return notification, dash.no_update
                elif error_messages:
                    notification = f"✗ Errors: {', '.join(error_messages)}"
                    return notification, dash.no_update
                else:
                    notification = "⚠ No OPC UA tags found for writing"
                    return notification, dash.no_update
                
            except Exception as e:
                error_msg = f"✗ Save failed: {str(e)}"
                logger.error(f"Unexpected error saving count settings: {e}")
                return error_msg, dash.no_update
        
        else:
            # Not in live mode or not connected
            if mode == "demo":
                return "✓ Saved locally (Demo mode)", dash.no_update
            else:
                return "⚠ Not connected to OPC server", dash.no_update

    @app.callback(
        Output("user-inputs", "data"),
        [
            Input("unit-selector", "value"),
            Input("weight-input", "value"),
            Input("count-input", "value")
        ],
        [State("user-inputs", "data"),
         State("app-mode", "data")],
        prevent_initial_call=True
    )
    def save_user_inputs_with_mode_tracking(units, weight, count, current_data, app_mode):
        """Save user input values when they change (with mode tracking)"""
        ctx = callback_context
        if not ctx.triggered:
            return current_data or {"units": "lb", "weight": 500.0, "count": 1000}
        
        # Get which input triggered the callback
        trigger_id = ctx.triggered[0]["prop_id"].split(".")[0]
        
        # Determine current mode
        mode = "demo"
        if app_mode and isinstance(app_mode, dict) and "mode" in app_mode:
            mode = app_mode["mode"]
        
        # Create a new data object with defaults if current_data is None
        new_data = current_data.copy() if current_data else {"units": "lb", "weight": 500.0, "count": 1000}
        
        # Mark if user made changes in live mode
        if mode in LIVE_LIKE_MODES:
            new_data["live_mode_user_changed"] = True
            #logger.debug("User changed %s in live mode", trigger_id)
        
        # Update the value that changed
        if trigger_id == "unit-selector" and units is not None:
            new_data["units"] = units
        elif trigger_id == "weight-input" and weight is not None:
            new_data["weight"] = weight
        elif trigger_id == "count-input" and count is not None:
            new_data["count"] = count
        
        return new_data

    @app.callback(
        Output("section-1-2", "children"),
        [Input("production-data-store", "data"),
         Input("status-update-interval", "n_intervals"),
         Input("current-dashboard", "data"),
         Input("historical-time-index", "data"),
         Input("historical-data-cache", "data"),
         Input("counter-view-mode", "data")],
        [State("app-state", "data"),
         State("app-mode", "data")],
        prevent_initial_call=True
    )
    def update_section_1_2(production_data, n_intervals, which, state_data, historical_data, counter_mode, app_state_data, app_mode):

        """Update section 1-2 with side-by-side pie charts for accepts/rejects and reject breakdown.

        The first pie chart normally uses accepts/rejects from the production data. When the
        counter display mode is set to "percent" (via the section 5-2 threshold settings) the
        reject percentage is instead derived from the sum of all 12 counter percentages."""
        
        # Only run when we're in the "main" dashboard
        if which != "main":
            raise PreventUpdate
            
        global previous_counter_values
        
        counter_colors = {
            1: "green",       # Blue
            2: "lightgreen",      # Green
            3: "orange",     # Orange
            4: "blue",      # Black
            5: "#f9d70b",    # Yellow (using hex to ensure visibility)
            6: "magenta",    # Magenta
            7: "cyan",       # Cyan
            8: "red",        # Red
            9: "purple",
            10: "brown",
            11: "gray",
            12: "lightblue"
        }
    
        # Extract data from the shared production data store
        total_capacity = production_data.get("capacity", 50000)
        accepts = production_data.get("accepts", 47500)
        rejects = production_data.get("rejects", 2500)

        # Determine accepts/rejects percentages for the first pie chart
        # Percent view only affects display in section 5-2, not how rejects are
        # calculated here. Always derive the percentages from the production
        # data counts so switching display modes does not alter totals.
        total = accepts + rejects
        accepts_percent = (accepts / total * 100) if total > 0 else 0
        rejects_percent = (rejects / total * 100) if total > 0 else 0
        
        # Second chart data - Use the counter values for the reject breakdown
        # Ensure previous_counter_values has a predictable baseline
        if 'previous_counter_values' not in globals() or not previous_counter_values:
            # Start counters at zero instead of random demo values
            previous_counter_values = [0] * 12
        
        # Calculate the total of all counter values
        total_counter_value = sum(previous_counter_values)
        
        if total_counter_value > 0:
            # Create percentage breakdown for each counter relative to total rejects
            # Filter out counters with zero values and track their original counter numbers
            reject_counters = {}
            counter_indices = {}  # Track which counter number each entry corresponds to
            for i, value in enumerate(previous_counter_values):
                if value > 0:  # Only include counters with values greater than 0
                    counter_name = f"Counter {i+1}"
                    counter_number = i + 1  # Store the actual counter number
                    # This counter's percentage of the total rejects
                    counter_percent_of_rejects = (value / total_counter_value) * 100
                    reject_counters[counter_name] = counter_percent_of_rejects
                    counter_indices[counter_name] = counter_number
        else:
            # Fallback if counter values sum to zero - create empty dict
            reject_counters = {}
        
        # Create first pie chart - Accepts/Rejects ratio
        fig1 = go.Figure(data=[go.Pie(
            labels=['Accepts', 'Rejects'],
            values=[accepts_percent, rejects_percent],  # Use the exact percentages from section 1-1
            hole=.4,
            marker_colors=['green', 'red'],
            textinfo='percent',
            insidetextorientation='radial',
            rotation = 90
        )])
    
        # Update layout for first chart with centered title
        fig1.update_layout(
            title={
                'text': "Accept/Reject Ratio",
                'y': 0.99,
                'x': 0.5,
                'xanchor': 'center',
                'yanchor': 'top'
            },
            margin=dict(l=10, r=10, t=25, b=10),
            height=210,
            showlegend=False,  # Set showlegend to False to remove the legend
            plot_bgcolor='var(--chart-bg)',
            paper_bgcolor='var(--chart-bg)'
        )
    
        # Create second pie chart - Reject breakdown (only if we have non-zero data)
        if reject_counters:  # Only create chart if we have data
            # Extract data for the second pie chart
            labels = list(reject_counters.keys())
            values = list(reject_counters.values())
            # Use the correct counter numbers for colors instead of sequential indices
            colors = [counter_colors.get(counter_indices[label], "gray") for label in labels]
    
            # Create second pie chart - Reject breakdown
            fig2 = go.Figure(data=[go.Pie(
                labels=labels,
                values=values,
                hole=.4,
                marker_colors=colors,
                textinfo='percent',
                insidetextorientation='radial'
            )])
    
            # Update layout for second chart with centered title
            fig2.update_layout(
                title={
                    'text': "Reject Percentages",
                    'y': 0.99,
                    'x': 0.5,
                    'xanchor': 'center',
                    'yanchor': 'top'
                },
                margin=dict(l=10, r=10, t=25, b=10),
                height=210,
                showlegend=False,  # Set showlegend to False to remove the legend
                plot_bgcolor='var(--chart-bg)',
                paper_bgcolor='var(--chart-bg)'
            )
            
            # Second chart content
            second_chart_content = dcc.Graph(
                figure=fig2,
                config={'displayModeBar': False, 'responsive': True},
                style={'width': '100%', 'height': '100%'}
            )
        else:
            # No data available - show placeholder
            second_chart_content = html.Div([
                html.Div("No Reject Data", className="text-center text-muted d-flex align-items-center justify-content-center h-100"),
            ], style={'minHeight': '200px', 'height': 'auto', 'border': '1px solid #dee2e6', 'borderRadius': '0.25rem'})
        
        # Return the layout with both charts side by side
        return html.Div([
            dbc.Row([
                # First chart
                dbc.Col(
                    dcc.Graph(
                        figure=fig1,
                        config={'displayModeBar': False, 'responsive': True},
                        style={'width': '100%', 'height': '100%'}
                    ),
                    width=6
                ),
                
                # Second chart or placeholder
                dbc.Col(
                    second_chart_content,
                    width=6
                ),
            ]),
        ])

    @app.callback(
        Output("user-inputs", "data", allow_duplicate=True),
        [Input("auto-connect-trigger", "data")],
        [State("user-inputs", "data")],
        prevent_initial_call=True
    )
    def initialize_user_inputs(trigger, current_data):
        """Initialize user inputs on page load if not already set"""
        if current_data:
            return dash.no_update
        return {"units": "lb", "weight": 500.0, "count": 1000}

    @app.callback(
        Output("section-2", "children"),
        [Input("status-update-interval", "n_intervals"),
         Input("current-dashboard",       "data"),
         Input("language-preference-store", "data")],
        [State("app-state", "data"),
         State("app-mode", "data")],
        prevent_initial_call=True
    )
    def update_section_2(n_intervals, which, lang, app_state_data, app_mode):
        """Update section 2 with three status boxes and feeder gauges"""
        
          # only run when we’re in the “main” dashboard
        if which != "main":
            raise PreventUpdate
        # CRITICAL: Check if we actually have a connected machine and valid app_state
        if not app_state_data.get("connected", False):
            #logger.debug("No connected machine - preventing section update")
            raise PreventUpdate
        
        if not app_state.client or not app_state.tags:
            #logger.debug("No valid client or tags - preventing section update")
            raise PreventUpdate
            # or return [no_update, no_update]
        # Tag definitions
        PRESET_NUMBER_TAG = "Status.Info.PresetNumber"
        PRESET_NAME_TAG = "Status.Info.PresetName"
        GLOBAL_FAULT_TAG = "Status.Faults.GlobalFault"
        GLOBAL_WARNING_TAG = "Status.Faults.GlobalWarning"
        FEEDER_TAG_PREFIX = "Status.Feeders."
        FEEDER_TAG_SUFFIX = "IsRunning"
        MODEL_TAG = "Status.Info.Type"  # Added this tag to check model type
        
        # Determine if we're in Live or Demo mode
        mode = "demo"  # Default to demo mode
        if app_mode and isinstance(app_mode, dict) and "mode" in app_mode:
            mode = app_mode["mode"]
        #logger.debug("Section 2: mode=%s, connected=%s", mode, app_state_data.get("connected", False))
        
        # Define color styles for different states
        success_style = {"backgroundColor": "#28a745", "color": "white"}  # Green
        danger_style = {"backgroundColor": "#dc3545", "color": "white"}   # Red
        warning_style = {"backgroundColor": "#ffc107", "color": "black"}  # Yellow
        secondary_style = {"backgroundColor": "#6c757d", "color": "white"}  # Gray
        
        # Check model type to determine number of gauges to show
        show_all_gauges = True  # Default to showing all 4 gauges
        model_type = None
        
        # Define box styles based on mode
        if mode == "demo":
            # Demo mode - force green for all boxes
            preset_text = "1 Yellow CORN"
            preset_style = success_style
            
            status_text = "GOOD"
            status_style = success_style
            
            feeder_text = "Running"
            feeder_style = success_style
            
            # In demo mode, show all gauges
            show_all_gauges = True
            
        elif not app_state_data.get("connected", False):
            # Not connected - all gray
            preset_text = "Unknown"
            preset_style = secondary_style
            
            status_text = "Unknown"
            status_style = secondary_style
            
            feeder_text = "Unknown"
            feeder_style = secondary_style
            
            # When not connected, show all gauges
            show_all_gauges = True
            
        else:
            # Live mode - FIXED to properly access the global app_state
            preset_number = "N/A"
            preset_name = "N/A"
            
            # Check model type first to determine gauge visibility
            if MODEL_TAG in app_state.tags:
                model_type = app_state.tags[MODEL_TAG]["data"].latest_value
                if model_type == "RGB400":
                    show_all_gauges = False  # Hide gauges 3 and 4
                    #logger.info("Model type is RGB400 - hiding gauges 3 and 4")
                else:
                    show_all_gauges = True
                    #logger.info(f"Model type is {model_type} - showing all gauges")
            
            # Try to get preset information - FIXED to use proper app_state reference
            if PRESET_NUMBER_TAG in app_state.tags:
                preset_number = app_state.tags[PRESET_NUMBER_TAG]["data"].latest_value
                if preset_number is None:
                    preset_number = "N/A"
                #logger.info(f"Retrieved preset number: {preset_number}")
                    
            if PRESET_NAME_TAG in app_state.tags:
                preset_name = app_state.tags[PRESET_NAME_TAG]["data"].latest_value
                if preset_name is None:
                    preset_name = "N/A"
                #logger.info(f"Retrieved preset name: {preset_name}")
                    
            preset_text = f"{preset_number} {preset_name}"
            preset_style = success_style  # Default to green
            
            # Check fault and warning status - FIXED to use proper app_state reference
            has_fault = False
            has_warning = False
            
            if GLOBAL_FAULT_TAG in app_state.tags:
                has_fault = bool(app_state.tags[GLOBAL_FAULT_TAG]["data"].latest_value)
                
            if GLOBAL_WARNING_TAG in app_state.tags:
                has_warning = bool(app_state.tags[GLOBAL_WARNING_TAG]["data"].latest_value)
                
            # Set status text and style based on fault/warning
            if has_fault:
                status_text = "FAULT"
                status_style = danger_style
            elif has_warning:
                status_text = "WARNING"
                status_style = warning_style
            else:
                status_text = "GOOD"
                status_style = success_style
    
            if status_text in ("FAULT", "WARNING", "GOOD"):
                status_text = tr(f"{status_text.lower()}_status", lang)
                
            # Check feeder status - FIXED to use proper app_state reference
            feeder_running = False
            
            # Check only the appropriate number of feeders based on model
            max_feeder = 2 if not show_all_gauges else 4
            for feeder_num in range(1, max_feeder + 1):
                tag_name = f"{FEEDER_TAG_PREFIX}{feeder_num}{FEEDER_TAG_SUFFIX}"
                if tag_name in app_state.tags:
                    if bool(app_state.tags[tag_name]["data"].latest_value):
                        feeder_running = True
                        break
                        
            if feeder_running:
                feeder_text = tr("running_state", lang)
                feeder_style = success_style
            else:
                feeder_text = tr("stopped_state", lang)
                feeder_style = secondary_style
            
            # Add debug logging for live mode
            #logger.debug(
            #    "Live mode - Preset: %s , Status: %s, Feeder: %s",
            #    preset_text,
            #    status_text,
            #    feeder_text,
            #)
        
        # Create the feeder rate boxes with conditional display
        feeder_boxes = create_feeder_rate_boxes(app_state_data, app_mode, mode, show_all_gauges)
        
        # Create the three boxes with explicit styling and add feeder gauges
        return html.Div([
            html.H5(tr("machine_status_title", lang), className="mb-2 text-left"),
            
            # Box 1 - Preset - Using inline styling instead of Bootstrap classes
            html.Div([
                html.Div([
                    html.Div([
                        html.Span(tr("preset_label", lang) + " ", className="fw-bold"),
                        html.Span(preset_text),
                    ], className="h7"),
                ], className="p-3"),
            ], className="mb-2", style={"borderRadius": "0.25rem", **preset_style}),
            
            # Box 2 - Status - Using inline styling
            html.Div([
                html.Div([
                    html.Div([
                        html.Span(tr("status_label", lang) + " ", className="fw-bold"),
                        html.Span(status_text),
                    ], className="h7"),
                ], className="p-3"),
            ], className="mb-2", style={"borderRadius": "0.25rem", **status_style}),
            
            # Box 3 - Feeders - Using inline styling
            html.Div([
                html.Div([
                    html.Div([
                        html.Span(tr("feeders_label", lang) + " ", className="fw-bold"),
                        html.Span(feeder_text),
                    ], className="h7"),
                ], className="p-3"),
            ], className="mb-2", style={"borderRadius": "0.25rem", **feeder_style}),
    
            # Row of feeder rate boxes
            feeder_boxes,
        ])

    @app.callback(
        Output("section-3-1", "children"),
        [Input("status-update-interval", "n_intervals"),
         Input("current-dashboard",       "data"),
         Input("language-preference-store", "data")],
        [State("additional-image-store", "data")],
        prevent_initial_call=True
    )
    
    def update_section_3_1(n_intervals, which, lang, additional_image_data):
        """Update section 3-1 with the Load Image button and additional image if loaded"""
        # Debug logging
        #logger.info(f"Image data in section-3-1: {'' if not additional_image_data else 'Data present'}")
        
        # only run when we’re in the “main” dashboard
        if which != "main":
            raise PreventUpdate
            # or return [no_update, no_update]
        # Check if additional image is loaded
        has_additional_image = additional_image_data and 'image' in additional_image_data
        
        # More debug logging
        #if has_additional_image:
        #    logger.info("Section 3-1: Image found in data store")
        #else:
        #    logger.info("Section 3-1: No image in data store")
        
        # Create the additional image section with auto-scaling
        if has_additional_image:
            additional_image_section = html.Div([
                html.Img(
                    src=additional_image_data['image'],
                    style={
                        'width': '100%',
                        'maxWidth': '100%',
                        'maxHeight': '130px',
                        'objectFit': 'contain',
                        'margin': '0 auto',
                        'display': 'block'
                    }
                )
            ], className="text-center", style={'minHeight': '130px', 'height': 'auto', 'display': 'flex', 'alignItems': 'center', 'justifyContent': 'center'})
        else:
            additional_image_section = html.Div(
                "No custom image loaded",
                className="text-center text-muted",
                style={'minHeight': '130px', 'height': 'auto', 'display': 'flex', 'alignItems': 'center', 'justifyContent': 'center'}
            )
        
        return html.Div([
            # Title and Load button row
            dbc.Row([
                # Title
                dbc.Col(html.H5(tr("corporate_logo_title", lang), className="mb-0"), width=8),
                # Load button
                dbc.Col(
                    dbc.Button(
                        tr("load_image_button", lang),
                        id="load-additional-image",
                        color="primary", 
                        size="sm",
                        className="float-end"
                    ), 
                    width=4
                ),
            ], className="mb-2 align-items-center"),
            
            # Additional image section with fixed height
            additional_image_section,
        ], style={'minHeight': '175px', 'height': 'auto'})  # Flexible height for section 3-1

    @app.callback(
        Output("upload-modal", "is_open"),
        [Input("load-additional-image", "n_clicks"),
         Input("close-upload-modal", "n_clicks")],
        [State("upload-modal", "is_open")],
        prevent_initial_call=True
    )
    def toggle_upload_modal(load_clicks, close_clicks, is_open):
        """Toggle the upload modal when the Load Image button is clicked"""
        ctx = callback_context
        
        # If callback wasn't triggered, don't change the state
        if not ctx.triggered:
            return dash.no_update
            
        # Get the ID of the component that triggered the callback
        trigger_id = ctx.triggered[0]["prop_id"].split(".")[0]
        
        # If the Load Image button was clicked and modal is not already open, open it
        if trigger_id == "load-additional-image" and load_clicks and not is_open:
            return True
        
        # If the Close button was clicked and modal is open, close it
        elif trigger_id == "close-upload-modal" and close_clicks and is_open:
            return False
        
        # Otherwise, don't change the state
        return is_open

    @app.callback(
        Output("section-3-2", "children"),
        [Input("status-update-interval", "n_intervals"),
         Input("current-dashboard",       "data"),
         Input("language-preference-store", "data")],
        [State("app-state", "data"),
         State("app-mode", "data")],
        prevent_initial_call=True
    
    )
    def update_section_3_2(n_intervals, which, lang, app_state_data, app_mode):
        """Update section 3-2 with machine information and Satake logo"""
    
        # only run when we’re in the “main” dashboard
        if which != "main":
            raise PreventUpdate
            # or return [no_update, no_update]
    
        # Tag definitions for easy updating
        SERIAL_TAG = "Status.Info.Serial"
        MODEL_TAG = "Status.Info.Type"  # Added tag for model information
        
        # Determine if we're in Live or Demo mode
        mode = "demo"  # Default to demo mode
        if app_mode and isinstance(app_mode, dict) and "mode" in app_mode:
            mode = app_mode["mode"]
        #logger.debug(
        #    "Section 3-2: mode=%s, connected=%s",
        #    mode,
        #    app_state_data.get("connected", False),
        #)

        # Generate current timestamp for "Last Update" display. This must be
        # evaluated on each callback invocation so the UI reflects the actual
        # update time rather than a static value.
        current_time = datetime.now().strftime("%Y-%m-%d %H:%M:%S")
        
        if mode == "demo":
            # Demo mode values
            serial_number = "2025_1_4CH"
            status_text = "DEMO"
            model_text = "Enpresor RGB"
            last_update = current_time
            status_class = "text-success"
        else:
            # Live mode - use original code with model tag
            serial_number = "Unknown"
            if app_state_data.get("connected", False) and SERIAL_TAG in app_state.tags:
                serial_number = app_state.tags[SERIAL_TAG]["data"].latest_value or "Unknown"
            
            # Get the model from the Type tag when in Live mode
            model_text = "ENPRESOR RGB"  # Default model
            if app_state_data.get("connected", False) and MODEL_TAG in app_state.tags:
                model_from_tag = app_state.tags[MODEL_TAG]["data"].latest_value
                if model_from_tag:
                    model_text = model_from_tag  # Use the model from the tag if available
            
            status_text = "Online" if app_state_data.get("connected", False) else "Offline"
            status_class = "text-success" if app_state_data.get("connected", False) else "text-secondary"
            last_update = current_time if app_state_data.get("connected", False) else "Never"
        
        return html.Div([
            # Title
            html.H5(tr("machine_info_title", lang), className="mb-2 text-center"),
            
            # Custom container with fixed height and auto-scaling image
            html.Div([
                # Logo container (left side)
                html.Div([
                    html.Img(
                        src=f'data:image/png;base64,{SATAKE_LOGO}',
                        style={
                            'width': '100%',
                            'maxWidth': '100%',
    
                            'maxHeight': '200px',  # Increased maximum height
    
                            'objectFit': 'contain',
                            'margin': '0 auto',
                            'display': 'block'
                        }
                    )
                ], className="machine-info-logo", style={
                    'flex': '0 0 auto',
    
                    'width': '45%',
                    'maxWidth': '180px',
                    'minHeight': '180px',  # Increased minimum height for logo container
    
                    'display': 'flex',
                    'alignItems': 'center',
                    'justifyContent': 'center',
                    'paddingRight': '15px'
                }),
                
                # Information container (right side)
                html.Div([
                    html.Div([
                        html.Span(tr("serial_number_label", lang) + " ", className="fw-bold"),
                        html.Span(serial_number),
                    ], className="mb-1"),
                    
                    html.Div([
                        html.Span(tr("status_label", lang) + " ", className="fw-bold"),
                        html.Span(status_text, className=status_class),
                    ], className="mb-1"),
                    
                    html.Div([
                        html.Span(tr("model_label", lang) + " ", className="fw-bold"),
                        html.Span(model_text),
                    ], className="mb-1"),
                    
                    html.Div([
                        html.Span(tr("last_update_label", lang) + " ", className="fw-bold"),
                        html.Span(last_update),
                    ], className="mb-1"),
                ], style={
                    'flex': '1',
                    'paddingLeft': '30px',  # Increased left padding to shift text right more
                    'borderLeft': '1px solid #eee',
                    'marginLeft': '15px',
                    'minHeight': '150px',  # Reduced minimum height for text container
                    'display': 'flex',
                    'flexDirection': 'column',
                    'justifyContent': 'center'
                }),
            ], className="machine-info-container", style={
                'display': 'flex',
                'flexDirection': 'row',
                'alignItems': 'center',
                'flexWrap': 'wrap',
                'width': '100%',
                'minHeight': '150px'  # Reduced minimum height for the whole container
            }),
        ], style={'height': 'auto'})  # Allow section 3-2 height to adjust

    @app.callback(
        Output("section-4", "children"),
        [Input("status-update-interval", "n_intervals"),
         Input("current-dashboard",       "data"),
         Input("language-preference-store", "data")],
        [State("app-state", "data"),
         State("app-mode", "data")],
        prevent_initial_call=True
    )
    def update_section_4(n_intervals, which, lang, app_state_data, app_mode):
        """Update section 4 with the color sort primary list.
    
        Each sensitivity's number and name are displayed above its image.
        """
        # only run when we’re in the “main” dashboard
        if which != "main":
            raise PreventUpdate
            # or return [no_update, no_update]
        # Tag definitions for easy updating
        PRIMARY_ACTIVE_TAG_PREFIX = "Settings.ColorSort.Primary"
        PRIMARY_ACTIVE_TAG_SUFFIX = ".IsAssigned"
        PRIMARY_NAME_TAG_PREFIX = "Settings.ColorSort.Primary"
        PRIMARY_NAME_TAG_SUFFIX = ".Name"
        PRIMARY_IMAGE_TAG_PREFIX = "Settings.ColorSort.Primary"
        PRIMARY_IMAGE_TAG_SUFFIX = ".SampleImage"
        
        # Define colors for each primary number
        primary_colors = {
            1: "green",       # Blue
            2: "lightgreen",      # Green
            3: "orange",     # Orange
            4: "blue",      # Black
            5: "#f9d70b",    # Yellow (using hex to ensure visibility)
            6: "magenta",    # Magenta
            7: "cyan",       # Cyan
            8: "red",        # Red
            9: "purple",
            10: "brown",
            11: "gray", 
            12: "lightblue"
        }
        
        # Define base64 image strings for demo mode fallback
        base64_image_strings = {
            1: base64_image_string1,
            2: base64_image_string2,
            3: base64_image_string3,
            4: base64_image_string4,
            5: base64_image_string5,
            6: base64_image_string6,
            7: base64_image_string7,
            8: base64_image_string8
        }
        
        # Determine if we're in Live or Demo mode
        mode = "demo"  # Default to demo mode
        if app_mode and isinstance(app_mode, dict) and "mode" in app_mode:
            mode = app_mode["mode"]
        
        # Define demo mode primary names and active status
        demo_primary_names = {
            1: "CORN",
            2: "SPOT",
            3: "GREEN",
            4: "SOY",
            5: "SPLIT",
            6: "DARKS",
            7: "BROKEN",
            8: "MOLD",
            9: "",
            10: "",
            11: "",
            12: ""
        }
        
        # For demo mode, all primaries are active except #5 (to show the inactive state)
        demo_primary_active = {i: (i != 5) for i in range(1, 13)}
        
        # Initialize lists for left and right columns
        left_column_items = []
        right_column_items = []
        
        # Define the image container style with WHITE background for both modes
        # Base style for the image containers.  Border color is set later based on
        # whether a sensitivity is assigned.
        image_container_style = {
            "height": "50px",
            "width": "50px",
            "marginRight": "0px",
            "border": "4px solid #ccc",  # Increased default border thickness
            "borderRadius": "3px",
            "display": "flex",
            "alignItems": "center",
            "justifyContent": "center",
            "overflow": "hidden",
            "padding": "0px",
            "backgroundColor": "#ffffff"  # Force white background for both light and dark mode
        }
        
        # Image style to fill the container
        image_style = {
            "height": "100%",
            "width": "100%",
            "objectFit": "contain",
        }
        
        if mode == "demo":
            # Demo mode - use predefined values and demo images
            for i in range(1, 13):
                name = demo_primary_names[i]
                is_active = demo_primary_active[i]
                    
                # Set styling based on active status
                if is_active:
                    text_color = primary_colors[i]
                    text_class = ""
                else:
                    text_color = "#aaaaaa"  # Gray for inactive
                    text_class = "text-muted"
                
                # Create text style with added bold font weight
                text_style = {
                    "color": text_color,
                    "display": "inline-block",
                    "verticalAlign": "middle",
                    "fontWeight": "bold",
                    "whiteSpace": "nowrap",
                }
                border_color = "green" if is_active else "red"
                if not is_active:
                    text_style["fontStyle"] = "italic"
                image_style_current = image_container_style.copy()
                image_style_current["border"] = f"4px solid {border_color}"
                
                # Create item with appropriate image or empty container
                if i <= 8 and i in base64_image_strings:  # First 8 items with images in demo mode
                    base64_str = base64_image_strings[i]
                    img_src = f"data:image/png;base64,{base64_str}" if not base64_str.startswith("data:") else base64_str
    
                    # Create item with image in bordered container
                    item = html.Div([
                        html.Span(
                            f"{i}. {name}",
                            style=text_style
                        ),
                        html.Div([
                            html.Img(
                                src=img_src,
                                style=image_style
                            )
                        ], style=image_style_current),
                    ],
                    className=f"mb-1 {text_class}",
                    style={"display": "flex", "flexDirection": "column", "alignItems": "center"})
                else:  # Items 9-12 or fallbacks - empty white container instead of image
                    item = html.Div([
                        html.Span(
                            f"{i}. {name}",
                            style=text_style
                        ),
                        html.Div([
                            # Nothing inside, just the white background
                        ], style=image_style_current),
                    ],
                    className=f"mb-1 {text_class}",
                    style={"display": "flex", "flexDirection": "column", "alignItems": "center"})
                
                # Add to appropriate column based on odd/even
                if i % 2 == 1:  # Odds on the left
                    left_column_items.append(item)
                else:          # Evens on the right
                    right_column_items.append(item)
        
        elif not app_state_data.get("connected", False):
            # When not connected, show placeholder list with empty white containers
            for i in range(1, 13):
                # Bold text style for not connected state
                not_connected_style = {
                    "display": "inline-block",
                    "verticalAlign": "middle",
                    "fontWeight": "bold",
                    "whiteSpace": "nowrap",
                }
                
                item = html.Div([
                    html.Span(
                        f"{i}) Not connected",
                        className="text-muted",
                        style=not_connected_style
                    ),
                    html.Div([], style=image_container_style),  # Empty white container
                ],
                className="mb-1",
                style={"display": "flex", "flexDirection": "column", "alignItems": "center"})
                
                # Add to appropriate column based on odd/even
                if i % 2 == 1:  # Odds on the left
                    left_column_items.append(item)
                else:          # Evens on the right
                    right_column_items.append(item)
        
        else:
            # Live mode - load images from OPC UA tags
            for i in range(1, 13):
                # Check if the primary is active
                is_active = True  # Default to active
                active_tag_name = f"{PRIMARY_ACTIVE_TAG_PREFIX}{i}{PRIMARY_ACTIVE_TAG_SUFFIX}"
                
                if active_tag_name in app_state.tags:
                    is_active = bool(app_state.tags[active_tag_name]["data"].latest_value)
                
                # Get primary name
                name = f"Primary {i}"  # Default name
                name_tag = f"{PRIMARY_NAME_TAG_PREFIX}{i}{PRIMARY_NAME_TAG_SUFFIX}"
                
                if name_tag in app_state.tags:
                    tag_value = app_state.tags[name_tag]["data"].latest_value
                    if tag_value is not None:
                        name = tag_value
                
                # Get sample image from OPC UA tag
                image_tag = f"{PRIMARY_IMAGE_TAG_PREFIX}{i}{PRIMARY_IMAGE_TAG_SUFFIX}"
                has_image = False
                image_src = None
                
                if image_tag in app_state.tags:
                    try:
                        image_data = app_state.tags[image_tag]["data"].latest_value
                        if image_data is not None:
                            # Check if the image data is already in the correct format
                            if isinstance(image_data, str):
                                if image_data.startswith("data:image"):
                                    # Already in data URL format
                                    image_src = image_data
                                    has_image = True
                                elif len(image_data) > 100:  # Assume it's base64 if it's a long string
                                    # Try to determine image type and create data URL
                                    # For now, assume PNG - you might need to detect the actual format
                                    image_src = f"data:image/png;base64,{image_data}"
                                    has_image = True
                            elif isinstance(image_data, bytes):
                                # Convert bytes to base64
                                base64_str = base64.b64encode(image_data).decode('utf-8')
                                image_src = f"data:image/png;base64,{base64_str}"
                                has_image = True
                    except Exception as e:
                        #logger.error(f"Error processing image data for Primary {i}: {e}")
                        has_image = False
                #else:
                    #logger.debug(f"Image tag {image_tag} not found in app_state.tags")
                
                # Set styling based on active status
                if is_active:
                    text_color = primary_colors[i]
                    text_class = ""
                else:
                    text_color = "#aaaaaa"  # Gray for inactive
                    text_class = "text-muted"
                
                # Create text style with added bold font weight
                text_style = {
                    "color": text_color,
                    "display": "inline-block",
                    "verticalAlign": "middle",
                    "fontWeight": "bold",
                    "whiteSpace": "nowrap",
                }
                border_color = "green" if is_active else "red"
                if not is_active:
                    text_style["fontStyle"] = "italic"
                image_style_current = image_container_style.copy()
                image_style_current["border"] = f"4px solid {border_color}"
    
                # Create item with image from OPC UA tag or empty white container
                if has_image and image_src:
                    item = html.Div([
                        html.Span(
                            f"{i}) {name}",
                            style=text_style
                        ),
                        html.Div([  # Wrapper div for the image with white background
                            html.Img(
                                src=image_src,
                                style=image_style,
                                title=f"Sample image for {name}"  # Add tooltip
                            )
                        ], style=image_style_current),
                    ],
                    className=f"mb-1 {text_class}",
                    style={"display": "flex", "flexDirection": "column", "alignItems": "center"})
                else:
                    # No image available - show empty white container
                    item = html.Div([
                        html.Span(
                            f"{i}) {name}",
                            style=text_style
                        ),
                        html.Div([  # Empty white container
                            # Nothing inside, just the white background
                        ], style=image_style_current),
                    ],
                    className=f"mb-1 {text_class}",
                    style={"display": "flex", "flexDirection": "column", "alignItems": "center"})
                
                # Add to appropriate column based on odd/even
                if i % 2 == 1:  # Odds on the left
                    left_column_items.append(item)
                else:          # Evens on the right
                    right_column_items.append(item)
        
        # Allow this panel to flex so it shares space with other sections
        container_style = {"flex": "1"}
        
        # Return two-column layout
        return html.Div([
            html.H5(tr("sensitivities_title", lang), className="mb-2 text-left"),
            
            # Create a row with two columns
            dbc.Row([
                # Left column - odd items
                dbc.Col(
                    html.Div(left_column_items),
                    width=6
                ),
    
                # Right column - even items
                dbc.Col(
                    html.Div(right_column_items),
                    width=6
                ),
            ]),
        ], style=container_style)

    @app.callback(
        Output("section-5-1", "children"),
        [Input("status-update-interval", "n_intervals"),
         Input("current-dashboard",       "data"),
         Input("historical-time-index",   "data"),
         Input("historical-data-cache",   "data"),
         Input("language-preference-store", "data")],
        [State("app-state", "data"),
         State("app-mode", "data"),
         State("active-machine-store", "data"),
         State("weight-preference-store", "data"),
         State("production-rate-unit", "data")],
        prevent_initial_call=True
    )
    def update_section_5_1(n_intervals, which, state_data, historical_data, lang, app_state_data, app_mode, active_machine_data, weight_pref, pr_unit):
    
        """Update section 5-1 with trend graph for objects per minute"""
         # only run when we’re in the “main” dashboard
        if which != "main":
            raise PreventUpdate
            # or return [no_update, no_update]
    
        # Tag definitions - Easy to update when actual tag names are available
        OBJECTS_PER_MIN_TAG = "Status.ColorSort.Sort1.Throughput.ObjectPerMin.Current"
        CAPACITY_TAG = "Status.ColorSort.Sort1.Throughput.KgPerHour.Current"
    
        # Determine which units to display
        units = pr_unit or "objects"
        if units == "capacity":
            section_title = tr("production_rate_capacity_title", lang)
            data_tag = CAPACITY_TAG
        else:
            section_title = tr("production_rate_objects_title", lang)
            data_tag = OBJECTS_PER_MIN_TAG
        
        # Fixed time range for X-axis (last 2 minutes with 1-second intervals)
        max_points = 120  # 2 minutes × 60 seconds
        
        # Determine if we're in Live or Demo mode
        mode = "demo"  # Default to demo mode
        if app_mode and isinstance(app_mode, dict) and "mode" in app_mode:
            mode = app_mode["mode"]
    
    
        if mode == "historical":
            hours = state_data.get("hours", 24) if isinstance(state_data, dict) else 24
            active_id = active_machine_data.get("machine_id") if active_machine_data else None
            hist_data = (
                historical_data if isinstance(historical_data, dict) and "capacity" in historical_data
                else get_historical_data(timeframe=f"{hours}h", machine_id=active_id)
            )
            times = hist_data["capacity"]["times"]
            values_lbs = hist_data["capacity"]["values"]
    
            x_data = [t.strftime("%H:%M:%S") if isinstance(t, datetime) else t for t in times]
            y_data = [convert_capacity_from_lbs(v, weight_pref) for v in values_lbs]
            if y_data:
                min_val = max(0, min(y_data) * 0.9)
                max_val = max(y_data) * 1.1
            else:
                min_val = 0
                max_val = 10000
        elif mode == "lab":
            mid = active_machine_data.get("machine_id") if active_machine_data else None
            _, times, totals = load_lab_totals(mid, active_counters=get_active_counter_flags(mid))
            x_data = [t.strftime("%H:%M:%S") if isinstance(t, datetime) else t for t in times]
            y_data = totals
            if y_data:
                min_val = max(0, min(y_data) * 0.9)
                max_val = max(y_data) * 1.1
            else:
                min_val = 0
                max_val = 10000

        elif mode in LIVE_LIKE_MODES and app_state_data.get("connected", False):
            # Live mode and connected - get real data
            tag_found = False
            current_value = 0
    
    
            
            # Check if the tag exists
            if data_tag in app_state.tags:
                tag_found = True
                tag_data = app_state.tags[data_tag]['data']
                
                # Get current value
                current_value = tag_data.latest_value if tag_data.latest_value is not None else 0
                if units == "capacity":
                    current_value = convert_capacity_from_kg(current_value, weight_pref)
                
                # Get historical data
                timestamps = tag_data.timestamps
                values = tag_data.values
                if units == "capacity":
                    values = [convert_capacity_from_kg(v, weight_pref) for v in values]
                
                # If we have data, create the time series
                if timestamps and values:
                    # Ensure we only use the most recent data points (up to max_points)
                    if len(timestamps) > max_points:
                        timestamps = timestamps[-max_points:]
                        values = values[-max_points:]
                    
                    # Format times for display
                    x_data = [ts.strftime("%H:%M:%S") for ts in timestamps]
                    y_data = values
                    
                    # Determine min and max values for y-axis with some padding
                    if len(y_data) > 0:
                        min_val = max(0, min(y_data) * 0.9) if min(y_data) > 0 else 0
                        max_val = max(y_data) * 1.1 if max(y_data) > 0 else 10000
                    else:
                        min_val = 0
                        max_val = 100000
                else:
                    # No historical data yet, create empty chart
                    current_time = datetime.now()
                    x_data = [(current_time - timedelta(seconds=i)).strftime("%H:%M:%S") for i in range(max_points)]
                    x_data.reverse()  # Put in chronological order
                    y_data = [None] * max_points
                    min_val = 0
                    max_val = 10000
            else:
                # Tag not found - create dummy data
                current_time = datetime.now()
                x_data = [(current_time - timedelta(seconds=i)).strftime("%H:%M:%S") for i in range(max_points)]
                x_data.reverse()  # Put in chronological order
                y_data = [None] * max_points
                min_val = 0
                max_val = 10000
        else:
            # Demo mode or not connected - use the original code
            # Generate dummy data for demonstration
            current_time = datetime.now()
            x_data = [(current_time - timedelta(seconds=i)).strftime("%H:%M:%S") for i in range(max_points)]
            x_data.reverse()  # Put in chronological order
            
            # Demo mode - create realistic looking data
            if mode == "demo":
                if units == "capacity":
                    # Base around 50,000 lbs/hr converted from kg
                    base_value = convert_capacity_from_kg(50000 / 2.205, weight_pref)
                else:
                    # Start with base value of 5000 objects per minute
                    base_value = 5000
                
                # Create random variations around the base value
                np.random.seed(int(current_time.timestamp()) % 1000)  # Seed with current time for variety
                var_scale = 2000 if units == "capacity" else 1000
                variations = np.random.normal(0, var_scale, max_points)
                
                # Create a slightly rising trend
                trend = np.linspace(0, 15, max_points)  # Rising trend from 0 to 15
                
                # Add some cyclical pattern
                cycles = 10 * np.sin(np.linspace(0, 4*np.pi, max_points))  # Sine wave with amplitude 10
                
                # Combine base value, variations, trend, and cycles
                y_data = [max(0, base_value + variations[i] + trend[i] + cycles[i]) for i in range(max_points)]
                
                min_val = base_value * 0.8 if units == "capacity" else 3000
                max_val = max(y_data) * 1.1  # 10% headroom
            else:
                # Not connected - empty chart
                y_data = [None] * max_points
                min_val = 3000 if units != "capacity" else 0
                max_val = 10000
        
        # Create figure
        fig = go.Figure()
        
        # Add trace
        fig.add_trace(go.Scatter(
            x=x_data,
            y=y_data,
            mode='lines',
            name='Capacity' if units == "capacity" else 'Objects/Min',
            line=dict(color='#1f77b4', width=2)
        ))
    
        step = max(1, len(x_data) // 5)
        
        # Update layout
        fig.update_layout(
            title=None,
            xaxis=dict(
                showgrid=True,
                gridcolor='rgba(211,211,211,0.3)',
                tickmode='array',
                tickvals=list(range(0, len(x_data), step)),
                ticktext=[x_data[i] for i in range(0, len(x_data), step) if i < len(x_data)],
            ),
            yaxis=dict(
                title=None,
                showgrid=True,
                gridcolor='rgba(211,211,211,0.3)',
                range=[min_val, max_val]
            ),
            margin=dict(l=5, r=5, t=5, b=5),
            height=200,
            plot_bgcolor='var(--chart-bg)',
            paper_bgcolor='var(--chart-bg)',
            hovermode='closest',
            showlegend=False
        )
        
        # Include the historical indicator directly in the header so the
        # graph height remains unchanged when toggling modes.
        header = f"{section_title} (Historical View)" if mode == "historical" else section_title
    
        children = [
            dbc.Row([
                dbc.Col(html.H5(header, className="mb-0"), width=9),
                dbc.Col(
                    dbc.Button(
                        tr("units_button", lang),
                        id={"type": "open-production-rate-units", "index": 0},
                        color="primary",
                        size="sm",
                        className="float-end",
                    ),
                    width=3,
                ),
            ], className="mb-2 align-items-center")
        ]
    
    
    
        children.append(
            dcc.Graph(
                id='trend-graph',
                figure=fig,
                config={'displayModeBar': False, 'responsive': True},
                style={'width': '100%', 'height': '100%'}
            )
        )
    
        return html.Div(children)

    @app.callback(
        Output("alarm-data", "data"),
        [Input("status-update-interval", "n_intervals")],
        [State("app-state", "data")]
    )
    def update_alarms_store(n_intervals, app_state_data):
        """Update the alarms data store from the counter values and check for threshold violations"""
        global previous_counter_values, threshold_settings, threshold_violation_state

        # Determine how counter values should be interpreted
        mode = threshold_settings.get("counter_mode", "counts") if isinstance(threshold_settings, dict) else "counts"
        if mode == "percent":
            total_val = sum(previous_counter_values)
            values = [
                (v / total_val * 100) if total_val else 0
                for v in previous_counter_values
            ]
        else:
            values = previous_counter_values

        # Get current time
        current_time = datetime.now()

        # Check for alarms
        alarms = []
        for i, value in enumerate(values):
            counter_num = i + 1
            
            # Safely check if counter_num exists in threshold_settings and is a dictionary
            if counter_num in threshold_settings and isinstance(threshold_settings[counter_num], dict):
                settings = threshold_settings[counter_num]
                violation = False
                is_high = False  # Track which threshold is violated (high or low)
                
                # Check for threshold violations
                if 'min_enabled' in settings and settings['min_enabled'] and value < settings['min_value']:
                    violation = True
                    alarms.append(f"Sens. {counter_num} below min threshold")
                elif 'max_enabled' in settings and settings['max_enabled'] and value > settings['max_value']:
                    violation = True
                    is_high = True
                    alarms.append(f"Sens. {counter_num} above max threshold")
                
                # Get violation state for this counter
                violation_state = threshold_violation_state[counter_num]
                
                # If email notifications are enabled
                if threshold_settings.get('email_enabled', False):
                    email_minutes = threshold_settings.get('email_minutes', 2)
                    
                    # If now violating but wasn't before
                    if violation and not violation_state['is_violating']:
                        # Start tracking this violation
                        violation_state['is_violating'] = True
                        violation_state['violation_start_time'] = current_time
                        violation_state['email_sent'] = False
                        logger.info(f"Started tracking threshold violation for Sensitivity {counter_num}")
                    
                    # If still violating
                    elif violation and violation_state['is_violating']:
                        # Check if it's been violating long enough to send an email
                        if not violation_state['email_sent']:
                            time_diff = (current_time - violation_state['violation_start_time']).total_seconds()
                            if time_diff >= (email_minutes * 60):
                                # Send the email
                                email_sent = send_threshold_email(counter_num, is_high)
                                if email_sent:
                                    violation_state['email_sent'] = True
                                    logger.info(f"Sent threshold violation email for Sensitivity {counter_num}")
                    
                    # If no longer violating
                    elif not violation and violation_state['is_violating']:
                        # Reset the violation state
                        violation_state['is_violating'] = False
                        violation_state['violation_start_time'] = None
                        violation_state['email_sent'] = False
                        logger.info(f"Reset threshold violation for Sensitivity {counter_num}")
        
        return {"alarms": alarms}

    @app.callback(
        Output("section-5-2", "children"),
        [Input("status-update-interval", "n_intervals"),
         Input("current-dashboard",       "data"),
         Input("historical-time-index",   "data"),
         Input("historical-data-cache",   "data"),
         Input("language-preference-store", "data")],
        [State("app-state", "data"),
         State("app-mode", "data"),
         State("active-machine-store", "data"),
         State("counter-view-mode", "data")],
        prevent_initial_call=True
    )
    def update_section_5_2(n_intervals, which, state_data, historical_data, lang, app_state_data, app_mode, active_machine_data, counter_mode):
        """Update section 5-2 with bar chart for counter values and update alarm data"""
        
        # only run when we’re in the “main” dashboard
        if which != "main":
            raise PreventUpdate
            # or return [no_update, no_update]
        global previous_counter_values, threshold_settings
    
        # Ensure we have a full set of values to work with
        if not previous_counter_values or len(previous_counter_values) < 12:
            previous_counter_values = [0] * 12
        
        # Define title for the section
        section_title = tr("sensitivity_rates_title", lang)
        
        # Always read counter rate values from OPC. Percent view only changes
        # how the bar chart is displayed.
        TAG_PATTERN = "Status.ColorSort.Sort1.DefectCount{}.Rate.Current"
        
        # Define colors for each primary/counter number
        counter_colors = {
            1: "green",       # Blue
            2: "lightgreen",      # Green
            3: "orange",     # Orange
            4: "blue",      # Black
            5: "#f9d70b",    # Yellow (using hex to ensure visibility)
            6: "magenta",    # Magenta
            7: "cyan",       # Cyan
            8: "red",        # Red
            9: "purple",
            10: "brown",
            11: "gray",
            12: "lightblue"
        }
        
        # Get mode (live, demo, or historical)
        mode = "demo"  # Default to demo mode
        if app_mode and isinstance(app_mode, dict) and "mode" in app_mode:
            mode = app_mode["mode"]
        
        # Generate values based on mode
        if mode == "historical":
            hours = state_data.get("hours", 24) if isinstance(state_data, dict) else 24
            active_id = active_machine_data.get("machine_id") if active_machine_data else None
            historical_data = (
                historical_data
                if isinstance(historical_data, dict) and 1 in historical_data
                else get_historical_data(timeframe=f"{hours}h", machine_id=active_id)
            )
            
            # Use the average value for each counter over the timeframe
            new_counter_values = []
            for i in range(1, 13):
                vals = historical_data[i]["values"]
                if vals:
                    avg_val = sum(vals) / len(vals)
                    new_counter_values.append(avg_val)
                else:
                    new_counter_values.append(50)
    
            # Store the new values for the next update
            previous_counter_values = new_counter_values.copy()
            #logger.debug("Section 5-2 values (historical mode): %s", new_counter_values)
        elif mode == "lab":
            mid = active_machine_data.get("machine_id") if active_machine_data else None
            rates = load_last_lab_counters(mid)
            new_counter_values = [r * 60 for r in rates]
            previous_counter_values = new_counter_values.copy()
            #logger.debug("Section 5-2 values (lab mode): %s", new_counter_values)
        elif mode in LIVE_LIKE_MODES and app_state_data.get("connected", False):
            # Live mode: get values from OPC UA
            # Use the tag pattern provided for each counter
            new_counter_values = []
            for i in range(1, 13):
                # Construct the tag name using the provided pattern
                tag_name = TAG_PATTERN.format(i)
    
                # Check if the tag exists
                if tag_name in app_state.tags:
                    value = app_state.tags[tag_name]["data"].latest_value
                    if value is None:
                        # If tag exists but value is None, keep previous value
                        value = previous_counter_values[i-1]
                    new_counter_values.append(value)
                else:
                    # Tag not found - keep previous value
                    new_counter_values.append(previous_counter_values[i-1])
    
            # Store the new values for the next update
            previous_counter_values = new_counter_values.copy()
            #logger.debug("Section 5-2 values (live mode): %s", new_counter_values)
        elif mode == "demo":
            # Demo mode: generate synthetic values
            new_counter_values = []
            for i, prev_value in enumerate(previous_counter_values):
                # Determine maximum change (up to ±20)
                max_change = min(20, prev_value - 10)  # Ensure we don't go below 10
    
                # Fix: Convert max_change to an integer
                max_change_int = int(max_change)
    
                # Use the integer version in randint
                change = random.randint(-max_change_int, 20)
    
                # Calculate new value with bounds
                new_value = max(10, min(180, prev_value + change))
    
                # Add to the list
                new_counter_values.append(new_value)
    
            # Store the new values for the next update
            previous_counter_values = new_counter_values.copy()
            #logger.debug("Section 5-2 values (demo mode): %s", new_counter_values)
        else:
            # Live mode but not connected - keep the last values
            new_counter_values = previous_counter_values.copy()
            #logger.debug("Section 5-2 values (disconnected): using previous values")
        
        # Create counter names
        counter_names = [f"{i}" for i in range(1, 13)]
        
        # Convert values for display if percent mode is selected
        if counter_mode == "percent":
            total_val = sum(new_counter_values)
            display_values = [
                (v / total_val * 100) if total_val else 0 for v in new_counter_values
            ]
        else:
            display_values = new_counter_values

        # Create figure with our data
        fig = go.Figure()

        # Use a single bar trace with all data
        fig.add_trace(go.Bar(
            x=counter_names,  # Use all counter names as x values
            y=display_values,  # Display values depend on view mode
            marker_color=[counter_colors.get(i, 'gray') for i in range(1, 13)],  # Set colors per bar
            hoverinfo='text',  # Keep hover info
            hovertext=[f"Sensitivity {i}: {display_values[i-1]:.2f}" for i in range(1, 13)]  # Custom hover text with 2 decimal places

        ))
        
        # Add horizontal min threshold lines for each counter if enabled
        for i, counter in enumerate(counter_names):
            counter_num = i + 1
            # Check if counter_num exists in threshold_settings and is a dictionary
            if counter_num in threshold_settings and isinstance(threshold_settings[counter_num], dict):
                settings = threshold_settings[counter_num]
                
                if 'min_enabled' in settings and settings['min_enabled']:
                    fig.add_shape(
                        type="line",
                        x0=i - 0.4,  # Start slightly before the bar
                        x1=i + 0.4,  # End slightly after the bar
                        y0=settings['min_value'],
                        y1=settings['min_value'],
                        line=dict(
                            color="black",
                            width=2,
                            dash="solid",
                        ),
                    )
        
        # Add horizontal max threshold lines for each counter if enabled
        for i, counter in enumerate(counter_names):
            counter_num = i + 1
            # Check if counter_num exists in threshold_settings and is a dictionary
            if counter_num in threshold_settings and isinstance(threshold_settings[counter_num], dict):
                settings = threshold_settings[counter_num]
                
                if 'max_enabled' in settings and settings['max_enabled']:
                    fig.add_shape(
                        type="line",
                        x0=i - 0.4,  # Start slightly before the bar
                        x1=i + 0.4,  # End slightly after the bar
                        y0=settings['max_value'],
                        y1=settings['max_value'],
                        line=dict(
                            color="red",
                            width=2,
                            dash="solid",
                        ),
                    )
        
        # Calculate max value for y-axis scaling
        if counter_mode == "percent":
            # Percent view caps the axis at 100 and uses display values
            max_value = max(display_values) if display_values else 0
            y_max = min(max_value * 1.1, 100)
            if y_max < 5:
                y_max = 5
        else:
            # Counts view - include enabled thresholds in the calculation
            all_values = new_counter_values.copy()
            for counter_num, settings in threshold_settings.items():
                if isinstance(counter_num, int) and isinstance(settings, dict):
                    if 'max_enabled' in settings and settings['max_enabled']:
                        all_values.append(settings['max_value'])

            max_value = max(all_values) if all_values else 100
            y_max = max(100, max_value * 1.1)
        
        # Update layout
        fig.update_layout(
            title=None,
            xaxis=dict(
                title=None,
                showgrid=False,
                tickangle=0,
            ),
            yaxis=dict(
                title=None,
                showgrid=True,
                gridcolor='rgba(211,211,211,0.3)',
                range=[0, y_max]  # Dynamic range based on data and thresholds
            ),
            margin=dict(l=5, r=5, t=0, b=20),  # Increased bottom margin for rotated labels
            height=198,  # Increased height since we have more space now
            plot_bgcolor='var(--chart-bg)',
            paper_bgcolor='var(--chart-bg)',
            showlegend=False,
        )
        
        # Create the section content
        section_content = html.Div([
            # Header row with title and settings button
            dbc.Row([
                dbc.Col(html.H5(section_title + (" (Historical)" if mode == "historical" else ""), className="mb-0"), width=9),
                dbc.Col(
                    dbc.Button(tr("thresholds_button", lang),
                            id={"type": "open-threshold", "index": 0},
                            color="primary",
                            size="sm",
                            className="float-end"),
                    width=3
                )
            ], className="mb-2 align-items-center"),
            
            # Bar chart
            dcc.Graph(
                id='counter-bar-chart',
                figure=fig,
                config={'displayModeBar': False, 'responsive': True},
                style={'width': '100%', 'height': '100%'}
            )
        ])
        
        # Return the section content
        return section_content

    @app.callback(
        Output("section-6-1", "children"),
        [Input("status-update-interval", "n_intervals"),
         Input("current-dashboard", "data"),
         Input("historical-time-index", "data"),
         Input("language-preference-store", "data")],
        [State("app-state", "data"),
         State("app-mode", "data"),
         State("active-machine-store", "data")],
        prevent_initial_call=True,
    )
    def update_section_6_1(n_intervals, which, state_data, lang, app_state_data, app_mode, active_machine_data):
        """Update section 6-1 with trend graph for the 12 counters, supporting historical data."""
        mem_utils.log_memory_if_high()
        if which != "main":
            raise PreventUpdate
        global previous_counter_values, display_settings

        if not previous_counter_values or len(previous_counter_values) < 12:
            previous_counter_values = [0] * 12

        section_title = tr("counter_values_trend_title", lang)

        counter_colors = {
            1: "green",
            2: "lightgreen",
            3: "orange",
            4: "blue",
            5: "#f9d70b",
            6: "magenta",
            7: "cyan",
            8: "red",
            9: "purple",
            10: "brown",
            11: "gray",
            12: "lightblue",
        }

        mode = "demo"
        if app_mode and isinstance(app_mode, dict) and "mode" in app_mode:
            mode = app_mode["mode"]

        if mode == "historical":
            hours = state_data.get("hours", 24) if isinstance(state_data, dict) else 24
            active_id = active_machine_data.get("machine_id") if active_machine_data else None
            historical_data = get_historical_data(timeframe=f"{hours}h", machine_id=active_id)

            fig = go.Figure()
            for i in range(1, 13):
                if display_settings.get(i, True):
                    counter_name = f"Counter {i}"
                    color = counter_colors.get(i, "gray")
                    times = historical_data[i]['times']
                    values = historical_data[i]['values']
                    time_labels = [t.strftime("%H:%M:%S") if isinstance(t, datetime) else t for t in times]
                    if times and values:
                        fig.add_trace(go.Scatter(
                            x=time_labels,
                            y=values,
                            mode='lines',
                            name=counter_name,
                            line=dict(color=color, width=2),
                            hoverinfo='text',
                            hovertext=[f"{counter_name}: {value}" for value in values],
                        ))

            ref_times = historical_data[1]['times'] if historical_data[1]['times'] else []
            label_list = [t.strftime('%H:%M:%S') if isinstance(t, datetime) else t for t in ref_times]
            step = max(1, len(label_list) // 5) if label_list else 1

            hist_values = [historical_data[i]['values'][-1] if historical_data[i]['values'] else None for i in range(1, 13)]
            #logger.debug("Section 6-1 latest values (historical mode): %s", hist_values)

            max_hist_value = 0
            for i in range(1, 13):
                if display_settings.get(i, True):
                    vals = historical_data[i]["values"]
                    if vals:
                        max_hist_value = max(max_hist_value, max(vals))

            yaxis_range = [0, 10] if max_hist_value < 10 else [0, None]

            fig.update_layout(
                title=None,
                xaxis=dict(
                    showgrid=False,
                    gridcolor='rgba(211,211,211,0.3)',
                    rangeslider=dict(visible=False),
                    tickmode='array',
                    tickvals=list(range(0, len(label_list), step)) if label_list else [],
                    ticktext=[label_list[i] for i in range(0, len(label_list), step) if i < len(label_list)] if label_list else [],
                ),
                yaxis=dict(
                    title=None,
                    showgrid=False,
                    gridcolor='rgba(211,211,211,0.3)',
                    range=yaxis_range,
                ),
                margin=dict(l=5, r=5, t=5, b=5),
                height=200,
                plot_bgcolor='var(--chart-bg)',
                paper_bgcolor='var(--chart-bg)',
                hovermode='closest',
                showlegend=False,
            )

            return html.Div([
                dbc.Row([
                    dbc.Col(html.H5(f"{section_title} (Historical View)", className="mb-0"), width=9),
                    dbc.Col(
                        dbc.Button(tr("display_button", lang),
                                   id={"type": "open-display", "index": 0},
                                   color="primary",
                                   size="sm",
                                   className="float-end"),
                        width=3,
                    ),
                ], className="mb-2 align-items-center"),
                dcc.Graph(
                    id='counter-trend-graph',
                    figure=fig,
                    config={'displayModeBar': False, 'responsive': True},
                    style={'width': '100%', 'height': '100%'}
                ),
            ])

        if not hasattr(app_state, 'counter_history'):
            app_state.counter_history = {i: {'times': [], 'values': []} for i in range(1, 13)}

        current_time = datetime.now()

        if mode in LIVE_LIKE_MODES and app_state_data.get("connected", False):
            for i, value in enumerate(previous_counter_values):
                counter_utils.add_data_point(app_state.counter_history, i + 1, current_time, value)
        elif mode == "demo":
            for i, value in enumerate(previous_counter_values):
                counter_utils.add_data_point(app_state.counter_history, i + 1, current_time, value)
        else:
            for i in range(1, 13):
                prev_vals = app_state.counter_history[i]['values']
                prev_value = prev_vals[-1] if prev_vals else 0
                counter_utils.add_data_point(app_state.counter_history, i, current_time, prev_value)

        latest_values = [app_state.counter_history[i]['values'][-1] if app_state.counter_history[i]['values'] else None for i in range(1, 13)]
        #logger.debug("Section 6-1 latest values (%s mode): %s", mode, latest_values)

        fig = go.Figure()

        for i in range(1, 13):
            if display_settings.get(i, True):
                counter_name = f"Counter {i}"
                color = counter_colors.get(i, "gray")
                times = app_state.counter_history[i]['times']
                values = app_state.counter_history[i]['values']
                time_labels = [t.strftime("%H:%M:%S") for t in times]
                if times and values:
                    fig.add_trace(go.Scatter(
                        x=time_labels,
                        y=values,
                        mode='lines',
                        name=counter_name,
                        line=dict(color=color, width=2),
                        hoverinfo='text',
                        hovertext=[f"{counter_name}: {value}" for value in values],
                    ))

        max_live_value = 0
        for i in range(1, 13):
            if display_settings.get(i, True):
                vals = app_state.counter_history[i]["values"]
                if vals:
                    max_live_value = max(max_live_value, max(vals))

        yaxis_range = [0, 10] if max_live_value < 10 else [0, None]

        fig.update_layout(
            title=None,
            xaxis=dict(
                showgrid=False,
                gridcolor='rgba(211,211,211,0.3)',
                tickmode='array',
                tickvals=list(range(0, len(time_labels), max(1, len(time_labels) // 5))) if time_labels else [],
                ticktext=[time_labels[i] for i in range(0, len(time_labels),
                                                    max(1, len(time_labels) // 5))
                        if i < len(time_labels)] if time_labels else [],
            ),
            yaxis=dict(
                title=None,
                showgrid=False,
                gridcolor='rgba(211,211,211,0.3)',
                range=yaxis_range,
            ),
            margin=dict(l=5, r=5, t=5, b=5),
            height=200,
            plot_bgcolor='var(--chart-bg)',
            paper_bgcolor='var(--chart-bg)',
            hovermode='closest',
            showlegend=False,
        )

        return html.Div([
            dbc.Row([
                dbc.Col(html.H5(section_title, className="mb-0"), width=9),
                dbc.Col(
                    dbc.Button(tr("display_button", lang),
                               id={"type": "open-display", "index": 0},
                               color="primary",
                               size="sm",
                               className="float-end"),
                    width=3,
                ),
            ], className="mb-2 align-items-center"),
            dcc.Graph(
                id='counter-trend-graph',
                figure=fig,
                config={'displayModeBar': False, 'responsive': True},
                style={'width': '100%', 'height': '100%'}
            ),
        ])

    @app.callback(
        Output("section-6-2", "children"),
        [Input("alarm-data", "data"),
         Input("current-dashboard",       "data"),
         Input("status-update-interval", "n_intervals"),
         Input("language-preference-store", "data")],
        prevent_initial_call=True
    )
    def update_section_6_2(alarm_data,which, n_intervals, lang):
        """Update section 6-2 with alarms display in two columns"""
         # only run when we’re in the “main” dashboard
        if which != "main":
            raise PreventUpdate
            # or return [no_update, no_update]
        # Set title for the section
        section_title = tr("sensitivity_threshold_alarms_title", lang)
        
        # Get alarms from the data store
        alarms = alarm_data.get("alarms", []) if alarm_data else []
    
        def _translate_alarm(alarm):
            if alarm.startswith("Sens."):
                parts = alarm.split()
                if len(parts) >= 3:
                    num = parts[1]
                    if "below" in alarm:
                        return tr("sensitivity_below_min", lang).format(num=num)
                    elif "above" in alarm:
                        return tr("sensitivity_above_max", lang).format(num=num)
            return alarm
    
        translated_alarms = [_translate_alarm(a) for a in alarms]
        
        # Create alarm display with two columns
        if alarms:
            # Split alarms into two columns
            mid_point = len(alarms) // 2 + len(alarms) % 2  # Ceiling division to balance columns
            left_alarms = translated_alarms[:mid_point]
            right_alarms = translated_alarms[mid_point:]
            
            # Create left column items
            left_items = [html.Li(alarm, className="text-danger mb-1") for alarm in left_alarms]
            
            # Create right column items
            right_items = [html.Li(alarm, className="text-danger mb-1") for alarm in right_alarms]
            
            # Create two-column layout
            alarm_display = html.Div([
                html.Div(tr("active_alarms_title", lang), className="fw-bold text-danger mb-2"),
                dbc.Row([
                    # Left column
                    dbc.Col(
                        html.Ul(left_items, className="ps-3 mb-0"),
                        width=6
                    ),
                    # Right column
                    dbc.Col(
                        html.Ul(right_items, className="ps-3 mb-0"),
                        width=6
                    ),
                ]),
            ])
        else:
            # No alarms display
            alarm_display = html.Div([
                html.Div("No active alarms", className="text-success")
            ])
        
        # Return the section content with fixed height
        return html.Div([
            html.H5(section_title, className="text-center mb-2"),
            
            # Alarms display with fixed height
            dbc.Card(
                dbc.CardBody(
                    alarm_display, 
                    className="p-2 overflow-auto",  # Add overflow-auto for scrolling if needed
                    # Scale alarm display height with viewport
                    style={"height": "205px"}
                ),
                className="h-100"
            ),
            
            # Timestamp
            
        ])

    @app.callback(
        Output("section-7-1", "children"),
        [Input("status-update-interval", "n_intervals"),
         Input("current-dashboard",       "data"),
         Input("language-preference-store", "data")],
        [State("app-state", "data"),
         State("app-mode", "data")],
        prevent_initial_call=True
    )
    def update_section_7_1(n_intervals, which, lang, app_state_data, app_mode):
        """Update section 7-1 with air pressure gauge"""
        # only run when we’re in the “main” dashboard
        if which != "main":
            raise PreventUpdate
            # or return [no_update, no_update]
    
        # Tag definition for air pressure - Easy to update when actual tag name is available
        AIR_PRESSURE_TAG = "Status.Environmental.AirPressurePsi"
        
        # Define gauge configuration
        min_pressure = 0
        max_pressure = 100
        
        # Define color ranges for gauge based on requirements
        red_range_low = [0, 30]       # Critical low range
        yellow_range = [31, 50]       # Warning range
        green_range = [51, 75]        # Normal range
        red_range_high = [76, 100]    # Critical high range
        
        # Determine if we're in Live or Demo mode
        mode = "demo"  # Default to demo mode
        if app_mode and isinstance(app_mode, dict) and "mode" in app_mode:
            mode = app_mode["mode"]
        
        # Get air pressure value based on mode
        if mode in LIVE_LIKE_MODES and app_state_data.get("connected", False):
            # Live mode: get value from OPC UA tag
            if AIR_PRESSURE_TAG in app_state.tags:
                # Read the actual value from the tag
                air_pressure = (app_state.tags[AIR_PRESSURE_TAG]["data"].latest_value)/100
                if air_pressure is None:
                    air_pressure = 0  # Default to 0 if tag exists but value is None
            else:
                # Tag not found, use 0 as per requirement
                air_pressure = 0
        else:
            # Demo mode: generate a realistic air pressure value with limited variation
            # Use timestamp for some variation in the demo
            timestamp = int(datetime.now().timestamp())
            
            # Generate value that stays very close to 65 PSI (±3 PSI maximum variation)
            base_value = 65  # Base in middle of green range
            # Use a small sine wave variation (±3 PSI max)
            variation = 3 * math.sin(timestamp / 10)  # Limited to ±3 PSI
            air_pressure = base_value + variation
        
        # Determine indicator color based on pressure value
        if 0 <= air_pressure <= 30:
            indicator_color = "red"
            status_text = "Critical Low"
            status_color = "danger"
        elif 31 <= air_pressure <= 50:
            indicator_color = "yellow"
            status_text = "Warning Low"
            status_color = "warning"
        elif 51 <= air_pressure <= 75:
            indicator_color = "green"
            status_text = "Normal"
            status_color = "success"
        else:  # 76-100
            indicator_color = "red"
            status_text = "Critical High"
            status_color = "danger"
        
        # Create the gauge figure
        fig = go.Figure(go.Indicator(
            mode="gauge+number",
            value=air_pressure,
            domain={'x': [0, 1], 'y': [0, 1]},
            #title={'text': "Air Pressure", 'font': {'size': 14}},
            gauge={
                'axis': {'range': [min_pressure, max_pressure], 'tickwidth': 1, 'tickcolor': "darkblue"},
                'bar': {'color': indicator_color},  # Use dynamic color based on value
                'bgcolor': "#d3d3d3",  # Light grey background
                'borderwidth': 2,
                'bordercolor': "gray",
                'threshold': {
                    'line': {'color': "darkgray", 'width': 4},
                    'thickness': 0.75,
                    'value': air_pressure
                }
            }
        ))
        
        # Update layout for the gauge
        fig.update_layout(
            height=200,
            margin=dict(l=10, r=10, t=30, b=10),
            paper_bgcolor='var(--chart-bg)',  # Use grey paper background
            plot_bgcolor='var(--chart-bg)',   # Use grey plot background
            font={'color': "darkblue", 'family': "Arial"}
        )
        
        return html.Div([
            html.H5(tr("air_pressure_title", lang), className="text-left mb-1"),
            # Gauge chart
            dcc.Graph(
                figure=fig,
                config={'displayModeBar': False, 'responsive': True},
                style={'width': '100%', 'height': '100%'}
            ),
            
            # Status text below the gauge
            #html.Div([
            #    html.Span("Status: ", className="fw-bold me-1"),
            #    html.Span(status_text, className=f"text-{status_color}")
            #], className="text-center mt-2")
        ])

    @app.callback(
        Output("section-7-2", "children"),
        [Input("status-update-interval", "n_intervals"),
         Input("current-dashboard",       "data"),
         Input("historical-time-index",   "data"),
         Input("language-preference-store", "data")],
        [State("app-state", "data"),
         State("app-mode", "data"),
         State("active-machine-store", "data")],
        prevent_initial_call=True
    )
    def update_section_7_2(n_intervals, which, time_state, lang, app_state_data, app_mode, active_machine_data):
        """Update section 7-2 with Machine Control Log"""
        # only run when we're in the "main" dashboard
        if which != "main":
            raise PreventUpdate
            
        global prev_values, prev_active_states, prev_preset_names, machine_control_log
    
        machine_id = active_machine_data.get("machine_id") if active_machine_data else None
    
        # Determine current mode (live or demo)
        mode = "demo"
        if app_mode and isinstance(app_mode, dict) and "mode" in app_mode:
            mode = app_mode["mode"]
        
        #logger.debug("Section 7-2 callback triggered at %s", datetime.now())
        #logger.debug("Section 7-2: mode=%s, connected=%s", mode, app_state_data.get("connected", False))
        #logger.debug("Section 7-2 Debug: machine_id=%s", machine_id)
        #logger.debug("Section 7-2 Debug: MONITORED_RATE_TAGS=%s", MONITORED_RATE_TAGS)
        #logger.debug("Section 7-2 Debug: prev_values keys=%s", list(prev_values.get(machine_id, {}).keys()))

        # Avoid dumping the entire tag list every cycle
        #logger.debug("app_state tag count: %s", len(app_state.tags))

    
        # Live monitoring of feeder rate tags and sensitivity assignments
        if mode in LIVE_LIKE_MODES and app_state_data.get("connected", False) and machine_id is not None:
            try:
                # Initialize machine_prev dictionaries if they don't exist
                if machine_id not in prev_values:
                    prev_values[machine_id] = {}
                    logger.debug("Initialized prev_values for machine %s", machine_id)
                if machine_id not in prev_active_states:
                    prev_active_states[machine_id] = {}
                    #logger.debug("Initialized prev_active_states for machine %s", machine_id)
                
                machine_prev = prev_values[machine_id]
                machine_prev_active = prev_active_states[machine_id]
    
                # Monitor feeder rate changes
                for opc_tag, friendly_name in MONITORED_RATE_TAGS.items():
                    try:
                        if opc_tag in app_state.tags:
                            new_val = app_state.tags[opc_tag]["data"].latest_value
                            prev_val = machine_prev.get(opc_tag)
                            #logger.debug("Tag %s: new_val=%s, prev_val=%s", opc_tag, new_val, prev_val)
    
                            if prev_val is not None and new_val is not None and new_val != prev_val:
                                logger.debug("CHANGE DETECTED! %s: %s -> %s", opc_tag, prev_val, new_val)
                                try:
                                    #logger.debug("Rate %s changed from %s to %s", opc_tag, prev_val, new_val)
                                    add_control_log_entry(friendly_name, prev_val, new_val, machine_id=machine_id)
                                    #logger.debug("LOG ENTRY ADDED for %s", friendly_name)
                                except Exception as e:
                                    logger.error(f"ERROR adding log entry: {e}")
    
                            machine_prev[opc_tag] = new_val
                        else:
                            logger.warning(f"Feeder tag {opc_tag} not found in app_state.tags")
                    except Exception as e:
                        logger.error(f"Error monitoring feeder tag {opc_tag}: {e}")
    
                # Monitor sensitivity assignment changes  
                #logger.debug("Starting sensitivity tag checks")
                for opc_tag, sens_num in SENSITIVITY_ACTIVE_TAGS.items():
                    try:
                        if opc_tag in app_state.tags:
                            new_val = app_state.tags[opc_tag]["data"].latest_value
                            prev_val = machine_prev_active.get(opc_tag)
                            #logger.info(f"Sensitivity {sens_num} Tag {opc_tag}: new_val={new_val}, prev_val={prev_val}")
                            
                            if prev_val is not None and new_val is not None and bool(new_val) != bool(prev_val):
                                #logger.info(f"SENSITIVITY CHANGE DETECTED! Sens {sens_num}: {bool(prev_val)} -> {bool(new_val)}")
                                try:
                                    add_activation_log_entry(sens_num, bool(new_val), machine_id=machine_id)
                                    #logger.info(f"SENSITIVITY LOG ENTRY ADDED for Sensitivity {sens_num}")
                                except Exception as e:
                                    logger.error(f"ERROR adding sensitivity log entry: {e}")
                                    
                            machine_prev_active[opc_tag] = new_val
                        else:
                            if opc_tag not in warned_sensitivity_tags:
                                logger.warning(
                                    "Sensitivity tag %s missing from app_state.tags",
                                    opc_tag,
                                )
                                warned_sensitivity_tags.add(opc_tag)
                    except Exception as e:
                        logger.error(f"Error monitoring sensitivity tag {opc_tag}: {e}")

                # Monitor preset name changes
                if PRESET_NAME_TAG in app_state.tags:
                    new_name = app_state.tags[PRESET_NAME_TAG]["data"].latest_value
                    prev_name = prev_preset_names.get(machine_id)
                    if prev_name is not None and new_name is not None and new_name != prev_name:
                        add_preset_log_entry(prev_name, new_name, machine_id=machine_id)
                    prev_preset_names[machine_id] = new_name

            except Exception as e:
                logger.error(f"Fatal error in section 7-2 monitoring: {e}")
                logger.exception("Full traceback:")
    
        # Create the log entries display - with even more compact styling
        log_entries = []
    
        # Determine which log to display based on mode
        display_log = machine_control_log
        if mode == "historical":
            hours = time_state.get("hours", 24) if isinstance(time_state, dict) else 24
            machine_id = active_machine_data.get("machine_id") if active_machine_data else None
            display_log = get_historical_control_log(timeframe=hours, machine_id=machine_id)
            display_log = sorted(display_log, key=lambda e: e.get("timestamp"), reverse=True)
        elif mode in LIVE_LIKE_MODES:
            # Debug logging to see what's in the control log
            #logger.debug(
            #    "Total entries in machine_control_log: %s",
            #    len(machine_control_log),
            #)
            #logger.debug("Looking for entries with machine_id=%s", machine_id)
            
            # More permissive filtering - include entries that match the machine_id
            display_log = []
            for entry in machine_control_log:
                entry_machine_id = entry.get("machine_id")
                is_demo = entry.get("demo", False)
                #logger.debug(
                #    "Entry: machine_id=%s, demo=%s, tag=%s",
                #    entry_machine_id,
                #    is_demo,
                #    entry.get('tag', 'N/A'),
                #)
                
                # Include if machine_id matches (regardless of demo flag for now)
                if str(entry_machine_id) == str(machine_id):
                    display_log.append(entry)
                    #logger.debug("Including entry: %s", entry.get('tag', 'N/A'))
            
            #logger.debug("Filtered to %s entries for machine %s", len(display_log), machine_id)
    
        # newest entries first - sort by timestamp if available
        if display_log:
            try:
                display_log = sorted(display_log, key=lambda e: e.get("timestamp", datetime.min), reverse=True)
            except Exception as e:
                logger.error(f"Error sorting display_log: {e}")
        
        display_log = display_log[:20]
    
        for idx, entry in enumerate(display_log, start=1):
            timestamp = entry.get("display_timestamp")
            if not timestamp:
                ts = entry.get("timestamp")
                if isinstance(ts, datetime):
                    timestamp = ts.strftime("%Y-%m-%d %H:%M:%S")
                elif ts:
                    timestamp = str(ts)
                else:
                    t = entry.get("time")
                    if isinstance(t, datetime):
                        timestamp = t.strftime("%Y-%m-%d %H:%M:%S")
                    elif t:
                        timestamp = str(t)
                    else:
                        timestamp = ""
    
            def _translate_tag(tag):
                if tag.startswith("Sens "):
                    parts = tag.split()
                    if len(parts) >= 2:
                        return f"{tr('sensitivity_label', lang)} {parts[1]}"
                if tag.startswith("Feeder") or tag.startswith("Feed"):
                    parts = tag.split()
                    if len(parts) >= 2 and parts[1].isdigit():
                        return tr(f"feeder_{parts[1]}", lang)
                    return tr('feeder_label', lang).rstrip(':')
                return tag
    
            tag_translated = _translate_tag(entry.get('tag', ''))
    
            icon_val = entry.get("icon")
            if icon_val in ("✅", "❌"):
                color_class = "text-success" if entry.get("action") == "Enabled" else "text-danger"
                icon = html.Span(icon_val, className=color_class)
                log_entries.append(
                    html.Div(
                        [f"{idx}. {tag_translated} {entry.get('action')} ", icon, f" {timestamp}"],
                        className="mb-1 small",
                        style={"whiteSpace": "nowrap"},
                    )
                )
            elif icon_val in ("⬆", "⬇"):
                color_class = "text-success" if icon_val == "⬆" else "text-danger"
                icon = html.Span(icon_val, className=color_class)
                value_change = f"{entry.get('old_value', '')} -> {entry.get('new_value', '')}"
                log_entries.append(
                    html.Div(
                        [f"{idx}. {tag_translated} ", icon, f" {value_change} {timestamp}"],
                        className="mb-1 small",
                        style={"whiteSpace": "nowrap"},
                    )
                )
            elif icon_val == "🔄":
                icon = html.Span(icon_val)
                log_entries.append(
                    html.Div(
                        [f"{idx}. Preset \"{entry.get('old_value', '')}\" ", icon, f" \"{entry.get('new_value', '')}\" {timestamp}"],
                        className="mb-1 small",
                        style={"whiteSpace": "nowrap"},
                    )
                )
            else:
                description = f"{tag_translated} {entry.get('action', '')}".strip()
                value_change = f"{entry.get('old_value', '')} -> {entry.get('new_value', '')}"
                log_entries.append(
                    html.Div(
                        f"{idx}. {description} {value_change} {timestamp}",
                        className="mb-1 small",
                        style={"whiteSpace": "nowrap"}
                    )
                )
    
        # If no entries, show placeholder
        if not log_entries:
            log_entries.append(
                html.Div(tr("no_changes_yet", lang), className="text-center text-muted py-1")
            )
    
        # Return the section content with title
        return html.Div(
            [html.H5(tr("machine_control_log_title", lang), className="text-left mb-1"), *log_entries],
            className="overflow-auto px-0",
            # Use flexbox so this log grows with available space
            style={"flex": "1"}
        )

    @app.callback(
        [Output("historical-time-index", "data"),
         Output("historical-time-display", "children"),
         Output("historical-data-cache", "data")],
        [Input("historical-time-slider", "value"),
         Input("mode-selector", "value")],
        [State("active-machine-store", "data")],
        prevent_initial_call=True
    )
    def update_historical_time_and_display(slider_value, mode, active_machine_data):
        """Return the chosen historical range, display text, and cached data."""
        if mode != "historical":
            return dash.no_update, "", dash.no_update
    
        # Load filtered historical data for the selected timeframe so the graphs
        # update immediately when the slider changes
        machine_id = active_machine_data.get("machine_id") if active_machine_data else None
        historical_data = load_historical_data(f"{slider_value}h", machine_id=machine_id)
    
        # Use counter 1 as the reference for the time axis.  If data exists, format
        # the first timestamp for display to indicate the starting point.
        ref_counter = 1
        timestamp_str = ""
        if (ref_counter in historical_data and
                historical_data[ref_counter]['times']):
            first_ts = historical_data[ref_counter]['times'][0]
            if isinstance(first_ts, datetime):
                timestamp_str = first_ts.strftime("%H:%M")
            else:
                timestamp_str = str(first_ts)
    
        display_text = f"Showing last {slider_value} hours"
        if timestamp_str:
            display_text += f" starting {timestamp_str}"
    
    
        # Return the selected timeframe, display text, and cached data
        return {"hours": slider_value}, display_text, historical_data

    @app.callback(
        Output("historical-time-controls", "className"),
        [Input("mode-selector", "value")],
        prevent_initial_call=True
    )
    def toggle_historical_controls_visibility(mode):
        """Show/hide historical controls based on selected mode"""
        if mode == "historical":
            return "d-block"  # Show controls
        else:
            return "d-none"  # Hide controls

    @app.callback(
        [Output("lab-test-controls", "className"),
         Output("lab-start-selector-col", "className")],
        [Input("mode-selector", "value")],
        prevent_initial_call=True,
    )
    def toggle_lab_controls_visibility(mode):
        cls = "d-flex" if mode == "lab" else "d-none"
        return cls, cls

    @app.callback(
        [Output("start-test-btn", "disabled"),
         Output("start-test-btn", "color"),
         Output("stop-test-btn", "disabled"),
         Output("stop-test-btn", "color")],
        [Input("lab-test-running", "data"),
         Input("mode-selector", "value"),
         Input("status-update-interval", "n_intervals")],
        [State("lab-test-stop-time", "data")],
    )
    def toggle_lab_test_buttons(running, mode, n_intervals, stop_time):
        """Enable/disable lab start/stop buttons based on test state."""
<<<<<<< HEAD
=======

>>>>>>> 14e23676
        elapsed = None
        if stop_time:
            elapsed = time.time() - abs(stop_time)
        print(
            f"[LAB TEST DEBUG] toggle_lab_test_buttons running={running}, stop_time={stop_time}, elapsed={elapsed}",
<<<<<<< HEAD
=======

>>>>>>> 14e23676
            flush=True,
        )
        if mode != "lab":
            return True, "secondary", True, "secondary"

        # Disable both buttons during the 30s grace period after stopping
        if running and stop_time and (time.time() - abs(stop_time) < 30):
            print("[LAB TEST DEBUG] grace period active - buttons disabled", flush=True)
            return True, "secondary", True, "secondary"

        if running:
            return True, "secondary", False, "danger"

        return False, "success", True, "secondary"

    @app.callback(
        Output("lab-test-running", "data"),
        [Input("start-test-btn", "n_clicks"),
         Input("stop-test-btn", "n_clicks"),
         Input("mode-selector", "value"),
         Input("status-update-interval", "n_intervals")],
        [State("lab-test-running", "data"),
         State("lab-test-stop-time", "data"),
         State("lab-test-name", "value"),
         State("lab-start-selector", "value")],
        prevent_initial_call=True,
    )

    def update_lab_running(start_click, stop_click, mode, n_intervals, running, stop_time, test_name, start_mode):
        """Update lab running state based on start/stop actions or feeder status."""
        global current_lab_filename
        ctx = callback_context
        triggers = [t["prop_id"].split(".")[0] for t in ctx.triggered] if ctx.triggered else []
        trigger = "interval"
        if "stop-test-btn" in triggers:
            trigger = "stop-test-btn"
        elif "start-test-btn" in triggers:
            trigger = "start-test-btn"
        elif triggers:
            trigger = triggers[0]
        print(
            f"[LAB TEST DEBUG] update_lab_running triggers={triggers} selected={trigger} running={running}, stop_time={stop_time}",
<<<<<<< HEAD
=======


>>>>>>> 14e23676
            flush=True,
        )

        if mode != "lab":
            return False

        if ctx.triggered:
            if start_mode != "feeder":
                if trigger == "start-test-btn":
                    print("[LAB TEST] Start button pressed", flush=True)
                    print("[LAB TEST] Active threads:", [t.name for t in threading.enumerate()], flush=True)
                    try:
                        if active_machine_id is not None:
                            _reset_lab_session(active_machine_id)
                    except Exception as exc:
                        logger.warning(f"Failed to reset lab session: {exc}")
                    return True
                elif trigger == "stop-test-btn":
                    # Do not end the test immediately; allow a 30s grace period
                    # so logging can continue before finalizing.
                    print("[LAB TEST] Stop button pressed - entering grace period", flush=True)
                    print("[LAB TEST] Active threads:", [t.name for t in threading.enumerate()], flush=True)
                    return True

        feeders_running = False
        if (
            active_machine_id is not None
            and active_machine_id in machine_connections
        ):
            tags = machine_connections[active_machine_id].get("tags", {})
            for i in range(1, 5):
                tag = f"Status.Feeders.{i}IsRunning"
                if bool(tags.get(tag, {}).get("data", {}).latest_value if tag in tags else False):
                    feeders_running = True
                    break

        if start_mode == "feeder" and feeders_running and not running:

            print("[LAB TEST] Auto-starting test because feeders are running", flush=True)

            try:
                if active_machine_id is not None:
                    if not current_lab_filename:
                        name = test_name or "Test"
                        current_lab_filename = (
                            f"Lab_Test_{name}_{datetime.now().strftime('%m_%d_%Y_%H_%M_%S')}.csv"
                        )
                        _create_empty_lab_log(active_machine_id, current_lab_filename)
                    _reset_lab_session(active_machine_id)
            except Exception as exc:
                logger.warning(f"Failed to prepare auto lab log: {exc}")
            return True

<<<<<<< HEAD
=======

>>>>>>> 14e23676
        elapsed = None
        if stop_time:
            elapsed = time.time() - abs(stop_time)
        print(
            f"[LAB TEST DEBUG] running={running}, stop_time={stop_time}, elapsed={elapsed}",
            flush=True,
        )
<<<<<<< HEAD
=======

>>>>>>> 14e23676
        # Check if we should end the test based on the stop time
        if running and stop_time and (time.time() - abs(stop_time) >= 30):
            print("[LAB TEST] Grace period complete - stopping test", flush=True)
            current_lab_filename = None
            try:
                refresh_lab_cache(active_machine_id)
            except Exception as exc:
                logger.warning(f"Failed to refresh lab cache: {exc}")
            print("[LAB TEST DEBUG] update_lab_running returning False", flush=True)
            return False

        print(f"[LAB TEST DEBUG] update_lab_running returning {running}", flush=True)
        return running

    @app.callback(
        Output("lab-test-info", "data"),
        [Input("start-test-btn", "n_clicks"), Input("stop-test-btn", "n_clicks")],
        [State("lab-test-name", "value")],
        prevent_initial_call=True,
    )
    def manage_lab_test_info(start_click, stop_click, name):
        ctx = callback_context
        if not ctx.triggered:
            raise PreventUpdate
        trigger = ctx.triggered[0]["prop_id"].split(".")[0]
        global current_lab_filename
        if trigger == "start-test-btn":
            test_name = name or "Test"
            filename = (
                f"Lab_Test_{test_name}_{datetime.now().strftime('%m_%d_%Y')}.csv"
            )
            current_lab_filename = filename
            try:
                if active_machine_id is not None:
                    _create_empty_lab_log(active_machine_id, filename)
                    _reset_lab_session(active_machine_id)
            except Exception as exc:
                logger.warning(f"Failed to prepare new lab log: {exc}")
            return {"filename": filename}
        return {}

    @app.callback(
        [Output("metric-logging-interval", "interval"), Output("metric-logging-interval", "disabled")],
        [Input("lab-test-running", "data"), Input("mode-selector", "value")],
    )
    def adjust_logging_interval(running, mode):
        if mode == "lab":
            return 1000, not running
        return 60000, False

    @app.callback(
        Output("lab-test-stop-time", "data"),
        [Input("start-test-btn", "n_clicks"),
         Input("stop-test-btn", "n_clicks"),
         Input("status-update-interval", "n_intervals")],
        [State("lab-test-running", "data"),
         State("lab-test-stop-time", "data"),
         State("app-mode", "data"),
         State("active-machine-store", "data"),
         State("lab-start-selector", "value")],
        prevent_initial_call=True,
    )
    def update_lab_test_stop_time(start_click, stop_click, n_intervals, running, stop_time, mode, active_machine_data, start_mode):
        ctx = callback_context
<<<<<<< HEAD
=======


>>>>>>> 14e23676
        triggers = [t["prop_id"].split(".")[0] for t in ctx.triggered] if ctx.triggered else []
        trigger = "interval"
        if "stop-test-btn" in triggers:
            trigger = "stop-test-btn"
        elif "start-test-btn" in triggers:
            trigger = "start-test-btn"
        elif triggers:
            trigger = triggers[0]
        print(
            f"[LAB TEST DEBUG] update_lab_test_stop_time triggers={triggers} selected={trigger} running={running}, stop_time={stop_time}",
<<<<<<< HEAD
=======


>>>>>>> 14e23676
            flush=True,
        )

        if ctx.triggered:
            if trigger == "stop-test-btn":
                new_time = -time.time()
                print("[LAB TEST] Grace period timer started", flush=True)
                print(f"[LAB TEST DEBUG] storing stop_time={new_time}", flush=True)
<<<<<<< HEAD
                print(f"[LAB TEST DEBUG] update_lab_test_stop_time returning {new_time}", flush=True)
=======
>>>>>>> 14e23676
                return new_time
            if trigger == "start-test-btn":
                print("[LAB TEST] Grace period cleared due to start", flush=True)
                print("[LAB TEST DEBUG] clearing stop_time", flush=True)
<<<<<<< HEAD
                print("[LAB TEST DEBUG] update_lab_test_stop_time returning None", flush=True)
=======
>>>>>>> 14e23676
                return None

        if not running:
            print("[LAB TEST DEBUG] not running - stop_time unchanged", flush=True)
<<<<<<< HEAD
            print("[LAB TEST DEBUG] update_lab_test_stop_time returning dash.no_update", flush=True)
=======
>>>>>>> 14e23676
            return dash.no_update

        if not mode or mode.get("mode") != "lab":
            print(
                f"[LAB TEST DEBUG] not in lab mode ({mode}) - stop_time unchanged",
                flush=True,
            )
<<<<<<< HEAD
            print("[LAB TEST DEBUG] update_lab_test_stop_time returning dash.no_update", flush=True)
=======
>>>>>>> 14e23676
            return dash.no_update

        active_id = active_machine_data.get("machine_id") if active_machine_data else None
        if not active_id or active_id not in machine_connections:
            print(
                f"[LAB TEST DEBUG] invalid active machine {active_id} - stop_time unchanged",
                flush=True,
            )
<<<<<<< HEAD
            print("[LAB TEST DEBUG] update_lab_test_stop_time returning dash.no_update", flush=True)
=======
>>>>>>> 14e23676
            return dash.no_update

        tags = machine_connections[active_id].get("tags", {})
        any_running = False
        for i in range(1, 5):
            tag = f"Status.Feeders.{i}IsRunning"
            if bool(tags.get(tag, {}).get("data", {}).latest_value if tag in tags else False):
                any_running = True
                break

        if any_running:
            if stop_time is not None and stop_time >= 0:
                print("[LAB TEST DEBUG] feeders running - clearing stop time", flush=True)
<<<<<<< HEAD
                print("[LAB TEST DEBUG] update_lab_test_stop_time returning None", flush=True)
=======
>>>>>>> 14e23676
                return None
        else:
            if start_mode == "feeder" and stop_time is None:
                new_time = time.time()
                print("[LAB TEST] Feeders stopped - starting grace period", flush=True)
                print(f"[LAB TEST DEBUG] storing stop_time={new_time}", flush=True)
<<<<<<< HEAD
                print(f"[LAB TEST DEBUG] update_lab_test_stop_time returning {new_time}", flush=True)
                return new_time

=======
                return new_time


>>>>>>> 14e23676
        elapsed = None
        if stop_time:
            elapsed = time.time() - abs(stop_time)
        print(
            f"[LAB TEST DEBUG] no update to stop_time (running={running}, elapsed={elapsed})",
            flush=True,
        )
<<<<<<< HEAD
        print("[LAB TEST DEBUG] update_lab_test_stop_time returning dash.no_update", flush=True)
=======

>>>>>>> 14e23676
        return dash.no_update

    @app.callback(
        [Output("display-modal", "is_open"),
         Output("display-form-container", "children")],
        [Input({"type": "open-display", "index": ALL}, "n_clicks"),
         Input("close-display-settings", "n_clicks"),
         Input("save-display-settings", "n_clicks"),
         Input("language-preference-store", "data")],
        [State("display-modal", "is_open"),
         State({"type": "display-enabled", "index": ALL}, "value")],
        prevent_initial_call=True
    )
    def toggle_display_modal(open_clicks, close_clicks, save_clicks, lang, is_open, display_enabled_values):
        """Handle opening/closing the display settings modal and saving settings"""
        global display_settings
        
        ctx = callback_context
        
        # Check if callback was triggered
        if not ctx.triggered:
            return no_update, no_update
        
        # Get the property that triggered the callback
        trigger_prop_id = ctx.triggered[0]["prop_id"]
        
        # Check for open button clicks (with pattern matching)
        if '"type":"open-display"' in trigger_prop_id:
            # Check if any button was actually clicked (not initial state)
            if any(click is not None for click in open_clicks):
                return True, create_display_settings_form(lang)
        
        # Check for close button click
        elif trigger_prop_id == "close-display-settings.n_clicks":
            # Check if button was actually clicked (not initial state)
            if close_clicks is not None:
                return False, no_update
        
        # Check for save button click
        elif trigger_prop_id == "save-display-settings.n_clicks":
            # Check if button was actually clicked (not initial state)
            if save_clicks is not None and display_enabled_values:
                # Safety check: make sure we have the right number of values
                if len(display_enabled_values) == 12:  # We expect 12 counters
                    # Update the display settings
                    for i in range(len(display_enabled_values)):
                        counter_num = i + 1
                        display_settings[counter_num] = display_enabled_values[i]
                    
                    # Save settings to file
                    save_success = save_display_settings(display_settings)
                    if save_success:
                        logger.info("Display settings saved successfully")
                    else:
                        logger.warning("Failed to save display settings")
                else:
                    logger.warning(f"Unexpected number of display values: {len(display_enabled_values)}")
                
                # Close modal
                return False, create_display_settings_form(lang)
        
        # Default case - don't update anything
        return no_update, no_update

    @app.callback(
        [Output("production-rate-units-modal", "is_open"),
         Output("production-rate-unit", "data")],
        [Input({"type": "open-production-rate-units", "index": ALL}, "n_clicks"),
         Input("close-production-rate-units", "n_clicks"),
         Input("save-production-rate-units", "n_clicks")],
        [State("production-rate-units-modal", "is_open"),
         State("production-rate-unit-selector", "value")],
        prevent_initial_call=True,
    )
    def toggle_production_rate_units_modal(open_clicks, close_clicks, save_clicks, is_open, selected):
        """Show or hide the units selection modal and save the chosen unit."""
        ctx = callback_context
        if not ctx.triggered:
            return no_update, no_update
    
        trigger = ctx.triggered[0]["prop_id"]
        if '"type":"open-production-rate-units"' in trigger:
            if any(click is not None for click in open_clicks):
                return True, dash.no_update
        elif trigger == "close-production-rate-units.n_clicks":
            if close_clicks is not None:
                return False, dash.no_update
        elif trigger == "save-production-rate-units.n_clicks":
            if save_clicks is not None:
                return False, selected
    
        return no_update, no_update

    @app.callback(
        [Output("additional-image-store", "data"),
         Output("upload-status", "children"),
         Output("image-error-store", "data")],
        [Input("upload-image", "contents")],
        [State("upload-image", "filename")]
    )
    def handle_image_upload_enhanced(contents, filename):
        """Validate, cache, and store uploaded image."""
        if contents is None:
            return dash.no_update, dash.no_update, None

        logger.info(f"Processing image upload: {filename}")
        processed, err = img_utils.validate_and_process_image(contents)
        if err:
            logger.error(f"Image validation failed: {err}")
            return dash.no_update, html.Div(f"Error uploading image: {err}", className="text-danger"), err

        success, err = img_utils.cache_image(processed)
        if not success:
            logger.error(f"Error caching image: {err}")
            return dash.no_update, html.Div(f"Error uploading image: {err}", className="text-danger"), err

        new_data = {"image": processed}
        return new_data, html.Div(f"Uploaded: {filename}", className="text-success"), None

    @app.callback(
        [Output("image-error-alert", "children"),
         Output("image-error-alert", "is_open")],
        Input("image-error-store", "data"),
        prevent_initial_call=True,
    )
    def show_image_errors(msg):
        if msg:
            return msg, True
        return "", False

    @app.callback(
        Output("update-counts-modal", "is_open"),
        [Input("open-update-counts", "n_clicks"),
         Input("close-update-counts", "n_clicks"),
         Input("save-count-settings", "n_clicks")],
        [State("update-counts-modal", "is_open")],
        prevent_initial_call=True,
    )
    def toggle_update_counts_modal(open_click, close_click, save_click, is_open):
        ctx = callback_context
        if not ctx.triggered:
            return dash.no_update
    
        trigger = ctx.triggered[0]["prop_id"]
        if trigger == "open-update-counts.n_clicks" and open_click:
            return True
        elif trigger == "close-update-counts.n_clicks" and close_click:
            return False
        elif trigger == "save-count-settings.n_clicks" and save_click:
            return False
    
        return is_open

    @app.callback(
        [Output("app-mode", "data"),
         Output("historical-time-slider", "value")],
        [Input("mode-selector", "value")],
        prevent_initial_call=False
    )
    def update_app_mode(mode):
        """Update the application mode (live, demo, or historical)"""
        # Reset historical slider to most recent when switching to historical mode
        slider_value = 24 if mode == "historical" else dash.no_update
    
        # Log the new mode for debugging unexpected switches
        #logger.info(f"App mode updated to '{mode}'")
    
        return {"mode": mode}, slider_value

    @app.callback(Output("app-mode-tracker", "data"), Input("app-mode", "data"))
    def _track_app_mode(data):
        """Synchronize ``current_app_mode`` with the ``app-mode`` store."""
        from EnpresorOPCDataViewBeforeRestructureLegacy import (
            current_app_mode,
            set_current_app_mode,
        )

        if isinstance(data, dict) and "mode" in data:
            new_mode = data["mode"]
            if new_mode != current_app_mode:
                set_current_app_mode(new_mode)
                if new_mode == "lab":
                    print("[LAB TEST] Lab mode activated - pausing background threads", flush=True)
                    pause_background_processes()
                else:
                    print("[LAB TEST] Exiting lab mode - resuming background threads", flush=True)
                    resume_background_processes()
        return dash.no_update

    @app.callback(
        [Output("threshold-modal", "is_open")],  # Changed this to remove the second output
        [Input({"type": "open-threshold", "index": ALL}, "n_clicks"),
         Input("close-threshold-settings", "n_clicks"),
         Input("save-threshold-settings", "n_clicks")],
        [State("threshold-modal", "is_open"),
         State({"type": "threshold-min-enabled", "index": ALL}, "value"),
         State({"type": "threshold-max-enabled", "index": ALL}, "value"),
         State({"type": "threshold-min-value", "index": ALL}, "value"),
         State({"type": "threshold-max-value", "index": ALL}, "value"),
         State("threshold-email-address", "value"),
         State("threshold-email-minutes", "value"),
         State("threshold-email-enabled", "value"),
         State("counter-view-mode", "data")],
        prevent_initial_call=True
    )
    def toggle_threshold_modal(open_clicks, close_clicks, save_clicks, is_open,
                              min_enabled_values, max_enabled_values, min_values, max_values,
                              email_address, email_minutes, email_enabled, mode):
        """Handle opening/closing the threshold settings modal and saving settings"""
        global threshold_settings
        
        ctx = callback_context
        
        # Check if callback was triggered
        if not ctx.triggered:
            return [no_update]  # Return as a list with one element
        
        # Get the property that triggered the callback
        trigger_prop_id = ctx.triggered[0]["prop_id"]
        
        # Check for open button clicks (with pattern matching)
        if '"type":"open-threshold"' in trigger_prop_id:
            # Check if any button was actually clicked (not initial state)
            if any(click is not None for click in open_clicks):
                return [True]  # Return as a list with one element
        
        # Check for close button click
        elif trigger_prop_id == "close-threshold-settings.n_clicks":
            # Check if button was actually clicked (not initial state)
            if close_clicks is not None:
                return [False]  # Return as a list with one element
        
        # Check for save button click
        elif trigger_prop_id == "save-threshold-settings.n_clicks":
            # Check if button was actually clicked (not initial state)
            if save_clicks is not None and min_enabled_values:
                # Update the threshold settings
                for i in range(len(min_enabled_values)):
                    counter_num = i + 1
                    threshold_settings[counter_num] = {
                        'min_enabled': min_enabled_values[i],
                        'max_enabled': max_enabled_values[i],
                        'min_value': float(min_values[i]),
                        'max_value': float(max_values[i])
                    }
                
                # Save the email settings
                threshold_settings['email_enabled'] = email_enabled
                threshold_settings['email_address'] = email_address
                threshold_settings['email_minutes'] = int(email_minutes) if email_minutes is not None else 2
                threshold_settings['counter_mode'] = mode
                
                # Save settings to file
                save_success = save_threshold_settings(threshold_settings)
                if save_success:
                    logger.info("Threshold settings saved successfully")
                else:
                    logger.warning("Failed to save threshold settings")
                
                # Close modal - no need to update the settings display anymore
                return [False]  # Return as a list with one element
        
        # Default case - don't update anything
        return [no_update]  # Return as a list with one element

    @app.callback(
        Output("threshold-form-container", "children"),
        [Input({"type": "open-threshold", "index": ALL}, "n_clicks"),
         Input("language-preference-store", "data"),
         Input("counter-view-mode", "data")],
        prevent_initial_call=True,
    )
    def refresh_threshold_form(open_clicks, lang, mode):
        ctx = callback_context
        if not ctx.triggered:
            raise PreventUpdate

        trigger = ctx.triggered[0]["prop_id"]
        if '"type":"open-threshold"' in trigger:
            if any(click is not None for click in open_clicks):
                return create_threshold_settings_form(lang, mode)
        if trigger == "language-preference-store.data" or trigger == "counter-view-mode.data":
            return create_threshold_settings_form(lang, mode)
        raise PreventUpdate

    @app.callback(
        [Output({"type": "threshold-min-value", "index": ALL}, "value"),
         Output({"type": "threshold-max-value", "index": ALL}, "value")],
        Input("auto-set-button", "n_clicks"),
        State("auto-set-percent", "value"),
        State("counter-view-mode", "data"),
        prevent_initial_call=True,
    )
    def auto_set_thresholds(n_clicks, percent, mode):
        if not n_clicks:
            raise PreventUpdate

        tolerance = (percent or 20) / 100.0
        global previous_counter_values, threshold_settings

        if mode == "percent":
            total_val = sum(previous_counter_values)
            current_values = [
                (v / total_val * 100) if total_val else 0
                for v in previous_counter_values
            ]
        else:
            current_values = previous_counter_values

        new_mins = []
        new_maxs = []
        for i, value in enumerate(current_values):
            min_val = round(value * (1 - tolerance), 2)
            max_val = round(value * (1 + tolerance), 2)
            new_mins.append(min_val)
            new_maxs.append(max_val)

            counter_num = i + 1
            if counter_num in threshold_settings:
                threshold_settings[counter_num]['min_value'] = min_val
                threshold_settings[counter_num]['max_value'] = max_val

        return new_mins, new_maxs

    @app.callback(
        Output("counter-view-mode", "data"),
        Input("counter-mode-toggle", "value"),
        prevent_initial_call=True,
    )
    def set_counter_view_mode(value):
        """Store the user's preferred counter display mode."""
        global threshold_settings
        if isinstance(threshold_settings, dict):
            threshold_settings["counter_mode"] = value
        return value

    @app.callback(
        Output("metric-logging-store", "data"),
        [Input("metric-logging-interval", "n_intervals")],
    
        [State("app-state", "data"),
         State("app-mode", "data"),
         State("machines-data", "data"),
         State("production-data-store", "data"),
         State("weight-preference-store", "data"),
         State("lab-test-running", "data"),
         State("active-machine-store", "data"),
         State("lab-test-info", "data")],
        prevent_initial_call=True,
    )
    def log_current_metrics(n_intervals, app_state_data, app_mode, machines_data, production_data, weight_pref, lab_running, active_machine_data, lab_test_info):

        """Collect metrics for each connected machine and append to its file.

        In lab mode, metrics are logged at every interval.
        """
        global machine_connections, current_lab_filename
    
        CAPACITY_TAG = "Status.ColorSort.Sort1.Throughput.KgPerHour.Current"
        REJECTS_TAG = "Status.ColorSort.Sort1.Total.Percentage.Current"
        OPM_TAG = "Status.ColorSort.Sort1.Throughput.ObjectPerMin.Current"
        OPM_60M_TAG = "Status.ColorSort.Sort1.Throughput.ObjectPerMin.60M"
        COUNTER_TAG = "Status.ColorSort.Sort1.DefectCount{}.Rate.60M"
        mode = "demo"
        if app_mode and isinstance(app_mode, dict) and "mode" in app_mode:
            mode = app_mode["mode"]
    
        if not weight_pref:
            weight_pref = load_weight_preference()
    
        if mode == "demo":
            if machines_data and machines_data.get("machines"):
                for m in machines_data["machines"]:
                    prod = (m.get("operational_data") or {}).get("production", {})
                    capacity = prod.get("capacity", 0)
                    accepts = prod.get("accepts", 0)
                    rejects = prod.get("rejects", 0)
    
                    metrics = {
                        "capacity": convert_capacity_to_lbs(capacity, weight_pref),
                        "accepts": convert_capacity_to_lbs(accepts, weight_pref),
                        "rejects": convert_capacity_to_lbs(rejects, weight_pref),
                        "objects_per_min": 0,
                        "objects_60M": 0,
                        "running": 1,
                        "stopped": 0,
                    }
    
                    counters = m.get("demo_counters", [0] * 12)
                    for i in range(1, 13):
                        metrics[f"counter_{i}"] = counters[i-1] if i-1 < len(counters) else 0
    
                    append_metrics(metrics, machine_id=str(m.get("id")), mode="Demo")
    
            return dash.no_update

        if mode == "lab" and not lab_running:
            return dash.no_update

        if mode == "lab":
            active_machine_id = (
                active_machine_data.get("machine_id") if active_machine_data else None
            )
            if not active_machine_id or active_machine_id not in machine_connections:
                return dash.no_update
            machines_iter = {active_machine_id: machine_connections[active_machine_id]}.items()
            lab_filename = None
            if isinstance(lab_test_info, dict):
                lab_filename = lab_test_info.get("filename")
            if not lab_filename:
                lab_filename = current_lab_filename

            # If no filename is available yet, skip logging rather than
            # creating a generic file.  This avoids race conditions where a
            # log entry could be written to ``Lab_Test_<date>.csv`` just after
            # a test stops.
            if not lab_filename:
                return dash.no_update

            current_lab_filename = lab_filename
        else:
            machines_iter = machine_connections.items()

        for machine_id, info in machines_iter:
            if not info.get("connected", False):
                continue
            tags = info["tags"]
            capacity_value = tags.get(CAPACITY_TAG, {}).get("data").latest_value if CAPACITY_TAG in tags else None

            capacity_lbs = capacity_value * 2.205 if capacity_value is not None else 0

            opm = tags.get(OPM_TAG, {}).get("data").latest_value if OPM_TAG in tags else 0
            opm60 = tags.get(OPM_60M_TAG, {}).get("data").latest_value if OPM_60M_TAG in tags else 0
            if opm is None:
                opm = 0
            if opm60 is None:
                opm60 = 0

            reject_count = 0
            counters = {}
            for i in range(1, 13):
                tname = COUNTER_TAG.format(i)
                val = tags.get(tname, {}).get("data").latest_value if tname in tags else 0
                if val is None:
                    val = 0
                counters[f"counter_{i}"] = val
                reject_count += val

            reject_pct = (reject_count / opm) if opm else 0
            rejects_lbs = capacity_lbs * reject_pct
            accepts_lbs = capacity_lbs - rejects_lbs
    
            # Determine feeder running state
            feeder_running = False
            for i in range(1, 5):
                run_tag = f"Status.Feeders.{i}IsRunning"
                if run_tag in tags:
                    val = tags[run_tag]["data"].latest_value
                    if bool(val):
                        feeder_running = True
                        break

            metrics = {
                "capacity": capacity_lbs,
                "accepts": accepts_lbs,
                "rejects": rejects_lbs,
                "objects_per_min": opm,
                "objects_60M": opm60,
                "running": 1 if feeder_running else 0,
                "stopped": 0 if feeder_running else 1,
            }
            metrics.update(counters)

            log_mode = "Lab" if mode == "lab" else "Live"
            if mode == "lab":
                # Clamp negative or extremely small values when logging lab data
                for key, value in metrics.items():
                    if isinstance(value, (int, float)):
                        if value < 0 or abs(value) < SMALL_VALUE_THRESHOLD:
                            metrics[key] = 0
                append_metrics(
                    metrics,
                    machine_id=str(machine_id),
                    filename=lab_filename,
                    mode=log_mode,
                )
            else:
                append_metrics(metrics, machine_id=str(machine_id), mode=log_mode)
    
        return dash.no_update<|MERGE_RESOLUTION|>--- conflicted
+++ resolved
@@ -1025,19 +1025,14 @@
         [State("lab-test-stop-time", "data")]
     )
     def disable_report_button(n_intervals, running, stop_time):
-<<<<<<< HEAD
-=======
-
->>>>>>> 14e23676
+
+
         elapsed = None
         if stop_time:
             elapsed = time.time() - abs(stop_time)
         print(
             f"[LAB TEST DEBUG] disable_report_button running={running}, stop_time={stop_time}, elapsed={elapsed}",
-<<<<<<< HEAD
-=======
-
->>>>>>> 14e23676
+
             flush=True,
         )
         if running:
@@ -5653,19 +5648,13 @@
     )
     def toggle_lab_test_buttons(running, mode, n_intervals, stop_time):
         """Enable/disable lab start/stop buttons based on test state."""
-<<<<<<< HEAD
-=======
-
->>>>>>> 14e23676
+
         elapsed = None
         if stop_time:
             elapsed = time.time() - abs(stop_time)
         print(
             f"[LAB TEST DEBUG] toggle_lab_test_buttons running={running}, stop_time={stop_time}, elapsed={elapsed}",
-<<<<<<< HEAD
-=======
-
->>>>>>> 14e23676
+
             flush=True,
         )
         if mode != "lab":
@@ -5708,11 +5697,7 @@
             trigger = triggers[0]
         print(
             f"[LAB TEST DEBUG] update_lab_running triggers={triggers} selected={trigger} running={running}, stop_time={stop_time}",
-<<<<<<< HEAD
-=======
-
-
->>>>>>> 14e23676
+
             flush=True,
         )
 
@@ -5766,10 +5751,7 @@
                 logger.warning(f"Failed to prepare auto lab log: {exc}")
             return True
 
-<<<<<<< HEAD
-=======
-
->>>>>>> 14e23676
+
         elapsed = None
         if stop_time:
             elapsed = time.time() - abs(stop_time)
@@ -5777,10 +5759,7 @@
             f"[LAB TEST DEBUG] running={running}, stop_time={stop_time}, elapsed={elapsed}",
             flush=True,
         )
-<<<<<<< HEAD
-=======
-
->>>>>>> 14e23676
+
         # Check if we should end the test based on the stop time
         if running and stop_time and (time.time() - abs(stop_time) >= 30):
             print("[LAB TEST] Grace period complete - stopping test", flush=True)
@@ -5845,11 +5824,7 @@
     )
     def update_lab_test_stop_time(start_click, stop_click, n_intervals, running, stop_time, mode, active_machine_data, start_mode):
         ctx = callback_context
-<<<<<<< HEAD
-=======
-
-
->>>>>>> 14e23676
+
         triggers = [t["prop_id"].split(".")[0] for t in ctx.triggered] if ctx.triggered else []
         trigger = "interval"
         if "stop-test-btn" in triggers:
@@ -5860,11 +5835,7 @@
             trigger = triggers[0]
         print(
             f"[LAB TEST DEBUG] update_lab_test_stop_time triggers={triggers} selected={trigger} running={running}, stop_time={stop_time}",
-<<<<<<< HEAD
-=======
-
-
->>>>>>> 14e23676
+
             flush=True,
         )
 
@@ -5873,26 +5844,17 @@
                 new_time = -time.time()
                 print("[LAB TEST] Grace period timer started", flush=True)
                 print(f"[LAB TEST DEBUG] storing stop_time={new_time}", flush=True)
-<<<<<<< HEAD
-                print(f"[LAB TEST DEBUG] update_lab_test_stop_time returning {new_time}", flush=True)
-=======
->>>>>>> 14e23676
+
                 return new_time
             if trigger == "start-test-btn":
                 print("[LAB TEST] Grace period cleared due to start", flush=True)
                 print("[LAB TEST DEBUG] clearing stop_time", flush=True)
-<<<<<<< HEAD
-                print("[LAB TEST DEBUG] update_lab_test_stop_time returning None", flush=True)
-=======
->>>>>>> 14e23676
+
                 return None
 
         if not running:
             print("[LAB TEST DEBUG] not running - stop_time unchanged", flush=True)
-<<<<<<< HEAD
-            print("[LAB TEST DEBUG] update_lab_test_stop_time returning dash.no_update", flush=True)
-=======
->>>>>>> 14e23676
+
             return dash.no_update
 
         if not mode or mode.get("mode") != "lab":
@@ -5900,10 +5862,7 @@
                 f"[LAB TEST DEBUG] not in lab mode ({mode}) - stop_time unchanged",
                 flush=True,
             )
-<<<<<<< HEAD
-            print("[LAB TEST DEBUG] update_lab_test_stop_time returning dash.no_update", flush=True)
-=======
->>>>>>> 14e23676
+
             return dash.no_update
 
         active_id = active_machine_data.get("machine_id") if active_machine_data else None
@@ -5912,10 +5871,7 @@
                 f"[LAB TEST DEBUG] invalid active machine {active_id} - stop_time unchanged",
                 flush=True,
             )
-<<<<<<< HEAD
-            print("[LAB TEST DEBUG] update_lab_test_stop_time returning dash.no_update", flush=True)
-=======
->>>>>>> 14e23676
+
             return dash.no_update
 
         tags = machine_connections[active_id].get("tags", {})
@@ -5929,25 +5885,18 @@
         if any_running:
             if stop_time is not None and stop_time >= 0:
                 print("[LAB TEST DEBUG] feeders running - clearing stop time", flush=True)
-<<<<<<< HEAD
-                print("[LAB TEST DEBUG] update_lab_test_stop_time returning None", flush=True)
-=======
->>>>>>> 14e23676
+
                 return None
         else:
             if start_mode == "feeder" and stop_time is None:
                 new_time = time.time()
                 print("[LAB TEST] Feeders stopped - starting grace period", flush=True)
                 print(f"[LAB TEST DEBUG] storing stop_time={new_time}", flush=True)
-<<<<<<< HEAD
+
                 print(f"[LAB TEST DEBUG] update_lab_test_stop_time returning {new_time}", flush=True)
                 return new_time
 
-=======
-                return new_time
-
-
->>>>>>> 14e23676
+
         elapsed = None
         if stop_time:
             elapsed = time.time() - abs(stop_time)
@@ -5955,11 +5904,9 @@
             f"[LAB TEST DEBUG] no update to stop_time (running={running}, elapsed={elapsed})",
             flush=True,
         )
-<<<<<<< HEAD
+
         print("[LAB TEST DEBUG] update_lab_test_stop_time returning dash.no_update", flush=True)
-=======
-
->>>>>>> 14e23676
+
         return dash.no_update
 
     @app.callback(
