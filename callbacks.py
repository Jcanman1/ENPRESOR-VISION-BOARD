"""Dash callback definitions for the modernized OPC dashboard.

This module mirrors much of the behavior from the original monolithic
``EnpresorOPCDataViewBeforeRestructureLegacy`` script.  The callbacks
are registered at runtime via :func:`register_callbacks` so that they
can be imported by both the legacy script and the refactored app.
"""

import importlib
import sys
from datetime import datetime
from collections import defaultdict
import os
import glob
import shutil
import tempfile
import time
import csv
import re
import threading

def _debug(message: str) -> None:
    """Helper to print debug messages and persist them to a file."""
    try:
        print(message, flush=True)
        with open("debug.log", "a", encoding="utf-8") as fh:
            fh.write(message + "\n")
    except Exception:
        # Ignore file I/O errors to avoid breaking callbacks
        pass
import hourly_data_saving
import autoconnect
import image_manager as img_utils
import generate_report
from report_tags import save_machine_settings
try:
    import resource
except ImportError:  # pragma: no cover - resource not available on Windows
    resource = None

import memory_monitor as mem_utils

# ``counter_manager`` is imported dynamically from the legacy module, so use
# an alias for the helper functions defined in ``counter_manager.py`` to avoid
# name clashes.
import counter_manager as counter_utils



# Tags for monitoring feeder rate changes - add this near the top of callbacks.py
MONITORED_RATE_TAGS = {
    "Status.Feeders.1Rate": "Feeder 1 Rate",
    "Status.Feeders.2Rate": "Feeder 2 Rate", 
    "Status.Feeders.3Rate": "Feeder 3 Rate",
    "Status.Feeders.4Rate": "Feeder 4 Rate",
}

SENSITIVITY_ACTIVE_TAGS = {
    "Settings.ColorSort.Primary1.IsAssigned": 1,
    "Settings.ColorSort.Primary2.IsAssigned": 2,
    "Settings.ColorSort.Primary3.IsAssigned": 3,
    "Settings.ColorSort.Primary4.IsAssigned": 4,
    "Settings.ColorSort.Primary5.IsAssigned": 5,
    "Settings.ColorSort.Primary6.IsAssigned": 6,
    "Settings.ColorSort.Primary7.IsAssigned": 7,
    "Settings.ColorSort.Primary8.IsAssigned": 8,
    "Settings.ColorSort.Primary9.IsAssigned": 9,
    "Settings.ColorSort.Primary10.IsAssigned": 10,
    "Settings.ColorSort.Primary11.IsAssigned": 11,
    "Settings.ColorSort.Primary12.IsAssigned": 12,
}

# Keep track of which sensitivity tags have already triggered a missing-tag
# warning so we don't flood the log on every update cycle.
warned_sensitivity_tags = set()
_lab_running_state = False      # Global state for lab running
_lab_stop_time_state = None     # Global state for stop time

_lab_state = {
    "running": False,
    "stop_time": None,
    "test_name": None,
    "machine_id": None
}

def get_active_counter_flags(machine_id):
    """Return a list of booleans indicating which counters are active."""
    flags = [True] * 12
    try:
        states = prev_active_states.get(machine_id, {})
    except Exception:
        states = {}
    for tag, num in SENSITIVITY_ACTIVE_TAGS.items():
        if num <= len(flags):
            val = states.get(tag)
            if val is not None:
                flags[num - 1] = bool(val)
    return flags

# OPC tag for the preset name
PRESET_NAME_TAG = "Status.Info.PresetName"

# Track last logged capacity per machine and filename
last_logged_capacity = defaultdict(lambda: None)

# Filename used for the active lab test session
current_lab_filename = None

# Track the last observed stop button click count so we can detect new
# presses even if the interval triggers the callback before Dash reports
# it as the callback context trigger.
last_stop_click = 0

# Any metric whose absolute value is below this threshold will be logged as 0.
SMALL_VALUE_THRESHOLD = 1e-3

# Flag to prevent re-entrancy when the legacy module imports this module and
# executes ``register_callbacks`` during import.
_REGISTERING = False

# Cache of lab log totals keyed by ``(machine_id, file_path)``. Each entry
# stores cumulative counter totals, timestamps, object totals and bookkeeping
# information so that subsequent calls only process new rows appended to the
# log file.
_lab_totals_cache = {}


# Cache of live metrics totals keyed by ``(machine_id, file_path)``. Each entry
# stores cumulative counter totals and bookkeeping information so that
# subsequent calls only process new rows appended to the 24h metrics file.
_live_totals_cache = {}

# Cache of lab production metrics keyed by machine id. Stores total capacity,
# accepts, rejects and associated object counts so repeated updates only parse
# new log data.
_lab_production_cache = {}


def _clear_lab_caches(machine_id):
    """Remove cached lab data for the given machine."""
    for key in list(_lab_totals_cache):
        if key[0] == machine_id:
            _lab_totals_cache.pop(key, None)
    _lab_production_cache.pop(machine_id, None)


def _reset_lab_session(machine_id):
    """Reset counters and history for a new lab test."""
    _clear_lab_caches(machine_id)
    global previous_counter_values
    previous_counter_values = [0] * 12
    if "app_state" in globals() and hasattr(app_state, "counter_history"):
        app_state.counter_history = {
            i: {"times": [], "values": []} for i in range(1, 13)
        }


def _create_empty_lab_log(machine_id, filename):
    """Ensure a new lab log file exists so cached data does not reuse old logs."""
    machine_dir = os.path.join(hourly_data_saving.EXPORT_DIR, str(machine_id))
    os.makedirs(machine_dir, exist_ok=True)
    path = os.path.join(machine_dir, filename)
    try:
        with open(path, "w", encoding="utf-8"):
            pass
    except OSError:
        # Ignore failures if file cannot be created
        pass


def _get_latest_lab_file(machine_dir):
    """Return the newest existing ``Lab_Test_*.csv`` file or ``None``."""
    files = glob.glob(os.path.join(machine_dir, "Lab_Test_*.csv"))
    existing = [f for f in files if os.path.exists(f)]
    if not existing:
        return None
    try:
        return max(existing, key=os.path.getmtime)
    except OSError:
        return None





def load_lab_totals(machine_id, filename=None, active_counters=None):
    """Return cumulative counter totals and object totals from a lab log.

    Parameters
    ----------
    machine_id : int
        Identifier for the machine directory under ``EXPORT_DIR``.
    filename : str, optional
        Specific CSV log filename.  If omitted the newest ``Lab_Test_*.csv`` is
        used.
    active_counters : list[bool], optional
        Boolean flags for each counter index ``1-12``.  When provided, only
        counters whose flag is ``True`` contribute to the returned totals.

    The results are cached per file so subsequent calls only process rows that
    were appended since the last invocation. This significantly reduces I/O when
    lab logs grow large.
    """
    machine_dir = os.path.join(hourly_data_saving.EXPORT_DIR, str(machine_id))
    if filename:
        path = os.path.join(machine_dir, filename)
    else:
        path = _get_latest_lab_file(machine_dir)
        if not path:
            return [0] * 12, [], []

    if not os.path.exists(path):
        return [0] * 12, [], []

    key = (machine_id, os.path.abspath(path))
    stat = os.stat(path)
    mtime = stat.st_mtime
    size = stat.st_size

    cache = _lab_totals_cache.get(key)
    if cache is not None:
        # Reset if file was truncated or replaced with an older version
        if size < cache.get("size", 0) or mtime < cache.get("mtime", 0):
            cache = None

    if active_counters is None:
        active_counters = [True] * 12

    if cache is None:
        counter_totals = [0] * 12
        timestamps = []
        object_totals = []
        obj_sum = 0.0
        prev_ts = None
        prev_rate = None
        prev_counters = None

        last_index = -1
    else:
        counter_totals = cache["counter_totals"]
        timestamps = cache["timestamps"]
        object_totals = cache["object_totals"]
        obj_sum = object_totals[-1] if object_totals else 0.0
        prev_ts = cache.get("prev_ts")
        prev_rate = cache.get("prev_rate")
        prev_counters = cache.get("prev_counters")
        last_index = cache.get("last_index", -1)

    with open(path, newline="", encoding="utf-8") as f:
        reader = csv.DictReader(f)
        for idx, row in enumerate(reader):
            if idx <= last_index:
                continue

            ts = row.get("timestamp")
            ts_val = None
            if ts:
                try:
                    ts_val = datetime.fromisoformat(ts)
                except Exception:
                    ts_val = ts
            timestamps.append(ts_val)


            current_counters = []
            for i in range(1, 13):
                val = row.get(f"counter_{i}")
                try:
                    current_counters.append(float(val) if val else 0.0)
                except ValueError:
                    current_counters.append(0.0)

            if prev_counters is not None:
                if (
                    isinstance(prev_ts, datetime)
                    and isinstance(ts_val, datetime)
                ):
                    delta_minutes = (
                        ts_val - prev_ts
                    ).total_seconds() / 60.0
                else:
                    delta_minutes = 1 / 60.0

                scale = generate_report.LAB_OBJECT_SCALE_FACTOR
                for idx_c, prev_val in enumerate(prev_counters):
                    if idx_c < len(active_counters) and active_counters[idx_c]:
                        counter_totals[idx_c] += prev_val * delta_minutes * scale


            opm = row.get("objects_60M")
            if opm is None or opm == "":
                opm = row.get("objects_per_min")
            try:
                rate_val = float(opm) if opm else None
            except ValueError:
                rate_val = None

            if (
                prev_ts is not None
                and isinstance(prev_ts, datetime)
                and isinstance(ts_val, datetime)
                and prev_rate is not None
            ):
                stats = generate_report.calculate_total_objects_from_csv_rates(
                    [prev_rate, prev_rate],
                    timestamps=[prev_ts, ts_val],
                    is_lab_mode=True,
                )
                obj_sum += stats.get("total_objects", 0)

            object_totals.append(obj_sum)
            prev_ts = ts_val
            prev_rate = rate_val
            prev_counters = current_counters

            last_index = idx

    _lab_totals_cache[key] = {
        "counter_totals": counter_totals,
        "timestamps": timestamps,
        "object_totals": object_totals,
        "last_index": last_index,
        "prev_ts": prev_ts,
        "prev_rate": prev_rate,
        "prev_counters": prev_counters,
        "mtime": mtime,
        "size": size,
    }

    return counter_totals, timestamps, object_totals



def load_live_counter_totals(machine_id, filename=hourly_data_saving.METRICS_FILENAME):
    """Return cumulative counter totals from the live metrics file.

    The results are cached per file so subsequent calls only process rows that
    were appended since the last invocation. This mirrors the caching logic
    used by :func:`load_lab_totals` but only tracks counter totals.
    """
    machine_dir = os.path.join(hourly_data_saving.EXPORT_DIR, str(machine_id))
    path = os.path.join(machine_dir, filename)


    if not os.path.exists(path):
        return [0] * 12

    key = (machine_id, os.path.abspath(path))
    stat = os.stat(path)
    mtime = stat.st_mtime
    size = stat.st_size

    cache = _live_totals_cache.get(key)
    if cache is not None:

        # Reset if file was truncated or replaced with an older version

        if size < cache.get("size", 0) or mtime < cache.get("mtime", 0):
            cache = None

    if cache is None:

        totals = [0] * 12
        last_index = -1
    else:
        totals = cache["totals"]

        last_index = cache.get("last_index", -1)

    with open(path, newline="", encoding="utf-8") as f:
        reader = csv.DictReader(f)
        for idx, row in enumerate(reader):
            if idx <= last_index:
                continue
            for i in range(1, 13):
                val = row.get(f"counter_{i}")
                try:

                    totals[i - 1] += float(val) if val else 0.0

                except ValueError:
                    pass
            last_index = idx

    _live_totals_cache[key] = {

        "totals": totals,

        "last_index": last_index,
        "mtime": mtime,
        "size": size,
    }


    return totals



def load_last_lab_metrics(machine_id):
    """Return the last capacity/accepts/rejects values from a lab log."""
    machine_dir = os.path.join(hourly_data_saving.EXPORT_DIR, str(machine_id))
    path = _get_latest_lab_file(machine_dir)
    if not path:
        return None
    if not os.path.exists(path):
        return None

    last_row = None
    with open(path, newline="", encoding="utf-8") as f:
        reader = csv.DictReader(f)
        for row in reader:
            last_row = row

    if not last_row:
        return None

    def _get_float(key):
        try:
            return float(last_row.get(key, 0)) if last_row.get(key) else 0.0
        except ValueError:
            return 0.0

    capacity = _get_float("capacity")
    accepts = _get_float("accepts")
    rejects = _get_float("rejects")

    return capacity, accepts, rejects


def load_last_lab_objects(machine_id):
    """Return the most recent ``objects_60M`` value from a lab log."""
    machine_dir = os.path.join(hourly_data_saving.EXPORT_DIR, str(machine_id))
    path = _get_latest_lab_file(machine_dir)
    if not path or not os.path.exists(path):
        return 0

    # Ensure cached data is up to date so ``prev_rate`` reflects the latest row
    load_lab_totals(machine_id)

    key = (machine_id, os.path.abspath(path))
    cache = _lab_totals_cache.get(key)
    if cache:
        rate = cache.get("prev_rate")
        try:
            return float(rate) if rate is not None else 0
        except (ValueError, TypeError):
            return 0

    # Fallback: read the last row directly if cache is missing
    last_row = None
    try:
        with open(path, newline="", encoding="utf-8") as f:
            for row in csv.DictReader(f):
                last_row = row
    except OSError:
        return 0

    if not last_row:
        return 0

    val = last_row.get("objects_60M") or last_row.get("objects_per_min")
    try:
        return float(val) if val else 0
    except ValueError:
        return 0

def load_last_lab_counters(machine_id):
    """Return the most recent ``counter`` rates from a lab log."""
    machine_dir = os.path.join(hourly_data_saving.EXPORT_DIR, str(machine_id))
    path = _get_latest_lab_file(machine_dir)
    if not path or not os.path.exists(path):
        return [0] * 12

    # Update cached totals so ``prev_counters`` reflects the latest row
    load_lab_totals(machine_id)

    key = (machine_id, os.path.abspath(path))
    cache = _lab_totals_cache.get(key)
    if cache and cache.get("prev_counters") is not None:
        rates = []
        for val in cache.get("prev_counters", [])[:12]:
            try:
                rates.append(float(val))
            except (ValueError, TypeError):
                rates.append(0.0)
        rates.extend([0.0] * (12 - len(rates)))
        return rates

    # Fallback: read the last row directly
    last_row = None
    try:
        with open(path, newline="", encoding="utf-8") as f:
            for row in csv.DictReader(f):
                last_row = row
    except OSError:
        return [0] * 12

    if not last_row:
        return [0] * 12

    rates = []
    for i in range(1, 13):
        val = last_row.get(f"counter_{i}")
        try:
            rates.append(float(val) if val else 0.0)
        except ValueError:
            rates.append(0.0)
    return rates



def load_lab_average_capacity_and_accepts(machine_id):
    """Return the average capacity rate (lbs/hr), total accepts in lbs,
    and elapsed seconds from the latest lab log."""
    machine_dir = os.path.join(hourly_data_saving.EXPORT_DIR, str(machine_id))
    path = _get_latest_lab_file(machine_dir)
    if not path:
        return None

    capacities = []
    accepts = []
    timestamps = []

    with open(path, newline="", encoding="utf-8") as f:
        reader = csv.DictReader(f)
        for row in reader:
            cap = row.get("capacity")
            acc = row.get("accepts")
            ts = row.get("timestamp")
            try:
                if cap:
                    capacities.append(float(cap))
            except ValueError:
                pass
            try:
                accepts.append(float(acc)) if acc else accepts.append(0.0)
            except ValueError:
                accepts.append(0.0)
            if ts:
                timestamps.append(ts)

    stats = generate_report.calculate_total_capacity_from_csv_rates(
        capacities, timestamps=timestamps, is_lab_mode=True
    )
    cap_avg = stats.get("average_rate_lbs_per_hr", 0)
    acc_total = sum(accepts)

    elapsed_seconds = 0
    if timestamps:
        try:
            start = datetime.fromisoformat(str(timestamps[0]))
            end = datetime.fromisoformat(str(timestamps[-1]))
            elapsed_seconds = int((end - start).total_seconds())
        except Exception:
            elapsed_seconds = 0

    return cap_avg, acc_total, elapsed_seconds

_background_thread_lock = threading.Lock()
_active_background_threads = set()

def _cleanup_finished_threads():
    """Remove finished threads from tracking."""
    global _active_background_threads
    finished = [t for t in _active_background_threads if not t.is_alive()]
    for t in finished:
        _active_background_threads.remove(t)

def _reset_lab_session_safe(machine_id):
    """Thread-safe version that prevents accumulation."""
    global _active_background_threads
    
    with _background_thread_lock:
        _cleanup_finished_threads()
        
        # Don't start new thread if too many active
        if len(_active_background_threads) > 5:
            print("[LAB WARNING] Too many background threads, skipping")
            return
            
        thread = threading.Thread(target=_reset_lab_session, args=(machine_id,), daemon=True)
        _active_background_threads.add(thread)
        thread.start()


def load_lab_totals_metrics(machine_id, active_counters=None):
    """Return total capacity, accepts, rejects and elapsed seconds from the latest lab log.

    ``active_counters`` is accepted for API symmetry with :func:`load_lab_totals`
    but is currently unused.
    """
    machine_dir = os.path.join(hourly_data_saving.EXPORT_DIR, str(machine_id))
    path = _get_latest_lab_file(machine_dir)
    if not path:
        return None

    accepts = []
    rejects = []
    timestamps = []

    with open(path, newline="", encoding="utf-8") as f:
        reader = csv.DictReader(f)
        for row in reader:
            a = row.get("accepts")
            r = row.get("rejects")
            ts = row.get("timestamp")
            try:
                accepts.append(float(a)) if a else accepts.append(0.0)
            except ValueError:
                accepts.append(0.0)
            try:
                rejects.append(float(r)) if r else rejects.append(0.0)
            except ValueError:
                rejects.append(0.0)
            if ts:
                timestamps.append(ts)

    a_stats = generate_report.calculate_total_capacity_from_csv_rates(
        accepts, timestamps=timestamps, is_lab_mode=True
    )
    r_stats = generate_report.calculate_total_capacity_from_csv_rates(
        rejects, timestamps=timestamps, is_lab_mode=True
    )

    accepts_total = a_stats.get("total_capacity_lbs", 0)
    rejects_total = r_stats.get("total_capacity_lbs", 0)
    total_capacity = accepts_total + rejects_total

    elapsed_seconds = 0
    if timestamps:
        try:
            start = datetime.fromisoformat(str(timestamps[0]))
            end = datetime.fromisoformat(str(timestamps[-1]))
            elapsed_seconds = int((end - start).total_seconds())
        except Exception:
            elapsed_seconds = 0

    return total_capacity, accepts_total, rejects_total, elapsed_seconds


def load_live_counter_totals(machine_id):
    """Return total objects removed for each counter from live metrics CSV."""
    file_path = os.path.join(
        hourly_data_saving.EXPORT_DIR,
        str(machine_id),
        hourly_data_saving.METRICS_FILENAME,
    )

    if not os.path.exists(file_path):
        return [0] * 12

    key = (machine_id, os.path.abspath(file_path))
    stat = os.stat(file_path)
    mtime = stat.st_mtime
    size = stat.st_size

    cache = _live_totals_cache.get(key)
    if cache is not None:
        if size < cache.get("size", 0) or mtime < cache.get("mtime", 0):
            cache = None

    if cache is None:
        totals = [0.0] * 12
        last_index = -1
    else:
        totals = cache["totals"]
        last_index = cache["last_index"]

    with open(file_path, newline="", encoding="utf-8") as f:
        reader = csv.DictReader(f)
        for idx, row in enumerate(reader):
            if idx <= last_index:
                continue
            for i in range(1, 13):
                val = row.get(f"counter_{i}")
                try:
                    rate = float(val) if val else 0.0
                except ValueError:
                    rate = 0.0
                totals[i - 1] += rate
            last_index = idx

    _live_totals_cache[key] = {
        "totals": totals,
        "last_index": last_index,
        "mtime": mtime,
        "size": size,
    }

    return totals


def refresh_lab_cache(machine_id):
    """Update cached lab totals after a test completes."""
    weight_pref = load_weight_preference()
    machine_dir = os.path.join(hourly_data_saving.EXPORT_DIR, str(machine_id))
    path = _get_latest_lab_file(machine_dir)
    if not path:
        return

    stat = os.stat(path)
    mtime = stat.st_mtime
    size = stat.st_size

    metrics = load_lab_totals_metrics(machine_id, active_counters=get_active_counter_flags(machine_id))
    if not metrics:
        return

    tot_cap_lbs, acc_lbs, rej_lbs, _ = metrics
    counter_totals, _, object_totals = load_lab_totals(
        machine_id, active_counters=get_active_counter_flags(machine_id)
    )

    reject_count = sum(counter_totals)
    capacity_count = object_totals[-1] if object_totals else 0
    accepts_count = max(0, capacity_count - reject_count)

    total_capacity = convert_capacity_from_lbs(tot_cap_lbs, weight_pref)
    accepts = convert_capacity_from_lbs(acc_lbs, weight_pref)
    rejects = convert_capacity_from_lbs(rej_lbs, weight_pref)

    production_data = {
        "capacity": total_capacity,
        "accepts": accepts,
        "rejects": rejects,
    }

    _lab_production_cache[machine_id] = {
        "mtime": mtime,
        "size": size,
        "production_data": production_data,
        "capacity_count": capacity_count,
        "accepts_count": accepts_count,
        "reject_count": reject_count,
    }

def _prepare_lab_environment(machine_id):
    """Prepare lab environment in background when machine connects.
    
    This does the heavy lifting so switching to lab mode is instant.
    Unlike _reset_lab_session(), this is safe to call during any mode.
    """
    try:
        # Pre-clear any old lab caches for this machine
        _clear_lab_caches(machine_id)
        
        # Pre-create the machine directory structure
        machine_dir = os.path.join(hourly_data_saving.EXPORT_DIR, str(machine_id))
        os.makedirs(machine_dir, exist_ok=True)
        
        # Initialize counter baseline values (but don't overwrite if already active)
        global previous_counter_values
        if previous_counter_values is None or len(previous_counter_values) != 12:
            previous_counter_values = [0] * 12
            
        # Pre-initialize counter history structure
        if "app_state" in globals() and hasattr(app_state, "counter_history"):
            # Only initialize if not already set up
            if not hasattr(app_state, "counter_history") or not app_state.counter_history:
                app_state.counter_history = {
                    i: {"times": [], "values": []} for i in range(1, 13)
                }
        
        logger.info(f"Lab environment pre-prepared for machine {machine_id}")
        
    except Exception as exc:
        logger.warning(f"Failed to prepare lab environment for machine {machine_id}: {exc}")



def register_callbacks(app):
    """Public entry point that guards against re-entrant registration."""
    global _REGISTERING
    if _REGISTERING:
        return
    _REGISTERING = True
    try:
        _register_callbacks_impl(app)
    finally:
        _REGISTERING = False

def _register_callbacks_impl(app):
    main = sys.modules.get("EnpresorOPCDataViewBeforeRestructureLegacy")
    if main is None:
        candidate = sys.modules.get("__main__")
        if candidate and getattr(candidate, "__file__", "").endswith("EnpresorOPCDataViewBeforeRestructureLegacy.py"):
            main = candidate
        else:
            main = importlib.import_module("EnpresorOPCDataViewBeforeRestructureLegacy")

    sys.modules.setdefault("EnpresorOPCDataViewBeforeRestructureLegacy", main)
    globals().update({k: v for k, v in vars(main).items() if not k.startswith("_")})
    for name in [
        "app_state",
        "machine_connections",
        "connect_and_monitor_machine",
        "load_floor_machine_data",
        "opc_update_thread",
        "auto_reconnection_thread",
        "resume_update_thread",
        "pause_background_processes",
        "resume_background_processes",
        "logger",
    ]:
        if name in globals():
            setattr(autoconnect, name, globals()[name])
    autoconnect.initialize_autoconnect()
    LIVE_LIKE_MODES = {"live", "lab"}

    def format_enpresor(text: str):
        parts = text.split("Enpresor")
        if len(parts) == 2:
            return [
                parts[0],
                html.Span("Enpresor", className="enpresor-font", style={"color": "red"}),
                parts[1],
            ]
        return text

    # Create a client-side callback to handle theme switching
    app.clientside_callback(
        """
        function(theme) {
            console.log('Theme callback triggered with:', theme);

            // Get root document element
            const root = document.documentElement;

            // Define theme colors
            const themeColors = {
                light: {
                    backgroundColor: "#f0f0f0",
                    cardBackgroundColor: "#ffffff",
                    textColor: "#212529",
                    borderColor: "rgba(0,0,0,0.125)",
                    chartBackgroundColor: "rgba(255,255,255,0.9)"
                },
                dark: {
                    backgroundColor: "#202124",
                    cardBackgroundColor: "#2d2d30",
                    textColor: "#e8eaed",
                    borderColor: "rgba(255,255,255,0.125)",
                    chartBackgroundColor: "rgba(45,45,48,0.9)"
                }
            };

            // Apply selected theme
            if (theme === "dark") {
                // Dark mode
                root.style.setProperty("--bs-body-bg", themeColors.dark.backgroundColor);
                root.style.setProperty("--bs-body-color", themeColors.dark.textColor);
                root.style.setProperty("--bs-card-bg", themeColors.dark.cardBackgroundColor);
                root.style.setProperty("--bs-card-border-color", themeColors.dark.borderColor);
                root.style.setProperty("--chart-bg", themeColors.dark.chartBackgroundColor);

                // Add dark-mode class to body for additional CSS targeting
                document.body.classList.add("dark-mode");
                document.body.classList.remove("light-mode");

                // Store theme preference in localStorage
                localStorage.setItem("satake-theme", "dark");
            } else {
                // Light mode (default)
                root.style.setProperty("--bs-body-bg", themeColors.light.backgroundColor);
                root.style.setProperty("--bs-body-color", themeColors.light.textColor);
                root.style.setProperty("--bs-card-bg", themeColors.light.cardBackgroundColor);
                root.style.setProperty("--bs-card-border-color", themeColors.light.borderColor);
                root.style.setProperty("--chart-bg", themeColors.light.chartBackgroundColor);

                // Add light-mode class to body for additional CSS targeting
                document.body.classList.add("light-mode");
                document.body.classList.remove("dark-mode");

                // Store theme preference in localStorage
                localStorage.setItem("satake-theme", "light");
            }

            // Update all Plotly charts with new theme
            if (window.Plotly) {
                const plots = document.querySelectorAll('.js-plotly-plot');
                plots.forEach(plot => {
                    try {
                        const bgColor = theme === "dark" ? themeColors.dark.chartBackgroundColor : themeColors.light.chartBackgroundColor;
                        const textColor = theme === "dark" ? themeColors.dark.textColor : themeColors.light.textColor;

                        Plotly.relayout(plot, {
                            'paper_bgcolor': bgColor,
                            'plot_bgcolor': bgColor,
                            'font.color': textColor
                        });
                    } catch (e) {
                        console.error('Error updating Plotly chart:', e);
                    }
                });

                // Special handling for feeder gauges - update annotation colors specifically
                const feederGauge = document.getElementById('feeder-gauges-graph');
                if (feederGauge && feederGauge.layout && feederGauge.layout.annotations) {
                    try {
                        const labelColor = theme === "dark" ? themeColors.dark.textColor : themeColors.light.textColor;

                        // Update annotation colors (feed rate labels)
                        const updatedAnnotations = feederGauge.layout.annotations.map(annotation => ({
                            ...annotation,
                            font: {
                                ...annotation.font,
                                color: labelColor
                            }
                        }));

                        // Apply the updated annotations
                        Plotly.relayout(feederGauge, {
                            'annotations': updatedAnnotations
                        });

                        console.log('Updated feeder gauge label colors for', theme, 'mode');
                    } catch (e) {
                        console.error('Error updating feeder gauge labels:', e);
                    }
                }
            }

            return theme;
        }
        """,
        Output("theme-selector", "value", allow_duplicate=True),
        Input("theme-selector", "value"),
        prevent_initial_call=True
    )

    @app.callback(
        Output("dashboard-content", "children"),
        [Input("current-dashboard", "data"),
         Input("language-preference-store", "data")]
    )
    def render_dashboard(which, lang):
        if which == "new":
            return render_new_dashboard(lang)
        else:
            return render_main_dashboard(lang)

    @app.callback(
        Output("current-dashboard", "data"),
        Input("new-dashboard-btn", "n_clicks"),
        State("current-dashboard", "data"),
        State("active-machine-store", "data"),  # ADD THIS STATE
        prevent_initial_call=False
    )
    def manage_dashboard(n_clicks, current, active_machine_data):
        """Improved dashboard management that preserves active machine context"""
        # On first load n_clicks is None → show the new dashboard
        if n_clicks is None:
            return "new"
        
        # Allow toggling back to the floor/machine dashboard even when a machine
        # is active.  The previous logic prevented leaving the main dashboard if
        # a machine was selected which made the "Switch Dashboards" button appear
        # unresponsive once a machine was chosen.
        
        # On every actual click, flip between "main" and "new"
        new_dashboard = "new" if current == "main" else "main"
        #logger.debug("manage_dashboard toggled to %s", new_dashboard)
        return new_dashboard

    # Option 3: Create the callback without an output (if your Dash version supports it)
    @app.callback(
        [Input("lab-test-stop-time", "data")],
        prevent_initial_call=False,
    )
    def monitor_store_changes(stop_time):
        import traceback
        stack = ''.join(traceback.format_stack()[-3:-1])
        #print(f"[STORE MONITOR] stop_time changed to: {stop_time}")
        #print(f"[STORE MONITOR] Called from:\n{stack}")


    @app.callback(
        Output("export-data-button", "disabled"),
        [Input("status-update-interval", "n_intervals")],
        [State("active-machine-store", "data")]
    )
    def update_export_button(n_intervals, active_machine_data):
        """Enable or disable the export button based on connection state."""
    
        active_machine_id = active_machine_data.get("machine_id") if active_machine_data else None
        is_connected = (
            active_machine_id
            and active_machine_id in machine_connections
            and machine_connections[active_machine_id].get("connected", False)
        )
    
        return not is_connected

    @app.callback(
        Output("export-download", "data"),
        [Input("export-data-button", "n_clicks")],
        [State("active-machine-store", "data")],
        prevent_initial_call=True,
    )
    def export_all_tags(n_clicks, active_machine_data):
        """Perform full tag discovery and export when the button is clicked."""
        if not n_clicks:
            raise PreventUpdate
    
        active_machine_id = active_machine_data.get("machine_id") if active_machine_data else None
        if (
            not active_machine_id
            or active_machine_id not in machine_connections
            or not machine_connections[active_machine_id].get("connected", False)
        ):
            raise PreventUpdate
    
        pause_update_thread()
        client = machine_connections[active_machine_id]["client"]
        all_tags = run_async(discover_all_tags(client))
        csv_string = generate_csv_string(all_tags)
        resume_update_thread()
    
        timestamp_str = datetime.now().strftime("%Y%m%d_%H%M%S")
        return {
            "content": csv_string,
            "filename": f"satake_data_export_{timestamp_str}.csv",
        }

    @app.callback(
        Output("report-download", "data"),
        Input("generate-report-btn", "n_clicks"),
        [State("app-mode", "data"), State("active-machine-store", "data"), State("language-preference-store", "data")],
        prevent_initial_call=True,
    )
    def generate_report_callback(n_clicks, app_mode, active_machine_data, lang_store):
        """Generate a PDF report when the button is clicked.
        
        FIXED VERSION: The original had a truncated line "if temp" that should be "if temp_dir:"
        Also fixes the hardcoded is_lab_mode=True parameter.
        """
        if not n_clicks:
            raise PreventUpdate

        print("[LAB TEST] Generate report button clicked", flush=True)

        export_dir = generate_report.METRIC_EXPORT_DIR
        lang = lang_store or load_language_preference()
        machines = None
        include_global = True
        temp_dir = None
        lab_test_name = None

        if app_mode and isinstance(app_mode, dict) and app_mode.get("mode") == "lab":
            mid = active_machine_data.get("machine_id") if active_machine_data else None
            if not mid:
                raise PreventUpdate
            machines = [str(mid)]
            include_global = False

            machine_dir = os.path.join(export_dir, str(mid))
            lab_files = glob.glob(os.path.join(machine_dir, "Lab_Test_*.csv"))
            if not lab_files:
                raise PreventUpdate
            latest_file = max(lab_files, key=os.path.getmtime)
            lab_test_name = None
            m = re.match(
                r"Lab_Test_(.+?)_\d{2}_\d{2}_\d{4}(?:_\d{2}_\d{2}_\d{2})?\.csv$",
                os.path.basename(latest_file),
            )
            if m:
                lab_test_name = m.group(1)

            temp_dir = tempfile.mkdtemp()
            temp_machine_dir = os.path.join(temp_dir, str(mid))
            os.makedirs(temp_machine_dir, exist_ok=True)
            shutil.copy(latest_file, os.path.join(temp_machine_dir, "last_24h_metrics.csv"))
            save_machine_settings(
                mid,
                machine_connections,
                export_dir=temp_dir,
                active_only=True,
            )
            export_dir = temp_dir
            data = {}
            is_lab_mode = True  # Set to True only for lab mode
        else:
            data = generate_report.fetch_last_24h_metrics()
            is_lab_mode = False  # Set to False for regular mode

        with tempfile.NamedTemporaryFile(suffix=".pdf", delete=False) as tmp:
            print("[LAB TEST] Report generation started", flush=True)
            generate_report.build_report(
                data,
                tmp.name,
                export_dir=export_dir,
                machines=machines,
                include_global=include_global,
                is_lab_mode=is_lab_mode,
                lang=lang,  # pass language
                lab_test_name=lab_test_name if is_lab_mode else None,
            )
            with open(tmp.name, "rb") as f:
                pdf_bytes = f.read()

        print("[LAB TEST] Report generation completed", flush=True)

        # FIXED: Complete the truncated temp directory cleanup
        if temp_dir:  # This was the truncated line: "if temp"
            shutil.rmtree(temp_dir, ignore_errors=True)

        pdf_b64 = base64.b64encode(pdf_bytes).decode()
        timestamp_str = datetime.now().strftime("%Y%m%d_%H%M%S")
        return {
            "content": pdf_b64,
            "filename": f"production_report_{timestamp_str}.pdf",
            "type": "application/pdf",
            "base64": True,
        }

    @app.callback(
        Output("generate-report-btn", "disabled"),
        [Input("status-update-interval", "n_intervals"), 
        Input("lab-test-running", "data")],  # Keep as trigger but don't use the value
        [State("lab-test-stop-time", "data")]  # Keep as trigger but don't use the value
    )
    def disable_report_button(n_intervals, running_store, stop_time_store):
        """
        FIXED VERSION: Use global variables as source of truth instead of store values.
        This ensures consistency with toggle_lab_test_buttons.
        """
        global _lab_running_state, _lab_stop_time_state
        
        # Use global variables instead of store parameters
        running = _lab_running_state
        stop_time = _lab_stop_time_state

        # FAILSAFE: if grace period should have expired, treat test as stopped
        if running and stop_time and stop_time < 0:
            if time.time() + stop_time >= 30:
                running = False
                stop_time = None

                _lab_running_state = False
                _lab_stop_time_state = None

        
        elapsed = None
        if stop_time:
            elapsed = time.time() - abs(stop_time)
        
        _debug(
            f"[LAB TEST DEBUG] disable_report_button running={running}, stop_time={stop_time}, elapsed={elapsed} (from globals)"
        )
        
        # Report button disabled if test is running
        if running:
            return True
        
        # Report button enabled if no stop time (test never ran)
        if stop_time is None:
            return False
        
        # Report button disabled during 30s grace period, enabled afterwards
        return (time.time() - abs(stop_time)) < 30

    @app.callback(
        [Output("delete-confirmation-modal", "is_open"),
         Output("delete-pending-store", "data"),
         Output("delete-item-details", "children")],
        [Input({"type": "delete-floor-btn", "index": ALL}, "n_clicks"),
         Input({"type": "delete-machine-btn", "index": ALL}, "n_clicks"),
         Input("cancel-delete-btn", "n_clicks"),
         Input("close-delete-modal", "n_clicks")],
        [State("delete-confirmation-modal", "is_open"),
         State({"type": "delete-floor-btn", "index": ALL}, "id"),
         State({"type": "delete-machine-btn", "index": ALL}, "id"),
         State("floors-data", "data"),
         State("machines-data", "data")],
        prevent_initial_call=True
    )
    def handle_delete_confirmation_modal(floor_delete_clicks, machine_delete_clicks, cancel_clicks, close_clicks,
                                       is_open, floor_ids, machine_ids, floors_data, machines_data):
        """Handle opening and closing the delete confirmation modal"""
        ctx = callback_context
        if not ctx.triggered:
            return dash.no_update, dash.no_update, dash.no_update
        
        triggered_prop = ctx.triggered[0]["prop_id"]
        
        # Handle cancel or close buttons
        if "cancel-delete-btn" in triggered_prop or "close-delete-modal" in triggered_prop:
            if cancel_clicks or close_clicks:
                return False, {"type": None, "id": None, "name": None}, ""
        
        # Handle floor delete button clicks
        elif '"type":"delete-floor-btn"' in triggered_prop:
            for i, clicks in enumerate(floor_delete_clicks):
                if clicks and i < len(floor_ids):
                    floor_id = floor_ids[i]["index"]
                    
                    # Find floor name
                    floor_name = f"Floor {floor_id}"
                    if floors_data and floors_data.get("floors"):
                        for floor in floors_data["floors"]:
                            if floor["id"] == floor_id:
                                floor_name = floor["name"]
                                break
                    
                    # Count machines on this floor
                    machine_count = 0
                    if machines_data and machines_data.get("machines"):
                        machine_count = len([m for m in machines_data["machines"] if m.get("floor_id") == floor_id])
                    
                    # Create confirmation message
                    if machine_count > 0:
                        details = html.Div([
                            html.P(f'Floor: "{floor_name}"', className="fw-bold mb-1"),
                            html.P(f"This will also delete {machine_count} machine(s) on this floor.", 
                                  className="text-warning small"),
                            html.P("This action cannot be undone.", className="text-danger small")
                        ])
                    else:
                        details = html.Div([
                            html.P(f'Floor: "{floor_name}"', className="fw-bold mb-1"),
                            html.P("This action cannot be undone.", className="text-danger small")
                        ])
                    
                    return True, {"type": "floor", "id": floor_id, "name": floor_name}, details
        
        # Handle machine delete button clicks  
        elif '"type":"delete-machine-btn"' in triggered_prop:
            for i, clicks in enumerate(machine_delete_clicks):
                if clicks and i < len(machine_ids):
                    machine_id = machine_ids[i]["index"]
                    
                    # Find machine name/details
                    current_lang = load_language_preference()
                    machine_name = f"{tr('machine_label', current_lang)} {machine_id}"
                    machine_details = ""
                    if machines_data and machines_data.get("machines"):
                        for machine in machines_data["machines"]:
                            if machine["id"] == machine_id:
                                serial = machine.get("serial", "Unknown")
                                ip = machine.get("ip", "Unknown")
                                if serial != "Unknown":
                                    machine_details = f"Serial: {serial}"
                                if ip != "Unknown":
                                    if machine_details:
                                        machine_details += f" | IP: {ip}"
                                    else:
                                        machine_details = f"IP: {ip}"
                                break
                    
                    # Create confirmation message
                    details = html.Div([
                        html.P(f"{tr('machine_label', current_lang)}: \"{machine_name}\"", className="fw-bold mb-1"),
                        html.P(machine_details, className="small mb-1") if machine_details else html.Div(),
                        html.P("This action cannot be undone.", className="text-danger small")
                    ])
                    
                    return True, {"type": "machine", "id": machine_id, "name": machine_name}, details
        
        return dash.no_update, dash.no_update, dash.no_update

    @app.callback(
        [Output("system-settings-save-status", "children", allow_duplicate=True),
         Output("weight-preference-store", "data", allow_duplicate=True)],
        [Input("save-system-settings", "n_clicks")],
        [State("auto-connect-switch", "value"),
         State("ip-addresses-store", "data"),
         State("capacity-units-selector", "value"),
         State("custom-unit-name", "value"),
         State("custom-unit-weight", "value")],
        prevent_initial_call=True
    )
    def save_system_settings(n_clicks, auto_connect, ip_addresses,
                             unit_value, custom_name, custom_weight):
        """Save system settings including IP addresses"""
        if not n_clicks:
            return dash.no_update, dash.no_update
        
        # Save system settings
        system_settings = {
            "auto_connect": auto_connect
        }
        
        # Save system settings to file
        try:
            with open('system_settings.json', 'w') as f:
                json.dump(system_settings, f, indent=4)
        except Exception as e:
            logger.error(f"Error saving system settings: {e}")
            return "Error saving system settings", dash.no_update
        
        # Save IP addresses to file - make sure we're getting the full data structure
        try:
            with open('ip_addresses.json', 'w') as f:
                json.dump(ip_addresses, f, indent=4)
            #logger.debug("Saved IP addresses: %s", ip_addresses)
        except Exception as e:
            logger.error(f"Error saving IP addresses: {e}")
            return "Error saving IP addresses", dash.no_update
    
        # Save weight preference
        pref_data = dash.no_update
        if unit_value != "custom":
            save_weight_preference(unit_value, "", 1.0)
            pref_data = {"unit": unit_value, "label": "", "value": 1.0}
        elif custom_name and custom_weight:
            save_weight_preference("custom", custom_name, float(custom_weight))
            pref_data = {"unit": "custom", "label": custom_name,
                         "value": float(custom_weight)}
    
        return "Settings saved successfully", pref_data

    @app.callback(
        [Output("email-settings-save-status", "children"),
         Output("email-settings-store", "data", allow_duplicate=True)],
        Input("save-email-settings", "n_clicks"),
        [State("smtp-server-input", "value"),
         State("smtp-port-input", "value"),
         State("smtp-username-input", "value"),
         State("smtp-password-input", "value"),
         State("smtp-sender-input", "value")],
        prevent_initial_call=True
    )
    def save_email_settings_callback(n_clicks, server, port, username, password, sender):
        """Save SMTP email credentials from the settings modal."""
        if not n_clicks:
            return dash.no_update, dash.no_update
    
        settings = {
            "smtp_server": server or DEFAULT_EMAIL_SETTINGS["smtp_server"],
            "smtp_port": int(port) if port else DEFAULT_EMAIL_SETTINGS["smtp_port"],
            "smtp_username": username or "",
            "smtp_password": password or "",
            "from_address": sender or DEFAULT_EMAIL_SETTINGS["from_address"],
        }
    
        success = save_email_settings(settings)
        if success:
            global email_settings
            email_settings = settings
            return "Email settings saved", settings
        return "Error saving email settings", dash.no_update

    @app.callback(
        Output("settings-modal", "is_open"),
        [
            Input("settings-button", "n_clicks"),
            Input("close-settings", "n_clicks"),
        ],
        [State("settings-modal", "is_open")],
        prevent_initial_call=True
    )
    def toggle_settings_modal(settings_clicks, close_clicks, is_open):
        """Toggle the settings modal"""
        ctx = dash.callback_context
        if not ctx.triggered:
            return dash.no_update
            
        trigger_id = ctx.triggered[0]["prop_id"].split(".")[0]
        
        if trigger_id == "settings-button" and settings_clicks:
            return not is_open
        elif trigger_id == "close-settings" and close_clicks:
            return False

        return is_open

    @app.callback(
        [Output("ip-addresses-store", "data"),
         Output("new-ip-input", "value"),
         Output("new-ip-label", "value"),
         Output("system-settings-save-status", "children")],
        [Input("add-ip-button", "n_clicks")],
        [State("new-ip-input", "value"),
         State("new-ip-label", "value"),
         State("ip-addresses-store", "data")],
        prevent_initial_call=True
    )
    
    def add_ip_address(n_clicks, new_ip, new_label, current_data):
        """Add a new IP address to the stored list"""
        if not n_clicks or not new_ip or not new_ip.strip():
            return dash.no_update, dash.no_update, dash.no_update, dash.no_update
        
        # Use a default label if none provided
        if not new_label or not new_label.strip():
            current_lang = load_language_preference()
            new_label = f"{tr('machine_label', current_lang)} {len(current_data.get('addresses', [])) + 1}"
        
        # Enhanced IP validation to allow localhost formats
        new_ip = new_ip.strip().lower()
        
        # Check for valid localhost formats
        localhost_formats = [
            "localhost",
            "127.0.0.1",
            "::1"  # IPv6 localhost
        ]
        
        is_valid_ip = False
        
        # Check if it's a localhost format
        if new_ip in localhost_formats:
            is_valid_ip = True
            # Normalize localhost to 127.0.0.1 for consistency
            if new_ip == "localhost":
                new_ip = "127.0.0.1"
        else:
            # Check for regular IPv4 format
            ip_parts = new_ip.split('.')
            if len(ip_parts) == 4:
                try:
                    # Validate each part is a number between 0-255
                    if all(part.isdigit() and 0 <= int(part) <= 255 for part in ip_parts):
                        is_valid_ip = True
                except ValueError:
                    pass
            
            # Check for hostname format (letters, numbers, dots, hyphens)
            import re
            hostname_pattern = r'^[a-zA-Z0-9.-]+$'
            if re.match(hostname_pattern, new_ip) and len(new_ip) > 0:
                is_valid_ip = True
        
        if not is_valid_ip:
            return dash.no_update, "", dash.no_update, "Invalid IP address, hostname, or localhost format"
        
        # Get current addresses or initialize empty list
        addresses = current_data.get("addresses", []) if current_data else []
        
        # Check if IP already exists
        ip_already_exists = any(item["ip"] == new_ip for item in addresses)
        if ip_already_exists:
            return dash.no_update, "", dash.no_update, "IP address already exists"
        
        # Add the new IP with label
        addresses.append({"ip": new_ip, "label": new_label})
        
        # Return updated data and clear the inputs
        return {"addresses": addresses}, "", "", "IP address added successfully"

    @app.callback(
        [
            Output("connection-status", "children"),
            Output("connection-status", "className"),
            Output("active-machine-display", "children"),
            Output("active-machine-label", "children"),
            Output("status-label", "children"),
        ],
        [
            Input("status-update-interval", "n_intervals"),
            Input("active-machine-store", "data"),
            Input("language-preference-store", "data"),
        ],
        [
            State("machines-data", "data"),
            State("app-state", "data"),
        ],
        prevent_initial_call=False  # Allow initial call to set default state
    )
    def update_connection_status_display(n_intervals, active_machine_data, lang, machines_data, app_state_data):
        """Update the connection status and active machine display"""
        
        # Get active machine ID
        active_machine_id = active_machine_data.get("machine_id") if active_machine_data else None
        
        if not active_machine_id:
            # No machine selected
            return tr("no_machine_selected", lang), "text-warning small", "None", tr("active_machine_label", lang), tr("status_label", lang)
        
        # Find the active machine details
        machine_info = None
        if machines_data and machines_data.get("machines"):
            for machine in machines_data["machines"]:
                if machine["id"] == active_machine_id:
                    machine_info = machine
                    break
        
        if not machine_info:
            return "Machine not found", "text-danger small", f"{tr('machine_label', lang)} {active_machine_id} (not found)", tr("active_machine_label", lang), tr("status_label", lang)
        
        # Check if this machine is actually connected
        is_connected = (active_machine_id in machine_connections and 
                       machine_connections[active_machine_id].get('connected', False))
        
        # Create machine display text
        serial = machine_info.get('serial', 'Unknown')
        if serial != 'Unknown':
            machine_display = f"{tr('machine_label', lang)} {active_machine_id} (S/N: {serial})"
        else:
            machine_display = f"{tr('machine_label', lang)} {active_machine_id}"
        
        # Determine status
        if is_connected:
            status_text = tr("connected_status", lang)
            status_class = "text-success small"
        else:
            status_text = tr("disconnected_status", lang)
            status_class = "text-warning small"
        return status_text, status_class, machine_display, tr("active_machine_label", lang), tr("status_label", lang)

    @app.callback(
        Output("machines-data", "data", allow_duplicate=True),
        [Input("status-update-interval", "n_intervals"),
         Input("historical-time-index", "data"),
         Input("app-mode", "data")],
        [State("machines-data", "data"),
         State("production-data-store", "data"),
         State("weight-preference-store", "data")],
        prevent_initial_call=True,
    )
    def update_machine_dashboard_data(n_intervals, time_state, app_mode, machines_data, production_data, weight_pref):
        """Update machine data on every interval.
    
        In live mode this checks connection status and pulls fresh values from the
        OPC server.  When running in demo mode we synthesize values matching the
        main dashboard so that all machine cards show changing production data.
        """
        
        if not machines_data or not machines_data.get("machines"):
            return dash.no_update
    
        machines = machines_data.get("machines", [])
        updated = False
    
        mode = "demo"
        if app_mode and isinstance(app_mode, dict) and "mode" in app_mode:
            mode = app_mode["mode"]
    
        if mode == "historical":
            hours = time_state.get("hours", 24) if isinstance(time_state, dict) else 24
            for machine in machines:
                machine_id = machine.get("id")
                hist = get_historical_data(timeframe=f"{hours}h", machine_id=machine_id)
                cap_vals = hist.get("capacity", {}).get("values", [])
                acc_vals = hist.get("accepts", {}).get("values", [])
                rej_vals = hist.get("rejects", {}).get("values", [])
                cap_avg_lbs = sum(cap_vals)/len(cap_vals) if cap_vals else 0
                acc_avg_lbs = sum(acc_vals)/len(acc_vals) if acc_vals else 0
                rej_avg_lbs = sum(rej_vals)/len(rej_vals) if rej_vals else 0
                cap_avg = convert_capacity_from_lbs(cap_avg_lbs, weight_pref)
                acc_avg = convert_capacity_from_lbs(acc_avg_lbs, weight_pref)
                rej_avg = convert_capacity_from_lbs(rej_avg_lbs, weight_pref)
                prod = {
                    "capacity_formatted": f"{cap_avg:,.0f}",
                    "accepts_formatted": f"{acc_avg:,.0f}",
                    "rejects_formatted": f"{rej_avg:,.0f}",
                    "diagnostic_counter": (machine.get("operational_data") or {}).get("production", {}).get("diagnostic_counter", "0"),
                }
                if not machine.get("operational_data"):
                    machine["operational_data"] = {"preset": {}, "status": {}, "feeder": {}, "production": prod}
                else:
                    machine["operational_data"].setdefault("production", {})
                    machine["operational_data"]["production"].update(prod)
            machines_data["machines"] = machines
            return machines_data
        
    
        elif mode == "lab":
            # Display metrics from lab logs for each machine
            for machine in machines:
                machine_id = machine.get("id")
                metrics = load_lab_totals_metrics(
                    machine_id, active_counters=get_active_counter_flags(machine_id)
                )
                if metrics:
                    tot_cap_lbs, acc_lbs, rej_lbs, _ = metrics
                    counter_totals, _, object_totals = load_lab_totals(
                        machine_id, active_counters=get_active_counter_flags(machine_id)
                    )
                    reject_count = sum(counter_totals)
                    capacity_count = object_totals[-1] if object_totals else 0
                    accepts_count = max(0, capacity_count - reject_count)

                    cap = convert_capacity_from_lbs(tot_cap_lbs, weight_pref)
                    acc = convert_capacity_from_lbs(acc_lbs, weight_pref)
                    rej = convert_capacity_from_lbs(rej_lbs, weight_pref)
                else:
                    cap = acc = rej = 0
                    capacity_count = accepts_count = reject_count = 0

                prod = {
                    "capacity_formatted": f"{cap:,.0f}",
                    "accepts_formatted": f"{acc:,.0f}",
                    "rejects_formatted": f"{rej:,.0f}",
                    "capacity": cap,
                    "accepts": acc,
                    "rejects": rej,
                    "capacity_count": capacity_count,
                    "accepts_count": accepts_count,
                    "reject_count": reject_count,
                    "diagnostic_counter": (machine.get("operational_data") or {}).get("production", {}).get("diagnostic_counter", "0"),
                }

                if not machine.get("operational_data"):
                    machine["operational_data"] = {"preset": {}, "status": {}, "feeder": {}, "production": prod}
                else:
                    machine["operational_data"].setdefault("production", {})
                    machine["operational_data"]["production"].update(prod)

            machines_data["machines"] = machines
            return machines_data

        elif mode == "demo":
            now_str = datetime.now().strftime("%H:%M:%S")
            new_machines = []
    
            pref = load_weight_preference()
    
            for machine in machines:
                m = machine.copy()
                demo_lbs = random.uniform(47000, 53000)
                cap = convert_capacity_from_kg(demo_lbs / 2.205, pref)
                rej_pct = random.uniform(4.0, 6.0)
                rej = cap * (rej_pct / 100.0)
                acc = cap - rej
    
                counters = [random.randint(10, 180) for _ in range(12)]
    
                m["serial"] = m.get("serial", f"DEMO_{m.get('id')}")
                m["status"] = "DEMO"
                m["model"] = m.get("model", "Enpresor")
                m["last_update"] = now_str
                m["operational_data"] = {
                    "preset": {"number": 1, "name": "Demo"},
                    "status": {"text": "DEMO"},
                    "feeder": {"text": "Running"},
                    "production": {
                        "capacity_formatted": f"{cap:,.0f}",
                        "accepts_formatted": f"{acc:,.0f}",
                        "rejects_formatted": f"{rej:,.0f}",
                        "diagnostic_counter": "0",
                        "capacity": cap,
                        "accepts": acc,
                        "rejects": rej,
                    },
                }
                m["demo_counters"] = counters
                m["demo_mode"] = True
                new_machines.append(m)
    
            machines_data = machines_data.copy()
            machines_data["machines"] = new_machines
            return machines_data
    
    
        # Update ALL machines that should be connected
        for machine in machines:
            machine_id = machine.get("id")
            machine.pop("demo_mode", None)
    
            if machine_id not in machine_connections or not machine_connections.get(machine_id, {}).get('connected', False):
                if machine.get("status") != "Offline":
                    machine["status"] = "Offline"
                    machine["last_update"] = "Never"
                    machine["operational_data"] = None
                    updated = True
                continue
    
            if machine_id in machine_connections:
                try:
                    connection_info = machine_connections[machine_id]
                    
                    # Check if connection is still alive by trying to read a simple tag
                    is_still_connected = False
                    if connection_info.get('connected', False):
                        try:
                            # Try to read the Alive tag or any reliable tag to test connection
                            alive_tag = "Alive"
                            test_successful = False
    
                            if alive_tag in connection_info['tags']:
                                # Try to read the value - if this fails, connection is dead
                                test_value = connection_info['tags'][alive_tag]['node'].get_value()
                                test_successful = True
                            else:
                                # If no Alive tag, try the first available tag
                                for tag_name, tag_info in connection_info['tags'].items():
                                    try:
                                        test_value = tag_info['node'].get_value()
                                        test_successful = True
                                        break  # Success, stop trying other tags
                                    except:
                                        continue  # Try next tag
    
                            if test_successful:
                                is_still_connected = True
                                # Reset failure counter on success
                                connection_info['failure_count'] = 0
                            else:
                                raise Exception("No tags could be read")
    
                        except Exception as e:
                            logger.warning(f"Machine {machine_id} connection test failed: {e}")
                            failure_count = connection_info.get('failure_count', 0) + 1
                            connection_info['failure_count'] = failure_count
                            if failure_count >= FAILURE_THRESHOLD:
                                is_still_connected = False
                                # Mark the connection as dead after repeated failures
                                connection_info['connected'] = False
                            else:
                                # Keep connection alive until threshold reached
                                is_still_connected = True
                    
                    # Update machine status based on actual connection test
                    if is_still_connected:
                        # Connection is good - update with fresh data
                        basic_data = get_machine_current_data(machine_id)
                        operational_data = get_machine_operational_data(machine_id)
                        
                        machine["serial"] = basic_data["serial"]
                        machine["status"] = basic_data["status"]  # This should be "GOOD" for connected machines
                        machine["model"] = basic_data["model"]
                        machine["last_update"] = basic_data["last_update"]
                        machine["operational_data"] = operational_data
                        
                        # IMPORTANT: Ensure status is set to something that indicates connection
                        if machine["status"] in ["Unknown", "Offline", "Connection Lost", "Connection Error"]:
                            machine["status"] = "GOOD"  # Force good status for connected machines
                        
                        updated = True
                        
                    else:
                        # Connection is dead - update status to reflect this
                        machine["status"] = "Connection Lost"
                        machine["last_update"] = "Connection Lost"
                        machine["operational_data"] = None
                        updated = True
                        
                        # Clean up the dead connection
                        try:
                            if connection_info.get('client'):
                                connection_info['client'].disconnect()
                        except:
                            pass  # Ignore errors when disconnecting dead connection
                        
                        # Remove from connections
                        del machine_connections[machine_id]
                        logger.info(f"Removed dead connection for machine {machine_id}")
                        
                except Exception as e:
                    logger.error(f"Error monitoring machine {machine_id}: {e}")
                    # Mark machine as having connection error
                    machine["status"] = "Connection Error"
                    machine["last_update"] = "Error"
                    machine["operational_data"] = None
                    updated = True
                    
                    # Clean up the problematic connection
                    if machine_id in machine_connections:
                        try:
                            if machine_connections[machine_id].get('client'):
                                machine_connections[machine_id]['client'].disconnect()
                        except:
                            pass
                        del machine_connections[machine_id]
        
        if updated:
            machines_data["machines"] = machines
            return machines_data
        
        return dash.no_update

    @app.callback(
        Output("memory-metrics-store", "data"),
        Input("metric-logging-interval", "n_intervals"),
        prevent_initial_call=True,
    )
    def test_memory_management(_):
        """Return memory usage metrics for tests and enforce history limits."""
        max_points = 120
        if hasattr(app_state, "counter_history"):
            for i in range(1, 13):
                history = app_state.counter_history[i]
                if len(history["times"]) > max_points:
                    history["times"] = history["times"][-max_points:]
                    history["values"] = history["values"][-max_points:]
            lengths = {
                i: len(app_state.counter_history[i]["times"]) for i in range(1, 13)
            }
        else:
            lengths = {}

        rss_mb = mem_utils._get_process_memory_mb()
        if rss_mb == 0.0:
            rss_mb = 0.0
        return {"rss_mb": rss_mb, "max_points": max_points, "history_lengths": lengths}

    @app.callback(
        Output("saved-ip-list", "children"),
        [Input("ip-addresses-store", "data")]
    )
    def update_saved_ip_list(ip_data):
        """Update the list of saved IPs displayed in settings"""
        if not ip_data or "addresses" not in ip_data or not ip_data["addresses"]:
            return html.Div("No IP addresses saved", className="text-muted fst-italic")
        
        # Create a list item for each saved IP
        ip_items = []
        for item in ip_data["addresses"]:
            ip = item["ip"]
            label = item["label"]
            # Display format for the list: "Label: IP"
            display_text = f"{label}: {ip}"
            
            ip_items.append(
                dbc.Row([
                    dbc.Col(display_text, width=9),
                    dbc.Col(
                        dbc.Button(
                            "×", 
                            id={"type": "delete-ip-button", "index": ip},  # Still use IP as index for deletion
                            color="danger",
                            size="sm",
                            className="py-0 px-2"
                        ),
                        width=3,
                        className="text-end"
                    )
                ], className="mb-2 border-bottom pb-2")
            )
        
        return html.Div(ip_items)

    @app.callback(
        [Output("current-dashboard", "data", allow_duplicate=True),
        Output("active-machine-store", "data"),
        Output("app-state", "data", allow_duplicate=True)],
        [Input({"type": "machine-card-click", "index": ALL}, "n_clicks")],
        [State("machines-data", "data"),
        State("active-machine-store", "data"),
        State("app-state", "data"),
        State({"type": "machine-card-click", "index": ALL}, "id")],
        prevent_initial_call=True
    )
    def handle_machine_selection(card_clicks, machines_data, active_machine_data, app_state_data, card_ids):
        """Handle machine card clicks and switch to main dashboard - FIXED VERSION"""
        global active_machine_id, machine_connections, app_state
        
        ctx = callback_context
        if not ctx.triggered:
            return dash.no_update, dash.no_update, dash.no_update

        # Ignore spurious triggers when the layout re-renders
        if not any(card_clicks):
            raise PreventUpdate

        triggered_id = ctx.triggered_id
        machine_id = None
        if isinstance(triggered_id, dict) and triggered_id.get("type") == "machine-card-click":
            machine_id = triggered_id.get("index")

        if machine_id is None:
            #logger.warning("Machine card clicked but no machine ID found")
            return dash.no_update, dash.no_update, dash.no_update
        
        # CRITICAL FIX: Set global active_machine_id FIRST
        active_machine_id = machine_id
        #logger.info(f"=== MACHINE SELECTION: Selected machine {machine_id} as active machine ===")
        
        # CRITICAL FIX: Stop existing thread before starting new one
        if app_state.update_thread is not None and app_state.update_thread.is_alive():
            #logger.info("Stopping existing OPC update thread...")
            app_state.thread_stop_flag = True
            app_state.update_thread.join(timeout=3)
            #if app_state.update_thread.is_alive():
                #logger.warning("Thread did not stop gracefully")
            #else:
                #logger.info("Successfully stopped existing OPC update thread")
        
        # Check if the machine is connected
        if machine_id in machine_connections and machine_connections[machine_id].get('connected', False):
            # Machine is connected - set up app_state to point to this machine's data
            connection_info = machine_connections[machine_id]
            
            app_state.client = connection_info['client']
            app_state.tags = connection_info['tags']
            app_state.connected = True
            app_state.last_update_time = connection_info.get('last_update', datetime.now())
            
            # Start fresh thread for the selected machine
            app_state.thread_stop_flag = False
            app_state.update_thread = Thread(target=opc_update_thread)
            app_state.update_thread.daemon = True
            app_state.update_thread.start()
            #logger.info(f"Started new OPC update thread for machine {machine_id}")
            #logger.debug(
            #    "Thread status after selection: mode=%s, active_machine=%s, alive=%s",
            #    current_app_mode,
            #    active_machine_id,
            #    app_state.update_thread.is_alive(),
            #)
            
            #logger.info(f"Switched to connected machine {machine_id} - {len(app_state.tags)} tags available")
            app_state_data["connected"] = True
            
        else:
            # Machine not connected
            app_state.client = None
            app_state.tags = {}
            app_state.connected = False
            app_state.last_update_time = None
            
            #logger.info(f"Switched to disconnected machine {machine_id}")
            app_state_data["connected"] = False
        
        # Return to main dashboard with selected machine
        #logger.info(f"=== SWITCHING TO MAIN DASHBOARD with machine {machine_id} ===")
        return "main", {"machine_id": machine_id}, app_state_data

    @app.callback(
        Output("machines-data", "data", allow_duplicate=True),
        [Input({"type": "machine-connect-btn", "index": ALL}, "n_clicks")],
        [State("machines-data", "data"),
        State({"type": "machine-ip-dropdown", "index": ALL}, "value"),
        State({"type": "machine-connect-btn", "index": ALL}, "id"),
        State("server-name-input", "value")],
        prevent_initial_call=True
    )
    def handle_machine_connect_disconnect(n_clicks_list, machines_data, ip_values, button_ids, server_name):
        """Handle connect/disconnect - IMPROVED VERSION with better thread management"""
        
        if not any(n_clicks_list) or not button_ids:
            return dash.no_update
        
        # Find which button was clicked
        triggered_idx = None
        for i, clicks in enumerate(n_clicks_list):
            if clicks is not None and clicks > 0:
                triggered_idx = i
                break
        
        if triggered_idx is None:
            return dash.no_update
        
        machine_id = button_ids[triggered_idx]["index"]
        selected_ip = ip_values[triggered_idx] if triggered_idx < len(ip_values) else None
        
        if not selected_ip:
            return dash.no_update
        
        machines = machines_data.get("machines", [])
        is_connected = machine_id in machine_connections and machine_connections[machine_id]['connected']
        
        if is_connected:
            # DISCONNECT
            try:
                if machine_id in machine_connections:
                    machine_connections[machine_id]['client'].disconnect()
                    del machine_connections[machine_id]
                    #logger.info(f"Disconnected machine {machine_id}")
                
                for machine in machines:
                    if machine["id"] == machine_id:
                        machine["status"] = "Offline"
                        machine["last_update"] = "Disconnected"
                        machine["operational_data"] = None
                        break
                        
            except Exception as e:
                logger.error(f"Error disconnecting machine {machine_id}: {e}")
        
        else:
            # CONNECT
            try:
                connection_success = run_async(connect_and_monitor_machine(selected_ip, machine_id, server_name))
                
                if connection_success:
                    machine_data = get_machine_current_data(machine_id)
                    operational_data = get_machine_operational_data(machine_id)
                    
                    for machine in machines:
                        if machine["id"] == machine_id:
                            machine["ip"] = selected_ip
                            machine["selected_ip"] = selected_ip
                            machine["serial"] = machine_data["serial"]
                            machine["status"] = machine_data["status"]
                            machine["model"] = machine_data["model"]
                            machine["last_update"] = machine_data["last_update"]
                            machine["operational_data"] = operational_data
                            break
                            
                    #logger.info(f"Successfully connected machine {machine_id}")

                    # Initialize previous values so the next change will be logged
                    if machine_id not in prev_values:
                        prev_values[machine_id] = {}
                    if machine_id not in prev_active_states:
                        prev_active_states[machine_id] = {}
                    if machine_id not in prev_preset_names:
                        prev_preset_names[machine_id] = None

                    tags = machine_connections[machine_id]["tags"]
                    for opc_tag in MONITORED_RATE_TAGS:
                        if opc_tag in tags:
                            prev_values[machine_id][opc_tag] = tags[opc_tag]["data"].latest_value
                    for opc_tag in SENSITIVITY_ACTIVE_TAGS:
                        if opc_tag in tags:
                            prev_active_states[machine_id][opc_tag] = tags[opc_tag]["data"].latest_value
                    if PRESET_NAME_TAG in tags:
                        prev_preset_names[machine_id] = tags[PRESET_NAME_TAG]["data"].latest_value
                    _prepare_lab_environment(machine_id)
                    
                    # IMPROVED: Only start thread if no machines are currently active
                    # If this is the first connection or the current active machine
                    if active_machine_id == machine_id or active_machine_id is None:
                        if app_state.update_thread is None or not app_state.update_thread.is_alive():
                            app_state.thread_stop_flag = False
                            app_state.update_thread = Thread(target=opc_update_thread)
                            app_state.update_thread.daemon = True
                            app_state.update_thread.start()
                            #logger.info("Started OPC update thread for connected machine")
                    
                else:
                    logger.error(f"Failed to connect machine {machine_id}")
                    
            except Exception as e:
                logger.error(f"Error connecting machine {machine_id}: {e}")
        
        machines_data["machines"] = machines
        return machines_data

    @app.callback(
        Output("delete-ip-trigger", "data"),
        [Input({"type": "delete-ip-button", "index": ALL}, "n_clicks")],
        [State({"type": "delete-ip-button", "index": ALL}, "id")],
        prevent_initial_call=True
    )
    def handle_delete_button(n_clicks_list, button_ids):
        """Capture which delete button was clicked"""
        ctx = dash.callback_context
        if not ctx.triggered:
            return dash.no_update
        
        # Get which button was clicked by finding the button with a non-None click value
        triggered_idx = None
        for i, clicks in enumerate(n_clicks_list):
            if clicks is not None:
                triggered_idx = i
                break
        
        if triggered_idx is None:
            return dash.no_update
        
        # Get the corresponding button id
        button_id = button_ids[triggered_idx]
        ip_to_delete = button_id["index"]  # This is already a dictionary, no need for json.loads
        
        # Return the IP to delete
        return {"ip": ip_to_delete, "timestamp": time.time()}

    @app.callback(
        [Output("ip-addresses-store", "data", allow_duplicate=True),
         Output("delete-result", "children")],
        [Input("delete-ip-trigger", "data")],
        [State("ip-addresses-store", "data")],
        prevent_initial_call=True
    )
    def delete_ip_address(trigger_data, current_data):
        """Delete an IP address from the stored list"""
        if not trigger_data or "ip" not in trigger_data:
            return dash.no_update, dash.no_update
        
        ip_to_delete = trigger_data["ip"]
        
        # Get current addresses
        addresses = current_data.get("addresses", []) if current_data else []
        
        # Find the item to delete by IP
        found = False
        for i, item in enumerate(addresses):
            if item["ip"] == ip_to_delete:
                # Get the label for the message
                label = item["label"]
                # Remove the item
                addresses.pop(i)
                message = f"Deleted {label} ({ip_to_delete})"
                found = True
                break
        
        if not found:
            message = "IP address not found"
        
        # Return updated data
        return {"addresses": addresses}, message

    @app.callback(
        Output("theme-selector", "value"),
        [Input("auto-connect-trigger", "data")],
        prevent_initial_call=False
    )
    def load_initial_theme(trigger):
        """Load theme preference from file on startup"""
        theme = load_theme_preference()
        logger.info(f"Loading initial theme: {theme}")
        return theme


    @app.callback(
        [Output("capacity-units-selector", "value"),
         Output("custom-unit-name", "value"),
         Output("custom-unit-weight", "value")],
        [Input("auto-connect-trigger", "data")],
        prevent_initial_call=False,
    )
    def load_initial_capacity_units(trigger):
        pref = load_weight_preference()
        return pref.get("unit", "lb"), pref.get("label", ""), pref.get("value", 1.0)

    @app.callback(
        [Output("custom-unit-name", "style"),
         Output("custom-unit-weight", "style")],
        [Input("capacity-units-selector", "value")],
        prevent_initial_call=False,
    )
    def toggle_custom_unit_fields(unit_value):
        if unit_value == "custom":
            return {"display": "block"}, {"display": "block"}
        return {"display": "none"}, {"display": "none"}

    @app.callback(
        Output("weight-preference-store", "data"),
        [Input("capacity-units-selector", "value"),
         Input("custom-unit-name", "value"),
         Input("custom-unit-weight", "value")],
        prevent_initial_call=True,
    )
    def save_capacity_units(unit_value, custom_name, custom_weight):
        if unit_value != "custom":
            save_weight_preference(unit_value, "", 1.0)
            return {"unit": unit_value, "label": "", "value": 1.0}
        if custom_name and custom_weight:
            save_weight_preference("custom", custom_name, float(custom_weight))
            return {"unit": "custom", "label": custom_name, "value": float(custom_weight)}
        # If custom selected but fields incomplete, don't update
        return dash.no_update

    @app.callback(
        Output("language-selector", "value"),
        [Input("auto-connect-trigger", "data")],
        prevent_initial_call=False,
    )
    def load_initial_language(trigger):
        return load_language_preference()

    @app.callback(
        Output("language-preference-store", "data"),
        [Input("language-selector", "value")],
        prevent_initial_call=True,
    )
    def save_language(value):
        if value:
            save_language_preference(value)
            return value
        return dash.no_update

    @app.callback(
        Output("dashboard-title", "children"),
        [Input("active-machine-store", "data"),
         Input("current-dashboard", "data"),
         Input("language-preference-store", "data")],
        [State("machines-data", "data")],
        prevent_initial_call=True
    )
    def update_dashboard_title(active_machine_data, current_dashboard, lang, machines_data):
        """Update dashboard title to show active machine"""
        base_title = format_enpresor(tr("dashboard_title", lang))
        base_list = base_title if isinstance(base_title, list) else [base_title]

        if current_dashboard == "main" and active_machine_data and active_machine_data.get("machine_id"):
            machine_id = active_machine_data["machine_id"]
            
            # Find machine details
            machine_name = f"{tr('machine_label', lang)} {machine_id}"
            if machines_data and machines_data.get("machines"):
                for machine in machines_data["machines"]:
                    if machine["id"] == machine_id:
                        serial = machine.get("serial", "Unknown")
                        if serial != "Unknown":
                            machine_name = f"{tr('machine_label', lang)} {machine_id} (S/N: {serial})"
                        break
            
            return base_list + [f" - {machine_name}"]

        return base_title

    @app.callback(
        [Output("threshold-modal-header", "children"),
         Output("display-modal-header", "children"),
         Output("display-modal-description", "children"),
         Output("close-threshold-settings", "children"),
         Output("save-threshold-settings", "children"),
         Output("close-display-settings", "children"),
         Output("save-display-settings", "children"),
         Output("production-rate-units-header", "children"),
         Output("close-production-rate-units", "children"),
         Output("save-production-rate-units", "children"),
         Output("settings-modal-header", "children"),
         Output("update-counts-header", "children"),
         Output("close-update-counts", "children"),
         Output("upload-modal-header", "children"),
         Output("close-upload-modal", "children"),
         Output("delete-confirmation-header", "children"),
         Output("delete-warning", "children"),
         Output("cancel-delete-btn", "children"),
         Output("confirm-delete-btn", "children"),
         Output("close-settings", "children"),
        Output("add-floor-btn", "children"),
        Output("export-data-button", "children"),
        Output("new-dashboard-btn", "children"),
        Output("generate-report-btn", "children"),
        Output("color-theme-label", "children"),
        Output("theme-selector", "options"),
        Output("capacity-units-label", "children"),
        Output("language-label", "children"),
        Output("language-selector", "options"),
        Output("mode-selector", "options"),
        Output("system-configuration-title", "children"),
         Output("auto-connect-label", "children"),
         Output("add-machine-ip-label", "children"),
         Output("smtp-email-configuration-title", "children"),
         Output("smtp-server-label", "children"),
         Output("smtp-port-label", "children"),
         Output("smtp-username-label", "children"),
         Output("smtp-password-label", "children"),
         Output("smtp-from-label", "children"),
        Output("save-email-settings", "children"),
        Output("production-rate-unit-selector", "options"),
        Output("display-tab", "label"),
        Output("system-tab", "label"),
        Output("email-tab", "label"),
        Output("about-tab", "label"),
        Output("start-test-btn", "children"),
        Output("stop-test-btn", "children"),
        Output("lab-test-name", "placeholder"),
        Output("lab-start-selector", "options"),
        Output("upload-image", "children"),
        Output("add-ip-button", "children"),
        Output("save-system-settings", "children")],
        [Input("language-preference-store", "data")]
    )
    def refresh_text(lang):
        return (
            tr("threshold_settings_title", lang),
            tr("display_settings_title", lang),
            tr("display_settings_header", lang),
            tr("close", lang),
            tr("save_changes", lang),
            tr("close", lang),
            tr("save_changes", lang),
            tr("production_rate_units_title", lang),
            tr("close", lang),
            tr("save", lang),
            tr("system_settings_title", lang),
            tr("update_counts_title", lang),
            tr("close", lang),
            tr("upload_image_title", lang),
            tr("close", lang),
            tr("confirm_deletion_title", lang),
            tr("delete_warning", lang),
            tr("cancel", lang),
            tr("yes_delete", lang),
            tr("close", lang),
            tr("add_floor", lang),
            tr("export_data", lang),
            tr("switch_dashboards", lang),
            tr("generate_report", lang),
            tr("color_theme_label", lang),
            [
                {"label": tr("light_mode_option", lang), "value": "light"},
                {"label": tr("dark_mode_option", lang), "value": "dark"},
            ],
            tr("capacity_units_label", lang),
            tr("language_label", lang),
            [
                {"label": tr("english_option", lang), "value": "en"},
                {"label": tr("spanish_option", lang), "value": "es"},
                {"label": tr("japanese_option", lang), "value": "ja"},
            ],
            [
                {"label": tr("live_mode_option", lang), "value": "live"},
                {"label": tr("demo_mode_option", lang), "value": "demo"},
                {"label": tr("historical_mode_option", lang), "value": "historical"},
                {"label": tr("lab_test_mode_option", lang), "value": "lab"},
            ],
            tr("system_configuration_title", lang),
            tr("auto_connect_label", lang),
            tr("add_machine_ip_label", lang),
            tr("smtp_email_configuration_title", lang),
            tr("smtp_server_label", lang),
            tr("port_label", lang),
            tr("username_label", lang),
            tr("password_label", lang),
            tr("from_address_label", lang),
            tr("save_email_settings", lang),
            [
                {"label": tr("objects_per_min", lang), "value": "objects"},
                {"label": tr("capacity", lang), "value": "capacity"},
            ],
            tr("display_tab_label", lang),
            tr("system_tab_label", lang),
            tr("email_tab_label", lang),
            tr("about_tab_label", lang),
            tr("start_test", lang),
            tr("stop_test", lang),
            tr("test_lot_name_placeholder", lang),
            [
                {"label": tr("local_start_option", lang), "value": "local"},
                {"label": tr("feeder_start_option", lang), "value": "feeder"},
            ],
            html.Div([
                tr("drag_and_drop", lang),
                html.A(tr("select_image", lang))
            ]),
            tr("add_button", lang),
            tr("save_system_settings", lang),
        )

    @app.callback(
        Output("hidden-machines-cache", "data"),
        [Input("machines-data", "data")],
        prevent_initial_call=True
    )
    def cache_machines_data(machines_data):
        """Cache machines data for auto-reconnection thread"""
        if machines_data:
            app_state.machines_data_cache = machines_data
            #logger.debug(f"Cached machines data: {len(machines_data.get('machines', []))} machines")
        return machines_data

    @app.callback(
        Output("floor-machine-container", "children"),
        [Input("machines-data", "data"),
         Input("floors-data", "data"),
         Input("ip-addresses-store", "data"),
         Input("additional-image-store", "data"),
         Input("current-dashboard", "data"),
         Input("active-machine-store", "data"),
         Input("app-mode", "data"),
         Input("language-preference-store", "data")],
        prevent_initial_call=False
    )
    def render_floor_machine_layout_enhanced_with_selection(machines_data, floors_data, ip_addresses_data, additional_image_data, current_dashboard, active_machine_data, app_mode_data, lang):
        """Enhanced render with machine selection capability"""
        
        # CRITICAL: Only render on machine dashboard
        if current_dashboard != "new":
            raise PreventUpdate
        
        # ADD THIS CHECK: Prevent re-render if only machine status/operational data changed
        ctx = callback_context
        if ctx.triggered:
            trigger_id = ctx.triggered[0]["prop_id"]
            if "machines-data" in trigger_id:
                # Check if any floor is currently being edited
                if floors_data and floors_data.get("floors"):
                    for floor in floors_data["floors"]:
                        if floor.get("editing", False):
                            # A floor is being edited, don't re-render
                            return dash.no_update
        
        # Rest of the function continues as normal...
        active_machine_id = active_machine_data.get("machine_id") if active_machine_data else None
        
        return render_floor_machine_layout_with_customizable_names(
            machines_data,
            floors_data,
            ip_addresses_data,
            additional_image_data,
            current_dashboard,
            active_machine_id,
            app_mode_data,
            lang,
        )

    @app.callback(
        [Output("floors-data", "data", allow_duplicate=True),
         Output("machines-data", "data", allow_duplicate=True),
         Output("delete-confirmation-modal", "is_open", allow_duplicate=True)],
        [Input("confirm-delete-btn", "n_clicks")],
        [State("delete-pending-store", "data"),
         State("floors-data", "data"),
         State("machines-data", "data")],
        prevent_initial_call=True
    )
    def execute_confirmed_deletion(confirm_clicks, pending_delete, floors_data, machines_data):
        """Execute the deletion after user confirms"""
        global machine_connections, current_lab_filename
        
        if not confirm_clicks or not pending_delete or pending_delete.get("type") is None:
            return dash.no_update, dash.no_update, dash.no_update
        
        delete_type = pending_delete.get("type")
        delete_id = pending_delete.get("id")
        
        if delete_type == "floor":
            # Execute floor deletion (your existing floor deletion logic)
            floors = floors_data.get("floors", [])
            machines = machines_data.get("machines", [])
            
            # Find the floor to delete
            floor_found = False
            floor_name = None
            updated_floors = []
            
            for floor in floors:
                if floor["id"] == delete_id:
                    floor_found = True
                    floor_name = floor.get("name", f"Floor {delete_id}")
                    logger.info(f"Deleting floor: {floor_name}")
                else:
                    updated_floors.append(floor)
            
            if not floor_found:
                logger.warning(f"Floor {delete_id} not found for deletion")
                return dash.no_update, dash.no_update, False
            
            # Find machines on this floor and disconnect them
            machines_on_floor = [m for m in machines if m.get("floor_id") == delete_id]
            machines_to_keep = [m for m in machines if m.get("floor_id") != delete_id]
            
            # Disconnect machines on this floor
            for machine in machines_on_floor:
                machine_id = machine["id"]
                try:
                    if machine_id in machine_connections:
                        if machine_connections[machine_id].get('connected', False):
                            client = machine_connections[machine_id].get('client')
                            if client:
                                client.disconnect()
                            logger.info(f"Disconnected machine {machine_id} before floor deletion")
                        del machine_connections[machine_id]
                        logger.info(f"Removed machine {machine_id} from connections")
                except Exception as e:
                    logger.error(f"Error disconnecting machine {machine_id} during floor deletion: {e}")
            
            # Update data structures
            floors_data["floors"] = updated_floors
            machines_data["machines"] = machines_to_keep
            
            # Update selected floor if needed
            if floors_data.get("selected_floor") == delete_id:
                floors_data["selected_floor"] = "all" if updated_floors else 1
                logger.info(f"Changed selected floor to {floors_data['selected_floor']} after deletion")
            
            # Auto-save
            try:
                save_success = save_floor_machine_data(floors_data, machines_data)
                if save_success:
                    logger.info(f"Successfully deleted floor '{floor_name}' with {len(machines_on_floor)} machines and saved layout")
                else:
                    logger.warning(f"Floor '{floor_name}' deleted but layout save failed")
            except Exception as e:
                logger.error(f"Error saving layout after deleting floor '{floor_name}': {e}")
            
            return floors_data, machines_data, False
            
        elif delete_type == "machine":
            # Execute machine deletion (your existing machine deletion logic)
            machines = machines_data.get("machines", [])
            
            # Find and remove the machine
            machine_found = False
            updated_machines = []
            
            for machine in machines:
                if machine["id"] == delete_id:
                    machine_found = True
                    
                    # Disconnect the machine if connected
                    try:
                        if delete_id in machine_connections:
                            if machine_connections[delete_id].get('connected', False):
                                client = machine_connections[delete_id].get('client')
                                if client:
                                    client.disconnect()
                                logger.info(f"Disconnected machine {delete_id} before deletion")
                            del machine_connections[delete_id]
                            logger.info(f"Removed machine {delete_id} from connections")
                    except Exception as e:
                        logger.error(f"Error disconnecting machine {delete_id}: {e}")
                    
                    logger.info(f"Deleted machine {delete_id}: {machine.get('name', 'Unknown')}")
                else:
                    updated_machines.append(machine)
            
            if not machine_found:
                logger.warning(f"Machine {delete_id} not found for deletion")
                return dash.no_update, dash.no_update, False
            
            # Update machines data
            machines_data["machines"] = updated_machines
            
            # Auto-save
            try:
                save_success = save_floor_machine_data(floors_data, machines_data)
                if save_success:
                    logger.info(f"Successfully deleted machine {delete_id} and saved layout")
                else:
                    logger.warning(f"Machine {delete_id} deleted but layout save failed")
            except Exception as e:
                logger.error(f"Error saving layout after deleting machine {delete_id}: {e}")
            
            return dash.no_update, machines_data, False
        
        return dash.no_update, dash.no_update, False

    @app.callback(
        Output("floors-data", "data", allow_duplicate=True),
        [Input({"type": "edit-floor-name-btn", "index": ALL}, "n_clicks"),
         Input({"type": "save-floor-name-btn", "index": ALL}, "n_clicks"),
         Input({"type": "cancel-floor-name-btn", "index": ALL}, "n_clicks")],
        [State({"type": "floor-name-input", "index": ALL}, "value"),
         State({"type": "edit-floor-name-btn", "index": ALL}, "id"),
         State({"type": "save-floor-name-btn", "index": ALL}, "id"),
         State({"type": "cancel-floor-name-btn", "index": ALL}, "id"),
         State("floors-data", "data")],
        prevent_initial_call=True
    )
    def handle_floor_name_editing(edit_clicks, save_clicks, cancel_clicks, input_values, 
                                 edit_ids, save_ids, cancel_ids, floors_data):  
        """Handle floor name editing with auto-save"""
        ctx = callback_context
        if not ctx.triggered:
            return dash.no_update
    
        trigger_prop = ctx.triggered[0]["prop_id"]
        
        # Parse which button was clicked and which floor
        if '"type":"save-floor-name-btn"' in trigger_prop:
            # Find which save button was clicked
            for i, clicks in enumerate(save_clicks or []):
                if clicks and i < len(save_ids):
                    floor_id = save_ids[i]["index"]
                    new_name = input_values[i] if i < len(input_values or []) else None
                    
                    if new_name and new_name.strip():
                        # Update the floor name
                        floors = floors_data.get("floors", [])
                        for floor in floors:
                            if floor["id"] == floor_id:
                                floor["name"] = new_name.strip()
                                floor["editing"] = False
                                break
                        
                        floors_data["floors"] = floors
                        
                        # Auto-save the layout (get machines_data fresh)
                        _, machines_data = load_floor_machine_data()
                        if machines_data is None:
                            machines_data = {"machines": [], "next_machine_id": 1}
                        save_floor_machine_data(floors_data, machines_data)
                        logger.info(f"Floor {floor_id} renamed to '{new_name.strip()}' and saved")
                        
                        return floors_data
                    break
        
        elif '"type":"edit-floor-name-btn"' in trigger_prop:
            # Find which edit button was clicked
            for i, clicks in enumerate(edit_clicks or []):
                if clicks and i < len(edit_ids):
                    floor_id = edit_ids[i]["index"]
                    
                    # Set editing mode for this floor
                    floors = floors_data.get("floors", [])
                    for floor in floors:
                        if floor["id"] == floor_id:
                            floor["editing"] = True
                            break
                    
                    floors_data["floors"] = floors
                    return floors_data
                    break
        
        elif '"type":"cancel-floor-name-btn"' in trigger_prop:
            # Find which cancel button was clicked
            for i, clicks in enumerate(cancel_clicks or []):
                if clicks and i < len(cancel_ids):
                    floor_id = cancel_ids[i]["index"]
                    
                    # Cancel editing mode for this floor
                    floors = floors_data.get("floors", [])
                    for floor in floors:
                        if floor["id"] == floor_id:
                            floor["editing"] = False
                            break
                    
                    floors_data["floors"] = floors
                    return floors_data
                    break
        
        return dash.no_update

    @app.callback(
        Output("floors-data", "data", allow_duplicate=True),
        [Input("add-floor-btn", "n_clicks")],
        [State("floors-data", "data"),
         State("machines-data", "data")],
        prevent_initial_call=True
    )
    def add_new_floor_with_save(n_clicks, floors_data, machines_data):
        """Add a new floor with auto-save"""
        if not n_clicks:
            return dash.no_update
        
        floors = floors_data.get("floors", [])
        next_floor_number = len(floors) + 1
        
        # Ordinal suffixes
        def get_ordinal_suffix(n):
            if 10 <= n % 100 <= 20:
                suffix = 'th'
            else:
                suffix = {1: 'st', 2: 'nd', 3: 'rd'}.get(n % 10, 'th')
            return f"{n}{suffix}"
        
        new_floor = {
            "id": next_floor_number,
            "name": f"{get_ordinal_suffix(next_floor_number)} Floor",
            "editing": False
        }
        
        floors.append(new_floor)
        floors_data["floors"] = floors
        
        # Auto-save the layout
        save_floor_machine_data(floors_data, machines_data)
        logger.info(f"Added new floor: {new_floor['name']} and saved layout")
        
        return floors_data  

    @app.callback(
        Output("save-status", "children"),
        [Input("add-floor-btn", "n_clicks"),
         Input({"type": "save-floor-name-btn", "index": ALL}, "n_clicks"),
         Input({"type": "delete-floor-btn", "index": ALL}, "n_clicks")],
        prevent_initial_call=True
    )
    def show_floor_save_status(add_clicks, save_clicks, delete_clicks):
        """Show save status only when floors are actually modified"""
        if add_clicks or any(save_clicks or []) or any(delete_clicks or []):
            current_time = datetime.now().strftime("%H:%M:%S")
            return f"✓ Saved at {current_time}"
        return ""

    @app.callback(
        Output("save-status", "children", allow_duplicate=True),
        [Input("add-machine-btn", "n_clicks"),
         Input({"type": "machine-ip-dropdown", "index": ALL}, "value")],
        prevent_initial_call=True
    )
    def show_machine_save_status(add_single, ip_values):  # Removed add_multiple parameter
        """Show save status only when machines are added or IP changed"""
        ctx = callback_context
        if not ctx.triggered:
            return ""
        
        trigger_id = ctx.triggered[0]["prop_id"]
        
        # Only show save status for actual button clicks or IP changes
        if "add-machine-btn" in trigger_id or "machine-ip-dropdown" in trigger_id:
            current_time = datetime.now().strftime("%H:%M:%S")
            return f"✓ Saved at {current_time}"
        return ""

    @app.callback(
        Output("save-status", "children", allow_duplicate=True),
        [Input("confirm-delete-btn", "n_clicks")],
        prevent_initial_call=True
    )
    def show_delete_save_status(confirm_clicks):
        """Show save status only when items are actually deleted"""
        if confirm_clicks:
            current_time = datetime.now().strftime("%H:%M:%S")
            return f"✓ Saved at {current_time}"
        return ""


    @app.callback(
        Output("machines-data", "data", allow_duplicate=True),
        [Input("add-machine-btn", "n_clicks")],
        [State("machines-data", "data"),
         State("floors-data", "data")],
        prevent_initial_call=True
    )
    def add_new_machine_with_save(n_clicks, machines_data, floors_data):
        """Add a new blank machine to the selected floor with auto-save"""
        if not n_clicks:
            return dash.no_update
        
        machines = machines_data.get("machines", [])
        next_machine_id = get_next_available_machine_id(machines_data)  # Use helper function
        selected_floor_id = floors_data.get("selected_floor", "all")
        if selected_floor_id == "all":
            floors = floors_data.get("floors", [])
            selected_floor_id = floors[0]["id"] if floors else 1
        
        new_machine = {
            "id": next_machine_id,
            "floor_id": selected_floor_id,
            "name": f"{tr('machine_label', load_language_preference())} {next_machine_id}",
            "ip": None,
            "serial": "Unknown",
            "status": "Offline",
            "model": "Unknown",
            "last_update": "Never"
        }
        
        machines.append(new_machine)
        machines_data["machines"] = machines
        # Remove the next_machine_id update since we're using the helper function
        
        # Auto-save the layout
        save_floor_machine_data(floors_data, machines_data)
        logger.info(f"Added new machine {next_machine_id} to floor {selected_floor_id} and saved layout")
        
        return machines_data

    @app.callback(
        Output("floors-data", "data", allow_duplicate=True),
        [Input({"type": "floor-tile", "index": ALL}, "n_clicks")],
        [State("floors-data", "data")],
        prevent_initial_call=True
    )
    def handle_floor_selection_dynamic(n_clicks_list, floors_data):
        """Handle floor tile selection dynamically"""
        ctx = callback_context
        if not ctx.triggered or not any(n_clicks_list):
            return dash.no_update
        
        # Find which floor was clicked
        triggered_prop = ctx.triggered[0]["prop_id"]
        
        # Extract floor ID from the triggered property
        if "floor-tile" in triggered_prop:
            import json
            import re
            
            # Extract the JSON part before .n_clicks
            json_match = re.search(r'\{[^}]+\}', triggered_prop)
            if json_match:
                try:
                    button_id = json.loads(json_match.group())
                    selected_floor_id = button_id["index"]
                    
                    # Update the selected floor
                    floors_data["selected_floor"] = selected_floor_id
                    return floors_data
                except (json.JSONDecodeError, KeyError):
                    pass
        
        return dash.no_update

    @app.callback(
        Output("machines-data", "data", allow_duplicate=True),
        [Input({"type": "machine-ip-dropdown", "index": ALL}, "value")],
        [State("machines-data", "data"),
         State("floors-data", "data"),
         State({"type": "machine-ip-dropdown", "index": ALL}, "id")],
        prevent_initial_call=True
    )
    def update_machine_selected_ip_with_save(ip_values, machines_data, floors_data, dropdown_ids):
        """Update the selected IP for each machine when dropdown changes with auto-save"""
        if not ip_values or not dropdown_ids:
            return dash.no_update
        
        machines = machines_data.get("machines", [])
        changes_made = False
        
        # Update selected IP for each machine
        for i, ip_value in enumerate(ip_values):
            if i < len(dropdown_ids) and ip_value:
                machine_id = dropdown_ids[i]["index"]
                
                # Find and update the machine
                for machine in machines:
                    if machine["id"] == machine_id:
                        if machine.get("selected_ip") != ip_value:
                            machine["selected_ip"] = ip_value
                            changes_made = True
                            logger.info(f"Updated machine {machine_id} IP selection to {ip_value}")
                        break
        
        if changes_made:
            machines_data["machines"] = machines
            
            # Auto-save the layout
            save_floor_machine_data(floors_data, machines_data)
            logger.info("Machine IP selections saved")
            
            return machines_data
        
        return dash.no_update

    @app.callback(
        [
            Output("section-1-1", "children"),
            Output("production-data-store", "data"),
        ],
    
    
        [
            Input("status-update-interval", "n_intervals"),
            Input("current-dashboard", "data"),
            Input("historical-time-index", "data"),
            Input("historical-data-cache", "data"),
            Input("language-preference-store", "data"),
        ],
        [
            State("app-state", "data"),
            State("app-mode", "data"),
            State("production-data-store", "data"),
            State("weight-preference-store", "data"),
        ],
    
    
        prevent_initial_call=True
    )
    
    
    
    def update_section_1_1(n, which, state_data, historical_data, lang, app_state_data, app_mode, production_data, weight_pref):
    
        """Update section 1-1 with capacity information and update shared production data"""
    
        # only run when we’re in the “main” dashboard
        if which != "main":
            #print("DEBUG: Preventing update for section-1-1")
            raise PreventUpdate


        global previous_counter_values

        #logger.debug(
        #    "update_section_1_1: mode=%s, active_machine=%s, thread_alive=%s, stop_flag=%s",
        #    current_app_mode,
        #    active_machine_id,
        #    app_state.update_thread.is_alive() if app_state.update_thread else False,
        #    app_state.thread_stop_flag,
        #)

        total_capacity_formatted = None
        capacity_count = accepts_count = reject_count = None
        
    
        # Tag definitions - Easy to update when actual tag names are available
        CAPACITY_TAG = "Status.ColorSort.Sort1.Throughput.KgPerHour.Current"
        ACCEPTS_TAG = "Status.Production.Accepts"  # Not used in live mode calculation
        REJECTS_TAG = "Status.ColorSort.Sort1.Total.Percentage.Current"
        OPM_TAG = "Status.ColorSort.Sort1.Throughput.ObjectPerMin.Current"
    
        # Determine if we're in Live or Demo mode
        mode = "demo"  # Default to demo mode
        if app_mode and isinstance(app_mode, dict) and "mode" in app_mode:
            mode = app_mode["mode"]
    
        # Only update values if:
        # 1. We're in demo mode (always update with new random values)
        # 2. We're in live mode and connected (update from tags)
        if mode == "live" and app_state_data.get("connected", False):
            # Live mode: get values from OPC UA tags
            total_capacity = 0
    
            # Get total capacity first
            if CAPACITY_TAG in app_state.tags:
                capacity_value = app_state.tags[CAPACITY_TAG]["data"].latest_value
                if capacity_value is not None:
                    total_capacity = convert_capacity_from_kg(capacity_value, weight_pref)
                else:
                    total_capacity = 0
    
            # Rejects come from section 5-2 counter totals and OPM reading
            reject_count = sum(previous_counter_values) if previous_counter_values else 0

            opm = 0
            if OPM_TAG in app_state.tags:
                opm_val = app_state.tags[OPM_TAG]["data"].latest_value
                if opm_val is not None:
                    opm = opm_val

            reject_pct = (reject_count / opm) if opm else 0
            rejects = total_capacity * reject_pct
    
            # Calculate accepts as total_capacity minus rejects
            accepts = total_capacity - rejects
            
            # Ensure accepts doesn't go negative (safety check)
            if accepts < 0:
                accepts = 0
            
            # Update the shared data store
            production_data = {
                "capacity": total_capacity,
                "accepts": accepts,
                "rejects": rejects
            }
            
    
    
        elif mode == "historical":
            hours = state_data.get("hours", 24) if isinstance(state_data, dict) else 24
            hist = (
                historical_data if isinstance(historical_data, dict) and "capacity" in historical_data
                else get_historical_data(timeframe=f"{hours}h")
            )
            cap_vals = hist.get("capacity", {}).get("values", [])
            acc_vals = hist.get("accepts", {}).get("values", [])
            rej_vals = hist.get("rejects", {}).get("values", [])
    
            total_capacity_lbs = sum(cap_vals) / len(cap_vals) if cap_vals else 0
            total_capacity = convert_capacity_from_lbs(total_capacity_lbs, weight_pref)
    
            reject_count = sum(previous_counter_values) if previous_counter_values else 0
            rejects = convert_capacity_from_kg(reject_count * 46, weight_pref)
    
            accepts = total_capacity - rejects
            if accepts < 0:
                accepts = 0
    
            production_data = {
                "capacity": total_capacity,
                "accepts": accepts,
                "rejects": rejects,
            }

        elif mode == "lab":
            mid = active_machine_id
            capacity_count = accepts_count = reject_count = 0

            machine_dir = os.path.join(hourly_data_saving.EXPORT_DIR, str(mid))
            path = _get_latest_lab_file(machine_dir)
            if path:
                stat = os.stat(path)
                mtime = stat.st_mtime
                size = stat.st_size

            else:
                mtime = size = 0

            cache_entry = _lab_production_cache.get(mid)
            if (
                cache_entry is not None
                and cache_entry.get("mtime") == mtime
                and cache_entry.get("size") == size
            ):
                production_data = cache_entry["production_data"]
                total_capacity = production_data["capacity"]
                accepts = production_data["accepts"]
                rejects = production_data["rejects"]
                capacity_count = cache_entry.get("capacity_count", 0)
                accepts_count = cache_entry.get("accepts_count", 0)
                reject_count = cache_entry.get("reject_count", 0)
            else:
                metrics = (
                    load_lab_totals_metrics(mid, active_counters=get_active_counter_flags(mid))
                    if path
                    else None
                )
                if metrics:
                    tot_cap_lbs, acc_lbs, rej_lbs, _ = metrics

                    load_lab_totals(
                        mid, active_counters=get_active_counter_flags(mid)
                    )

                    counter_rates = load_last_lab_counters(mid)
                    reject_count = sum(counter_rates) * 60
                    capacity_count = load_last_lab_objects(mid) * 60

                    accepts_count = max(0, capacity_count - reject_count)

                    total_capacity = convert_capacity_from_lbs(tot_cap_lbs, weight_pref)
                    accepts = convert_capacity_from_lbs(acc_lbs, weight_pref)
                    rejects = convert_capacity_from_lbs(rej_lbs, weight_pref)

                    production_data = {
                        "capacity": total_capacity,
                        "accepts": accepts,
                        "rejects": rejects,
                    }
                else:
                    # No existing lab log yet. Use zeroed placeholders so the
                    # dashboard doesn't display stale live values when switching
                    # to lab mode.
                    total_capacity = accepts = rejects = 0
                    capacity_count = accepts_count = reject_count = 0
                    production_data = {"capacity": 0, "accepts": 0, "rejects": 0}

                _lab_production_cache[mid] = {
                    "mtime": mtime,
                    "size": size,
                    "production_data": production_data,
                    "capacity_count": capacity_count,
                    "accepts_count": accepts_count,
                    "reject_count": reject_count,
                }

        elif mode == "demo":
    
            # Demo mode: generate realistic random capacity value
            demo_lbs = random.uniform(47000, 53000)
            total_capacity = convert_capacity_from_kg(demo_lbs / 2.205, weight_pref)
    
            # Rejects come from section 5-2 counter totals
            reject_count = sum(previous_counter_values) if previous_counter_values else 0
            rejects = convert_capacity_from_kg(reject_count * 46, weight_pref)
    
            # Calculate accepts as the difference
            accepts = total_capacity - rejects
    
            # Update the shared data store
            production_data = {
                "capacity": total_capacity,
                "accepts": accepts,
                "rejects": rejects
            }
        else:
            # If not live+connected or demo, use existing values from the store
            total_capacity = production_data.get("capacity", 50000)
            accepts = production_data.get("accepts", 47500)
            rejects = production_data.get("rejects", 2500)
        
        # Calculate percentages
        total = accepts + rejects
        accepts_percent = (accepts / total * 100) if total > 0 else 0
        rejects_percent = (rejects / total * 100) if total > 0 else 0
        
        # Format values with commas for thousands separator and limited decimal places
        if total_capacity_formatted is None:
            total_capacity_formatted = f"{total_capacity:,.0f}"
        accepts_formatted = f"{accepts:,.2f}"
        rejects_formatted = f"{rejects:,.2f}"
        accepts_percent_formatted = f"{accepts_percent:.2f}"
        rejects_percent_formatted = f"{rejects_percent:.2f}"

        capacity_count_fmt = (
            f"{capacity_count:,.0f}" if capacity_count is not None else None
        )
        accepts_count_fmt = (
            f"{accepts_count:,.0f}" if accepts_count is not None else None
        )
        reject_count_fmt = (
            f"{reject_count:,.0f}" if reject_count is not None and mode != "live" else None
        )

        cap_display = (
            f"{capacity_count_fmt} pcs / {total_capacity_formatted} {capacity_unit_label(weight_pref)}"
            if capacity_count_fmt is not None
            else f"{total_capacity_formatted} {capacity_unit_label(weight_pref)}"
        )
        acc_display = (
            f"{accepts_count_fmt} pcs / {accepts_formatted} {capacity_unit_label(weight_pref, False)} "
            if accepts_count_fmt is not None
            else f"{accepts_formatted} {capacity_unit_label(weight_pref, False)} "
        )
        rej_display = (
            f"{reject_count_fmt} pcs / {rejects_formatted} {capacity_unit_label(weight_pref, False)} "
            if reject_count_fmt is not None
            else f"{rejects_formatted} {capacity_unit_label(weight_pref, False)} "
        )
        
        # Define styles for text
    
        base_style = {"fontSize": "1.6rem", "lineHeight": "1.6rem", "fontFamily": NUMERIC_FONT}
        label_style = {"fontWeight": "bold", "fontSize": "1.6rem"}
        incoming_style = {"color": "blue", "fontSize": "2.4rem", "fontFamily": NUMERIC_FONT}
        accepts_style = {"color": "green", "fontSize": "1.8rem", "fontFamily": NUMERIC_FONT}
        rejects_style = {"color": "red", "fontSize": "1.8rem", "fontFamily": NUMERIC_FONT}
    
        
        # Create the section content
        section_content = html.Div([
            # Title with mode indicator
            dbc.Row([
                dbc.Col(html.H6(tr("production_capacity_title", lang), className="text-left mb-2"), width=8),
                dbc.Col(
                    dbc.Button(
                        tr("update_counts_title", lang),
                        id="open-update-counts",
                        color="primary",
                        size="sm",
                        className="float-end"
                    ),
                    width=4
                )
            ]),
            
            # Capacity data
            html.Div([
                html.Span(tr("capacity", lang) + ": ", style=label_style),
                html.Br(),
                html.Span(
                    cap_display,
                    style={**incoming_style, "marginLeft": "20px"},
                ),
            ], className="mb-2", style=base_style),
            
            html.Div([
                html.Span(tr("accepts", lang) + ": ", style=label_style),
                html.Br(),
                html.Span(
                    acc_display,
                    style={**accepts_style,"marginLeft":"20px"},
                ),
                html.Span(f"({accepts_percent_formatted}%)", style=accepts_style),
            ], className="mb-2", style=base_style),
            
            html.Div([
                html.Span(tr("rejects", lang) + ": ", style=label_style),
                html.Br(),
                html.Span(
                    rej_display,
                    style={**rejects_style,"marginLeft":"20px"},
                ),
                html.Span(f"({rejects_percent_formatted}%)", style=rejects_style),
            ], className="mb-2", style=base_style),
        ], className="p-1")
        
        return section_content, production_data

    @app.callback(
        Output("update-counts-modal-body", "children"),
        [Input("status-update-interval", "n_intervals"),
         Input("current-dashboard",       "data"),
         Input("opc-pause-state", "data"),
         Input("language-preference-store", "data")],
        [State("app-state", "data"),
         State("app-mode", "data"),
         State("user-inputs", "data")],
        prevent_initial_call=True
    )
    def update_section_1_1b_with_manual_pause(n, which, pause_state, lang, app_state_data, app_mode, user_inputs):
        """Update section 1-1b with manual pause/resume system"""
        # only run when we’re in the “main” dashboard
        if which != "main":
            raise PreventUpdate
        
        # Tag definitions for live mode
        WEIGHT_TAG = "Settings.ColorSort.TestWeightValue"
        COUNT_TAG = "Settings.ColorSort.TestWeightCount"
        UNITS_TAG = "Status.Production.Units"
        
        # Default values
        default_weight = 500.0
        default_count = 1000
        default_unit = "lb"
        
        # Determine if we're in Live or Demo mode
        mode = "demo"
        if app_mode and isinstance(app_mode, dict) and "mode" in app_mode:
            mode = app_mode["mode"]
        
        # Check if OPC reading is paused
        is_paused = pause_state.get("paused", False)
        
        # Initialize values
        weight_value = default_weight
        count_value = default_count
        unit_value = default_unit
        opc_weight = None
        opc_count = None
        reading_status = "N/A"
        
        if mode in LIVE_LIKE_MODES and app_state_data.get("connected", False):
            # Always read the current OPC values for display in the status line
            if WEIGHT_TAG in app_state.tags:
                tag_value = app_state.tags[WEIGHT_TAG]["data"].latest_value
                if tag_value is not None:
                    opc_weight = float(tag_value)
                    
            if COUNT_TAG in app_state.tags:
                tag_value = app_state.tags[COUNT_TAG]["data"].latest_value
                if tag_value is not None:
                    opc_count = int(tag_value)
                    
            if UNITS_TAG in app_state.tags:
                tag_value = app_state.tags[UNITS_TAG]["data"].latest_value
                if tag_value is not None:
                    unit_value = tag_value
            
            # Decide what values to use based on pause state
            if is_paused:
                # OPC reading is paused - use user inputs if available, otherwise use last known OPC values
                if user_inputs:
                    weight_value = user_inputs.get("weight", opc_weight or default_weight)
                    count_value = user_inputs.get("count", opc_count or default_count)
                    unit_value = user_inputs.get("units", unit_value)
                else:
                    # No user inputs yet, use current OPC values as starting point
                    weight_value = opc_weight if opc_weight is not None else default_weight
                    count_value = opc_count if opc_count is not None else default_count
                reading_status = "⏸ Paused (Manual)"
            else:
                # OPC reading is active - always use current OPC values
                weight_value = opc_weight if opc_weight is not None else default_weight
                count_value = opc_count if opc_count is not None else default_count
                reading_status = "▶ Reading from OPC"
                
            logger.info(f"Live mode: Paused={is_paused} | OPC W={opc_weight}, C={opc_count} | Using W={weight_value}, C={count_value}")
        else:
            # Demo mode or not connected - use user inputs or defaults
            if user_inputs:
                weight_value = user_inputs.get("weight", default_weight)
                count_value = user_inputs.get("count", default_count)
                unit_value = user_inputs.get("units", default_unit)
            reading_status = "Demo mode" if mode == "demo" else "Not connected"
        
        return html.Div([
            # Title
            html.H6(tr("update_counts_title", lang), className="mb-0 text-center small"),
            
            # Show current OPC values and reading status in live mode
            html.Div([
                #html.Small(
                #    f"OPC: W={opc_weight if opc_weight is not None else 'N/A'}, "
                #    f"C={opc_count if opc_count is not None else 'N/A'} | "
                #    f"Status: {reading_status}", 
                #    className="text-info"
                #)
            ], className="mb-1 text-center") if mode in LIVE_LIKE_MODES and app_state_data.get("connected", False) else html.Div(),
            
            # Controls container 
            html.Div([
                # Units row
                dbc.Row([
                    dbc.Col(
                        html.Label(tr("units_label", lang), className="fw-bold pt-0 text-end small"),
                        width=3,
                    ),
                    dbc.Col(
                        dcc.Dropdown(
                            id="unit-selector",
                            options=[
                                {"label": "oz", "value": "oz"},
                                {"label": "lb", "value": "lb"},
                                {"label": "g", "value": "g"},
                                {"label": "kg", "value": "kg"}
                            ],
                            value=unit_value,
                            clearable=False,
                            style={"width": "100%", "fontSize": "0.8rem"}
                        ),
                        width=9,
                    ),
                ], className="mb-1"),
                
                # Weight row
                dbc.Row([
                    dbc.Col(
                        html.Label(tr("weight_label", lang), className="fw-bold pt-0 text-end small"),
                        width=3,
                    ),
                    dbc.Col(
                        dbc.Input(
                            id="weight-input",
                            type="number",
                            min=0,
                            step=1,
                            value=weight_value,
                            style={"width": "100%", "height": "1.4rem"}
                        ),
                        width=9,
                    ),
                ]),
    
                # Count row
                dbc.Row([
                    dbc.Col(
                        html.Label(tr("count_label", lang), className="fw-bold pt-0 text-end small"),
                        width=3,
                    ),
                    dbc.Col(
                        dbc.Input(
                            id="count-input",
                            type="number",
                            min=0,
                            step=1,
                            value=count_value,
                            style={"width": "100%", "height": "1.4rem"}
                        ),
                        width=9,
                    ),
                ], className="mb-1"),
                
                # Two button row - same width, half each
                dbc.Row([
                    dbc.Col(width=3),  # Empty space to align with inputs
                    dbc.Col([
                        dbc.ButtonGroup([
                            dbc.Button(
                                tr("pause_opc_read_button", lang) if not is_paused else tr("resume_opc_read_button", lang),
                                id="toggle-opc-pause",
                                color="warning" if not is_paused else "success",
                                size="sm",
                                style={"fontSize": "0.65rem", "padding": "0.2rem 0.3rem"}
                            ),
                            dbc.Button(
                                tr("save_to_opc_button", lang),
                                id="save-count-settings",
                                color="primary",
                                size="sm",
                                style={"fontSize": "0.65rem", "padding": "0.2rem 0.3rem"}
                            )
                        ], className="w-100")
                    ], width=9)
                ]),
                
                # Notification area
                dbc.Row([
                    dbc.Col(width=3),
                    dbc.Col(
                        html.Div(id="save-counts-notification", className="small text-success mt-1"),
                        width=9
                    )
                ])
            ]),
        ], className="p-1 ps-2")

    @app.callback(
        Output("opc-pause-state", "data"),
        [Input("toggle-opc-pause", "n_clicks")],
        [State("opc-pause-state", "data"),
         State("app-mode", "data")],
        prevent_initial_call=True
    )
    def toggle_opc_pause(n_clicks, current_pause_state, app_mode):
        """Toggle OPC reading pause state"""
        if not n_clicks:
            return dash.no_update
        
        # Only allow pausing in live mode
        mode = "demo"
        if app_mode and isinstance(app_mode, dict) and "mode" in app_mode:
            mode = app_mode["mode"]
        
        if mode not in LIVE_LIKE_MODES:
            return dash.no_update
        
        # Toggle the pause state
        current_paused = current_pause_state.get("paused", False)
        new_paused = not current_paused
        
        logger.info(f"OPC reading {'paused' if new_paused else 'resumed'} by user")
        
        return {"paused": new_paused}

    @app.callback(
        Output("user-inputs", "data", allow_duplicate=True),
        [Input("mode-selector", "value")],
        [State("user-inputs", "data")],
        prevent_initial_call=True
    )
    def clear_inputs_on_mode_switch(mode, current_inputs):
        """Clear user inputs when switching to live mode"""
        if mode in LIVE_LIKE_MODES:
            logger.info("Switched to live mode - clearing user inputs")
            return {}  # Clear all user inputs
        return dash.no_update

    @app.callback(
        [Output("save-counts-notification", "children"),
         Output("opc-pause-state", "data", allow_duplicate=True)],
        [Input("save-count-settings", "n_clicks")],
        [State("weight-input", "value"),
         State("count-input", "value"),
         State("unit-selector", "value"),
         State("app-state", "data"),
         State("app-mode", "data"),
         State("opc-pause-state", "data")],
        prevent_initial_call=True
    )
    def save_and_resume_opc_reading(n_clicks, weight_value, count_value, unit_value, 
                                   app_state_data, app_mode, pause_state):
        """Save the count settings to OPC UA tags and resume OPC reading"""
        if not n_clicks:
            return dash.no_update, dash.no_update
        
        # Tag definitions for writing
        WEIGHT_TAG = "Settings.ColorSort.TestWeightValue"
        COUNT_TAG = "Settings.ColorSort.TestWeightCount"
        
        # Determine if we're in Live mode
        mode = "demo"
        if app_mode and isinstance(app_mode, dict) and "mode" in app_mode:
            mode = app_mode["mode"]
        
        # Only write to tags in live mode when connected
        if mode in LIVE_LIKE_MODES and app_state_data.get("connected", False):
            try:
                success_messages = []
                error_messages = []
                
                # Write weight value to OPC UA tag
                if WEIGHT_TAG in app_state.tags and weight_value is not None:
                    try:
                        app_state.tags[WEIGHT_TAG]["node"].set_value(float(weight_value))
                        success_messages.append(f"Weight: {weight_value}")
                        logger.info(f"Successfully wrote weight value {weight_value} to {WEIGHT_TAG}")
                    except Exception as e:
                        error_messages.append(f"Weight write error: {str(e)}")
                        logger.error(f"Error writing weight value to {WEIGHT_TAG}: {e}")
                
                # Write count value to OPC UA tag
                if COUNT_TAG in app_state.tags and count_value is not None:
                    try:
                        app_state.tags[COUNT_TAG]["node"].set_value(int(count_value))
                        success_messages.append(f"Count: {count_value}")
                        logger.info(f"Successfully wrote count value {count_value} to {COUNT_TAG}")
                    except Exception as e:
                        error_messages.append(f"Count write error: {str(e)}")
                        logger.error(f"Error writing count value to {COUNT_TAG}: {e}")
                
                # Prepare notification message and resume reading if successful
                if success_messages and not error_messages:
                    notification = f"✓ Saved: {', '.join(success_messages)} - OPC reading resumed"
                    # Resume OPC reading after successful save
                    resumed_state = {"paused": False}
                    logger.info("OPC reading resumed after successful save")
                    return notification, resumed_state
                elif success_messages and error_messages:
                    notification = f"⚠ Partial: {', '.join(success_messages)}. Errors: {', '.join(error_messages)}"
                    return notification, dash.no_update
                elif error_messages:
                    notification = f"✗ Errors: {', '.join(error_messages)}"
                    return notification, dash.no_update
                else:
                    notification = "⚠ No OPC UA tags found for writing"
                    return notification, dash.no_update
                
            except Exception as e:
                error_msg = f"✗ Save failed: {str(e)}"
                logger.error(f"Unexpected error saving count settings: {e}")
                return error_msg, dash.no_update
        
        else:
            # Not in live mode or not connected
            if mode == "demo":
                return "✓ Saved locally (Demo mode)", dash.no_update
            else:
                return "⚠ Not connected to OPC server", dash.no_update

    @app.callback(
        Output("user-inputs", "data"),
        [
            Input("unit-selector", "value"),
            Input("weight-input", "value"),
            Input("count-input", "value")
        ],
        [State("user-inputs", "data"),
         State("app-mode", "data")],
        prevent_initial_call=True
    )
    def save_user_inputs_with_mode_tracking(units, weight, count, current_data, app_mode):
        """Save user input values when they change (with mode tracking)"""
        ctx = callback_context
        if not ctx.triggered:
            return current_data or {"units": "lb", "weight": 500.0, "count": 1000}
        
        # Get which input triggered the callback
        trigger_id = ctx.triggered[0]["prop_id"].split(".")[0]
        
        # Determine current mode
        mode = "demo"
        if app_mode and isinstance(app_mode, dict) and "mode" in app_mode:
            mode = app_mode["mode"]
        
        # Create a new data object with defaults if current_data is None
        new_data = current_data.copy() if current_data else {"units": "lb", "weight": 500.0, "count": 1000}
        
        # Mark if user made changes in live mode
        if mode in LIVE_LIKE_MODES:
            new_data["live_mode_user_changed"] = True
            #logger.debug("User changed %s in live mode", trigger_id)
        
        # Update the value that changed
        if trigger_id == "unit-selector" and units is not None:
            new_data["units"] = units
        elif trigger_id == "weight-input" and weight is not None:
            new_data["weight"] = weight
        elif trigger_id == "count-input" and count is not None:
            new_data["count"] = count
        
        return new_data

    @app.callback(
        Output("section-1-2", "children"),
        [Input("production-data-store", "data"),
         Input("status-update-interval", "n_intervals"),
         Input("current-dashboard", "data"),
         Input("historical-time-index", "data"),
         Input("historical-data-cache", "data"),
         Input("counter-view-mode", "data")],
        [State("app-state", "data"),
         State("app-mode", "data")],
        prevent_initial_call=True
    )
    def update_section_1_2(production_data, n_intervals, which, state_data, historical_data, counter_mode, app_state_data, app_mode):

        """Update section 1-2 with side-by-side pie charts for accepts/rejects and reject breakdown.

        The first pie chart normally uses accepts/rejects from the production data. When the
        counter display mode is set to "percent" (via the section 5-2 threshold settings) the
        reject percentage is instead derived from the sum of all 12 counter percentages."""
        
        # Only run when we're in the "main" dashboard
        if which != "main":
            raise PreventUpdate
            
        global previous_counter_values
        
        counter_colors = {
            1: "green",       # Blue
            2: "lightgreen",      # Green
            3: "orange",     # Orange
            4: "blue",      # Black
            5: "#f9d70b",    # Yellow (using hex to ensure visibility)
            6: "magenta",    # Magenta
            7: "cyan",       # Cyan
            8: "red",        # Red
            9: "purple",
            10: "brown",
            11: "gray",
            12: "lightblue"
        }
    
        # Extract data from the shared production data store
        total_capacity = production_data.get("capacity", 50000)
        accepts = production_data.get("accepts", 47500)
        rejects = production_data.get("rejects", 2500)

        # Determine accepts/rejects percentages for the first pie chart
        # Percent view only affects display in section 5-2, not how rejects are
        # calculated here. Always derive the percentages from the production
        # data counts so switching display modes does not alter totals.
        total = accepts + rejects
        accepts_percent = (accepts / total * 100) if total > 0 else 0
        rejects_percent = (rejects / total * 100) if total > 0 else 0
        
        # Second chart data - Use the counter values for the reject breakdown
        # Ensure previous_counter_values has a predictable baseline
        if 'previous_counter_values' not in globals() or not previous_counter_values:
            # Start counters at zero instead of random demo values
            previous_counter_values = [0] * 12
        
        # Calculate the total of all counter values
        total_counter_value = sum(previous_counter_values)
        
        if total_counter_value > 0:
            # Create percentage breakdown for each counter relative to total rejects
            # Filter out counters with zero values and track their original counter numbers
            reject_counters = {}
            counter_indices = {}  # Track which counter number each entry corresponds to
            for i, value in enumerate(previous_counter_values):
                if value > 0:  # Only include counters with values greater than 0
                    counter_name = f"Counter {i+1}"
                    counter_number = i + 1  # Store the actual counter number
                    # This counter's percentage of the total rejects
                    counter_percent_of_rejects = (value / total_counter_value) * 100
                    reject_counters[counter_name] = counter_percent_of_rejects
                    counter_indices[counter_name] = counter_number
        else:
            # Fallback if counter values sum to zero - create empty dict
            reject_counters = {}
        
        # Create first pie chart - Accepts/Rejects ratio
        fig1 = go.Figure(data=[go.Pie(
            labels=['Accepts', 'Rejects'],
            values=[accepts_percent, rejects_percent],  # Use the exact percentages from section 1-1
            hole=.4,
            marker_colors=['green', 'red'],
            textinfo='percent',
            insidetextorientation='radial',
            rotation = 90
        )])
    
        # Update layout for first chart with centered title
        fig1.update_layout(
            title={
                'text': "Accept/Reject Ratio",
                'y': 0.99,
                'x': 0.5,
                'xanchor': 'center',
                'yanchor': 'top'
            },
            margin=dict(l=10, r=10, t=25, b=10),
            height=210,
            showlegend=False,  # Set showlegend to False to remove the legend
            plot_bgcolor='var(--chart-bg)',
            paper_bgcolor='var(--chart-bg)'
        )
    
        # Create second pie chart - Reject breakdown (only if we have non-zero data)
        if reject_counters:  # Only create chart if we have data
            # Extract data for the second pie chart
            labels = list(reject_counters.keys())
            values = list(reject_counters.values())
            # Use the correct counter numbers for colors instead of sequential indices
            colors = [counter_colors.get(counter_indices[label], "gray") for label in labels]
    
            # Create second pie chart - Reject breakdown
            fig2 = go.Figure(data=[go.Pie(
                labels=labels,
                values=values,
                hole=.4,
                marker_colors=colors,
                textinfo='percent',
                insidetextorientation='radial'
            )])
    
            # Update layout for second chart with centered title
            fig2.update_layout(
                title={
                    'text': "Reject Percentages",
                    'y': 0.99,
                    'x': 0.5,
                    'xanchor': 'center',
                    'yanchor': 'top'
                },
                margin=dict(l=10, r=10, t=25, b=10),
                height=210,
                showlegend=False,  # Set showlegend to False to remove the legend
                plot_bgcolor='var(--chart-bg)',
                paper_bgcolor='var(--chart-bg)'
            )
            
            # Second chart content
            second_chart_content = dcc.Graph(
                figure=fig2,
                config={'displayModeBar': False, 'responsive': True},
                style={'width': '100%', 'height': '100%'}
            )
        else:
            # No data available - show placeholder
            second_chart_content = html.Div([
                html.Div("No Reject Data", className="text-center text-muted d-flex align-items-center justify-content-center h-100"),
            ], style={'minHeight': '200px', 'height': 'auto', 'border': '1px solid #dee2e6', 'borderRadius': '0.25rem'})
        
        # Return the layout with both charts side by side
        return html.Div([
            dbc.Row([
                # First chart
                dbc.Col(
                    dcc.Graph(
                        figure=fig1,
                        config={'displayModeBar': False, 'responsive': True},
                        style={'width': '100%', 'height': '100%'}
                    ),
                    width=6
                ),
                
                # Second chart or placeholder
                dbc.Col(
                    second_chart_content,
                    width=6
                ),
            ]),
        ])

    @app.callback(
        Output("user-inputs", "data", allow_duplicate=True),
        [Input("auto-connect-trigger", "data")],
        [State("user-inputs", "data")],
        prevent_initial_call=True
    )
    def initialize_user_inputs(trigger, current_data):
        """Initialize user inputs on page load if not already set"""
        if current_data:
            return dash.no_update
        return {"units": "lb", "weight": 500.0, "count": 1000}

    @app.callback(
        Output("section-2", "children"),
        [Input("status-update-interval", "n_intervals"),
         Input("current-dashboard",       "data"),
         Input("language-preference-store", "data")],
        [State("app-state", "data"),
         State("app-mode", "data")],
        prevent_initial_call=True
    )
    def update_section_2(n_intervals, which, lang, app_state_data, app_mode):
        """Update section 2 with three status boxes and feeder gauges"""
        
          # only run when we’re in the “main” dashboard
        if which != "main":
            raise PreventUpdate
        # CRITICAL: Check if we actually have a connected machine and valid app_state
        if not app_state_data.get("connected", False):
            #logger.debug("No connected machine - preventing section update")
            raise PreventUpdate
        
        if not app_state.client or not app_state.tags:
            #logger.debug("No valid client or tags - preventing section update")
            raise PreventUpdate
            # or return [no_update, no_update]
        # Tag definitions
        PRESET_NUMBER_TAG = "Status.Info.PresetNumber"
        PRESET_NAME_TAG = "Status.Info.PresetName"
        GLOBAL_FAULT_TAG = "Status.Faults.GlobalFault"
        GLOBAL_WARNING_TAG = "Status.Faults.GlobalWarning"
        FEEDER_TAG_PREFIX = "Status.Feeders."
        FEEDER_TAG_SUFFIX = "IsRunning"
        MODEL_TAG = "Status.Info.Type"  # Added this tag to check model type
        
        # Determine if we're in Live or Demo mode
        mode = "demo"  # Default to demo mode
        if app_mode and isinstance(app_mode, dict) and "mode" in app_mode:
            mode = app_mode["mode"]
        #logger.debug("Section 2: mode=%s, connected=%s", mode, app_state_data.get("connected", False))
        
        # Define color styles for different states
        success_style = {"backgroundColor": "#28a745", "color": "white"}  # Green
        danger_style = {"backgroundColor": "#dc3545", "color": "white"}   # Red
        warning_style = {"backgroundColor": "#ffc107", "color": "black"}  # Yellow
        secondary_style = {"backgroundColor": "#6c757d", "color": "white"}  # Gray
        
        # Check model type to determine number of gauges to show
        show_all_gauges = True  # Default to showing all 4 gauges
        model_type = None
        
        # Define box styles based on mode
        if mode == "demo":
            # Demo mode - force green for all boxes
            preset_text = "1 Yellow CORN"
            preset_style = success_style
            
            status_text = "GOOD"
            status_style = success_style
            
            feeder_text = "Running"
            feeder_style = success_style
            
            # In demo mode, show all gauges
            show_all_gauges = True
            
        elif not app_state_data.get("connected", False):
            # Not connected - all gray
            preset_text = "Unknown"
            preset_style = secondary_style
            
            status_text = "Unknown"
            status_style = secondary_style
            
            feeder_text = "Unknown"
            feeder_style = secondary_style
            
            # When not connected, show all gauges
            show_all_gauges = True
            
        else:
            # Live mode - FIXED to properly access the global app_state
            preset_number = "N/A"
            preset_name = "N/A"
            
            # Check model type first to determine gauge visibility
            if MODEL_TAG in app_state.tags:
                model_type = app_state.tags[MODEL_TAG]["data"].latest_value
                if model_type == "RGB400":
                    show_all_gauges = False  # Hide gauges 3 and 4
                    #logger.info("Model type is RGB400 - hiding gauges 3 and 4")
                else:
                    show_all_gauges = True
                    #logger.info(f"Model type is {model_type} - showing all gauges")
            
            # Try to get preset information - FIXED to use proper app_state reference
            if PRESET_NUMBER_TAG in app_state.tags:
                preset_number = app_state.tags[PRESET_NUMBER_TAG]["data"].latest_value
                if preset_number is None:
                    preset_number = "N/A"
                #logger.info(f"Retrieved preset number: {preset_number}")
                    
            if PRESET_NAME_TAG in app_state.tags:
                preset_name = app_state.tags[PRESET_NAME_TAG]["data"].latest_value
                if preset_name is None:
                    preset_name = "N/A"
                #logger.info(f"Retrieved preset name: {preset_name}")
                    
            preset_text = f"{preset_number} {preset_name}"
            preset_style = success_style  # Default to green
            
            # Check fault and warning status - FIXED to use proper app_state reference
            has_fault = False
            has_warning = False
            
            if GLOBAL_FAULT_TAG in app_state.tags:
                has_fault = bool(app_state.tags[GLOBAL_FAULT_TAG]["data"].latest_value)
                
            if GLOBAL_WARNING_TAG in app_state.tags:
                has_warning = bool(app_state.tags[GLOBAL_WARNING_TAG]["data"].latest_value)
                
            # Set status text and style based on fault/warning
            if has_fault:
                status_text = "FAULT"
                status_style = danger_style
            elif has_warning:
                status_text = "WARNING"
                status_style = warning_style
            else:
                status_text = "GOOD"
                status_style = success_style
    
            if status_text in ("FAULT", "WARNING", "GOOD"):
                status_text = tr(f"{status_text.lower()}_status", lang)
                
            # Check feeder status - FIXED to use proper app_state reference
            feeder_running = False
            
            # Check only the appropriate number of feeders based on model
            max_feeder = 2 if not show_all_gauges else 4
            for feeder_num in range(1, max_feeder + 1):
                tag_name = f"{FEEDER_TAG_PREFIX}{feeder_num}{FEEDER_TAG_SUFFIX}"
                if tag_name in app_state.tags:
                    if bool(app_state.tags[tag_name]["data"].latest_value):
                        feeder_running = True
                        break
                        
            if feeder_running:
                feeder_text = tr("running_state", lang)
                feeder_style = success_style
            else:
                feeder_text = tr("stopped_state", lang)
                feeder_style = secondary_style
            
            # Add debug logging for live mode
            #logger.debug(
            #    "Live mode - Preset: %s , Status: %s, Feeder: %s",
            #    preset_text,
            #    status_text,
            #    feeder_text,
            #)
        
        # Create the feeder rate boxes with conditional display
        feeder_boxes = create_feeder_rate_boxes(app_state_data, app_mode, mode, show_all_gauges)
        
        # Create the three boxes with explicit styling and add feeder gauges
        return html.Div([
            html.H5(tr("machine_status_title", lang), className="mb-2 text-left"),
            
            # Box 1 - Preset - Using inline styling instead of Bootstrap classes
            html.Div([
                html.Div([
                    html.Div([
                        html.Span(tr("preset_label", lang) + " ", className="fw-bold"),
                        html.Span(preset_text),
                    ], className="h7"),
                ], className="p-3"),
            ], className="mb-2", style={"borderRadius": "0.25rem", **preset_style}),
            
            # Box 2 - Status - Using inline styling
            html.Div([
                html.Div([
                    html.Div([
                        html.Span(tr("status_label", lang) + " ", className="fw-bold"),
                        html.Span(status_text),
                    ], className="h7"),
                ], className="p-3"),
            ], className="mb-2", style={"borderRadius": "0.25rem", **status_style}),
            
            # Box 3 - Feeders - Using inline styling
            html.Div([
                html.Div([
                    html.Div([
                        html.Span(tr("feeders_label", lang) + " ", className="fw-bold"),
                        html.Span(feeder_text),
                    ], className="h7"),
                ], className="p-3"),
            ], className="mb-2", style={"borderRadius": "0.25rem", **feeder_style}),
    
            # Row of feeder rate boxes
            feeder_boxes,
        ])

    @app.callback(
        Output("section-3-1", "children"),
        [Input("status-update-interval", "n_intervals"),
         Input("current-dashboard",       "data"),
         Input("language-preference-store", "data")],
        [State("additional-image-store", "data")],
        prevent_initial_call=True
    )
    
    def update_section_3_1(n_intervals, which, lang, additional_image_data):
        """Update section 3-1 with the Load Image button and additional image if loaded"""
        # Debug logging
        #logger.info(f"Image data in section-3-1: {'' if not additional_image_data else 'Data present'}")
        
        # only run when we’re in the “main” dashboard
        if which != "main":
            raise PreventUpdate
            # or return [no_update, no_update]
        # Check if additional image is loaded
        has_additional_image = additional_image_data and 'image' in additional_image_data
        
        # More debug logging
        #if has_additional_image:
        #    logger.info("Section 3-1: Image found in data store")
        #else:
        #    logger.info("Section 3-1: No image in data store")
        
        # Create the additional image section with auto-scaling
        if has_additional_image:
            additional_image_section = html.Div([
                html.Img(
                    src=additional_image_data['image'],
                    style={
                        'width': '100%',
                        'maxWidth': '100%',
                        'maxHeight': '130px',
                        'objectFit': 'contain',
                        'margin': '0 auto',
                        'display': 'block'
                    }
                )
            ], className="text-center", style={'minHeight': '130px', 'height': 'auto', 'display': 'flex', 'alignItems': 'center', 'justifyContent': 'center'})
        else:
            additional_image_section = html.Div(
                "No custom image loaded",
                className="text-center text-muted",
                style={'minHeight': '130px', 'height': 'auto', 'display': 'flex', 'alignItems': 'center', 'justifyContent': 'center'}
            )
        
        return html.Div([
            # Title and Load button row
            dbc.Row([
                # Title
                dbc.Col(html.H5(tr("corporate_logo_title", lang), className="mb-0"), width=8),
                # Load button
                dbc.Col(
                    dbc.Button(
                        tr("load_image_button", lang),
                        id="load-additional-image",
                        color="primary", 
                        size="sm",
                        className="float-end"
                    ), 
                    width=4
                ),
            ], className="mb-2 align-items-center"),
            
            # Additional image section with fixed height
            additional_image_section,
        ], style={'minHeight': '175px', 'height': 'auto'})  # Flexible height for section 3-1

    @app.callback(
        Output("upload-modal", "is_open"),
        [Input("load-additional-image", "n_clicks"),
         Input("close-upload-modal", "n_clicks")],
        [State("upload-modal", "is_open")],
        prevent_initial_call=True
    )
    def toggle_upload_modal(load_clicks, close_clicks, is_open):
        """Toggle the upload modal when the Load Image button is clicked"""
        ctx = callback_context
        
        # If callback wasn't triggered, don't change the state
        if not ctx.triggered:
            return dash.no_update
            
        # Get the ID of the component that triggered the callback
        trigger_id = ctx.triggered[0]["prop_id"].split(".")[0]
        
        # If the Load Image button was clicked and modal is not already open, open it
        if trigger_id == "load-additional-image" and load_clicks and not is_open:
            return True
        
        # If the Close button was clicked and modal is open, close it
        elif trigger_id == "close-upload-modal" and close_clicks and is_open:
            return False
        
        # Otherwise, don't change the state
        return is_open

    @app.callback(
        Output("section-3-2", "children"),
        [Input("status-update-interval", "n_intervals"),
         Input("current-dashboard",       "data"),
         Input("language-preference-store", "data")],
        [State("app-state", "data"),
         State("app-mode", "data")],
        prevent_initial_call=True
    
    )
    def update_section_3_2(n_intervals, which, lang, app_state_data, app_mode):
        """Update section 3-2 with machine information and Satake logo"""
    
        # only run when we’re in the “main” dashboard
        if which != "main":
            raise PreventUpdate
            # or return [no_update, no_update]
    
        # Tag definitions for easy updating
        SERIAL_TAG = "Status.Info.Serial"
        MODEL_TAG = "Status.Info.Type"  # Added tag for model information
        
        # Determine if we're in Live or Demo mode
        mode = "demo"  # Default to demo mode
        if app_mode and isinstance(app_mode, dict) and "mode" in app_mode:
            mode = app_mode["mode"]
        #logger.debug(
        #    "Section 3-2: mode=%s, connected=%s",
        #    mode,
        #    app_state_data.get("connected", False),
        #)

        # Generate current timestamp for "Last Update" display. This must be
        # evaluated on each callback invocation so the UI reflects the actual
        # update time rather than a static value.
        current_time = datetime.now().strftime("%Y-%m-%d %H:%M:%S")
        
        if mode == "demo":
            # Demo mode values
            serial_number = "2025_1_4CH"
            status_text = "DEMO"
            model_text = "Enpresor RGB"
            last_update = current_time
            status_class = "text-success"
        else:
            # Live mode - use original code with model tag
            serial_number = "Unknown"
            if app_state_data.get("connected", False) and SERIAL_TAG in app_state.tags:
                serial_number = app_state.tags[SERIAL_TAG]["data"].latest_value or "Unknown"
            
            # Get the model from the Type tag when in Live mode
            model_text = "ENPRESOR RGB"  # Default model
            if app_state_data.get("connected", False) and MODEL_TAG in app_state.tags:
                model_from_tag = app_state.tags[MODEL_TAG]["data"].latest_value
                if model_from_tag:
                    model_text = model_from_tag  # Use the model from the tag if available
            
            status_text = "Online" if app_state_data.get("connected", False) else "Offline"
            status_class = "text-success" if app_state_data.get("connected", False) else "text-secondary"
            last_update = current_time if app_state_data.get("connected", False) else "Never"
        
        return html.Div([
            # Title
            html.H5(tr("machine_info_title", lang), className="mb-2 text-center"),
            
            # Custom container with fixed height and auto-scaling image
            html.Div([
                # Logo container (left side)
                html.Div([
                    html.Img(
                        src=f'data:image/png;base64,{SATAKE_LOGO}',
                        style={
                            'width': '100%',
                            'maxWidth': '100%',
    
                            'maxHeight': '200px',  # Increased maximum height
    
                            'objectFit': 'contain',
                            'margin': '0 auto',
                            'display': 'block'
                        }
                    )
                ], className="machine-info-logo", style={
                    'flex': '0 0 auto',
    
                    'width': '45%',
                    'maxWidth': '180px',
                    'minHeight': '180px',  # Increased minimum height for logo container
    
                    'display': 'flex',
                    'alignItems': 'center',
                    'justifyContent': 'center',
                    'paddingRight': '15px'
                }),
                
                # Information container (right side)
                html.Div([
                    html.Div([
                        html.Span(tr("serial_number_label", lang) + " ", className="fw-bold"),
                        html.Span(serial_number),
                    ], className="mb-1"),
                    
                    html.Div([
                        html.Span(tr("status_label", lang) + " ", className="fw-bold"),
                        html.Span(status_text, className=status_class),
                    ], className="mb-1"),
                    
                    html.Div([
                        html.Span(tr("model_label", lang) + " ", className="fw-bold"),
                        html.Span(model_text),
                    ], className="mb-1"),
                    
                    html.Div([
                        html.Span(tr("last_update_label", lang) + " ", className="fw-bold"),
                        html.Span(last_update),
                    ], className="mb-1"),
                ], style={
                    'flex': '1',
                    'paddingLeft': '30px',  # Increased left padding to shift text right more
                    'borderLeft': '1px solid #eee',
                    'marginLeft': '15px',
                    'minHeight': '150px',  # Reduced minimum height for text container
                    'display': 'flex',
                    'flexDirection': 'column',
                    'justifyContent': 'center'
                }),
            ], className="machine-info-container", style={
                'display': 'flex',
                'flexDirection': 'row',
                'alignItems': 'center',
                'flexWrap': 'wrap',
                'width': '100%',
                'minHeight': '150px'  # Reduced minimum height for the whole container
            }),
        ], style={'height': 'auto'})  # Allow section 3-2 height to adjust

    @app.callback(
        Output("section-4", "children"),
        [Input("status-update-interval", "n_intervals"),
         Input("current-dashboard",       "data"),
         Input("language-preference-store", "data")],
        [State("app-state", "data"),
         State("app-mode", "data")],
        prevent_initial_call=True
    )
    def update_section_4(n_intervals, which, lang, app_state_data, app_mode):
        """Update section 4 with the color sort primary list.
    
        Each sensitivity's number and name are displayed above its image.
        """
        # only run when we’re in the “main” dashboard
        if which != "main":
            raise PreventUpdate
            # or return [no_update, no_update]
        # Tag definitions for easy updating
        PRIMARY_ACTIVE_TAG_PREFIX = "Settings.ColorSort.Primary"
        PRIMARY_ACTIVE_TAG_SUFFIX = ".IsAssigned"
        PRIMARY_NAME_TAG_PREFIX = "Settings.ColorSort.Primary"
        PRIMARY_NAME_TAG_SUFFIX = ".Name"
        PRIMARY_IMAGE_TAG_PREFIX = "Settings.ColorSort.Primary"
        PRIMARY_IMAGE_TAG_SUFFIX = ".SampleImage"
        
        # Define colors for each primary number
        primary_colors = {
            1: "green",       # Blue
            2: "lightgreen",      # Green
            3: "orange",     # Orange
            4: "blue",      # Black
            5: "#f9d70b",    # Yellow (using hex to ensure visibility)
            6: "magenta",    # Magenta
            7: "cyan",       # Cyan
            8: "red",        # Red
            9: "purple",
            10: "brown",
            11: "gray", 
            12: "lightblue"
        }
        
        # Define base64 image strings for demo mode fallback
        base64_image_strings = {
            1: base64_image_string1,
            2: base64_image_string2,
            3: base64_image_string3,
            4: base64_image_string4,
            5: base64_image_string5,
            6: base64_image_string6,
            7: base64_image_string7,
            8: base64_image_string8
        }
        
        # Determine if we're in Live or Demo mode
        mode = "demo"  # Default to demo mode
        if app_mode and isinstance(app_mode, dict) and "mode" in app_mode:
            mode = app_mode["mode"]
        
        # Define demo mode primary names and active status
        demo_primary_names = {
            1: "CORN",
            2: "SPOT",
            3: "GREEN",
            4: "SOY",
            5: "SPLIT",
            6: "DARKS",
            7: "BROKEN",
            8: "MOLD",
            9: "",
            10: "",
            11: "",
            12: ""
        }
        
        # For demo mode, all primaries are active except #5 (to show the inactive state)
        demo_primary_active = {i: (i != 5) for i in range(1, 13)}
        
        # Initialize lists for left and right columns
        left_column_items = []
        right_column_items = []
        
        # Define the image container style with WHITE background for both modes
        # Base style for the image containers.  Border color is set later based on
        # whether a sensitivity is assigned.
        image_container_style = {
            "height": "50px",
            "width": "50px",
            "marginRight": "0px",
            "border": "4px solid #ccc",  # Increased default border thickness
            "borderRadius": "3px",
            "display": "flex",
            "alignItems": "center",
            "justifyContent": "center",
            "overflow": "hidden",
            "padding": "0px",
            "backgroundColor": "#ffffff"  # Force white background for both light and dark mode
        }
        
        # Image style to fill the container
        image_style = {
            "height": "100%",
            "width": "100%",
            "objectFit": "contain",
        }
        
        if mode == "demo":
            # Demo mode - use predefined values and demo images
            for i in range(1, 13):
                name = demo_primary_names[i]
                is_active = demo_primary_active[i]
                    
                # Set styling based on active status
                if is_active:
                    text_color = primary_colors[i]
                    text_class = ""
                else:
                    text_color = "#aaaaaa"  # Gray for inactive
                    text_class = "text-muted"
                
                # Create text style with added bold font weight
                text_style = {
                    "color": text_color,
                    "display": "inline-block",
                    "verticalAlign": "middle",
                    "fontWeight": "bold",
                    "whiteSpace": "nowrap",
                }
                border_color = "green" if is_active else "red"
                if not is_active:
                    text_style["fontStyle"] = "italic"
                image_style_current = image_container_style.copy()
                image_style_current["border"] = f"4px solid {border_color}"
                
                # Create item with appropriate image or empty container
                if i <= 8 and i in base64_image_strings:  # First 8 items with images in demo mode
                    base64_str = base64_image_strings[i]
                    img_src = f"data:image/png;base64,{base64_str}" if not base64_str.startswith("data:") else base64_str
    
                    # Create item with image in bordered container
                    item = html.Div([
                        html.Span(
                            f"{i}. {name}",
                            style=text_style
                        ),
                        html.Div([
                            html.Img(
                                src=img_src,
                                style=image_style
                            )
                        ], style=image_style_current),
                    ],
                    className=f"mb-1 {text_class}",
                    style={"display": "flex", "flexDirection": "column", "alignItems": "center"})
                else:  # Items 9-12 or fallbacks - empty white container instead of image
                    item = html.Div([
                        html.Span(
                            f"{i}. {name}",
                            style=text_style
                        ),
                        html.Div([
                            # Nothing inside, just the white background
                        ], style=image_style_current),
                    ],
                    className=f"mb-1 {text_class}",
                    style={"display": "flex", "flexDirection": "column", "alignItems": "center"})
                
                # Add to appropriate column based on odd/even
                if i % 2 == 1:  # Odds on the left
                    left_column_items.append(item)
                else:          # Evens on the right
                    right_column_items.append(item)
        
        elif not app_state_data.get("connected", False):
            # When not connected, show placeholder list with empty white containers
            for i in range(1, 13):
                # Bold text style for not connected state
                not_connected_style = {
                    "display": "inline-block",
                    "verticalAlign": "middle",
                    "fontWeight": "bold",
                    "whiteSpace": "nowrap",
                }
                
                item = html.Div([
                    html.Span(
                        f"{i}) Not connected",
                        className="text-muted",
                        style=not_connected_style
                    ),
                    html.Div([], style=image_container_style),  # Empty white container
                ],
                className="mb-1",
                style={"display": "flex", "flexDirection": "column", "alignItems": "center"})
                
                # Add to appropriate column based on odd/even
                if i % 2 == 1:  # Odds on the left
                    left_column_items.append(item)
                else:          # Evens on the right
                    right_column_items.append(item)
        
        else:
            # Live mode - load images from OPC UA tags
            for i in range(1, 13):
                # Check if the primary is active
                is_active = True  # Default to active
                active_tag_name = f"{PRIMARY_ACTIVE_TAG_PREFIX}{i}{PRIMARY_ACTIVE_TAG_SUFFIX}"
                
                if active_tag_name in app_state.tags:
                    is_active = bool(app_state.tags[active_tag_name]["data"].latest_value)
                
                # Get primary name
                name = f"Primary {i}"  # Default name
                name_tag = f"{PRIMARY_NAME_TAG_PREFIX}{i}{PRIMARY_NAME_TAG_SUFFIX}"
                
                if name_tag in app_state.tags:
                    tag_value = app_state.tags[name_tag]["data"].latest_value
                    if tag_value is not None:
                        name = tag_value
                
                # Get sample image from OPC UA tag
                image_tag = f"{PRIMARY_IMAGE_TAG_PREFIX}{i}{PRIMARY_IMAGE_TAG_SUFFIX}"
                has_image = False
                image_src = None
                
                if image_tag in app_state.tags:
                    try:
                        image_data = app_state.tags[image_tag]["data"].latest_value
                        if image_data is not None:
                            # Check if the image data is already in the correct format
                            if isinstance(image_data, str):
                                if image_data.startswith("data:image"):
                                    # Already in data URL format
                                    image_src = image_data
                                    has_image = True
                                elif len(image_data) > 100:  # Assume it's base64 if it's a long string
                                    # Try to determine image type and create data URL
                                    # For now, assume PNG - you might need to detect the actual format
                                    image_src = f"data:image/png;base64,{image_data}"
                                    has_image = True
                            elif isinstance(image_data, bytes):
                                # Convert bytes to base64
                                base64_str = base64.b64encode(image_data).decode('utf-8')
                                image_src = f"data:image/png;base64,{base64_str}"
                                has_image = True
                    except Exception as e:
                        #logger.error(f"Error processing image data for Primary {i}: {e}")
                        has_image = False
                #else:
                    #logger.debug(f"Image tag {image_tag} not found in app_state.tags")
                
                # Set styling based on active status
                if is_active:
                    text_color = primary_colors[i]
                    text_class = ""
                else:
                    text_color = "#aaaaaa"  # Gray for inactive
                    text_class = "text-muted"
                
                # Create text style with added bold font weight
                text_style = {
                    "color": text_color,
                    "display": "inline-block",
                    "verticalAlign": "middle",
                    "fontWeight": "bold",
                    "whiteSpace": "nowrap",
                }
                border_color = "green" if is_active else "red"
                if not is_active:
                    text_style["fontStyle"] = "italic"
                image_style_current = image_container_style.copy()
                image_style_current["border"] = f"4px solid {border_color}"
    
                # Create item with image from OPC UA tag or empty white container
                if has_image and image_src:
                    item = html.Div([
                        html.Span(
                            f"{i}) {name}",
                            style=text_style
                        ),
                        html.Div([  # Wrapper div for the image with white background
                            html.Img(
                                src=image_src,
                                style=image_style,
                                title=f"Sample image for {name}"  # Add tooltip
                            )
                        ], style=image_style_current),
                    ],
                    className=f"mb-1 {text_class}",
                    style={"display": "flex", "flexDirection": "column", "alignItems": "center"})
                else:
                    # No image available - show empty white container
                    item = html.Div([
                        html.Span(
                            f"{i}) {name}",
                            style=text_style
                        ),
                        html.Div([  # Empty white container
                            # Nothing inside, just the white background
                        ], style=image_style_current),
                    ],
                    className=f"mb-1 {text_class}",
                    style={"display": "flex", "flexDirection": "column", "alignItems": "center"})
                
                # Add to appropriate column based on odd/even
                if i % 2 == 1:  # Odds on the left
                    left_column_items.append(item)
                else:          # Evens on the right
                    right_column_items.append(item)
        
        # Allow this panel to flex so it shares space with other sections
        container_style = {"flex": "1"}
        
        # Return two-column layout
        return html.Div([
            html.H5(tr("sensitivities_title", lang), className="mb-2 text-left"),
            
            # Create a row with two columns
            dbc.Row([
                # Left column - odd items
                dbc.Col(
                    html.Div(left_column_items),
                    width=6
                ),
    
                # Right column - even items
                dbc.Col(
                    html.Div(right_column_items),
                    width=6
                ),
            ]),
        ], style=container_style)

    @app.callback(
        Output("section-5-1", "children"),
        [Input("status-update-interval", "n_intervals"),
         Input("current-dashboard",       "data"),
         Input("historical-time-index",   "data"),
         Input("historical-data-cache",   "data"),
         Input("language-preference-store", "data")],
        [State("app-state", "data"),
         State("app-mode", "data"),
         State("active-machine-store", "data"),
         State("weight-preference-store", "data"),
         State("production-rate-unit", "data")],
        prevent_initial_call=True
    )
    def update_section_5_1(n_intervals, which, state_data, historical_data, lang, app_state_data, app_mode, active_machine_data, weight_pref, pr_unit):
    
        """Update section 5-1 with trend graph for objects per minute"""
         # only run when we’re in the “main” dashboard
        if which != "main":
            raise PreventUpdate
            # or return [no_update, no_update]
    
        # Tag definitions - Easy to update when actual tag names are available
        OBJECTS_PER_MIN_TAG = "Status.ColorSort.Sort1.Throughput.ObjectPerMin.Current"
        CAPACITY_TAG = "Status.ColorSort.Sort1.Throughput.KgPerHour.Current"
    
        # Determine which units to display
        units = pr_unit or "objects"
        if units == "capacity":
            section_title = tr("production_rate_capacity_title", lang)
            data_tag = CAPACITY_TAG
        else:
            section_title = tr("production_rate_objects_title", lang)
            data_tag = OBJECTS_PER_MIN_TAG
        
        # Fixed time range for X-axis (last 2 minutes with 1-second intervals)
        max_points = 120  # 2 minutes × 60 seconds
        
        # Determine if we're in Live or Demo mode
        mode = "demo"  # Default to demo mode
        if app_mode and isinstance(app_mode, dict) and "mode" in app_mode:
            mode = app_mode["mode"]
    
    
        if mode == "historical":
            hours = state_data.get("hours", 24) if isinstance(state_data, dict) else 24
            active_id = active_machine_data.get("machine_id") if active_machine_data else None
            hist_data = (
                historical_data if isinstance(historical_data, dict) and "capacity" in historical_data
                else get_historical_data(timeframe=f"{hours}h", machine_id=active_id)
            )
            times = hist_data["capacity"]["times"]
            values_lbs = hist_data["capacity"]["values"]
    
            x_data = [t.strftime("%H:%M:%S") if isinstance(t, datetime) else t for t in times]
            y_data = [convert_capacity_from_lbs(v, weight_pref) for v in values_lbs]
            if y_data:
                min_val = max(0, min(y_data) * 0.9)
                max_val = max(y_data) * 1.1
            else:
                min_val = 0
                max_val = 10000
        elif mode == "lab":
            mid = active_machine_data.get("machine_id") if active_machine_data else None
            _, times, totals = load_lab_totals(mid, active_counters=get_active_counter_flags(mid))
            x_data = [t.strftime("%H:%M:%S") if isinstance(t, datetime) else t for t in times]
            y_data = totals
            if y_data:
                min_val = max(0, min(y_data) * 0.9)
                max_val = max(y_data) * 1.1
            else:
                min_val = 0
                max_val = 10000

        elif mode in LIVE_LIKE_MODES and app_state_data.get("connected", False):
            # Live mode and connected - get real data
            tag_found = False
            current_value = 0
    
    
            
            # Check if the tag exists
            if data_tag in app_state.tags:
                tag_found = True
                tag_data = app_state.tags[data_tag]['data']
                
                # Get current value
                current_value = tag_data.latest_value if tag_data.latest_value is not None else 0
                if units == "capacity":
                    current_value = convert_capacity_from_kg(current_value, weight_pref)
                
                # Get historical data
                timestamps = tag_data.timestamps
                values = tag_data.values
                if units == "capacity":
                    values = [convert_capacity_from_kg(v, weight_pref) for v in values]
                
                # If we have data, create the time series
                if timestamps and values:
                    # Ensure we only use the most recent data points (up to max_points)
                    if len(timestamps) > max_points:
                        timestamps = timestamps[-max_points:]
                        values = values[-max_points:]
                    
                    # Format times for display
                    x_data = [ts.strftime("%H:%M:%S") for ts in timestamps]
                    y_data = values
                    
                    # Determine min and max values for y-axis with some padding
                    if len(y_data) > 0:
                        min_val = max(0, min(y_data) * 0.9) if min(y_data) > 0 else 0
                        max_val = max(y_data) * 1.1 if max(y_data) > 0 else 10000
                    else:
                        min_val = 0
                        max_val = 100000
                else:
                    # No historical data yet, create empty chart
                    current_time = datetime.now()
                    x_data = [(current_time - timedelta(seconds=i)).strftime("%H:%M:%S") for i in range(max_points)]
                    x_data.reverse()  # Put in chronological order
                    y_data = [None] * max_points
                    min_val = 0
                    max_val = 10000
            else:
                # Tag not found - create dummy data
                current_time = datetime.now()
                x_data = [(current_time - timedelta(seconds=i)).strftime("%H:%M:%S") for i in range(max_points)]
                x_data.reverse()  # Put in chronological order
                y_data = [None] * max_points
                min_val = 0
                max_val = 10000
        else:
            # Demo mode or not connected - use the original code
            # Generate dummy data for demonstration
            current_time = datetime.now()
            x_data = [(current_time - timedelta(seconds=i)).strftime("%H:%M:%S") for i in range(max_points)]
            x_data.reverse()  # Put in chronological order
            
            # Demo mode - create realistic looking data
            if mode == "demo":
                if units == "capacity":
                    # Base around 50,000 lbs/hr converted from kg
                    base_value = convert_capacity_from_kg(50000 / 2.205, weight_pref)
                else:
                    # Start with base value of 5000 objects per minute
                    base_value = 5000
                
                # Create random variations around the base value
                np.random.seed(int(current_time.timestamp()) % 1000)  # Seed with current time for variety
                var_scale = 2000 if units == "capacity" else 1000
                variations = np.random.normal(0, var_scale, max_points)
                
                # Create a slightly rising trend
                trend = np.linspace(0, 15, max_points)  # Rising trend from 0 to 15
                
                # Add some cyclical pattern
                cycles = 10 * np.sin(np.linspace(0, 4*np.pi, max_points))  # Sine wave with amplitude 10
                
                # Combine base value, variations, trend, and cycles
                y_data = [max(0, base_value + variations[i] + trend[i] + cycles[i]) for i in range(max_points)]
                
                min_val = base_value * 0.8 if units == "capacity" else 3000
                max_val = max(y_data) * 1.1  # 10% headroom
            else:
                # Not connected - empty chart
                y_data = [None] * max_points
                min_val = 3000 if units != "capacity" else 0
                max_val = 10000
        
        # Create figure
        fig = go.Figure()
        
        # Add trace
        fig.add_trace(go.Scatter(
            x=x_data,
            y=y_data,
            mode='lines',
            name='Capacity' if units == "capacity" else 'Objects/Min',
            line=dict(color='#1f77b4', width=2)
        ))
    
        step = max(1, len(x_data) // 5)
        
        # Update layout
        fig.update_layout(
            title=None,
            xaxis=dict(
                showgrid=True,
                gridcolor='rgba(211,211,211,0.3)',
                tickmode='array',
                tickvals=list(range(0, len(x_data), step)),
                ticktext=[x_data[i] for i in range(0, len(x_data), step) if i < len(x_data)],
            ),
            yaxis=dict(
                title=None,
                showgrid=True,
                gridcolor='rgba(211,211,211,0.3)',
                range=[min_val, max_val]
            ),
            margin=dict(l=5, r=5, t=5, b=5),
            height=200,
            plot_bgcolor='var(--chart-bg)',
            paper_bgcolor='var(--chart-bg)',
            hovermode='closest',
            showlegend=False
        )
        
        # Include the historical indicator directly in the header so the
        # graph height remains unchanged when toggling modes.
        header = f"{section_title} (Historical View)" if mode == "historical" else section_title
    
        children = [
            dbc.Row([
                dbc.Col(html.H5(header, className="mb-0"), width=9),
                dbc.Col(
                    dbc.Button(
                        tr("units_button", lang),
                        id={"type": "open-production-rate-units", "index": 0},
                        color="primary",
                        size="sm",
                        className="float-end",
                    ),
                    width=3,
                ),
            ], className="mb-2 align-items-center")
        ]
    
    
    
        children.append(
            dcc.Graph(
                id='trend-graph',
                figure=fig,
                config={'displayModeBar': False, 'responsive': True},
                style={'width': '100%', 'height': '100%'}
            )
        )
    
        return html.Div(children)

    @app.callback(
        Output("alarm-data", "data"),
        [Input("status-update-interval", "n_intervals")],
        [State("app-state", "data")]
    )
    def update_alarms_store(n_intervals, app_state_data):
        """Update the alarms data store from the counter values and check for threshold violations"""
        global previous_counter_values, threshold_settings, threshold_violation_state

        # Determine how counter values should be interpreted
        mode = threshold_settings.get("counter_mode", "counts") if isinstance(threshold_settings, dict) else "counts"
        if mode == "percent":
            total_val = sum(previous_counter_values)
            values = [
                (v / total_val * 100) if total_val else 0
                for v in previous_counter_values
            ]
        else:
            values = previous_counter_values

        # Get current time
        current_time = datetime.now()

        # Check for alarms
        alarms = []
        for i, value in enumerate(values):
            counter_num = i + 1
            
            # Safely check if counter_num exists in threshold_settings and is a dictionary
            if counter_num in threshold_settings and isinstance(threshold_settings[counter_num], dict):
                settings = threshold_settings[counter_num]
                violation = False
                is_high = False  # Track which threshold is violated (high or low)
                
                # Check for threshold violations
                if 'min_enabled' in settings and settings['min_enabled'] and value < settings['min_value']:
                    violation = True
                    alarms.append(f"Sens. {counter_num} below min threshold")
                elif 'max_enabled' in settings and settings['max_enabled'] and value > settings['max_value']:
                    violation = True
                    is_high = True
                    alarms.append(f"Sens. {counter_num} above max threshold")
                
                # Get violation state for this counter
                violation_state = threshold_violation_state[counter_num]
                
                # If email notifications are enabled
                if threshold_settings.get('email_enabled', False):
                    email_minutes = threshold_settings.get('email_minutes', 2)
                    
                    # If now violating but wasn't before
                    if violation and not violation_state['is_violating']:
                        # Start tracking this violation
                        violation_state['is_violating'] = True
                        violation_state['violation_start_time'] = current_time
                        violation_state['email_sent'] = False
                        logger.info(f"Started tracking threshold violation for Sensitivity {counter_num}")
                    
                    # If still violating
                    elif violation and violation_state['is_violating']:
                        # Check if it's been violating long enough to send an email
                        if not violation_state['email_sent']:
                            time_diff = (current_time - violation_state['violation_start_time']).total_seconds()
                            if time_diff >= (email_minutes * 60):
                                # Send the email
                                email_sent = send_threshold_email(counter_num, is_high)
                                if email_sent:
                                    violation_state['email_sent'] = True
                                    logger.info(f"Sent threshold violation email for Sensitivity {counter_num}")
                    
                    # If no longer violating
                    elif not violation and violation_state['is_violating']:
                        # Reset the violation state
                        violation_state['is_violating'] = False
                        violation_state['violation_start_time'] = None
                        violation_state['email_sent'] = False
                        logger.info(f"Reset threshold violation for Sensitivity {counter_num}")
        
        return {"alarms": alarms}

    @app.callback(
        Output("section-5-2", "children"),
        [Input("status-update-interval", "n_intervals"),
         Input("current-dashboard",       "data"),
         Input("historical-time-index",   "data"),
         Input("historical-data-cache",   "data"),
         Input("language-preference-store", "data")],
        [State("app-state", "data"),
         State("app-mode", "data"),
         State("active-machine-store", "data"),
         State("counter-view-mode", "data")],
        prevent_initial_call=True
    )
    def update_section_5_2(n_intervals, which, state_data, historical_data, lang, app_state_data, app_mode, active_machine_data, counter_mode):
        """Update section 5-2 with bar chart for counter values and update alarm data"""
        
        # only run when we’re in the “main” dashboard
        if which != "main":
            raise PreventUpdate
            # or return [no_update, no_update]
        global previous_counter_values, threshold_settings
    
        # Ensure we have a full set of values to work with
        if not previous_counter_values or len(previous_counter_values) < 12:
            previous_counter_values = [0] * 12
        
        # Define title for the section
        section_title = tr("sensitivity_rates_title", lang)
        
        # Always read counter rate values from OPC. Percent view only changes
        # how the bar chart is displayed.
        TAG_PATTERN = "Status.ColorSort.Sort1.DefectCount{}.Rate.Current"
        
        # Define colors for each primary/counter number
        counter_colors = {
            1: "green",       # Blue
            2: "lightgreen",      # Green
            3: "orange",     # Orange
            4: "blue",      # Black
            5: "#f9d70b",    # Yellow (using hex to ensure visibility)
            6: "magenta",    # Magenta
            7: "cyan",       # Cyan
            8: "red",        # Red
            9: "purple",
            10: "brown",
            11: "gray",
            12: "lightblue"
        }
        
        # Get mode (live, demo, or historical)
        mode = "demo"  # Default to demo mode
        if app_mode and isinstance(app_mode, dict) and "mode" in app_mode:
            mode = app_mode["mode"]
        
        # Generate values based on mode
        if mode == "historical":
            hours = state_data.get("hours", 24) if isinstance(state_data, dict) else 24
            active_id = active_machine_data.get("machine_id") if active_machine_data else None
            historical_data = (
                historical_data
                if isinstance(historical_data, dict) and 1 in historical_data
                else get_historical_data(timeframe=f"{hours}h", machine_id=active_id)
            )
            
            # Use the average value for each counter over the timeframe
            new_counter_values = []
            for i in range(1, 13):
                vals = historical_data[i]["values"]
                if vals:
                    avg_val = sum(vals) / len(vals)
                    new_counter_values.append(avg_val)
                else:
                    new_counter_values.append(50)
    
            # Store the new values for the next update
            previous_counter_values = new_counter_values.copy()
            #logger.debug("Section 5-2 values (historical mode): %s", new_counter_values)
        elif mode == "lab":
            mid = active_machine_data.get("machine_id") if active_machine_data else None
            rates = load_last_lab_counters(mid)
            new_counter_values = [r * 60 for r in rates]
            previous_counter_values = new_counter_values.copy()
            #logger.debug("Section 5-2 values (lab mode): %s", new_counter_values)
        elif mode in LIVE_LIKE_MODES and app_state_data.get("connected", False):
            # Live mode: get values from OPC UA
            # Use the tag pattern provided for each counter
            new_counter_values = []
            for i in range(1, 13):
                # Construct the tag name using the provided pattern
                tag_name = TAG_PATTERN.format(i)
    
                # Check if the tag exists
                if tag_name in app_state.tags:
                    value = app_state.tags[tag_name]["data"].latest_value
                    if value is None:
                        # If tag exists but value is None, keep previous value
                        value = previous_counter_values[i-1]
                    new_counter_values.append(value)
                else:
                    # Tag not found - keep previous value
                    new_counter_values.append(previous_counter_values[i-1])
    
            # Store the new values for the next update
            previous_counter_values = new_counter_values.copy()
            #logger.debug("Section 5-2 values (live mode): %s", new_counter_values)
        elif mode == "demo":
            # Demo mode: generate synthetic values
            new_counter_values = []
            for i, prev_value in enumerate(previous_counter_values):
                # Determine maximum change (up to ±20)
                max_change = min(20, prev_value - 10)  # Ensure we don't go below 10
    
                # Fix: Convert max_change to an integer
                max_change_int = int(max_change)
    
                # Use the integer version in randint
                change = random.randint(-max_change_int, 20)
    
                # Calculate new value with bounds
                new_value = max(10, min(180, prev_value + change))
    
                # Add to the list
                new_counter_values.append(new_value)
    
            # Store the new values for the next update
            previous_counter_values = new_counter_values.copy()
            #logger.debug("Section 5-2 values (demo mode): %s", new_counter_values)
        else:
            # Live mode but not connected - keep the last values
            new_counter_values = previous_counter_values.copy()
            #logger.debug("Section 5-2 values (disconnected): using previous values")
        
        # Create counter names
        counter_names = [f"{i}" for i in range(1, 13)]
        
        # Convert values for display if percent mode is selected
        if counter_mode == "percent":
            total_val = sum(new_counter_values)
            display_values = [
                (v / total_val * 100) if total_val else 0 for v in new_counter_values
            ]
        else:
            display_values = new_counter_values

        # Create figure with our data
        fig = go.Figure()

        # Use a single bar trace with all data
        fig.add_trace(go.Bar(
            x=counter_names,  # Use all counter names as x values
            y=display_values,  # Display values depend on view mode
            marker_color=[counter_colors.get(i, 'gray') for i in range(1, 13)],  # Set colors per bar
            hoverinfo='text',  # Keep hover info
            hovertext=[f"Sensitivity {i}: {display_values[i-1]:.2f}" for i in range(1, 13)]  # Custom hover text with 2 decimal places

        ))
        
        # Add horizontal min threshold lines for each counter if enabled
        for i, counter in enumerate(counter_names):
            counter_num = i + 1
            # Check if counter_num exists in threshold_settings and is a dictionary
            if counter_num in threshold_settings and isinstance(threshold_settings[counter_num], dict):
                settings = threshold_settings[counter_num]
                
                if 'min_enabled' in settings and settings['min_enabled']:
                    fig.add_shape(
                        type="line",
                        x0=i - 0.4,  # Start slightly before the bar
                        x1=i + 0.4,  # End slightly after the bar
                        y0=settings['min_value'],
                        y1=settings['min_value'],
                        line=dict(
                            color="black",
                            width=2,
                            dash="solid",
                        ),
                    )
        
        # Add horizontal max threshold lines for each counter if enabled
        for i, counter in enumerate(counter_names):
            counter_num = i + 1
            # Check if counter_num exists in threshold_settings and is a dictionary
            if counter_num in threshold_settings and isinstance(threshold_settings[counter_num], dict):
                settings = threshold_settings[counter_num]
                
                if 'max_enabled' in settings and settings['max_enabled']:
                    fig.add_shape(
                        type="line",
                        x0=i - 0.4,  # Start slightly before the bar
                        x1=i + 0.4,  # End slightly after the bar
                        y0=settings['max_value'],
                        y1=settings['max_value'],
                        line=dict(
                            color="red",
                            width=2,
                            dash="solid",
                        ),
                    )
        
        # Calculate max value for y-axis scaling
        if counter_mode == "percent":
            # Percent view caps the axis at 100 and uses display values
            max_value = max(display_values) if display_values else 0
            y_max = min(max_value * 1.1, 100)
            if y_max < 5:
                y_max = 5
        else:
            # Counts view - include enabled thresholds in the calculation
            all_values = new_counter_values.copy()
            for counter_num, settings in threshold_settings.items():
                if isinstance(counter_num, int) and isinstance(settings, dict):
                    if 'max_enabled' in settings and settings['max_enabled']:
                        all_values.append(settings['max_value'])

            max_value = max(all_values) if all_values else 100
            y_max = max(100, max_value * 1.1)
        
        # Update layout
        fig.update_layout(
            title=None,
            xaxis=dict(
                title=None,
                showgrid=False,
                tickangle=0,
            ),
            yaxis=dict(
                title=None,
                showgrid=True,
                gridcolor='rgba(211,211,211,0.3)',
                range=[0, y_max]  # Dynamic range based on data and thresholds
            ),
            margin=dict(l=5, r=5, t=0, b=20),  # Increased bottom margin for rotated labels
            height=198,  # Increased height since we have more space now
            plot_bgcolor='var(--chart-bg)',
            paper_bgcolor='var(--chart-bg)',
            showlegend=False,
        )
        
        # Create the section content
        section_content = html.Div([
            # Header row with title and settings button
            dbc.Row([
                dbc.Col(html.H5(section_title + (" (Historical)" if mode == "historical" else ""), className="mb-0"), width=9),
                dbc.Col(
                    dbc.Button(tr("thresholds_button", lang),
                            id={"type": "open-threshold", "index": 0},
                            color="primary",
                            size="sm",
                            className="float-end"),
                    width=3
                )
            ], className="mb-2 align-items-center"),
            
            # Bar chart
            dcc.Graph(
                id='counter-bar-chart',
                figure=fig,
                config={'displayModeBar': False, 'responsive': True},
                style={'width': '100%', 'height': '100%'}
            )
        ])
        
        # Return the section content
        return section_content

    @app.callback(
        Output("section-6-1", "children"),
        [Input("status-update-interval", "n_intervals"),
         Input("current-dashboard", "data"),
         Input("historical-time-index", "data"),
         Input("language-preference-store", "data")],
        [State("app-state", "data"),
         State("app-mode", "data"),
         State("active-machine-store", "data")],
        prevent_initial_call=True,
    )
    def update_section_6_1(n_intervals, which, state_data, lang, app_state_data, app_mode, active_machine_data):
        """Update section 6-1 with trend graph for the 12 counters, supporting historical data."""
        mem_utils.log_memory_if_high()
        if which != "main":
            raise PreventUpdate
        global previous_counter_values, display_settings

        if not previous_counter_values or len(previous_counter_values) < 12:
            previous_counter_values = [0] * 12

        section_title = tr("counter_values_trend_title", lang)

        counter_colors = {
            1: "green",
            2: "lightgreen",
            3: "orange",
            4: "blue",
            5: "#f9d70b",
            6: "magenta",
            7: "cyan",
            8: "red",
            9: "purple",
            10: "brown",
            11: "gray",
            12: "lightblue",
        }

        mode = "demo"
        if app_mode and isinstance(app_mode, dict) and "mode" in app_mode:
            mode = app_mode["mode"]

        if mode == "historical":
            hours = state_data.get("hours", 24) if isinstance(state_data, dict) else 24
            active_id = active_machine_data.get("machine_id") if active_machine_data else None
            historical_data = get_historical_data(timeframe=f"{hours}h", machine_id=active_id)

            fig = go.Figure()
            for i in range(1, 13):
                if display_settings.get(i, True):
                    counter_name = f"Counter {i}"
                    color = counter_colors.get(i, "gray")
                    times = historical_data[i]['times']
                    values = historical_data[i]['values']
                    time_labels = [t.strftime("%H:%M:%S") if isinstance(t, datetime) else t for t in times]
                    if times and values:
                        fig.add_trace(go.Scatter(
                            x=time_labels,
                            y=values,
                            mode='lines',
                            name=counter_name,
                            line=dict(color=color, width=2),
                            hoverinfo='text',
                            hovertext=[f"{counter_name}: {value}" for value in values],
                        ))

            ref_times = historical_data[1]['times'] if historical_data[1]['times'] else []
            label_list = [t.strftime('%H:%M:%S') if isinstance(t, datetime) else t for t in ref_times]
            step = max(1, len(label_list) // 5) if label_list else 1

            hist_values = [historical_data[i]['values'][-1] if historical_data[i]['values'] else None for i in range(1, 13)]
            #logger.debug("Section 6-1 latest values (historical mode): %s", hist_values)

            max_hist_value = 0
            for i in range(1, 13):
                if display_settings.get(i, True):
                    vals = historical_data[i]["values"]
                    if vals:
                        max_hist_value = max(max_hist_value, max(vals))

            yaxis_range = [0, 10] if max_hist_value < 10 else [0, None]

            fig.update_layout(
                title=None,
                xaxis=dict(
                    showgrid=False,
                    gridcolor='rgba(211,211,211,0.3)',
                    rangeslider=dict(visible=False),
                    tickmode='array',
                    tickvals=list(range(0, len(label_list), step)) if label_list else [],
                    ticktext=[label_list[i] for i in range(0, len(label_list), step) if i < len(label_list)] if label_list else [],
                ),
                yaxis=dict(
                    title=None,
                    showgrid=False,
                    gridcolor='rgba(211,211,211,0.3)',
                    range=yaxis_range,
                ),
                margin=dict(l=5, r=5, t=5, b=5),
                height=200,
                plot_bgcolor='var(--chart-bg)',
                paper_bgcolor='var(--chart-bg)',
                hovermode='closest',
                showlegend=False,
            )

            return html.Div([
                dbc.Row([
                    dbc.Col(html.H5(f"{section_title} (Historical View)", className="mb-0"), width=9),
                    dbc.Col(
                        dbc.Button(tr("display_button", lang),
                                   id={"type": "open-display", "index": 0},
                                   color="primary",
                                   size="sm",
                                   className="float-end"),
                        width=3,
                    ),
                ], className="mb-2 align-items-center"),
                dcc.Graph(
                    id='counter-trend-graph',
                    figure=fig,
                    config={'displayModeBar': False, 'responsive': True},
                    style={'width': '100%', 'height': '100%'}
                ),
            ])

        if not hasattr(app_state, 'counter_history'):
            app_state.counter_history = {i: {'times': [], 'values': []} for i in range(1, 13)}

        current_time = datetime.now()

        if mode in LIVE_LIKE_MODES and app_state_data.get("connected", False):
            for i, value in enumerate(previous_counter_values):
                counter_utils.add_data_point(app_state.counter_history, i + 1, current_time, value)
        elif mode == "demo":
            for i, value in enumerate(previous_counter_values):
                counter_utils.add_data_point(app_state.counter_history, i + 1, current_time, value)
        else:
            for i in range(1, 13):
                prev_vals = app_state.counter_history[i]['values']
                prev_value = prev_vals[-1] if prev_vals else 0
                counter_utils.add_data_point(app_state.counter_history, i, current_time, prev_value)

        latest_values = [app_state.counter_history[i]['values'][-1] if app_state.counter_history[i]['values'] else None for i in range(1, 13)]
        #logger.debug("Section 6-1 latest values (%s mode): %s", mode, latest_values)

        fig = go.Figure()

        for i in range(1, 13):
            if display_settings.get(i, True):
                counter_name = f"Counter {i}"
                color = counter_colors.get(i, "gray")
                times = app_state.counter_history[i]['times']
                values = app_state.counter_history[i]['values']
                time_labels = [t.strftime("%H:%M:%S") for t in times]
                if times and values:
                    fig.add_trace(go.Scatter(
                        x=time_labels,
                        y=values,
                        mode='lines',
                        name=counter_name,
                        line=dict(color=color, width=2),
                        hoverinfo='text',
                        hovertext=[f"{counter_name}: {value}" for value in values],
                    ))

        max_live_value = 0
        for i in range(1, 13):
            if display_settings.get(i, True):
                vals = app_state.counter_history[i]["values"]
                if vals:
                    max_live_value = max(max_live_value, max(vals))

        yaxis_range = [0, 10] if max_live_value < 10 else [0, None]

        fig.update_layout(
            title=None,
            xaxis=dict(
                showgrid=False,
                gridcolor='rgba(211,211,211,0.3)',
                tickmode='array',
                tickvals=list(range(0, len(time_labels), max(1, len(time_labels) // 5))) if time_labels else [],
                ticktext=[time_labels[i] for i in range(0, len(time_labels),
                                                    max(1, len(time_labels) // 5))
                        if i < len(time_labels)] if time_labels else [],
            ),
            yaxis=dict(
                title=None,
                showgrid=False,
                gridcolor='rgba(211,211,211,0.3)',
                range=yaxis_range,
            ),
            margin=dict(l=5, r=5, t=5, b=5),
            height=200,
            plot_bgcolor='var(--chart-bg)',
            paper_bgcolor='var(--chart-bg)',
            hovermode='closest',
            showlegend=False,
        )

        return html.Div([
            dbc.Row([
                dbc.Col(html.H5(section_title, className="mb-0"), width=9),
                dbc.Col(
                    dbc.Button(tr("display_button", lang),
                               id={"type": "open-display", "index": 0},
                               color="primary",
                               size="sm",
                               className="float-end"),
                    width=3,
                ),
            ], className="mb-2 align-items-center"),
            dcc.Graph(
                id='counter-trend-graph',
                figure=fig,
                config={'displayModeBar': False, 'responsive': True},
                style={'width': '100%', 'height': '100%'}
            ),
        ])

    @app.callback(
        Output("section-6-2", "children"),
        [Input("alarm-data", "data"),
         Input("current-dashboard",       "data"),
         Input("status-update-interval", "n_intervals"),
         Input("language-preference-store", "data")],
        prevent_initial_call=True
    )
    def update_section_6_2(alarm_data,which, n_intervals, lang):
        """Update section 6-2 with alarms display in two columns"""
         # only run when we’re in the “main” dashboard
        if which != "main":
            raise PreventUpdate
            # or return [no_update, no_update]
        # Set title for the section
        section_title = tr("sensitivity_threshold_alarms_title", lang)
        
        # Get alarms from the data store
        alarms = alarm_data.get("alarms", []) if alarm_data else []
    
        def _translate_alarm(alarm):
            if alarm.startswith("Sens."):
                parts = alarm.split()
                if len(parts) >= 3:
                    num = parts[1]
                    if "below" in alarm:
                        return tr("sensitivity_below_min", lang).format(num=num)
                    elif "above" in alarm:
                        return tr("sensitivity_above_max", lang).format(num=num)
            return alarm
    
        translated_alarms = [_translate_alarm(a) for a in alarms]
        
        # Create alarm display with two columns
        if alarms:
            # Split alarms into two columns
            mid_point = len(alarms) // 2 + len(alarms) % 2  # Ceiling division to balance columns
            left_alarms = translated_alarms[:mid_point]
            right_alarms = translated_alarms[mid_point:]
            
            # Create left column items
            left_items = [html.Li(alarm, className="text-danger mb-1") for alarm in left_alarms]
            
            # Create right column items
            right_items = [html.Li(alarm, className="text-danger mb-1") for alarm in right_alarms]
            
            # Create two-column layout
            alarm_display = html.Div([
                html.Div(tr("active_alarms_title", lang), className="fw-bold text-danger mb-2"),
                dbc.Row([
                    # Left column
                    dbc.Col(
                        html.Ul(left_items, className="ps-3 mb-0"),
                        width=6
                    ),
                    # Right column
                    dbc.Col(
                        html.Ul(right_items, className="ps-3 mb-0"),
                        width=6
                    ),
                ]),
            ])
        else:
            # No alarms display
            alarm_display = html.Div([
                html.Div("No active alarms", className="text-success")
            ])
        
        # Return the section content with fixed height
        return html.Div([
            html.H5(section_title, className="text-center mb-2"),
            
            # Alarms display with fixed height
            dbc.Card(
                dbc.CardBody(
                    alarm_display, 
                    className="p-2 overflow-auto",  # Add overflow-auto for scrolling if needed
                    # Scale alarm display height with viewport
                    style={"height": "205px"}
                ),
                className="h-100"
            ),
            
            # Timestamp
            
        ])

    @app.callback(
        Output("section-7-1", "children"),
        [Input("status-update-interval", "n_intervals"),
         Input("current-dashboard",       "data"),
         Input("language-preference-store", "data")],
        [State("app-state", "data"),
         State("app-mode", "data")],
        prevent_initial_call=True
    )
    def update_section_7_1(n_intervals, which, lang, app_state_data, app_mode):
        """Update section 7-1 with air pressure gauge"""
        # only run when we’re in the “main” dashboard
        if which != "main":
            raise PreventUpdate
            # or return [no_update, no_update]
    
        # Tag definition for air pressure - Easy to update when actual tag name is available
        AIR_PRESSURE_TAG = "Status.Environmental.AirPressurePsi"
        
        # Define gauge configuration
        min_pressure = 0
        max_pressure = 100
        
        # Define color ranges for gauge based on requirements
        red_range_low = [0, 30]       # Critical low range
        yellow_range = [31, 50]       # Warning range
        green_range = [51, 75]        # Normal range
        red_range_high = [76, 100]    # Critical high range
        
        # Determine if we're in Live or Demo mode
        mode = "demo"  # Default to demo mode
        if app_mode and isinstance(app_mode, dict) and "mode" in app_mode:
            mode = app_mode["mode"]
        
        # Get air pressure value based on mode
        if mode in LIVE_LIKE_MODES and app_state_data.get("connected", False):
            # Live mode: get value from OPC UA tag
            if AIR_PRESSURE_TAG in app_state.tags:
                # Read the actual value from the tag
                air_pressure = (app_state.tags[AIR_PRESSURE_TAG]["data"].latest_value)/100
                if air_pressure is None:
                    air_pressure = 0  # Default to 0 if tag exists but value is None
            else:
                # Tag not found, use 0 as per requirement
                air_pressure = 0
        else:
            # Demo mode: generate a realistic air pressure value with limited variation
            # Use timestamp for some variation in the demo
            timestamp = int(datetime.now().timestamp())
            
            # Generate value that stays very close to 65 PSI (±3 PSI maximum variation)
            base_value = 65  # Base in middle of green range
            # Use a small sine wave variation (±3 PSI max)
            variation = 3 * math.sin(timestamp / 10)  # Limited to ±3 PSI
            air_pressure = base_value + variation
        
        # Determine indicator color based on pressure value
        if 0 <= air_pressure <= 30:
            indicator_color = "red"
            status_text = "Critical Low"
            status_color = "danger"
        elif 31 <= air_pressure <= 50:
            indicator_color = "yellow"
            status_text = "Warning Low"
            status_color = "warning"
        elif 51 <= air_pressure <= 75:
            indicator_color = "green"
            status_text = "Normal"
            status_color = "success"
        else:  # 76-100
            indicator_color = "red"
            status_text = "Critical High"
            status_color = "danger"
        
        # Create the gauge figure
        fig = go.Figure(go.Indicator(
            mode="gauge+number",
            value=air_pressure,
            domain={'x': [0, 1], 'y': [0, 1]},
            #title={'text': "Air Pressure", 'font': {'size': 14}},
            gauge={
                'axis': {'range': [min_pressure, max_pressure], 'tickwidth': 1, 'tickcolor': "darkblue"},
                'bar': {'color': indicator_color},  # Use dynamic color based on value
                'bgcolor': "#d3d3d3",  # Light grey background
                'borderwidth': 2,
                'bordercolor': "gray",
                'threshold': {
                    'line': {'color': "darkgray", 'width': 4},
                    'thickness': 0.75,
                    'value': air_pressure
                }
            }
        ))
        
        # Update layout for the gauge
        fig.update_layout(
            height=200,
            margin=dict(l=10, r=10, t=30, b=10),
            paper_bgcolor='var(--chart-bg)',  # Use grey paper background
            plot_bgcolor='var(--chart-bg)',   # Use grey plot background
            font={'color': "darkblue", 'family': "Arial"}
        )
        
        return html.Div([
            html.H5(tr("air_pressure_title", lang), className="text-left mb-1"),
            # Gauge chart
            dcc.Graph(
                figure=fig,
                config={'displayModeBar': False, 'responsive': True},
                style={'width': '100%', 'height': '100%'}
            ),
            
            # Status text below the gauge
            #html.Div([
            #    html.Span("Status: ", className="fw-bold me-1"),
            #    html.Span(status_text, className=f"text-{status_color}")
            #], className="text-center mt-2")
        ])

    @app.callback(
        Output("section-7-2", "children"),
        [Input("status-update-interval", "n_intervals"),
         Input("current-dashboard",       "data"),
         Input("historical-time-index",   "data"),
         Input("language-preference-store", "data")],
        [State("app-state", "data"),
         State("app-mode", "data"),
         State("active-machine-store", "data")],
        prevent_initial_call=True
    )
    def update_section_7_2(n_intervals, which, time_state, lang, app_state_data, app_mode, active_machine_data):
        """Update section 7-2 with Machine Control Log"""
        # only run when we're in the "main" dashboard
        if which != "main":
            raise PreventUpdate
            
        global prev_values, prev_active_states, prev_preset_names, machine_control_log
    
        machine_id = active_machine_data.get("machine_id") if active_machine_data else None
    
        # Determine current mode (live or demo)
        mode = "demo"
        if app_mode and isinstance(app_mode, dict) and "mode" in app_mode:
            mode = app_mode["mode"]
        
        #logger.debug("Section 7-2 callback triggered at %s", datetime.now())
        #logger.debug("Section 7-2: mode=%s, connected=%s", mode, app_state_data.get("connected", False))
        #logger.debug("Section 7-2 Debug: machine_id=%s", machine_id)
        #logger.debug("Section 7-2 Debug: MONITORED_RATE_TAGS=%s", MONITORED_RATE_TAGS)
        #logger.debug("Section 7-2 Debug: prev_values keys=%s", list(prev_values.get(machine_id, {}).keys()))

        # Avoid dumping the entire tag list every cycle
        #logger.debug("app_state tag count: %s", len(app_state.tags))

    
        # Live monitoring of feeder rate tags and sensitivity assignments
        if mode in LIVE_LIKE_MODES and app_state_data.get("connected", False) and machine_id is not None:
            try:
                # Initialize machine_prev dictionaries if they don't exist
                if machine_id not in prev_values:
                    prev_values[machine_id] = {}
                    logger.debug("Initialized prev_values for machine %s", machine_id)
                if machine_id not in prev_active_states:
                    prev_active_states[machine_id] = {}
                    #logger.debug("Initialized prev_active_states for machine %s", machine_id)
                
                machine_prev = prev_values[machine_id]
                machine_prev_active = prev_active_states[machine_id]
    
                # Monitor feeder rate changes
                for opc_tag, friendly_name in MONITORED_RATE_TAGS.items():
                    try:
                        if opc_tag in app_state.tags:
                            new_val = app_state.tags[opc_tag]["data"].latest_value
                            prev_val = machine_prev.get(opc_tag)
                            #logger.debug("Tag %s: new_val=%s, prev_val=%s", opc_tag, new_val, prev_val)
    
                            if prev_val is not None and new_val is not None and new_val != prev_val:
                                logger.debug("CHANGE DETECTED! %s: %s -> %s", opc_tag, prev_val, new_val)
                                try:
                                    #logger.debug("Rate %s changed from %s to %s", opc_tag, prev_val, new_val)
                                    add_control_log_entry(friendly_name, prev_val, new_val, machine_id=machine_id)
                                    #logger.debug("LOG ENTRY ADDED for %s", friendly_name)
                                except Exception as e:
                                    logger.error(f"ERROR adding log entry: {e}")
    
                            machine_prev[opc_tag] = new_val
                        else:
                            logger.warning(f"Feeder tag {opc_tag} not found in app_state.tags")
                    except Exception as e:
                        logger.error(f"Error monitoring feeder tag {opc_tag}: {e}")
    
                # Monitor sensitivity assignment changes  
                #logger.debug("Starting sensitivity tag checks")
                for opc_tag, sens_num in SENSITIVITY_ACTIVE_TAGS.items():
                    try:
                        if opc_tag in app_state.tags:
                            new_val = app_state.tags[opc_tag]["data"].latest_value
                            prev_val = machine_prev_active.get(opc_tag)
                            #logger.info(f"Sensitivity {sens_num} Tag {opc_tag}: new_val={new_val}, prev_val={prev_val}")
                            
                            if prev_val is not None and new_val is not None and bool(new_val) != bool(prev_val):
                                #logger.info(f"SENSITIVITY CHANGE DETECTED! Sens {sens_num}: {bool(prev_val)} -> {bool(new_val)}")
                                try:
                                    add_activation_log_entry(sens_num, bool(new_val), machine_id=machine_id)
                                    #logger.info(f"SENSITIVITY LOG ENTRY ADDED for Sensitivity {sens_num}")
                                except Exception as e:
                                    logger.error(f"ERROR adding sensitivity log entry: {e}")
                                    
                            machine_prev_active[opc_tag] = new_val
                        else:
                            if opc_tag not in warned_sensitivity_tags:
                                logger.warning(
                                    "Sensitivity tag %s missing from app_state.tags",
                                    opc_tag,
                                )
                                warned_sensitivity_tags.add(opc_tag)
                    except Exception as e:
                        logger.error(f"Error monitoring sensitivity tag {opc_tag}: {e}")

                # Monitor preset name changes
                if PRESET_NAME_TAG in app_state.tags:
                    new_name = app_state.tags[PRESET_NAME_TAG]["data"].latest_value
                    prev_name = prev_preset_names.get(machine_id)
                    if prev_name is not None and new_name is not None and new_name != prev_name:
                        add_preset_log_entry(prev_name, new_name, machine_id=machine_id)
                    prev_preset_names[machine_id] = new_name

            except Exception as e:
                logger.error(f"Fatal error in section 7-2 monitoring: {e}")
                logger.exception("Full traceback:")
    
        # Create the log entries display - with even more compact styling
        log_entries = []
    
        # Determine which log to display based on mode
        display_log = machine_control_log
        if mode == "historical":
            hours = time_state.get("hours", 24) if isinstance(time_state, dict) else 24
            machine_id = active_machine_data.get("machine_id") if active_machine_data else None
            display_log = get_historical_control_log(timeframe=hours, machine_id=machine_id)
            display_log = sorted(display_log, key=lambda e: e.get("timestamp"), reverse=True)
        elif mode in LIVE_LIKE_MODES:
            # Debug logging to see what's in the control log
            #logger.debug(
            #    "Total entries in machine_control_log: %s",
            #    len(machine_control_log),
            #)
            #logger.debug("Looking for entries with machine_id=%s", machine_id)
            
            # More permissive filtering - include entries that match the machine_id
            display_log = []
            for entry in machine_control_log:
                entry_machine_id = entry.get("machine_id")
                is_demo = entry.get("demo", False)
                #logger.debug(
                #    "Entry: machine_id=%s, demo=%s, tag=%s",
                #    entry_machine_id,
                #    is_demo,
                #    entry.get('tag', 'N/A'),
                #)
                
                # Include if machine_id matches (regardless of demo flag for now)
                if str(entry_machine_id) == str(machine_id):
                    display_log.append(entry)
                    #logger.debug("Including entry: %s", entry.get('tag', 'N/A'))
            
            #logger.debug("Filtered to %s entries for machine %s", len(display_log), machine_id)
    
        # newest entries first - sort by timestamp if available
        if display_log:
            try:
                display_log = sorted(display_log, key=lambda e: e.get("timestamp", datetime.min), reverse=True)
            except Exception as e:
                logger.error(f"Error sorting display_log: {e}")
        
        display_log = display_log[:20]
    
        for idx, entry in enumerate(display_log, start=1):
            timestamp = entry.get("display_timestamp")
            if not timestamp:
                ts = entry.get("timestamp")
                if isinstance(ts, datetime):
                    timestamp = ts.strftime("%Y-%m-%d %H:%M:%S")
                elif ts:
                    timestamp = str(ts)
                else:
                    t = entry.get("time")
                    if isinstance(t, datetime):
                        timestamp = t.strftime("%Y-%m-%d %H:%M:%S")
                    elif t:
                        timestamp = str(t)
                    else:
                        timestamp = ""
    
            def _translate_tag(tag):
                if tag.startswith("Sens "):
                    parts = tag.split()
                    if len(parts) >= 2:
                        return f"{tr('sensitivity_label', lang)} {parts[1]}"
                if tag.startswith("Feeder") or tag.startswith("Feed"):
                    parts = tag.split()
                    if len(parts) >= 2 and parts[1].isdigit():
                        return tr(f"feeder_{parts[1]}", lang)
                    return tr('feeder_label', lang).rstrip(':')
                return tag
    
            tag_translated = _translate_tag(entry.get('tag', ''))
    
            icon_val = entry.get("icon")
            if icon_val in ("✅", "❌"):
                color_class = "text-success" if entry.get("action") == "Enabled" else "text-danger"
                icon = html.Span(icon_val, className=color_class)
                log_entries.append(
                    html.Div(
                        [f"{idx}. {tag_translated} {entry.get('action')} ", icon, f" {timestamp}"],
                        className="mb-1 small",
                        style={"whiteSpace": "nowrap"},
                    )
                )
            elif icon_val in ("⬆", "⬇"):
                color_class = "text-success" if icon_val == "⬆" else "text-danger"
                icon = html.Span(icon_val, className=color_class)
                value_change = f"{entry.get('old_value', '')} -> {entry.get('new_value', '')}"
                log_entries.append(
                    html.Div(
                        [f"{idx}. {tag_translated} ", icon, f" {value_change} {timestamp}"],
                        className="mb-1 small",
                        style={"whiteSpace": "nowrap"},
                    )
                )
            elif icon_val == "🔄":
                icon = html.Span(icon_val)
                log_entries.append(
                    html.Div(
                        [f"{idx}. Preset \"{entry.get('old_value', '')}\" ", icon, f" \"{entry.get('new_value', '')}\" {timestamp}"],
                        className="mb-1 small",
                        style={"whiteSpace": "nowrap"},
                    )
                )
            else:
                description = f"{tag_translated} {entry.get('action', '')}".strip()
                value_change = f"{entry.get('old_value', '')} -> {entry.get('new_value', '')}"
                log_entries.append(
                    html.Div(
                        f"{idx}. {description} {value_change} {timestamp}",
                        className="mb-1 small",
                        style={"whiteSpace": "nowrap"}
                    )
                )
    
        # If no entries, show placeholder
        if not log_entries:
            log_entries.append(
                html.Div(tr("no_changes_yet", lang), className="text-center text-muted py-1")
            )
    
        # Return the section content with title
        return html.Div(
            [html.H5(tr("machine_control_log_title", lang), className="text-left mb-1"), *log_entries],
            className="overflow-auto px-0",
            # Use flexbox so this log grows with available space
            style={"flex": "1"}
        )

    @app.callback(
        [Output("historical-time-index", "data"),
         Output("historical-time-display", "children"),
         Output("historical-data-cache", "data")],
        [Input("historical-time-slider", "value"),
         Input("mode-selector", "value")],
        [State("active-machine-store", "data")],
        prevent_initial_call=True
    )
    def update_historical_time_and_display(slider_value, mode, active_machine_data):
        """Return the chosen historical range, display text, and cached data."""
        if mode != "historical":
            return dash.no_update, "", dash.no_update
    
        # Load filtered historical data for the selected timeframe so the graphs
        # update immediately when the slider changes
        machine_id = active_machine_data.get("machine_id") if active_machine_data else None
        historical_data = load_historical_data(f"{slider_value}h", machine_id=machine_id)
    
        # Use counter 1 as the reference for the time axis.  If data exists, format
        # the first timestamp for display to indicate the starting point.
        ref_counter = 1
        timestamp_str = ""
        if (ref_counter in historical_data and
                historical_data[ref_counter]['times']):
            first_ts = historical_data[ref_counter]['times'][0]
            if isinstance(first_ts, datetime):
                timestamp_str = first_ts.strftime("%H:%M")
            else:
                timestamp_str = str(first_ts)
    
        display_text = f"Showing last {slider_value} hours"
        if timestamp_str:
            display_text += f" starting {timestamp_str}"
    
    
        # Return the selected timeframe, display text, and cached data
        return {"hours": slider_value}, display_text, historical_data

    @app.callback(
        Output("historical-time-controls", "className"),
        [Input("mode-selector", "value")],
        prevent_initial_call=True
    )
    def toggle_historical_controls_visibility(mode):
        """Show/hide historical controls based on selected mode"""
        if mode == "historical":
            return "d-block"  # Show controls
        else:
            return "d-none"  # Hide controls

    @app.callback(
        [Output("lab-test-controls", "className"),
         Output("lab-start-selector-col", "className")],
        [Input("mode-selector", "value")],
        prevent_initial_call=True,
    )
    def toggle_lab_controls_visibility(mode):
        cls = "d-flex" if mode == "lab" else "d-none"
        return cls, cls

    @app.callback(
        Output("interval-debug-store", "data"),  # Use any unused output
        [Input("status-update-interval", "n_intervals"),
        Input("metric-logging-interval", "n_intervals")], 
        [State("lab-test-running", "data"),
        State("mode-selector", "value")],
        prevent_initial_call=True,
    )
    def debug_intervals(status_intervals, metric_intervals, lab_running, mode):
        """Debug what's happening to intervals during grace period"""
        global _lab_running_state, _lab_stop_time_state
        
        elapsed = None
        if _lab_stop_time_state and _lab_stop_time_state < 0:
            elapsed = time.time() + _lab_stop_time_state
        
        print(f"[INTERVAL DEBUG] status_intervals={status_intervals}, metric_intervals={metric_intervals}")
        print(f"[INTERVAL DEBUG] mode={mode}, lab_running={lab_running}, elapsed={elapsed}")
        
        return {"status": status_intervals, "metric": metric_intervals}


    

    

    # Add this temporary callback for debugging
    @app.callback(
        Output("debug-output", "children"),  # You'll need to add this to your layout
        [Input("lab-test-stop-time", "data"),
        Input("lab-test-running", "data")],
        prevent_initial_call=False,
    )
    def debug_store_values(stop_time, running):
        """Debug callback to track store value changes"""
        import traceback
        import datetime
        
        # Get the stack trace to see which callback triggered this
        stack = traceback.extract_stack()
        caller_info = ""
        
        # Look for callback-related frames
        for frame in stack[-5:-1]:  # Last few frames before this one
            if "callback" in frame.filename or "_callback" in frame.name:
                caller_info = f"{frame.filename}:{frame.lineno} in {frame.name}"
                break
        
        timestamp = datetime.datetime.now().strftime("%H:%M:%S.%f")[:-3]
        
        print(f"[STORE DEBUG {timestamp}] stop_time={stop_time}, running={running}")
        print(f"[STORE DEBUG {timestamp}] Called from: {caller_info}")
        
        # Also check callback context
        try:
            ctx = callback_context
            if ctx.triggered:
                print(f"[STORE DEBUG {timestamp}] Triggered by: {[t['prop_id'] for t in ctx.triggered]}")
            else:
                print(f"[STORE DEBUG {timestamp}] No triggers (initial load)")
        except:
            print(f"[STORE DEBUG {timestamp}] Could not get callback context")
        
        return f"Debug: stop_time={stop_time}, running={running} at {timestamp}"

    @app.callback(
        Output("debug-state-monitor", "data"),  # Use any unused output
        [Input("lab-test-running", "data"),
        Input("lab-test-stop-time", "data")],
        prevent_initial_call=False,
    )
    def monitor_state_changes(running, stop_time):
        """Monitor what values actually reach the stores."""
        print(f"[STORE MONITOR] running={running}, stop_time={stop_time}")
        return {"running": running, "stop_time": stop_time}



    @app.callback(
        [Input("lab-test-running", "data")],
        prevent_initial_call=False,
    )
    def monitor_running_changes(running):
        import traceback
        import time
        timestamp = time.strftime("%H:%M:%S")
        stack = ''.join(traceback.format_stack()[-3:-1])
        #print(f"[RUNNING MONITOR {timestamp}] running changed to: {running}")
        #print(f"[RUNNING MONITOR {timestamp}] Called from:\n{stack}")

    @app.callback(
        Output("lab-test-info", "data"),
        [Input("start-test-btn", "n_clicks"), Input("stop-test-btn", "n_clicks")],
        [State("lab-test-name", "value")],
        prevent_initial_call=True,
    )
    def manage_lab_test_info(start_click, stop_click, name):
        ctx = callback_context
        if not ctx.triggered:
            raise PreventUpdate
        trigger = ctx.triggered[0]["prop_id"].split(".")[0]
        global current_lab_filename
        if trigger == "start-test-btn":
            test_name = name or "Test"
            filename = (
                f"Lab_Test_{test_name}_{datetime.now().strftime('%m_%d_%Y')}.csv"
            )
            current_lab_filename = filename
            try:
                if active_machine_id is not None:
                    _create_empty_lab_log(active_machine_id, filename)
                    _reset_lab_session(active_machine_id)
            except Exception as exc:
                logger.warning(f"Failed to prepare new lab log: {exc}")
            return {"filename": filename}
        return {}

    @app.callback(
        [Output("metric-logging-interval", "interval"), Output("metric-logging-interval", "disabled")],
        [Input("mode-selector", "value")],  # Only depend on mode
    )
    def adjust_logging_interval_fixed(mode):
        """Simplified - no complex dependencies."""
        if mode == "lab":
            return 1000, False  # 1 second, always enabled
        return 60000, False


    @app.callback(
        [Output("lab-test-running", "data"), Output("lab-test-stop-time", "data")],
        [Input("start-test-btn", "n_clicks"),
        Input("stop-test-btn", "n_clicks"),
        Input("mode-selector", "value"),
        Input("status-update-interval", "n_intervals")],
        [State("lab-test-running", "data"),
        State("lab-test-stop-time", "data"),
        State("lab-test-name", "value"),
        State("app-mode", "data"),
        State("active-machine-store", "data"),
        State("lab-start-selector", "value")],
        prevent_initial_call=True,
    )
    def update_lab_state_fixed(start_click, stop_click, mode, n_intervals, running, stop_time, test_name, app_mode, active_machine_data, start_mode):
        """Manage lab running state and stop time using reliable global variables."""
        global current_lab_filename, last_stop_click, _lab_running_state, _lab_stop_time_state
        
        # CRITICAL FIX: Use global variables as the source of truth
        # Override store values with global state
        running = _lab_running_state
        stop_time = _lab_stop_time_state

        # FAILSAFE: if grace period should already be complete, clear state
        if running and stop_time and stop_time < 0:
            elapsed = time.time() + stop_time
            if elapsed >= 30.0:
                running = False
                stop_time = None
                _lab_running_state = False
                _lab_stop_time_state = None
        
        _debug(f"[LAB TEST DEBUG] ENTRY: running={running}, stop_time={stop_time} (from globals)")
        
        ctx = callback_context
        triggers = [t["prop_id"].split(".")[0] for t in ctx.triggered] if ctx.triggered else []
        trigger = "interval"
        if "stop-test-btn" in triggers:
            trigger = "stop-test-btn"
        elif "start-test-btn" in triggers:
            trigger = "start-test-btn"
        elif "mode-selector" in triggers:
            trigger = "mode-selector"
        elif triggers:
            trigger = triggers[0]

        _debug(f"[LAB TEST DEBUG] update_lab_state triggers={triggers} selected={trigger}")

        # IMPORTANT: Allow mode switching even during grace period
        if mode != "lab":
            _debug("[LAB TEST DEBUG] Switched away from lab mode - clearing lab state")
            _lab_running_state = False
            _lab_stop_time_state = None
            return False, None

        new_running = running
        new_stop_time = stop_time

        # Handle mode selector switching TO lab mode - clear any previous state
        if trigger == "mode-selector":
            _debug("[LAB TEST DEBUG] Switched to lab mode - clearing previous state")
            new_running = False
            new_stop_time = None
        
        # Only allow state changes on button presses or interval grace period checks
        elif ctx.triggered and len(ctx.triggered) > 0:
            if trigger == "start-test-btn":
                last_stop_click = stop_click or 0
                if start_mode != "feeder":
                    print("[LAB TEST] Start button pressed", flush=True)
                    print("[LAB TEST] Active threads:", [t.name for t in threading.enumerate()], flush=True)
                    try:
                        active_machine_id = active_machine_data.get("machine_id") if active_machine_data else None
                        if active_machine_id is not None:
                            _reset_lab_session(active_machine_id)
                    except Exception as exc:
                        logger.warning(f"Failed to reset lab session: {exc}")
<<<<<<< HEAD
                # Resume the background update thread immediately so lab mode
                # continues updating without waiting for the monitor watchdog.
=======

                # Resume the background update thread immediately so lab mode
                # continues updating without waiting for the monitor watchdog.

>>>>>>> 0e252b97
                resume_update_thread()
                new_running = True
                new_stop_time = None
                _debug(f"[LAB TEST DEBUG] START: new_running={new_running}, new_stop_time={new_stop_time}")
                
            elif trigger == "stop-test-btn":
                last_stop_click = stop_click or 0
                if start_mode != "feeder":
                    print("[LAB TEST] Stop button pressed - entering grace period", flush=True)
                    print("[LAB TEST] Active threads:", [t.name for t in threading.enumerate()], flush=True)
                new_running = True
                new_stop_time = -time.time()
                _debug("[LAB TEST] Grace period timer started")
                _debug(f"[LAB TEST DEBUG] STOP: storing stop_time={new_stop_time}")
                
            elif trigger == "status-update-interval":
                # Interval should ONLY check for grace period completion
                _debug("[LAB TEST DEBUG] Interval trigger - checking grace period only")
                
                # Check if grace period has elapsed
                if new_running and new_stop_time and new_stop_time < 0:
                    elapsed = time.time() + new_stop_time  # stop_time is negative
                    _debug(f"[LAB TEST DEBUG] Grace period check: elapsed={elapsed:.2f}s")
                    
                    if elapsed >= 30.0:
                        print("[LAB TEST] Grace period complete - stopping test", flush=True)
                        current_lab_filename = None
                        
                        # Try to refresh cache but don't fail if it doesn't work
                        try:
                            active_machine_id = active_machine_data.get("machine_id") if active_machine_data else None
                            if active_machine_id is not None:
                                refresh_lab_cache(active_machine_id)
                                _debug("[LAB TEST DEBUG] Successfully refreshed lab cache")
                        except Exception as exc:
                            logger.warning(f"Failed to refresh lab cache (non-critical): {exc}")
                            _debug(f"[LAB TEST DEBUG] Cache refresh failed but continuing: {exc}")
                        
                        new_running = False
                        new_stop_time = None
                        _debug("[LAB TEST DEBUG] Grace period completed - test stopped")
        
        # Special handling for catch-up stop button presses
        elif stop_click and stop_click != last_stop_click:
            last_stop_click = stop_click
            new_stop_time = -time.time()
            new_running = True
            _debug("[LAB TEST] Grace period timer started (catch-up)")
            _debug(f"[LAB TEST DEBUG] CATCH-UP: storing stop_time={new_stop_time}")

        # CRITICAL FIX: Update global variables as the source of truth
        _lab_running_state = new_running
        _lab_stop_time_state = new_stop_time
        
        _debug(f"[LAB TEST DEBUG] FINAL: new_running={new_running}, new_stop_time={new_stop_time} (globals updated)")
        
        # IMPORTANT: Return values to keep stores in sync AND trigger dependent callbacks
        # This ensures button callbacks get triggered when the state changes
        return new_running, new_stop_time
    @app.callback(
        Output("mode-change-monitor", "data"),  # Use any unused output
        [Input("mode-selector", "value")],
        prevent_initial_call=True,
    )
    def monitor_mode_changes(mode):
        """Monitor what happens during mode changes."""
        print(f"[MODE MONITOR] Mode selector triggered: {mode} at {time.time()}")
        return {"mode": mode}
        
        # No change
        return running, stop_time

    @app.callback(
        [Output("start-test-btn", "disabled"),
        Output("start-test-btn", "color"),
        Output("stop-test-btn", "disabled"),
        Output("stop-test-btn", "color")],
        [Input("status-update-interval", "n_intervals"),
         Input("lab-test-running", "data"),
         Input("lab-test-stop-time", "data"),
         Input("mode-selector", "value")],
        prevent_initial_call=True,
    )

    def toggle_lab_buttons_fixed(*args):
        """Fixed button state with periodic failsafe.

        Accepts either ``(n_intervals, running, stop_time, mode)`` or the legacy
        ``(running, stop_time, mode)`` argument order used in older tests.
        """

        if len(args) == 4:
            n_intervals, running, stop_time, mode = args
        elif len(args) == 3:
            n_intervals = 0
            running, stop_time, mode = args
        else:
            raise TypeError(
                "toggle_lab_buttons_fixed() requires 3 or 4 positional arguments"
            )

        global _lab_running_state, _lab_stop_time_state

        # Use global state as source of truth
        running = _lab_running_state
        stop_time = _lab_stop_time_state

        # ADD THIS DEBUG
        print(f"[BUTTON CALLBACK] running={running}, stop_time={stop_time}, mode={mode}")

        # FAILSAFE: if grace period should have expired, force stopped state
        if running and stop_time and stop_time < 0 and (time.time() + stop_time >= 30):
            running = False
            stop_time = None
            _lab_running_state = False
            _lab_stop_time_state = None

        
        if mode != "lab":
            print("[BUTTON CALLBACK] Not lab mode - disabling all")
            return True, "secondary", True, "secondary"
        
        # Grace period - both buttons disabled/grey
        if running and stop_time and stop_time < 0 and (time.time() + stop_time < 30):
            print("[BUTTON CALLBACK] Grace period active - both disabled")
            return True, "secondary", True, "secondary"
        
        # Test running - start disabled, stop red
        if running:
            print("[BUTTON CALLBACK] Test running - stop red")
            return True, "secondary", False, "danger"
        
        # Test stopped - start green, stop disabled  
        print("[BUTTON CALLBACK] Test stopped - start green") 
        return False, "success", True, "secondary"

    @app.callback(
        Output("debug-monitor-store", "data"),  # Use any unused output
        [Input("status-update-interval", "n_intervals")],
        [State("lab-test-running", "data"),
        State("lab-test-stop-time", "data"),
        State("mode-selector", "value")],
        prevent_initial_call=True,
    )
    def monitor_lab_health(n_intervals, running, stop_time, mode):
        """Monitor lab mode health and restart stalled update threads."""
        if mode == "lab":
            thread_count = threading.active_count()

            if running:
                print(
                    f"[LAB MONITOR] Test running for {n_intervals}s, {thread_count} threads active"
                )

                if thread_count > 20:
                    print(f"[LAB WARNING] Too many threads: {thread_count}")

                if n_intervals > 60:
                    print("[LAB MONITOR] Long test detected - monitoring for issues")

                    last_update = app_state.last_update_time
                    if last_update is None or (
                        datetime.now() - last_update
                    ).total_seconds() > 10:
                        print("[LAB MONITOR] Update thread stalled - restarting")
                        resume_update_thread()

        return {"intervals": n_intervals, "threads": threading.active_count()}
    @app.callback(
        [Output("display-modal", "is_open"),
         Output("display-form-container", "children")],
        [Input({"type": "open-display", "index": ALL}, "n_clicks"),
         Input("close-display-settings", "n_clicks"),
         Input("save-display-settings", "n_clicks"),
         Input("language-preference-store", "data")],
        [State("display-modal", "is_open"),
         State({"type": "display-enabled", "index": ALL}, "value")],
        prevent_initial_call=True
    )
    def toggle_display_modal(open_clicks, close_clicks, save_clicks, lang, is_open, display_enabled_values):
        """Handle opening/closing the display settings modal and saving settings"""
        global display_settings
        
        ctx = callback_context
        
        # Check if callback was triggered
        if not ctx.triggered:
            return no_update, no_update
        
        # Get the property that triggered the callback
        trigger_prop_id = ctx.triggered[0]["prop_id"]
        
        # Check for open button clicks (with pattern matching)
        if '"type":"open-display"' in trigger_prop_id:
            # Check if any button was actually clicked (not initial state)
            if any(click is not None for click in open_clicks):
                return True, create_display_settings_form(lang)
        
        # Check for close button click
        elif trigger_prop_id == "close-display-settings.n_clicks":
            # Check if button was actually clicked (not initial state)
            if close_clicks is not None:
                return False, no_update
        
        # Check for save button click
        elif trigger_prop_id == "save-display-settings.n_clicks":
            # Check if button was actually clicked (not initial state)
            if save_clicks is not None and display_enabled_values:
                # Safety check: make sure we have the right number of values
                if len(display_enabled_values) == 12:  # We expect 12 counters
                    # Update the display settings
                    for i in range(len(display_enabled_values)):
                        counter_num = i + 1
                        display_settings[counter_num] = display_enabled_values[i]
                    
                    # Save settings to file
                    save_success = save_display_settings(display_settings)
                    if save_success:
                        logger.info("Display settings saved successfully")
                    else:
                        logger.warning("Failed to save display settings")
                else:
                    logger.warning(f"Unexpected number of display values: {len(display_enabled_values)}")
                
                # Close modal
                return False, create_display_settings_form(lang)
        
        # Default case - don't update anything
        return no_update, no_update

    @app.callback(
        [Output("production-rate-units-modal", "is_open"),
         Output("production-rate-unit", "data")],
        [Input({"type": "open-production-rate-units", "index": ALL}, "n_clicks"),
         Input("close-production-rate-units", "n_clicks"),
         Input("save-production-rate-units", "n_clicks")],
        [State("production-rate-units-modal", "is_open"),
         State("production-rate-unit-selector", "value")],
        prevent_initial_call=True,
    )
    def toggle_production_rate_units_modal(open_clicks, close_clicks, save_clicks, is_open, selected):
        """Show or hide the units selection modal and save the chosen unit."""
        ctx = callback_context
        if not ctx.triggered:
            return no_update, no_update
    
        trigger = ctx.triggered[0]["prop_id"]
        if '"type":"open-production-rate-units"' in trigger:
            if any(click is not None for click in open_clicks):
                return True, dash.no_update
        elif trigger == "close-production-rate-units.n_clicks":
            if close_clicks is not None:
                return False, dash.no_update
        elif trigger == "save-production-rate-units.n_clicks":
            if save_clicks is not None:
                return False, selected
    
        return no_update, no_update

    @app.callback(
        [Output("additional-image-store", "data"),
         Output("upload-status", "children"),
         Output("image-error-store", "data")],
        [Input("upload-image", "contents")],
        [State("upload-image", "filename")]
    )
    def handle_image_upload_enhanced(contents, filename):
        """Validate, cache, and store uploaded image."""
        if contents is None:
            return dash.no_update, dash.no_update, None

        logger.info(f"Processing image upload: {filename}")
        processed, err = img_utils.validate_and_process_image(contents)
        if err:
            logger.error(f"Image validation failed: {err}")
            return dash.no_update, html.Div(f"Error uploading image: {err}", className="text-danger"), err

        success, err = img_utils.cache_image(processed)
        if not success:
            logger.error(f"Error caching image: {err}")
            return dash.no_update, html.Div(f"Error uploading image: {err}", className="text-danger"), err

        new_data = {"image": processed}
        return new_data, html.Div(f"Uploaded: {filename}", className="text-success"), None

    @app.callback(
        [Output("image-error-alert", "children"),
         Output("image-error-alert", "is_open")],
        Input("image-error-store", "data"),
        prevent_initial_call=True,
    )
    def show_image_errors(msg):
        if msg:
            return msg, True
        return "", False

    @app.callback(
        Output("update-counts-modal", "is_open"),
        [Input("open-update-counts", "n_clicks"),
         Input("close-update-counts", "n_clicks"),
         Input("save-count-settings", "n_clicks")],
        [State("update-counts-modal", "is_open")],
        prevent_initial_call=True,
    )
    def toggle_update_counts_modal(open_click, close_click, save_click, is_open):
        ctx = callback_context
        if not ctx.triggered:
            return dash.no_update
    
        trigger = ctx.triggered[0]["prop_id"]
        if trigger == "open-update-counts.n_clicks" and open_click:
            return True
        elif trigger == "close-update-counts.n_clicks" and close_click:
            return False
        elif trigger == "save-count-settings.n_clicks" and save_click:
            return False
    
        return is_open

    @app.callback(
        [Output("app-mode", "data"),
         Output("historical-time-slider", "value")],
        [Input("mode-selector", "value")],
        prevent_initial_call=False
    )
    def update_app_mode(mode):
        """Update the application mode (live, demo, or historical)"""
        # Reset historical slider to most recent when switching to historical mode
        slider_value = 24 if mode == "historical" else dash.no_update
    
        # Log the new mode for debugging unexpected switches
        #logger.info(f"App mode updated to '{mode}'")
    
        return {"mode": mode}, slider_value

    @app.callback(Output("app-mode-tracker", "data"), Input("app-mode", "data"))
    def _track_app_mode(data):
        """Synchronize ``current_app_mode`` with the ``app-mode`` store."""
        from EnpresorOPCDataViewBeforeRestructureLegacy import (
            current_app_mode,
            set_current_app_mode,
        )

        if isinstance(data, dict) and "mode" in data:
            new_mode = data["mode"]
            if new_mode != current_app_mode:
                set_current_app_mode(new_mode)
                if new_mode == "lab":
                    print("[LAB TEST] Lab mode activated - pausing background threads", flush=True)
                    pause_background_processes()
                else:
                    print("[LAB TEST] Exiting lab mode - resuming background threads", flush=True)
                    resume_background_processes()
        return dash.no_update

    @app.callback(
        [Output("threshold-modal", "is_open")],  # Changed this to remove the second output
        [Input({"type": "open-threshold", "index": ALL}, "n_clicks"),
         Input("close-threshold-settings", "n_clicks"),
         Input("save-threshold-settings", "n_clicks")],
        [State("threshold-modal", "is_open"),
         State({"type": "threshold-min-enabled", "index": ALL}, "value"),
         State({"type": "threshold-max-enabled", "index": ALL}, "value"),
         State({"type": "threshold-min-value", "index": ALL}, "value"),
         State({"type": "threshold-max-value", "index": ALL}, "value"),
         State("threshold-email-address", "value"),
         State("threshold-email-minutes", "value"),
         State("threshold-email-enabled", "value"),
         State("counter-view-mode", "data")],
        prevent_initial_call=True
    )
    def toggle_threshold_modal(open_clicks, close_clicks, save_clicks, is_open,
                              min_enabled_values, max_enabled_values, min_values, max_values,
                              email_address, email_minutes, email_enabled, mode):
        """Handle opening/closing the threshold settings modal and saving settings"""
        global threshold_settings
        
        ctx = callback_context
        
        # Check if callback was triggered
        if not ctx.triggered:
            return [no_update]  # Return as a list with one element
        
        # Get the property that triggered the callback
        trigger_prop_id = ctx.triggered[0]["prop_id"]
        
        # Check for open button clicks (with pattern matching)
        if '"type":"open-threshold"' in trigger_prop_id:
            # Check if any button was actually clicked (not initial state)
            if any(click is not None for click in open_clicks):
                return [True]  # Return as a list with one element
        
        # Check for close button click
        elif trigger_prop_id == "close-threshold-settings.n_clicks":
            # Check if button was actually clicked (not initial state)
            if close_clicks is not None:
                return [False]  # Return as a list with one element
        
        # Check for save button click
        elif trigger_prop_id == "save-threshold-settings.n_clicks":
            # Check if button was actually clicked (not initial state)
            if save_clicks is not None and min_enabled_values:
                # Update the threshold settings
                for i in range(len(min_enabled_values)):
                    counter_num = i + 1
                    threshold_settings[counter_num] = {
                        'min_enabled': min_enabled_values[i],
                        'max_enabled': max_enabled_values[i],
                        'min_value': float(min_values[i]),
                        'max_value': float(max_values[i])
                    }
                
                # Save the email settings
                threshold_settings['email_enabled'] = email_enabled
                threshold_settings['email_address'] = email_address
                threshold_settings['email_minutes'] = int(email_minutes) if email_minutes is not None else 2
                threshold_settings['counter_mode'] = mode
                
                # Save settings to file
                save_success = save_threshold_settings(threshold_settings)
                if save_success:
                    logger.info("Threshold settings saved successfully")
                else:
                    logger.warning("Failed to save threshold settings")
                
                # Close modal - no need to update the settings display anymore
                return [False]  # Return as a list with one element
        
        # Default case - don't update anything
        return [no_update]  # Return as a list with one element

    @app.callback(
        Output("threshold-form-container", "children"),
        [Input({"type": "open-threshold", "index": ALL}, "n_clicks"),
         Input("language-preference-store", "data"),
         Input("counter-view-mode", "data")],
        prevent_initial_call=True,
    )
    def refresh_threshold_form(open_clicks, lang, mode):
        ctx = callback_context
        if not ctx.triggered:
            raise PreventUpdate

        trigger = ctx.triggered[0]["prop_id"]
        if '"type":"open-threshold"' in trigger:
            if any(click is not None for click in open_clicks):
                return create_threshold_settings_form(lang, mode)
        if trigger == "language-preference-store.data" or trigger == "counter-view-mode.data":
            return create_threshold_settings_form(lang, mode)
        raise PreventUpdate

    @app.callback(
        [Output({"type": "threshold-min-value", "index": ALL}, "value"),
         Output({"type": "threshold-max-value", "index": ALL}, "value")],
        Input("auto-set-button", "n_clicks"),
        State("auto-set-percent", "value"),
        State("counter-view-mode", "data"),
        prevent_initial_call=True,
    )
    def auto_set_thresholds(n_clicks, percent, mode):
        if not n_clicks:
            raise PreventUpdate

        tolerance = (percent or 20) / 100.0
        global previous_counter_values, threshold_settings

        if mode == "percent":
            total_val = sum(previous_counter_values)
            current_values = [
                (v / total_val * 100) if total_val else 0
                for v in previous_counter_values
            ]
        else:
            current_values = previous_counter_values

        new_mins = []
        new_maxs = []
        for i, value in enumerate(current_values):
            min_val = round(value * (1 - tolerance), 2)
            max_val = round(value * (1 + tolerance), 2)
            new_mins.append(min_val)
            new_maxs.append(max_val)

            counter_num = i + 1
            if counter_num in threshold_settings:
                threshold_settings[counter_num]['min_value'] = min_val
                threshold_settings[counter_num]['max_value'] = max_val

        return new_mins, new_maxs

    @app.callback(
        Output("counter-view-mode", "data"),
        Input("counter-mode-toggle", "value"),
        prevent_initial_call=True,
    )
    def set_counter_view_mode(value):
        """Store the user's preferred counter display mode."""
        global threshold_settings
        if isinstance(threshold_settings, dict):
            threshold_settings["counter_mode"] = value
        return value

    @app.callback(
        Output("metric-logging-store", "data"),
        [Input("metric-logging-interval", "n_intervals")],
    
        [State("app-state", "data"),
         State("app-mode", "data"),
         State("machines-data", "data"),
         State("production-data-store", "data"),
         State("weight-preference-store", "data"),
         State("lab-test-running", "data"),
         State("active-machine-store", "data"),
         State("lab-test-info", "data")],
        prevent_initial_call=True,
    )
    def log_current_metrics(n_intervals, app_state_data, app_mode, machines_data, production_data, weight_pref, lab_running, active_machine_data, lab_test_info):

        """Collect metrics for each connected machine and append to its file.

        In lab mode, metrics are logged at every interval.
        """
        global machine_connections, current_lab_filename
    
        CAPACITY_TAG = "Status.ColorSort.Sort1.Throughput.KgPerHour.Current"
        REJECTS_TAG = "Status.ColorSort.Sort1.Total.Percentage.Current"
        OPM_TAG = "Status.ColorSort.Sort1.Throughput.ObjectPerMin.Current"
        OPM_60M_TAG = "Status.ColorSort.Sort1.Throughput.ObjectPerMin.60M"
        COUNTER_TAG = "Status.ColorSort.Sort1.DefectCount{}.Rate.60M"
        mode = "demo"
        if app_mode and isinstance(app_mode, dict) and "mode" in app_mode:
            mode = app_mode["mode"]
    
        if not weight_pref:
            weight_pref = load_weight_preference()
    
        if mode == "demo":
            if machines_data and machines_data.get("machines"):
                for m in machines_data["machines"]:
                    prod = (m.get("operational_data") or {}).get("production", {})
                    capacity = prod.get("capacity", 0)
                    accepts = prod.get("accepts", 0)
                    rejects = prod.get("rejects", 0)
    
                    metrics = {
                        "capacity": convert_capacity_to_lbs(capacity, weight_pref),
                        "accepts": convert_capacity_to_lbs(accepts, weight_pref),
                        "rejects": convert_capacity_to_lbs(rejects, weight_pref),
                        "objects_per_min": 0,
                        "objects_60M": 0,
                        "running": 1,
                        "stopped": 0,
                    }
    
                    counters = m.get("demo_counters", [0] * 12)
                    for i in range(1, 13):
                        metrics[f"counter_{i}"] = counters[i-1] if i-1 < len(counters) else 0
    
                    append_metrics(metrics, machine_id=str(m.get("id")), mode="Demo")
    
            return dash.no_update

        if mode == "lab" and not lab_running:
            return dash.no_update

        if mode == "lab":
            active_machine_id = (
                active_machine_data.get("machine_id") if active_machine_data else None
            )
            if not active_machine_id or active_machine_id not in machine_connections:
                return dash.no_update
            machines_iter = {active_machine_id: machine_connections[active_machine_id]}.items()
            lab_filename = None
            if isinstance(lab_test_info, dict):
                lab_filename = lab_test_info.get("filename")
            if not lab_filename:
                lab_filename = current_lab_filename

            # If no filename is available yet, skip logging rather than
            # creating a generic file.  This avoids race conditions where a
            # log entry could be written to ``Lab_Test_<date>.csv`` just after
            # a test stops.
            if not lab_filename:
                return dash.no_update

            current_lab_filename = lab_filename
        else:
            machines_iter = machine_connections.items()

        for machine_id, info in machines_iter:
            if not info.get("connected", False):
                continue
            tags = info["tags"]
            capacity_value = tags.get(CAPACITY_TAG, {}).get("data").latest_value if CAPACITY_TAG in tags else None

            capacity_lbs = capacity_value * 2.205 if capacity_value is not None else 0

            opm = tags.get(OPM_TAG, {}).get("data").latest_value if OPM_TAG in tags else 0
            opm60 = tags.get(OPM_60M_TAG, {}).get("data").latest_value if OPM_60M_TAG in tags else 0
            if opm is None:
                opm = 0
            if opm60 is None:
                opm60 = 0

            reject_count = 0
            counters = {}
            for i in range(1, 13):
                tname = COUNTER_TAG.format(i)
                val = tags.get(tname, {}).get("data").latest_value if tname in tags else 0
                if val is None:
                    val = 0
                counters[f"counter_{i}"] = val
                reject_count += val

            reject_pct = (reject_count / opm) if opm else 0
            rejects_lbs = capacity_lbs * reject_pct
            accepts_lbs = capacity_lbs - rejects_lbs
    
            # Determine feeder running state
            feeder_running = False
            for i in range(1, 5):
                run_tag = f"Status.Feeders.{i}IsRunning"
                if run_tag in tags:
                    val = tags[run_tag]["data"].latest_value
                    if bool(val):
                        feeder_running = True
                        break

            metrics = {
                "capacity": capacity_lbs,
                "accepts": accepts_lbs,
                "rejects": rejects_lbs,
                "objects_per_min": opm,
                "objects_60M": opm60,
                "running": 1 if feeder_running else 0,
                "stopped": 0 if feeder_running else 1,
            }
            metrics.update(counters)

            log_mode = "Lab" if mode == "lab" else "Live"
            if mode == "lab":
                # Clamp negative or extremely small values when logging lab data
                for key, value in metrics.items():
                    if isinstance(value, (int, float)):
                        if value < 0 or abs(value) < SMALL_VALUE_THRESHOLD:
                            metrics[key] = 0
                append_metrics(
                    metrics,
                    machine_id=str(machine_id),
                    filename=lab_filename,
                    mode=log_mode,
                )
            else:
                append_metrics(metrics, machine_id=str(machine_id), mode=log_mode)
    
        return dash.no_update<|MERGE_RESOLUTION|>--- conflicted
+++ resolved
@@ -5960,15 +5960,10 @@
                             _reset_lab_session(active_machine_id)
                     except Exception as exc:
                         logger.warning(f"Failed to reset lab session: {exc}")
-<<<<<<< HEAD
+
                 # Resume the background update thread immediately so lab mode
                 # continues updating without waiting for the monitor watchdog.
-=======
-
-                # Resume the background update thread immediately so lab mode
-                # continues updating without waiting for the monitor watchdog.
-
->>>>>>> 0e252b97
+
                 resume_update_thread()
                 new_running = True
                 new_stop_time = None
