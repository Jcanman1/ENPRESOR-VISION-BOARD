--- conflicted
+++ resolved
@@ -2954,24 +2954,15 @@
                 if metrics:
                     tot_cap_lbs, acc_lbs, rej_lbs, _ = metrics
 
-<<<<<<< HEAD
-=======
-
->>>>>>> 68434139
+
                     # Refresh cached totals so last-value helpers return
                     # up-to-date data while respecting active sensitivities
                     load_lab_totals(mid, active_counters=active_flags)
 
                     counter_rates = load_last_lab_counters(mid)
                     capacity_rate = load_last_lab_objects(mid)
-<<<<<<< HEAD
-=======
-
-                    reject_count = sum(
-                        rate for rate, active in zip(counter_rates, active_flags) if active
-                    ) * 60
-                    capacity_count = capacity_rate * 60
->>>>>>> 68434139
+
+
 
                     reject_count = sum(
                         rate for rate, active in zip(counter_rates, active_flags) if active
