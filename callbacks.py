"""Dash callback definitions for the modernized OPC dashboard.

This module mirrors much of the behavior from the original monolithic
``EnpresorOPCDataViewBeforeRestructureLegacy`` script.  The callbacks
are registered at runtime via :func:`register_callbacks` so that they
can be imported by both the legacy script and the refactored app.
"""

import importlib
import sys
from datetime import datetime
from collections import defaultdict
import os
import glob
import shutil
import tempfile
import time
import csv
import re
import threading

def _debug(message: str) -> None:
    """Helper to print debug messages and persist them to a file."""
    try:
        print(message, flush=True)
        with open("debug.log", "a", encoding="utf-8") as fh:
            fh.write(message + "\n")
    except Exception:
        # Ignore file I/O errors to avoid breaking callbacks
        pass
import hourly_data_saving
import autoconnect
import image_manager as img_utils
import generate_report
from report_tags import save_machine_settings
try:
    import resource
except ImportError:  # pragma: no cover - resource not available on Windows
    resource = None

import memory_monitor as mem_utils

# ``counter_manager`` is imported dynamically from the legacy module, so use
# an alias for the helper functions defined in ``counter_manager.py`` to avoid
# name clashes.
import counter_manager as counter_utils



# Tags for monitoring feeder rate changes - add this near the top of callbacks.py
MONITORED_RATE_TAGS = {
    "Status.Feeders.1Rate": "Feeder 1 Rate",
    "Status.Feeders.2Rate": "Feeder 2 Rate", 
    "Status.Feeders.3Rate": "Feeder 3 Rate",
    "Status.Feeders.4Rate": "Feeder 4 Rate",
}

SENSITIVITY_ACTIVE_TAGS = {
    "Settings.ColorSort.Primary1.IsAssigned": 1,
    "Settings.ColorSort.Primary2.IsAssigned": 2,
    "Settings.ColorSort.Primary3.IsAssigned": 3,
    "Settings.ColorSort.Primary4.IsAssigned": 4,
    "Settings.ColorSort.Primary5.IsAssigned": 5,
    "Settings.ColorSort.Primary6.IsAssigned": 6,
    "Settings.ColorSort.Primary7.IsAssigned": 7,
    "Settings.ColorSort.Primary8.IsAssigned": 8,
    "Settings.ColorSort.Primary9.IsAssigned": 9,
    "Settings.ColorSort.Primary10.IsAssigned": 10,
    "Settings.ColorSort.Primary11.IsAssigned": 11,
    "Settings.ColorSort.Primary12.IsAssigned": 12,
}

# Keep track of which sensitivity tags have already triggered a missing-tag
# warning so we don't flood the log on every update cycle.
warned_sensitivity_tags = set()

# Simplified lab test state management
_lab_running_state = False      # True while the test is active
_grace_start_time = None        # When stop button was pressed
_last_ui_update_time = None     # Last time lab callbacks updated

def get_active_counter_flags(machine_id):
    """Return a list of booleans indicating which counters are active."""
    flags = [True] * 12
    try:
        states = prev_active_states.get(machine_id, {})
    except Exception:
        states = {}
    for tag, num in SENSITIVITY_ACTIVE_TAGS.items():
        if num <= len(flags):
            val = states.get(tag)
            if val is not None:
                flags[num - 1] = bool(val)
    return flags

# OPC tag for the preset name
PRESET_NAME_TAG = "Status.Info.PresetName"

# Track last logged capacity per machine and filename
last_logged_capacity = defaultdict(lambda: None)

# Filename used for the active lab test session
current_lab_filename = None

# Track the last observed stop button click count so we can detect new
# presses even if the interval triggers the callback before Dash reports
# it as the callback context trigger.
last_stop_click = 0

# Any metric whose absolute value is below this threshold will be logged as 0.
SMALL_VALUE_THRESHOLD = 1e-3

# Flag to prevent re-entrancy when the legacy module imports this module and
# executes ``register_callbacks`` during import.
_REGISTERING = False

# Cache of lab log totals keyed by ``(machine_id, file_path)``. Each entry
# stores cumulative counter totals, timestamps, object totals and bookkeeping
# information so that subsequent calls only process new rows appended to the
# log file.
_lab_totals_cache = {}


# Cache of live metrics totals keyed by ``(machine_id, file_path)``. Each entry
# stores cumulative counter totals and bookkeeping information so that
# subsequent calls only process new rows appended to the 24h metrics file.
_live_totals_cache = {}

# Cache of lab production metrics keyed by machine id. Stores total capacity,
# accepts, rejects and associated object counts so repeated updates only parse
# new log data.
_lab_production_cache = {}


def _clear_lab_caches(machine_id):
    """Remove cached lab data for the given machine."""
    for key in list(_lab_totals_cache):
        if key[0] == machine_id:
            _lab_totals_cache.pop(key, None)
    _lab_production_cache.pop(machine_id, None)


def _reset_lab_session(machine_id):
    """Reset counters and history for a new lab test."""
    _clear_lab_caches(machine_id)
    global previous_counter_values
    previous_counter_values = [0] * 12
    if "app_state" in globals() and hasattr(app_state, "counter_history"):
        app_state.counter_history = {
            i: {"times": [], "values": []} for i in range(1, 13)
        }


def _create_empty_lab_log(machine_id, filename):
    """Ensure a new lab log file exists so cached data does not reuse old logs."""
    machine_dir = os.path.join(hourly_data_saving.EXPORT_DIR, str(machine_id))
    os.makedirs(machine_dir, exist_ok=True)
    path = os.path.join(machine_dir, filename)
    try:
        with open(path, "w", encoding="utf-8"):
            pass
    except OSError:
        # Ignore failures if file cannot be created
        pass


def _get_latest_lab_file(machine_dir):
    """Return the newest existing ``Lab_Test_*.csv`` file or ``None``."""
    files = glob.glob(os.path.join(machine_dir, "Lab_Test_*.csv"))
    existing = [f for f in files if os.path.exists(f)]
    if not existing:
        return None
    try:
        return max(existing, key=os.path.getmtime)
    except OSError:
        return None





def load_lab_totals(machine_id, filename=None, active_counters=None):
    """Return cumulative counter totals and object totals from a lab log.

    Parameters
    ----------
    machine_id : int
        Identifier for the machine directory under ``EXPORT_DIR``.
    filename : str, optional
        Specific CSV log filename.  If omitted the newest ``Lab_Test_*.csv`` is
        used.
    active_counters : list[bool], optional
        Boolean flags for each counter index ``1-12``.  When provided, only
        counters whose flag is ``True`` contribute to the returned totals.

    The results are cached per file so subsequent calls only process rows that
    were appended since the last invocation. This significantly reduces I/O when
    lab logs grow large.
    """
    machine_dir = os.path.join(hourly_data_saving.EXPORT_DIR, str(machine_id))
    if filename:
        path = os.path.join(machine_dir, filename)
    else:
        path = _get_latest_lab_file(machine_dir)
        if not path:
            return [0] * 12, [], []

    if not os.path.exists(path):
        return [0] * 12, [], []

    key = (machine_id, os.path.abspath(path))
    stat = os.stat(path)
    mtime = stat.st_mtime
    size = stat.st_size

    cache = _lab_totals_cache.get(key)
    if cache is not None:
        # Reset if file was truncated or replaced with an older version
        if size < cache.get("size", 0) or mtime < cache.get("mtime", 0):
            cache = None

    if active_counters is None:
        active_counters = [True] * 12

    if cache is None:
        counter_totals = [0] * 12
        timestamps = []
        object_totals = []
        obj_sum = 0.0
        prev_ts = None
        prev_rate = None
        prev_counters = None

        last_index = -1
    else:
        counter_totals = cache["counter_totals"]
        timestamps = cache["timestamps"]
        object_totals = cache["object_totals"]
        obj_sum = object_totals[-1] if object_totals else 0.0
        prev_ts = cache.get("prev_ts")
        prev_rate = cache.get("prev_rate")
        prev_counters = cache.get("prev_counters")
        last_index = cache.get("last_index", -1)

    with open(path, newline="", encoding="utf-8") as f:
        reader = csv.DictReader(f)
        for idx, row in enumerate(reader):
            if idx <= last_index:
                continue

            ts = row.get("timestamp")
            ts_val = None
            if ts:
                try:
                    ts_val = datetime.fromisoformat(ts)
                except Exception:
                    ts_val = ts
            timestamps.append(ts_val)


            current_counters = []
            for i in range(1, 13):
                val = row.get(f"counter_{i}")
                try:
                    current_counters.append(float(val) if val else 0.0)
                except ValueError:
                    current_counters.append(0.0)

            if prev_counters is not None:
                if (
                    isinstance(prev_ts, datetime)
                    and isinstance(ts_val, datetime)
                ):
                    delta_minutes = (
                        ts_val - prev_ts
                    ).total_seconds() / 60.0
                else:
                    delta_minutes = 1 / 60.0

                scale = generate_report.LAB_OBJECT_SCALE_FACTOR
                for idx_c, prev_val in enumerate(prev_counters):
                    if idx_c < len(active_counters) and active_counters[idx_c]:
                        counter_totals[idx_c] += prev_val * delta_minutes * scale


            opm = row.get("objects_60M")
            if opm is None or opm == "":
                opm = row.get("objects_per_min")
            try:
                rate_val = float(opm) if opm else None
            except ValueError:
                rate_val = None

            if (
                prev_ts is not None
                and isinstance(prev_ts, datetime)
                and isinstance(ts_val, datetime)
                and prev_rate is not None
            ):
                stats = generate_report.calculate_total_objects_from_csv_rates(
                    [prev_rate, prev_rate],
                    timestamps=[prev_ts, ts_val],
                    is_lab_mode=True,
                )
                obj_sum += stats.get("total_objects", 0)

            object_totals.append(obj_sum)
            prev_ts = ts_val
            prev_rate = rate_val
            prev_counters = current_counters

            last_index = idx

    _lab_totals_cache[key] = {
        "counter_totals": counter_totals,
        "timestamps": timestamps,
        "object_totals": object_totals,
        "last_index": last_index,
        "prev_ts": prev_ts,
        "prev_rate": prev_rate,
        "prev_counters": prev_counters,
        "mtime": mtime,
        "size": size,
    }

    return counter_totals, timestamps, object_totals



def load_live_counter_totals(machine_id, filename=hourly_data_saving.METRICS_FILENAME):
    """Return cumulative counter totals from the live metrics file.

    The results are cached per file so subsequent calls only process rows that
    were appended since the last invocation. This mirrors the caching logic
    used by :func:`load_lab_totals` but only tracks counter totals.
    """
    machine_dir = os.path.join(hourly_data_saving.EXPORT_DIR, str(machine_id))
    path = os.path.join(machine_dir, filename)


    if not os.path.exists(path):
        return [0] * 12

    key = (machine_id, os.path.abspath(path))
    stat = os.stat(path)
    mtime = stat.st_mtime
    size = stat.st_size

    cache = _live_totals_cache.get(key)
    if cache is not None:

        # Reset if file was truncated or replaced with an older version

        if size < cache.get("size", 0) or mtime < cache.get("mtime", 0):
            cache = None

    if cache is None:

        totals = [0] * 12
        last_index = -1
    else:
        totals = cache["totals"]

        last_index = cache.get("last_index", -1)

    with open(path, newline="", encoding="utf-8") as f:
        reader = csv.DictReader(f)
        for idx, row in enumerate(reader):
            if idx <= last_index:
                continue
            for i in range(1, 13):
                val = row.get(f"counter_{i}")
                try:

                    totals[i - 1] += float(val) if val else 0.0

                except ValueError:
                    pass
            last_index = idx

    _live_totals_cache[key] = {

        "totals": totals,

        "last_index": last_index,
        "mtime": mtime,
        "size": size,
    }


    return totals



def load_last_lab_metrics(machine_id):
    """Return the last capacity/accepts/rejects values from a lab log."""
    machine_dir = os.path.join(hourly_data_saving.EXPORT_DIR, str(machine_id))
    path = _get_latest_lab_file(machine_dir)
    if not path:
        return None
    if not os.path.exists(path):
        return None

    last_row = None
    with open(path, newline="", encoding="utf-8") as f:
        reader = csv.DictReader(f)
        for row in reader:
            last_row = row

    if not last_row:
        return None

    def _get_float(key):
        try:
            return float(last_row.get(key, 0)) if last_row.get(key) else 0.0
        except ValueError:
            return 0.0

    capacity = _get_float("capacity")
    accepts = _get_float("accepts")
    rejects = _get_float("rejects")

    return capacity, accepts, rejects


def load_last_lab_objects(machine_id):
    """Return the most recent ``objects_60M`` value from a lab log."""
    machine_dir = os.path.join(hourly_data_saving.EXPORT_DIR, str(machine_id))
    path = _get_latest_lab_file(machine_dir)
    if not path or not os.path.exists(path):
        return 0

    # Ensure cached data is up to date so ``prev_rate`` reflects the latest row
    load_lab_totals(machine_id)

    key = (machine_id, os.path.abspath(path))
    cache = _lab_totals_cache.get(key)
    if cache:
        rate = cache.get("prev_rate")
        try:
            return float(rate) if rate is not None else 0
        except (ValueError, TypeError):
            return 0

    # Fallback: read the last row directly if cache is missing
    last_row = None
    try:
        with open(path, newline="", encoding="utf-8") as f:
            for row in csv.DictReader(f):
                last_row = row
    except OSError:
        return 0

    if not last_row:
        return 0

    val = last_row.get("objects_60M") or last_row.get("objects_per_min")
    try:
        return float(val) if val else 0
    except ValueError:
        return 0

def load_last_lab_counters(machine_id):
    """Return the most recent ``counter`` rates from a lab log."""
    machine_dir = os.path.join(hourly_data_saving.EXPORT_DIR, str(machine_id))
    path = _get_latest_lab_file(machine_dir)
    if not path or not os.path.exists(path):
        return [0] * 12

    # Update cached totals so ``prev_counters`` reflects the latest row
    load_lab_totals(machine_id)

    key = (machine_id, os.path.abspath(path))
    cache = _lab_totals_cache.get(key)
    if cache and cache.get("prev_counters") is not None:
        rates = []
        for val in cache.get("prev_counters", [])[:12]:
            try:
                rates.append(float(val))
            except (ValueError, TypeError):
                rates.append(0.0)
        rates.extend([0.0] * (12 - len(rates)))
        return rates

    # Fallback: read the last row directly
    last_row = None
    try:
        with open(path, newline="", encoding="utf-8") as f:
            for row in csv.DictReader(f):
                last_row = row
    except OSError:
        return [0] * 12

    if not last_row:
        return [0] * 12

    rates = []
    for i in range(1, 13):
        val = last_row.get(f"counter_{i}")
        try:
            rates.append(float(val) if val else 0.0)
        except ValueError:
            rates.append(0.0)
    return rates



def load_lab_average_capacity_and_accepts(machine_id):
    """Return the average capacity rate (lbs/hr), total accepts in lbs,
    and elapsed seconds from the latest lab log."""
    machine_dir = os.path.join(hourly_data_saving.EXPORT_DIR, str(machine_id))
    path = _get_latest_lab_file(machine_dir)
    if not path:
        return None

    capacities = []
    accepts = []
    timestamps = []

    with open(path, newline="", encoding="utf-8") as f:
        reader = csv.DictReader(f)
        for row in reader:
            cap = row.get("capacity")
            acc = row.get("accepts")
            ts = row.get("timestamp")
            try:
                if cap:
                    capacities.append(float(cap))
            except ValueError:
                pass
            try:
                accepts.append(float(acc)) if acc else accepts.append(0.0)
            except ValueError:
                accepts.append(0.0)
            if ts:
                timestamps.append(ts)

    stats = generate_report.calculate_total_capacity_from_csv_rates(
        capacities, timestamps=timestamps, is_lab_mode=True
    )
    cap_avg = stats.get("average_rate_lbs_per_hr", 0)
    acc_total = sum(accepts)

    elapsed_seconds = 0
    if timestamps:
        try:
            start = datetime.fromisoformat(str(timestamps[0]))
            end = datetime.fromisoformat(str(timestamps[-1]))
            elapsed_seconds = int((end - start).total_seconds())
        except Exception:
            elapsed_seconds = 0

    return cap_avg, acc_total, elapsed_seconds

_background_thread_lock = threading.Lock()
_active_background_threads = set()

def _cleanup_finished_threads():
    """Remove finished threads from tracking."""
    global _active_background_threads
    finished = [t for t in _active_background_threads if not t.is_alive()]
    for t in finished:
        _active_background_threads.remove(t)

def _reset_lab_session_safe(machine_id):
    """Thread-safe version that prevents accumulation."""
    global _active_background_threads
    
    with _background_thread_lock:
        _cleanup_finished_threads()
        
        # Don't start new thread if too many active
        if len(_active_background_threads) > 5:
            print("[LAB WARNING] Too many background threads, skipping")
            return
            
        thread = threading.Thread(target=_reset_lab_session, args=(machine_id,), daemon=True)
        _active_background_threads.add(thread)
        thread.start()


def load_lab_totals_metrics(machine_id, active_counters=None):
    """Return total capacity, accepts, rejects and elapsed seconds from the latest lab log.

    ``active_counters`` is accepted for API symmetry with :func:`load_lab_totals`
    but is currently unused.
    """
    machine_dir = os.path.join(hourly_data_saving.EXPORT_DIR, str(machine_id))
    path = _get_latest_lab_file(machine_dir)
    if not path:
        return None

    accepts = []
    rejects = []
    timestamps = []

    with open(path, newline="", encoding="utf-8") as f:
        reader = csv.DictReader(f)
        for row in reader:
            a = row.get("accepts")
            r = row.get("rejects")
            ts = row.get("timestamp")
            try:
                accepts.append(float(a)) if a else accepts.append(0.0)
            except ValueError:
                accepts.append(0.0)
            try:
                rejects.append(float(r)) if r else rejects.append(0.0)
            except ValueError:
                rejects.append(0.0)
            if ts:
                timestamps.append(ts)

    a_stats = generate_report.calculate_total_capacity_from_csv_rates(
        accepts, timestamps=timestamps, is_lab_mode=True
    )
    r_stats = generate_report.calculate_total_capacity_from_csv_rates(
        rejects, timestamps=timestamps, is_lab_mode=True
    )

    accepts_total = a_stats.get("total_capacity_lbs", 0)
    rejects_total = r_stats.get("total_capacity_lbs", 0)
    total_capacity = accepts_total + rejects_total

    elapsed_seconds = 0
    if timestamps:
        try:
            start = datetime.fromisoformat(str(timestamps[0]))
            end = datetime.fromisoformat(str(timestamps[-1]))
            elapsed_seconds = int((end - start).total_seconds())
        except Exception:
            elapsed_seconds = 0

    return total_capacity, accepts_total, rejects_total, elapsed_seconds


def load_live_counter_totals(machine_id):
    """Return total objects removed for each counter from live metrics CSV."""
    file_path = os.path.join(
        hourly_data_saving.EXPORT_DIR,
        str(machine_id),
        hourly_data_saving.METRICS_FILENAME,
    )

    if not os.path.exists(file_path):
        return [0] * 12

    key = (machine_id, os.path.abspath(file_path))
    stat = os.stat(file_path)
    mtime = stat.st_mtime
    size = stat.st_size

    cache = _live_totals_cache.get(key)
    if cache is not None:
        if size < cache.get("size", 0) or mtime < cache.get("mtime", 0):
            cache = None

    if cache is None:
        totals = [0.0] * 12
        last_index = -1
    else:
        totals = cache["totals"]
        last_index = cache["last_index"]

    with open(file_path, newline="", encoding="utf-8") as f:
        reader = csv.DictReader(f)
        for idx, row in enumerate(reader):
            if idx <= last_index:
                continue
            for i in range(1, 13):
                val = row.get(f"counter_{i}")
                try:
                    rate = float(val) if val else 0.0
                except ValueError:
                    rate = 0.0
                totals[i - 1] += rate
            last_index = idx

    _live_totals_cache[key] = {
        "totals": totals,
        "last_index": last_index,
        "mtime": mtime,
        "size": size,
    }

    return totals


def refresh_lab_cache(machine_id):
    """Update cached lab totals after a test completes."""
    weight_pref = load_weight_preference()
    machine_dir = os.path.join(hourly_data_saving.EXPORT_DIR, str(machine_id))
    path = _get_latest_lab_file(machine_dir)
    if not path:
        return

    stat = os.stat(path)
    mtime = stat.st_mtime
    size = stat.st_size

    metrics = load_lab_totals_metrics(machine_id, active_counters=get_active_counter_flags(machine_id))
    if not metrics:
        return

    tot_cap_lbs, acc_lbs, rej_lbs, _ = metrics
    counter_totals, _, object_totals = load_lab_totals(
        machine_id, active_counters=get_active_counter_flags(machine_id)
    )

    reject_count = sum(counter_totals)
    capacity_count = object_totals[-1] if object_totals else 0
    accepts_count = max(0, capacity_count - reject_count)

    total_capacity = convert_capacity_from_lbs(tot_cap_lbs, weight_pref)
    accepts = convert_capacity_from_lbs(acc_lbs, weight_pref)
    rejects = convert_capacity_from_lbs(rej_lbs, weight_pref)

    production_data = {
        "capacity": total_capacity,
        "accepts": accepts,
        "rejects": rejects,
    }

    _lab_production_cache[machine_id] = {
        "mtime": mtime,
        "size": size,
        "production_data": production_data,
        "capacity_count": capacity_count,
        "accepts_count": accepts_count,
        "reject_count": reject_count,
    }

def _prepare_lab_environment(machine_id):
    """Prepare lab environment in background when machine connects.
    
    This does the heavy lifting so switching to lab mode is instant.
    Unlike _reset_lab_session(), this is safe to call during any mode.
    """
    try:
        # Pre-clear any old lab caches for this machine
        _clear_lab_caches(machine_id)
        
        # Pre-create the machine directory structure
        machine_dir = os.path.join(hourly_data_saving.EXPORT_DIR, str(machine_id))
        os.makedirs(machine_dir, exist_ok=True)
        
        # Initialize counter baseline values (but don't overwrite if already active)
        global previous_counter_values
        if previous_counter_values is None or len(previous_counter_values) != 12:
            previous_counter_values = [0] * 12
            
        # Pre-initialize counter history structure
        if "app_state" in globals() and hasattr(app_state, "counter_history"):
            # Only initialize if not already set up
            if not hasattr(app_state, "counter_history") or not app_state.counter_history:
                app_state.counter_history = {
                    i: {"times": [], "values": []} for i in range(1, 13)
                }
        
        logger.info(f"Lab environment pre-prepared for machine {machine_id}")
        
    except Exception as exc:
        logger.warning(f"Failed to prepare lab environment for machine {machine_id}: {exc}")



def register_callbacks(app):
    """Public entry point that guards against re-entrant registration."""
    global _REGISTERING
    if _REGISTERING:
        return
    _REGISTERING = True
    try:
        _register_callbacks_impl(app)
    finally:
        _REGISTERING = False

def _register_callbacks_impl(app):
    main = sys.modules.get("EnpresorOPCDataViewBeforeRestructureLegacy")
    if main is None:
        candidate = sys.modules.get("__main__")
        if candidate and getattr(candidate, "__file__", "").endswith("EnpresorOPCDataViewBeforeRestructureLegacy.py"):
            main = candidate
        else:
            main = importlib.import_module("EnpresorOPCDataViewBeforeRestructureLegacy")

    sys.modules.setdefault("EnpresorOPCDataViewBeforeRestructureLegacy", main)
    globals().update({k: v for k, v in vars(main).items() if not k.startswith("_")})
    for name in [
        "app_state",
        "machine_connections",
        "connect_and_monitor_machine",
        "load_floor_machine_data",
        "opc_update_thread",
        "auto_reconnection_thread",
        "resume_update_thread",
        "pause_background_processes",
        "resume_background_processes",
        "logger",
    ]:
        if name in globals():
            setattr(autoconnect, name, globals()[name])
    autoconnect.initialize_autoconnect()
    LIVE_LIKE_MODES = {"live", "lab"}

    def format_enpresor(text: str):
        parts = text.split("Enpresor")
        if len(parts) == 2:
            return [
                parts[0],
                html.Span("Enpresor", className="enpresor-font", style={"color": "red"}),
                parts[1],
            ]
        return text

    # Create a client-side callback to handle theme switching
    app.clientside_callback(
        """
        function(theme) {
            console.log('Theme callback triggered with:', theme);

            // Get root document element
            const root = document.documentElement;

            // Define theme colors
            const themeColors = {
                light: {
                    backgroundColor: "#f0f0f0",
                    cardBackgroundColor: "#ffffff",
                    textColor: "#212529",
                    borderColor: "rgba(0,0,0,0.125)",
                    chartBackgroundColor: "rgba(255,255,255,0.9)"
                },
                dark: {
                    backgroundColor: "#202124",
                    cardBackgroundColor: "#2d2d30",
                    textColor: "#e8eaed",
                    borderColor: "rgba(255,255,255,0.125)",
                    chartBackgroundColor: "rgba(45,45,48,0.9)"
                }
            };

            // Apply selected theme
            if (theme === "dark") {
                // Dark mode
                root.style.setProperty("--bs-body-bg", themeColors.dark.backgroundColor);
                root.style.setProperty("--bs-body-color", themeColors.dark.textColor);
                root.style.setProperty("--bs-card-bg", themeColors.dark.cardBackgroundColor);
                root.style.setProperty("--bs-card-border-color", themeColors.dark.borderColor);
                root.style.setProperty("--chart-bg", themeColors.dark.chartBackgroundColor);

                // Add dark-mode class to body for additional CSS targeting
                document.body.classList.add("dark-mode");
                document.body.classList.remove("light-mode");

                // Store theme preference in localStorage
                localStorage.setItem("satake-theme", "dark");
            } else {
                // Light mode (default)
                root.style.setProperty("--bs-body-bg", themeColors.light.backgroundColor);
                root.style.setProperty("--bs-body-color", themeColors.light.textColor);
                root.style.setProperty("--bs-card-bg", themeColors.light.cardBackgroundColor);
                root.style.setProperty("--bs-card-border-color", themeColors.light.borderColor);
                root.style.setProperty("--chart-bg", themeColors.light.chartBackgroundColor);

                // Add light-mode class to body for additional CSS targeting
                document.body.classList.add("light-mode");
                document.body.classList.remove("dark-mode");

                // Store theme preference in localStorage
                localStorage.setItem("satake-theme", "light");
            }

            // Update all Plotly charts with new theme
            if (window.Plotly) {
                const plots = document.querySelectorAll('.js-plotly-plot');
                plots.forEach(plot => {
                    try {
                        const bgColor = theme === "dark" ? themeColors.dark.chartBackgroundColor : themeColors.light.chartBackgroundColor;
                        const textColor = theme === "dark" ? themeColors.dark.textColor : themeColors.light.textColor;

                        Plotly.relayout(plot, {
                            'paper_bgcolor': bgColor,
                            'plot_bgcolor': bgColor,
                            'font.color': textColor
                        });
                    } catch (e) {
                        console.error('Error updating Plotly chart:', e);
                    }
                });

                // Special handling for feeder gauges - update annotation colors specifically
                const feederGauge = document.getElementById('feeder-gauges-graph');
                if (feederGauge && feederGauge.layout && feederGauge.layout.annotations) {
                    try {
                        const labelColor = theme === "dark" ? themeColors.dark.textColor : themeColors.light.textColor;

                        // Update annotation colors (feed rate labels)
                        const updatedAnnotations = feederGauge.layout.annotations.map(annotation => ({
                            ...annotation,
                            font: {
                                ...annotation.font,
                                color: labelColor
                            }
                        }));

                        // Apply the updated annotations
                        Plotly.relayout(feederGauge, {
                            'annotations': updatedAnnotations
                        });

                        console.log('Updated feeder gauge label colors for', theme, 'mode');
                    } catch (e) {
                        console.error('Error updating feeder gauge labels:', e);
                    }
                }
            }

            return theme;
        }
        """,
        Output("theme-selector", "value", allow_duplicate=True),
        Input("theme-selector", "value"),
        prevent_initial_call=True
    )

    @app.callback(
        Output("dashboard-content", "children"),
        [Input("current-dashboard", "data"),
         Input("language-preference-store", "data")]
    )
    def render_dashboard(which, lang):
        if which == "new":
            return render_new_dashboard(lang)
        else:
            return render_main_dashboard(lang)

    @app.callback(
        Output("current-dashboard", "data"),
        Input("new-dashboard-btn", "n_clicks"),
        State("current-dashboard", "data"),
        State("active-machine-store", "data"),  # ADD THIS STATE
        prevent_initial_call=False
    )
    def manage_dashboard(n_clicks, current, active_machine_data):
        """Improved dashboard management that preserves active machine context"""
        # On first load n_clicks is None → show the new dashboard
        if n_clicks is None:
            return "new"
        
        # Allow toggling back to the floor/machine dashboard even when a machine
        # is active.  The previous logic prevented leaving the main dashboard if
        # a machine was selected which made the "Switch Dashboards" button appear
        # unresponsive once a machine was chosen.
        
        # On every actual click, flip between "main" and "new"
        new_dashboard = "new" if current == "main" else "main"
        #logger.debug("manage_dashboard toggled to %s", new_dashboard)
        return new_dashboard

    # Option 3: Create the callback without an output (if your Dash version supports it)
    @app.callback(
        [Input("lab-test-stop-time", "data")],
        prevent_initial_call=False,
    )
    def monitor_store_changes(stop_time):
        import traceback
        stack = ''.join(traceback.format_stack()[-3:-1])
        #print(f"[STORE MONITOR] stop_time changed to: {stop_time}")
        #print(f"[STORE MONITOR] Called from:\n{stack}")


    @app.callback(
        Output("export-data-button", "disabled"),
        [Input("status-update-interval", "n_intervals")],
        [State("active-machine-store", "data")]
    )
    def update_export_button(n_intervals, active_machine_data):
        """Enable or disable the export button based on connection state."""
    
        active_machine_id = active_machine_data.get("machine_id") if active_machine_data else None
        is_connected = (
            active_machine_id
            and active_machine_id in machine_connections
            and machine_connections[active_machine_id].get("connected", False)
        )
    
        return not is_connected

    @app.callback(
        Output("export-download", "data"),
        [Input("export-data-button", "n_clicks")],
        [State("active-machine-store", "data")],
        prevent_initial_call=True,
    )
    def export_all_tags(n_clicks, active_machine_data):
        """Perform full tag discovery and export when the button is clicked."""
        if not n_clicks:
            raise PreventUpdate
    
        active_machine_id = active_machine_data.get("machine_id") if active_machine_data else None
        if (
            not active_machine_id
            or active_machine_id not in machine_connections
            or not machine_connections[active_machine_id].get("connected", False)
        ):
            raise PreventUpdate
    
        pause_update_thread()
        client = machine_connections[active_machine_id]["client"]
        all_tags = run_async(discover_all_tags(client))
        csv_string = generate_csv_string(all_tags)
        resume_update_thread()
    
        timestamp_str = datetime.now().strftime("%Y%m%d_%H%M%S")
        return {
            "content": csv_string,
            "filename": f"satake_data_export_{timestamp_str}.csv",
        }

    @app.callback(
        Output("report-download", "data"),
        Input("generate-report-btn", "n_clicks"),
        [State("app-mode", "data"), State("active-machine-store", "data"), State("language-preference-store", "data")],
        prevent_initial_call=True,
    )
    def generate_report_callback(n_clicks, app_mode, active_machine_data, lang_store):
        """Generate a PDF report when the button is clicked.
        
        FIXED VERSION: The original had a truncated line "if temp" that should be "if temp_dir:"
        Also fixes the hardcoded is_lab_mode=True parameter.
        """
        if not n_clicks:
            raise PreventUpdate

        print("[LAB TEST] Generate report button clicked", flush=True)

        export_dir = generate_report.METRIC_EXPORT_DIR
        lang = lang_store or load_language_preference()
        machines = None
        include_global = True
        temp_dir = None
        lab_test_name = None

        if app_mode and isinstance(app_mode, dict) and app_mode.get("mode") == "lab":
            mid = active_machine_data.get("machine_id") if active_machine_data else None
            if not mid:
                raise PreventUpdate
            machines = [str(mid)]
            include_global = False

            machine_dir = os.path.join(export_dir, str(mid))
            lab_files = glob.glob(os.path.join(machine_dir, "Lab_Test_*.csv"))
            if not lab_files:
                raise PreventUpdate
            latest_file = max(lab_files, key=os.path.getmtime)
            lab_test_name = None
            m = re.match(
                r"Lab_Test_(.+?)_\d{2}_\d{2}_\d{4}(?:_\d{2}_\d{2}_\d{2})?\.csv$",
                os.path.basename(latest_file),
            )
            if m:
                lab_test_name = m.group(1)

            temp_dir = tempfile.mkdtemp()
            temp_machine_dir = os.path.join(temp_dir, str(mid))
            os.makedirs(temp_machine_dir, exist_ok=True)
            shutil.copy(latest_file, os.path.join(temp_machine_dir, "last_24h_metrics.csv"))
            save_machine_settings(
                mid,
                machine_connections,
                export_dir=temp_dir,
                active_only=True,
            )
            export_dir = temp_dir
            data = {}
            is_lab_mode = True  # Set to True only for lab mode
        else:
            data = generate_report.fetch_last_24h_metrics()
            is_lab_mode = False  # Set to False for regular mode

        with tempfile.NamedTemporaryFile(suffix=".pdf", delete=False) as tmp:
            print("[LAB TEST] Report generation started", flush=True)
            generate_report.build_report(
                data,
                tmp.name,
                export_dir=export_dir,
                machines=machines,
                include_global=include_global,
                is_lab_mode=is_lab_mode,
                lang=lang,  # pass language
                lab_test_name=lab_test_name if is_lab_mode else None,
            )
            with open(tmp.name, "rb") as f:
                pdf_bytes = f.read()

        print("[LAB TEST] Report generation completed", flush=True)

        # FIXED: Complete the truncated temp directory cleanup
        if temp_dir:  # This was the truncated line: "if temp"
            shutil.rmtree(temp_dir, ignore_errors=True)

        pdf_b64 = base64.b64encode(pdf_bytes).decode()
        timestamp_str = datetime.now().strftime("%Y%m%d_%H%M%S")
        return {
            "content": pdf_b64,
            "filename": f"production_report_{timestamp_str}.pdf",
            "type": "application/pdf",
            "base64": True,
        }

    @app.callback(
        Output("generate-report-btn", "disabled"),
        [Input("status-update-interval", "n_intervals"), 
        Input("lab-test-running", "data")],  # Keep as trigger but don't use the value
        [State("lab-test-stop-time", "data")]  # Keep as trigger but don't use the value
    )
    def disable_report_button(n_intervals, running_store, stop_time_store):
        """
        FIXED VERSION: Use global variables as source of truth instead of store values.
        This ensures consistency with toggle_lab_test_buttons.
        """
        global _lab_running_state, _grace_start_time

        # Use global variables instead of store parameters
        running = _lab_running_state
        grace_start = _grace_start_time

        # FAILSAFE: if grace period should have expired, treat test as stopped
        if grace_start and time.time() - grace_start >= 30:
            running = False
            grace_start = None

            _lab_running_state = False
            _grace_start_time = None


        elapsed = None
        if grace_start is not None:
            elapsed = time.time() - grace_start
        
        _debug(
            f"[LAB TEST DEBUG] disable_report_button running={running}, grace_start={grace_start}, elapsed={elapsed} (from globals)"
        )
        
        # Report button disabled if test is running
        if running:
            return True
        
        # Report button enabled if no stop time (test never ran)
        if grace_start is None:
            return False

        # Report button disabled during 30s grace period, enabled afterwards
        return (time.time() - grace_start) < 30

    @app.callback(
        [Output("delete-confirmation-modal", "is_open"),
         Output("delete-pending-store", "data"),
         Output("delete-item-details", "children")],
        [Input({"type": "delete-floor-btn", "index": ALL}, "n_clicks"),
         Input({"type": "delete-machine-btn", "index": ALL}, "n_clicks"),
         Input("cancel-delete-btn", "n_clicks"),
         Input("close-delete-modal", "n_clicks")],
        [State("delete-confirmation-modal", "is_open"),
         State({"type": "delete-floor-btn", "index": ALL}, "id"),
         State({"type": "delete-machine-btn", "index": ALL}, "id"),
         State("floors-data", "data"),
         State("machines-data", "data")],
        prevent_initial_call=True
    )
    def handle_delete_confirmation_modal(floor_delete_clicks, machine_delete_clicks, cancel_clicks, close_clicks,
                                       is_open, floor_ids, machine_ids, floors_data, machines_data):
        """Handle opening and closing the delete confirmation modal"""
        ctx = callback_context
        if not ctx.triggered:
            return dash.no_update, dash.no_update, dash.no_update
        
        triggered_prop = ctx.triggered[0]["prop_id"]
        
        # Handle cancel or close buttons
        if "cancel-delete-btn" in triggered_prop or "close-delete-modal" in triggered_prop:
            if cancel_clicks or close_clicks:
                return False, {"type": None, "id": None, "name": None}, ""
        
        # Handle floor delete button clicks
        elif '"type":"delete-floor-btn"' in triggered_prop:
            for i, clicks in enumerate(floor_delete_clicks):
                if clicks and i < len(floor_ids):
                    floor_id = floor_ids[i]["index"]
                    
                    # Find floor name
                    floor_name = f"Floor {floor_id}"
                    if floors_data and floors_data.get("floors"):
                        for floor in floors_data["floors"]:
                            if floor["id"] == floor_id:
                                floor_name = floor["name"]
                                break
                    
                    # Count machines on this floor
                    machine_count = 0
                    if machines_data and machines_data.get("machines"):
                        machine_count = len([m for m in machines_data["machines"] if m.get("floor_id") == floor_id])
                    
                    # Create confirmation message
                    if machine_count > 0:
                        details = html.Div([
                            html.P(f'Floor: "{floor_name}"', className="fw-bold mb-1"),
                            html.P(f"This will also delete {machine_count} machine(s) on this floor.", 
                                  className="text-warning small"),
                            html.P("This action cannot be undone.", className="text-danger small")
                        ])
                    else:
                        details = html.Div([
                            html.P(f'Floor: "{floor_name}"', className="fw-bold mb-1"),
                            html.P("This action cannot be undone.", className="text-danger small")
                        ])
                    
                    return True, {"type": "floor", "id": floor_id, "name": floor_name}, details
        
        # Handle machine delete button clicks  
        elif '"type":"delete-machine-btn"' in triggered_prop:
            for i, clicks in enumerate(machine_delete_clicks):
                if clicks and i < len(machine_ids):
                    machine_id = machine_ids[i]["index"]
                    
                    # Find machine name/details
                    current_lang = load_language_preference()
                    machine_name = f"{tr('machine_label', current_lang)} {machine_id}"
                    machine_details = ""
                    if machines_data and machines_data.get("machines"):
                        for machine in machines_data["machines"]:
                            if machine["id"] == machine_id:
                                serial = machine.get("serial", "Unknown")
                                ip = machine.get("ip", "Unknown")
                                if serial != "Unknown":
                                    machine_details = f"Serial: {serial}"
                                if ip != "Unknown":
                                    if machine_details:
                                        machine_details += f" | IP: {ip}"
                                    else:
                                        machine_details = f"IP: {ip}"
                                break
                    
                    # Create confirmation message
                    details = html.Div([
                        html.P(f"{tr('machine_label', current_lang)}: \"{machine_name}\"", className="fw-bold mb-1"),
                        html.P(machine_details, className="small mb-1") if machine_details else html.Div(),
                        html.P("This action cannot be undone.", className="text-danger small")
                    ])
                    
                    return True, {"type": "machine", "id": machine_id, "name": machine_name}, details
        
        return dash.no_update, dash.no_update, dash.no_update

    @app.callback(
        [Output("system-settings-save-status", "children", allow_duplicate=True),
         Output("weight-preference-store", "data", allow_duplicate=True)],
        [Input("save-system-settings", "n_clicks")],
        [State("auto-connect-switch", "value"),
         State("ip-addresses-store", "data"),
         State("capacity-units-selector", "value"),
         State("custom-unit-name", "value"),
         State("custom-unit-weight", "value")],
        prevent_initial_call=True
    )
    def save_system_settings(n_clicks, auto_connect, ip_addresses,
                             unit_value, custom_name, custom_weight):
        """Save system settings including IP addresses"""
        if not n_clicks:
            return dash.no_update, dash.no_update
        
        # Save system settings
        system_settings = {
            "auto_connect": auto_connect
        }
        
        # Save system settings to file
        try:
            with open('system_settings.json', 'w') as f:
                json.dump(system_settings, f, indent=4)
        except Exception as e:
            logger.error(f"Error saving system settings: {e}")
            return "Error saving system settings", dash.no_update
        
        # Save IP addresses to file - make sure we're getting the full data structure
        try:
            with open('ip_addresses.json', 'w') as f:
                json.dump(ip_addresses, f, indent=4)
            #logger.debug("Saved IP addresses: %s", ip_addresses)
        except Exception as e:
            logger.error(f"Error saving IP addresses: {e}")
            return "Error saving IP addresses", dash.no_update
    
        # Save weight preference
        pref_data = dash.no_update
        if unit_value != "custom":
            save_weight_preference(unit_value, "", 1.0)
            pref_data = {"unit": unit_value, "label": "", "value": 1.0}
        elif custom_name and custom_weight:
            save_weight_preference("custom", custom_name, float(custom_weight))
            pref_data = {"unit": "custom", "label": custom_name,
                         "value": float(custom_weight)}
    
        return "Settings saved successfully", pref_data

    @app.callback(
        [Output("email-settings-save-status", "children"),
         Output("email-settings-store", "data", allow_duplicate=True)],
        Input("save-email-settings", "n_clicks"),
        [State("smtp-server-input", "value"),
         State("smtp-port-input", "value"),
         State("smtp-username-input", "value"),
         State("smtp-password-input", "value"),
         State("smtp-sender-input", "value")],
        prevent_initial_call=True
    )
    def save_email_settings_callback(n_clicks, server, port, username, password, sender):
        """Save SMTP email credentials from the settings modal."""
        if not n_clicks:
            return dash.no_update, dash.no_update
    
        settings = {
            "smtp_server": server or DEFAULT_EMAIL_SETTINGS["smtp_server"],
            "smtp_port": int(port) if port else DEFAULT_EMAIL_SETTINGS["smtp_port"],
            "smtp_username": username or "",
            "smtp_password": password or "",
            "from_address": sender or DEFAULT_EMAIL_SETTINGS["from_address"],
        }
    
        success = save_email_settings(settings)
        if success:
            global email_settings
            email_settings = settings
            return "Email settings saved", settings
        return "Error saving email settings", dash.no_update

    @app.callback(
        Output("settings-modal", "is_open"),
        [
            Input("settings-button", "n_clicks"),
            Input("close-settings", "n_clicks"),
        ],
        [State("settings-modal", "is_open")],
        prevent_initial_call=True
    )
    def toggle_settings_modal(settings_clicks, close_clicks, is_open):
        """Toggle the settings modal"""
        ctx = dash.callback_context
        if not ctx.triggered:
            return dash.no_update
            
        trigger_id = ctx.triggered[0]["prop_id"].split(".")[0]
        
        if trigger_id == "settings-button" and settings_clicks:
            return not is_open
        elif trigger_id == "close-settings" and close_clicks:
            return False

        return is_open

    @app.callback(
        [Output("ip-addresses-store", "data"),
         Output("new-ip-input", "value"),
         Output("new-ip-label", "value"),
         Output("system-settings-save-status", "children")],
        [Input("add-ip-button", "n_clicks")],
        [State("new-ip-input", "value"),
         State("new-ip-label", "value"),
         State("ip-addresses-store", "data")],
        prevent_initial_call=True
    )
    
    def add_ip_address(n_clicks, new_ip, new_label, current_data):
        """Add a new IP address to the stored list"""
        if not n_clicks or not new_ip or not new_ip.strip():
            return dash.no_update, dash.no_update, dash.no_update, dash.no_update
        
        # Use a default label if none provided
        if not new_label or not new_label.strip():
            current_lang = load_language_preference()
            new_label = f"{tr('machine_label', current_lang)} {len(current_data.get('addresses', [])) + 1}"
        
        # Enhanced IP validation to allow localhost formats
        new_ip = new_ip.strip().lower()
        
        # Check for valid localhost formats
        localhost_formats = [
            "localhost",
            "127.0.0.1",
            "::1"  # IPv6 localhost
        ]
        
        is_valid_ip = False
        
        # Check if it's a localhost format
        if new_ip in localhost_formats:
            is_valid_ip = True
            # Normalize localhost to 127.0.0.1 for consistency
            if new_ip == "localhost":
                new_ip = "127.0.0.1"
        else:
            # Check for regular IPv4 format
            ip_parts = new_ip.split('.')
            if len(ip_parts) == 4:
                try:
                    # Validate each part is a number between 0-255
                    if all(part.isdigit() and 0 <= int(part) <= 255 for part in ip_parts):
                        is_valid_ip = True
                except ValueError:
                    pass
            
            # Check for hostname format (letters, numbers, dots, hyphens)
            import re
            hostname_pattern = r'^[a-zA-Z0-9.-]+$'
            if re.match(hostname_pattern, new_ip) and len(new_ip) > 0:
                is_valid_ip = True
        
        if not is_valid_ip:
            return dash.no_update, "", dash.no_update, "Invalid IP address, hostname, or localhost format"
        
        # Get current addresses or initialize empty list
        addresses = current_data.get("addresses", []) if current_data else []
        
        # Check if IP already exists
        ip_already_exists = any(item["ip"] == new_ip for item in addresses)
        if ip_already_exists:
            return dash.no_update, "", dash.no_update, "IP address already exists"
        
        # Add the new IP with label
        addresses.append({"ip": new_ip, "label": new_label})
        
        # Return updated data and clear the inputs
        return {"addresses": addresses}, "", "", "IP address added successfully"

    @app.callback(
        [
            Output("connection-status", "children"),
            Output("connection-status", "className"),
            Output("active-machine-display", "children"),
            Output("active-machine-label", "children"),
            Output("status-label", "children"),
        ],
        [
            Input("status-update-interval", "n_intervals"),
            Input("active-machine-store", "data"),
            Input("language-preference-store", "data"),
        ],
        [
            State("machines-data", "data"),
            State("app-state", "data"),
        ],
        prevent_initial_call=False  # Allow initial call to set default state
    )
    def update_connection_status_display(n_intervals, active_machine_data, lang, machines_data, app_state_data):
        """Update the connection status and active machine display"""
        
        # Get active machine ID
        active_machine_id = active_machine_data.get("machine_id") if active_machine_data else None
        
        if not active_machine_id:
            # No machine selected
            return tr("no_machine_selected", lang), "text-warning small", "None", tr("active_machine_label", lang), tr("status_label", lang)
        
        # Find the active machine details
        machine_info = None
        if machines_data and machines_data.get("machines"):
            for machine in machines_data["machines"]:
                if machine["id"] == active_machine_id:
                    machine_info = machine
                    break
        
        if not machine_info:
            return "Machine not found", "text-danger small", f"{tr('machine_label', lang)} {active_machine_id} (not found)", tr("active_machine_label", lang), tr("status_label", lang)
        
        # Check if this machine is actually connected
        is_connected = (active_machine_id in machine_connections and 
                       machine_connections[active_machine_id].get('connected', False))
        
        # Create machine display text
        serial = machine_info.get('serial', 'Unknown')
        if serial != 'Unknown':
            machine_display = f"{tr('machine_label', lang)} {active_machine_id} (S/N: {serial})"
        else:
            machine_display = f"{tr('machine_label', lang)} {active_machine_id}"
        
        # Determine status
        if is_connected:
            status_text = tr("connected_status", lang)
            status_class = "text-success small"
        else:
            status_text = tr("disconnected_status", lang)
            status_class = "text-warning small"
        return status_text, status_class, machine_display, tr("active_machine_label", lang), tr("status_label", lang)

    @app.callback(
        Output("machines-data", "data", allow_duplicate=True),
        [Input("status-update-interval", "n_intervals"),
         Input("historical-time-index", "data"),
         Input("app-mode", "data")],
        [State("machines-data", "data"),
         State("production-data-store", "data"),
         State("weight-preference-store", "data")],
        prevent_initial_call=True,
    )
    def update_machine_dashboard_data(n_intervals, time_state, app_mode, machines_data, production_data, weight_pref):
        """Update machine data on every interval.
    
        In live mode this checks connection status and pulls fresh values from the
        OPC server.  When running in demo mode we synthesize values matching the
        main dashboard so that all machine cards show changing production data.
        """
        
        if not machines_data or not machines_data.get("machines"):
            return dash.no_update
    
        machines = machines_data.get("machines", [])
        updated = False
    
        mode = "demo"
        if app_mode and isinstance(app_mode, dict) and "mode" in app_mode:
            mode = app_mode["mode"]
    
        if mode == "historical":
            hours = time_state.get("hours", 24) if isinstance(time_state, dict) else 24
            for machine in machines:
                machine_id = machine.get("id")
                hist = get_historical_data(timeframe=f"{hours}h", machine_id=machine_id)
                cap_vals = hist.get("capacity", {}).get("values", [])
                acc_vals = hist.get("accepts", {}).get("values", [])
                rej_vals = hist.get("rejects", {}).get("values", [])
                cap_avg_lbs = sum(cap_vals)/len(cap_vals) if cap_vals else 0
                acc_avg_lbs = sum(acc_vals)/len(acc_vals) if acc_vals else 0
                rej_avg_lbs = sum(rej_vals)/len(rej_vals) if rej_vals else 0
                cap_avg = convert_capacity_from_lbs(cap_avg_lbs, weight_pref)
                acc_avg = convert_capacity_from_lbs(acc_avg_lbs, weight_pref)
                rej_avg = convert_capacity_from_lbs(rej_avg_lbs, weight_pref)
                prod = {
                    "capacity_formatted": f"{cap_avg:,.0f}",
                    "accepts_formatted": f"{acc_avg:,.0f}",
                    "rejects_formatted": f"{rej_avg:,.0f}",
                    "diagnostic_counter": (machine.get("operational_data") or {}).get("production", {}).get("diagnostic_counter", "0"),
                }
                if not machine.get("operational_data"):
                    machine["operational_data"] = {"preset": {}, "status": {}, "feeder": {}, "production": prod}
                else:
                    machine["operational_data"].setdefault("production", {})
                    machine["operational_data"]["production"].update(prod)
            machines_data["machines"] = machines
            return machines_data
        
    
        elif mode == "lab":
            # Display metrics from lab logs for each machine
            for machine in machines:
                machine_id = machine.get("id")
                metrics = load_lab_totals_metrics(
                    machine_id, active_counters=get_active_counter_flags(machine_id)
                )
                if metrics:
                    tot_cap_lbs, acc_lbs, rej_lbs, _ = metrics
                    counter_totals, _, object_totals = load_lab_totals(
                        machine_id, active_counters=get_active_counter_flags(machine_id)
                    )
                    reject_count = sum(counter_totals)
                    capacity_count = object_totals[-1] if object_totals else 0
                    accepts_count = max(0, capacity_count - reject_count)

                    cap = convert_capacity_from_lbs(tot_cap_lbs, weight_pref)
                    acc = convert_capacity_from_lbs(acc_lbs, weight_pref)
                    rej = convert_capacity_from_lbs(rej_lbs, weight_pref)
                else:
                    cap = acc = rej = 0
                    capacity_count = accepts_count = reject_count = 0

                prod = {
                    "capacity_formatted": f"{cap:,.0f}",
                    "accepts_formatted": f"{acc:,.0f}",
                    "rejects_formatted": f"{rej:,.0f}",
                    "capacity": cap,
                    "accepts": acc,
                    "rejects": rej,
                    "capacity_count": capacity_count,
                    "accepts_count": accepts_count,
                    "reject_count": reject_count,
                    "diagnostic_counter": (machine.get("operational_data") or {}).get("production", {}).get("diagnostic_counter", "0"),
                }

                if not machine.get("operational_data"):
                    machine["operational_data"] = {"preset": {}, "status": {}, "feeder": {}, "production": prod}
                else:
                    machine["operational_data"].setdefault("production", {})
                    machine["operational_data"]["production"].update(prod)

            machines_data["machines"] = machines
            return machines_data

        elif mode == "demo":
            now_str = datetime.now().strftime("%H:%M:%S")
            new_machines = []
    
            pref = load_weight_preference()
    
            for machine in machines:
                m = machine.copy()
                demo_lbs = random.uniform(47000, 53000)
                cap = convert_capacity_from_kg(demo_lbs / 2.205, pref)
                rej_pct = random.uniform(4.0, 6.0)
                rej = cap * (rej_pct / 100.0)
                acc = cap - rej
    
                counters = [random.randint(10, 180) for _ in range(12)]
    
                m["serial"] = m.get("serial", f"DEMO_{m.get('id')}")
                m["status"] = "DEMO"
                m["model"] = m.get("model", "Enpresor")
                m["last_update"] = now_str
                m["operational_data"] = {
                    "preset": {"number": 1, "name": "Demo"},
                    "status": {"text": "DEMO"},
                    "feeder": {"text": "Running"},
                    "production": {
                        "capacity_formatted": f"{cap:,.0f}",
                        "accepts_formatted": f"{acc:,.0f}",
                        "rejects_formatted": f"{rej:,.0f}",
                        "diagnostic_counter": "0",
                        "capacity": cap,
                        "accepts": acc,
                        "rejects": rej,
                    },
                }
                m["demo_counters"] = counters
                m["demo_mode"] = True
                new_machines.append(m)
    
            machines_data = machines_data.copy()
            machines_data["machines"] = new_machines
            return machines_data
    
    
        # Update ALL machines that should be connected
        for machine in machines:
            machine_id = machine.get("id")
            machine.pop("demo_mode", None)
    
            if machine_id not in machine_connections or not machine_connections.get(machine_id, {}).get('connected', False):
                if machine.get("status") != "Offline":
                    machine["status"] = "Offline"
                    machine["last_update"] = "Never"
                    machine["operational_data"] = None
                    updated = True
                continue
    
            if machine_id in machine_connections:
                try:
                    connection_info = machine_connections[machine_id]
                    
                    # Check if connection is still alive by trying to read a simple tag
                    is_still_connected = False
                    if connection_info.get('connected', False):
                        try:
                            # Try to read the Alive tag or any reliable tag to test connection
                            alive_tag = "Alive"
                            test_successful = False
    
                            if alive_tag in connection_info['tags']:
                                # Try to read the value - if this fails, connection is dead
                                test_value = connection_info['tags'][alive_tag]['node'].get_value()
                                test_successful = True
                            else:
                                # If no Alive tag, try the first available tag
                                for tag_name, tag_info in connection_info['tags'].items():
                                    try:
                                        test_value = tag_info['node'].get_value()
                                        test_successful = True
                                        break  # Success, stop trying other tags
                                    except:
                                        continue  # Try next tag
    
                            if test_successful:
                                is_still_connected = True
                                # Reset failure counter on success
                                connection_info['failure_count'] = 0
                            else:
                                raise Exception("No tags could be read")
    
                        except Exception as e:
                            logger.warning(f"Machine {machine_id} connection test failed: {e}")
                            failure_count = connection_info.get('failure_count', 0) + 1
                            connection_info['failure_count'] = failure_count
                            if failure_count >= FAILURE_THRESHOLD:
                                is_still_connected = False
                                # Mark the connection as dead after repeated failures
                                connection_info['connected'] = False
                            else:
                                # Keep connection alive until threshold reached
                                is_still_connected = True
                    
                    # Update machine status based on actual connection test
                    if is_still_connected:
                        # Connection is good - update with fresh data
                        basic_data = get_machine_current_data(machine_id)
                        operational_data = get_machine_operational_data(machine_id)
                        
                        machine["serial"] = basic_data["serial"]
                        machine["status"] = basic_data["status"]  # This should be "GOOD" for connected machines
                        machine["model"] = basic_data["model"]
                        machine["last_update"] = basic_data["last_update"]
                        machine["operational_data"] = operational_data
                        
                        # IMPORTANT: Ensure status is set to something that indicates connection
                        if machine["status"] in ["Unknown", "Offline", "Connection Lost", "Connection Error"]:
                            machine["status"] = "GOOD"  # Force good status for connected machines
                        
                        updated = True
                        
                    else:
                        # Connection is dead - update status to reflect this
                        machine["status"] = "Connection Lost"
                        machine["last_update"] = "Connection Lost"
                        machine["operational_data"] = None
                        updated = True
                        
                        # Clean up the dead connection
                        try:
                            if connection_info.get('client'):
                                connection_info['client'].disconnect()
                        except:
                            pass  # Ignore errors when disconnecting dead connection
                        
                        # Remove from connections
                        del machine_connections[machine_id]
                        logger.info(f"Removed dead connection for machine {machine_id}")
                        
                except Exception as e:
                    logger.error(f"Error monitoring machine {machine_id}: {e}")
                    # Mark machine as having connection error
                    machine["status"] = "Connection Error"
                    machine["last_update"] = "Error"
                    machine["operational_data"] = None
                    updated = True
                    
                    # Clean up the problematic connection
                    if machine_id in machine_connections:
                        try:
                            if machine_connections[machine_id].get('client'):
                                machine_connections[machine_id]['client'].disconnect()
                        except:
                            pass
                        del machine_connections[machine_id]
        
        if updated:
            machines_data["machines"] = machines
            return machines_data
        
        return dash.no_update

    @app.callback(
        Output("memory-metrics-store", "data"),
        Input("metric-logging-interval", "n_intervals"),
        prevent_initial_call=True,
    )
    def test_memory_management(_):
        """Return memory usage metrics for tests and enforce history limits."""
        max_points = 120
        if hasattr(app_state, "counter_history"):
            for i in range(1, 13):
                history = app_state.counter_history[i]
                if len(history["times"]) > max_points:
                    history["times"] = history["times"][-max_points:]
                    history["values"] = history["values"][-max_points:]
            lengths = {
                i: len(app_state.counter_history[i]["times"]) for i in range(1, 13)
            }
        else:
            lengths = {}

        rss_mb = mem_utils._get_process_memory_mb()
        if rss_mb == 0.0:
            rss_mb = 0.0
        return {"rss_mb": rss_mb, "max_points": max_points, "history_lengths": lengths}

    @app.callback(
        Output("saved-ip-list", "children"),
        [Input("ip-addresses-store", "data")]
    )
    def update_saved_ip_list(ip_data):
        """Update the list of saved IPs displayed in settings"""
        if not ip_data or "addresses" not in ip_data or not ip_data["addresses"]:
            return html.Div("No IP addresses saved", className="text-muted fst-italic")
        
        # Create a list item for each saved IP
        ip_items = []
        for item in ip_data["addresses"]:
            ip = item["ip"]
            label = item["label"]
            # Display format for the list: "Label: IP"
            display_text = f"{label}: {ip}"
            
            ip_items.append(
                dbc.Row([
                    dbc.Col(display_text, width=9),
                    dbc.Col(
                        dbc.Button(
                            "×", 
                            id={"type": "delete-ip-button", "index": ip},  # Still use IP as index for deletion
                            color="danger",
                            size="sm",
                            className="py-0 px-2"
                        ),
                        width=3,
                        className="text-end"
                    )
                ], className="mb-2 border-bottom pb-2")
            )
        
        return html.Div(ip_items)

    @app.callback(
        [Output("current-dashboard", "data", allow_duplicate=True),
        Output("active-machine-store", "data"),
        Output("app-state", "data", allow_duplicate=True)],
        [Input({"type": "machine-card-click", "index": ALL}, "n_clicks")],
        [State("machines-data", "data"),
        State("active-machine-store", "data"),
        State("app-state", "data"),
        State({"type": "machine-card-click", "index": ALL}, "id")],
        prevent_initial_call=True
    )
    def handle_machine_selection(card_clicks, machines_data, active_machine_data, app_state_data, card_ids):
        """Handle machine card clicks and switch to main dashboard - FIXED VERSION"""
        global active_machine_id, machine_connections, app_state
        
        ctx = callback_context
        if not ctx.triggered:
            return dash.no_update, dash.no_update, dash.no_update

        # Ignore spurious triggers when the layout re-renders
        if not any(card_clicks):
            raise PreventUpdate

        triggered_id = ctx.triggered_id
        machine_id = None
        if isinstance(triggered_id, dict) and triggered_id.get("type") == "machine-card-click":
            machine_id = triggered_id.get("index")

        if machine_id is None:
            #logger.warning("Machine card clicked but no machine ID found")
            return dash.no_update, dash.no_update, dash.no_update
        
        # CRITICAL FIX: Set global active_machine_id FIRST
        active_machine_id = machine_id
        #logger.info(f"=== MACHINE SELECTION: Selected machine {machine_id} as active machine ===")
        
        # CRITICAL FIX: Stop existing thread before starting new one
        if app_state.update_thread is not None and app_state.update_thread.is_alive():
            #logger.info("Stopping existing OPC update thread...")
            app_state.thread_stop_flag = True
            app_state.update_thread.join(timeout=3)
            #if app_state.update_thread.is_alive():
                #logger.warning("Thread did not stop gracefully")
            #else:
                #logger.info("Successfully stopped existing OPC update thread")
        
        # Check if the machine is connected
        if machine_id in machine_connections and machine_connections[machine_id].get('connected', False):
            # Machine is connected - set up app_state to point to this machine's data
            connection_info = machine_connections[machine_id]
            
            app_state.client = connection_info['client']
            app_state.tags = connection_info['tags']
            app_state.connected = True
            app_state.last_update_time = connection_info.get('last_update', datetime.now())
            
            # Start fresh thread for the selected machine
            app_state.thread_stop_flag = False
            app_state.update_thread = Thread(target=opc_update_thread)
            app_state.update_thread.daemon = True
            app_state.update_thread.start()
            #logger.info(f"Started new OPC update thread for machine {machine_id}")
            #logger.debug(
            #    "Thread status after selection: mode=%s, active_machine=%s, alive=%s",
            #    current_app_mode,
            #    active_machine_id,
            #    app_state.update_thread.is_alive(),
            #)
            
            #logger.info(f"Switched to connected machine {machine_id} - {len(app_state.tags)} tags available")
            app_state_data["connected"] = True
            
        else:
            # Machine not connected
            app_state.client = None
            app_state.tags = {}
            app_state.connected = False
            app_state.last_update_time = None
            
            #logger.info(f"Switched to disconnected machine {machine_id}")
            app_state_data["connected"] = False
        
        # Return to main dashboard with selected machine
        #logger.info(f"=== SWITCHING TO MAIN DASHBOARD with machine {machine_id} ===")
        return "main", {"machine_id": machine_id}, app_state_data

    @app.callback(
        Output("machines-data", "data", allow_duplicate=True),
        [Input({"type": "machine-connect-btn", "index": ALL}, "n_clicks")],
        [State("machines-data", "data"),
        State({"type": "machine-ip-dropdown", "index": ALL}, "value"),
        State({"type": "machine-connect-btn", "index": ALL}, "id"),
        State("server-name-input", "value")],
        prevent_initial_call=True
    )
    def handle_machine_connect_disconnect(n_clicks_list, machines_data, ip_values, button_ids, server_name):
        """Handle connect/disconnect - IMPROVED VERSION with better thread management"""
        
        if not any(n_clicks_list) or not button_ids:
            return dash.no_update
        
        # Find which button was clicked
        triggered_idx = None
        for i, clicks in enumerate(n_clicks_list):
            if clicks is not None and clicks > 0:
                triggered_idx = i
                break
        
        if triggered_idx is None:
            return dash.no_update
        
        machine_id = button_ids[triggered_idx]["index"]
        selected_ip = ip_values[triggered_idx] if triggered_idx < len(ip_values) else None
        
        if not selected_ip:
            return dash.no_update
        
        machines = machines_data.get("machines", [])
        is_connected = machine_id in machine_connections and machine_connections[machine_id]['connected']
        
        if is_connected:
            # DISCONNECT
            try:
                if machine_id in machine_connections:
                    machine_connections[machine_id]['client'].disconnect()
                    del machine_connections[machine_id]
                    #logger.info(f"Disconnected machine {machine_id}")
                
                for machine in machines:
                    if machine["id"] == machine_id:
                        machine["status"] = "Offline"
                        machine["last_update"] = "Disconnected"
                        machine["operational_data"] = None
                        break
                        
            except Exception as e:
                logger.error(f"Error disconnecting machine {machine_id}: {e}")
        
        else:
            # CONNECT
            try:
                connection_success = run_async(connect_and_monitor_machine(selected_ip, machine_id, server_name))
                
                if connection_success:
                    machine_data = get_machine_current_data(machine_id)
                    operational_data = get_machine_operational_data(machine_id)
                    
                    for machine in machines:
                        if machine["id"] == machine_id:
                            machine["ip"] = selected_ip
                            machine["selected_ip"] = selected_ip
                            machine["serial"] = machine_data["serial"]
                            machine["status"] = machine_data["status"]
                            machine["model"] = machine_data["model"]
                            machine["last_update"] = machine_data["last_update"]
                            machine["operational_data"] = operational_data
                            break
                            
                    #logger.info(f"Successfully connected machine {machine_id}")

                    # Initialize previous values so the next change will be logged
                    if machine_id not in prev_values:
                        prev_values[machine_id] = {}
                    if machine_id not in prev_active_states:
                        prev_active_states[machine_id] = {}
                    if machine_id not in prev_preset_names:
                        prev_preset_names[machine_id] = None

                    tags = machine_connections[machine_id]["tags"]
                    for opc_tag in MONITORED_RATE_TAGS:
                        if opc_tag in tags:
                            prev_values[machine_id][opc_tag] = tags[opc_tag]["data"].latest_value
                    for opc_tag in SENSITIVITY_ACTIVE_TAGS:
                        if opc_tag in tags:
                            prev_active_states[machine_id][opc_tag] = tags[opc_tag]["data"].latest_value
                    if PRESET_NAME_TAG in tags:
                        prev_preset_names[machine_id] = tags[PRESET_NAME_TAG]["data"].latest_value
                    _prepare_lab_environment(machine_id)
                    
                    # IMPROVED: Only start thread if no machines are currently active
                    # If this is the first connection or the current active machine
                    if active_machine_id == machine_id or active_machine_id is None:
                        if app_state.update_thread is None or not app_state.update_thread.is_alive():
                            app_state.thread_stop_flag = False
                            app_state.update_thread = Thread(target=opc_update_thread)
                            app_state.update_thread.daemon = True
                            app_state.update_thread.start()
                            #logger.info("Started OPC update thread for connected machine")
                    
                else:
                    logger.error(f"Failed to connect machine {machine_id}")
                    
            except Exception as e:
                logger.error(f"Error connecting machine {machine_id}: {e}")
        
        machines_data["machines"] = machines
        return machines_data

    @app.callback(
        Output("delete-ip-trigger", "data"),
        [Input({"type": "delete-ip-button", "index": ALL}, "n_clicks")],
        [State({"type": "delete-ip-button", "index": ALL}, "id")],
        prevent_initial_call=True
    )
    def handle_delete_button(n_clicks_list, button_ids):
        """Capture which delete button was clicked"""
        ctx = dash.callback_context
        if not ctx.triggered:
            return dash.no_update
        
        # Get which button was clicked by finding the button with a non-None click value
        triggered_idx = None
        for i, clicks in enumerate(n_clicks_list):
            if clicks is not None:
                triggered_idx = i
                break
        
        if triggered_idx is None:
            return dash.no_update
        
        # Get the corresponding button id
        button_id = button_ids[triggered_idx]
        ip_to_delete = button_id["index"]  # This is already a dictionary, no need for json.loads
        
        # Return the IP to delete
        return {"ip": ip_to_delete, "timestamp": time.time()}

    @app.callback(
        [Output("ip-addresses-store", "data", allow_duplicate=True),
         Output("delete-result", "children")],
        [Input("delete-ip-trigger", "data")],
        [State("ip-addresses-store", "data")],
        prevent_initial_call=True
    )
    def delete_ip_address(trigger_data, current_data):
        """Delete an IP address from the stored list"""
        if not trigger_data or "ip" not in trigger_data:
            return dash.no_update, dash.no_update
        
        ip_to_delete = trigger_data["ip"]
        
        # Get current addresses
        addresses = current_data.get("addresses", []) if current_data else []
        
        # Find the item to delete by IP
        found = False
        for i, item in enumerate(addresses):
            if item["ip"] == ip_to_delete:
                # Get the label for the message
                label = item["label"]
                # Remove the item
                addresses.pop(i)
                message = f"Deleted {label} ({ip_to_delete})"
                found = True
                break
        
        if not found:
            message = "IP address not found"
        
        # Return updated data
        return {"addresses": addresses}, message

    @app.callback(
        Output("theme-selector", "value"),
        [Input("auto-connect-trigger", "data")],
        prevent_initial_call=False
    )
    def load_initial_theme(trigger):
        """Load theme preference from file on startup"""
        theme = load_theme_preference()
        logger.info(f"Loading initial theme: {theme}")
        return theme


    @app.callback(
        [Output("capacity-units-selector", "value"),
         Output("custom-unit-name", "value"),
         Output("custom-unit-weight", "value")],
        [Input("auto-connect-trigger", "data")],
        prevent_initial_call=False,
    )
    def load_initial_capacity_units(trigger):
        pref = load_weight_preference()
        return pref.get("unit", "lb"), pref.get("label", ""), pref.get("value", 1.0)

    @app.callback(
        [Output("custom-unit-name", "style"),
         Output("custom-unit-weight", "style")],
        [Input("capacity-units-selector", "value")],
        prevent_initial_call=False,
    )
    def toggle_custom_unit_fields(unit_value):
        if unit_value == "custom":
            return {"display": "block"}, {"display": "block"}
        return {"display": "none"}, {"display": "none"}

    @app.callback(
        Output("weight-preference-store", "data"),
        [Input("capacity-units-selector", "value"),
         Input("custom-unit-name", "value"),
         Input("custom-unit-weight", "value")],
        prevent_initial_call=True,
    )
    def save_capacity_units(unit_value, custom_name, custom_weight):
        if unit_value != "custom":
            save_weight_preference(unit_value, "", 1.0)
            return {"unit": unit_value, "label": "", "value": 1.0}
        if custom_name and custom_weight:
            save_weight_preference("custom", custom_name, float(custom_weight))
            return {"unit": "custom", "label": custom_name, "value": float(custom_weight)}
        # If custom selected but fields incomplete, don't update
        return dash.no_update

    @app.callback(
        Output("language-selector", "value"),
        [Input("auto-connect-trigger", "data")],
        prevent_initial_call=False,
    )
    def load_initial_language(trigger):
        return load_language_preference()

    @app.callback(
        Output("language-preference-store", "data"),
        [Input("language-selector", "value")],
        prevent_initial_call=True,
    )
    def save_language(value):
        if value:
            save_language_preference(value)
            return value
        return dash.no_update

    @app.callback(
        Output("dashboard-title", "children"),
        [Input("active-machine-store", "data"),
         Input("current-dashboard", "data"),
         Input("language-preference-store", "data")],
        [State("machines-data", "data")],
        prevent_initial_call=True
    )
    def update_dashboard_title(active_machine_data, current_dashboard, lang, machines_data):
        """Update dashboard title to show active machine"""
        base_title = format_enpresor(tr("dashboard_title", lang))
        base_list = base_title if isinstance(base_title, list) else [base_title]

        if current_dashboard == "main" and active_machine_data and active_machine_data.get("machine_id"):
            machine_id = active_machine_data["machine_id"]
            
            # Find machine details
            machine_name = f"{tr('machine_label', lang)} {machine_id}"
            if machines_data and machines_data.get("machines"):
                for machine in machines_data["machines"]:
                    if machine["id"] == machine_id:
                        serial = machine.get("serial", "Unknown")
                        if serial != "Unknown":
                            machine_name = f"{tr('machine_label', lang)} {machine_id} (S/N: {serial})"
                        break
            
            return base_list + [f" - {machine_name}"]

        return base_title

    @app.callback(
        [Output("threshold-modal-header", "children"),
         Output("display-modal-header", "children"),
         Output("display-modal-description", "children"),
         Output("close-threshold-settings", "children"),
         Output("save-threshold-settings", "children"),
         Output("close-display-settings", "children"),
         Output("save-display-settings", "children"),
         Output("production-rate-units-header", "children"),
         Output("close-production-rate-units", "children"),
         Output("save-production-rate-units", "children"),
         Output("settings-modal-header", "children"),
         Output("update-counts-header", "children"),
         Output("close-update-counts", "children"),
         Output("upload-modal-header", "children"),
         Output("close-upload-modal", "children"),
         Output("delete-confirmation-header", "children"),
         Output("delete-warning", "children"),
         Output("cancel-delete-btn", "children"),
         Output("confirm-delete-btn", "children"),
         Output("close-settings", "children"),
        Output("add-floor-btn", "children"),
        Output("export-data-button", "children"),
        Output("new-dashboard-btn", "children"),
        Output("generate-report-btn", "children"),
        Output("color-theme-label", "children"),
        Output("theme-selector", "options"),
        Output("capacity-units-label", "children"),
        Output("language-label", "children"),
        Output("language-selector", "options"),
        Output("mode-selector", "options"),
        Output("system-configuration-title", "children"),
         Output("auto-connect-label", "children"),
         Output("add-machine-ip-label", "children"),
         Output("smtp-email-configuration-title", "children"),
         Output("smtp-server-label", "children"),
         Output("smtp-port-label", "children"),
         Output("smtp-username-label", "children"),
         Output("smtp-password-label", "children"),
         Output("smtp-from-label", "children"),
        Output("save-email-settings", "children"),
        Output("production-rate-unit-selector", "options"),
        Output("display-tab", "label"),
        Output("system-tab", "label"),
        Output("email-tab", "label"),
        Output("about-tab", "label"),
        Output("start-test-btn", "children"),
        Output("stop-test-btn", "children"),
        Output("lab-test-name", "placeholder"),
        Output("lab-start-selector", "options"),
        Output("upload-image", "children"),
        Output("add-ip-button", "children"),
        Output("save-system-settings", "children")],
        [Input("language-preference-store", "data")]
    )
    def refresh_text(lang):
        return (
            tr("threshold_settings_title", lang),
            tr("display_settings_title", lang),
            tr("display_settings_header", lang),
            tr("close", lang),
            tr("save_changes", lang),
            tr("close", lang),
            tr("save_changes", lang),
            tr("production_rate_units_title", lang),
            tr("close", lang),
            tr("save", lang),
            tr("system_settings_title", lang),
            tr("update_counts_title", lang),
            tr("close", lang),
            tr("upload_image_title", lang),
            tr("close", lang),
            tr("confirm_deletion_title", lang),
            tr("delete_warning", lang),
            tr("cancel", lang),
            tr("yes_delete", lang),
            tr("close", lang),
            tr("add_floor", lang),
            tr("export_data", lang),
            tr("switch_dashboards", lang),
            tr("generate_report", lang),
            tr("color_theme_label", lang),
            [
                {"label": tr("light_mode_option", lang), "value": "light"},
                {"label": tr("dark_mode_option", lang), "value": "dark"},
            ],
            tr("capacity_units_label", lang),
            tr("language_label", lang),
            [
                {"label": tr("english_option", lang), "value": "en"},
                {"label": tr("spanish_option", lang), "value": "es"},
                {"label": tr("japanese_option", lang), "value": "ja"},
            ],
            [
                {"label": tr("live_mode_option", lang), "value": "live"},
                {"label": tr("demo_mode_option", lang), "value": "demo"},
                {"label": tr("historical_mode_option", lang), "value": "historical"},
                {"label": tr("lab_test_mode_option", lang), "value": "lab"},
            ],
            tr("system_configuration_title", lang),
            tr("auto_connect_label", lang),
            tr("add_machine_ip_label", lang),
            tr("smtp_email_configuration_title", lang),
            tr("smtp_server_label", lang),
            tr("port_label", lang),
            tr("username_label", lang),
            tr("password_label", lang),
            tr("from_address_label", lang),
            tr("save_email_settings", lang),
            [
                {"label": tr("objects_per_min", lang), "value": "objects"},
                {"label": tr("capacity", lang), "value": "capacity"},
            ],
            tr("display_tab_label", lang),
            tr("system_tab_label", lang),
            tr("email_tab_label", lang),
            tr("about_tab_label", lang),
            tr("start_test", lang),
            tr("stop_test", lang),
            tr("test_lot_name_placeholder", lang),
            [
                {"label": tr("local_start_option", lang), "value": "local"},
                {"label": tr("feeder_start_option", lang), "value": "feeder"},
            ],
            html.Div([
                tr("drag_and_drop", lang),
                html.A(tr("select_image", lang))
            ]),
            tr("add_button", lang),
            tr("save_system_settings", lang),
        )

    @app.callback(
        Output("hidden-machines-cache", "data"),
        [Input("machines-data", "data")],
        prevent_initial_call=True
    )
    def cache_machines_data(machines_data):
        """Cache machines data for auto-reconnection thread"""
        if machines_data:
            app_state.machines_data_cache = machines_data
            #logger.debug(f"Cached machines data: {len(machines_data.get('machines', []))} machines")
        return machines_data

    @app.callback(
        Output("floor-machine-container", "children"),
        [Input("machines-data", "data"),
         Input("floors-data", "data"),
         Input("ip-addresses-store", "data"),
         Input("additional-image-store", "data"),
         Input("current-dashboard", "data"),
         Input("active-machine-store", "data"),
         Input("app-mode", "data"),
         Input("language-preference-store", "data")],
        prevent_initial_call=False
    )
    def render_floor_machine_layout_enhanced_with_selection(machines_data, floors_data, ip_addresses_data, additional_image_data, current_dashboard, active_machine_data, app_mode_data, lang):
        """Enhanced render with machine selection capability"""
        
        # CRITICAL: Only render on machine dashboard
        if current_dashboard != "new":
            raise PreventUpdate
        
        # ADD THIS CHECK: Prevent re-render if only machine status/operational data changed
        ctx = callback_context
        if ctx.triggered:
            trigger_id = ctx.triggered[0]["prop_id"]
            if "machines-data" in trigger_id:
                # Check if any floor is currently being edited
                if floors_data and floors_data.get("floors"):
                    for floor in floors_data["floors"]:
                        if floor.get("editing", False):
                            # A floor is being edited, don't re-render
                            return dash.no_update
        
        # Rest of the function continues as normal...
        active_machine_id = active_machine_data.get("machine_id") if active_machine_data else None
        
        return render_floor_machine_layout_with_customizable_names(
            machines_data,
            floors_data,
            ip_addresses_data,
            additional_image_data,
            current_dashboard,
            active_machine_id,
            app_mode_data,
            lang,
        )

    @app.callback(
        [Output("floors-data", "data", allow_duplicate=True),
         Output("machines-data", "data", allow_duplicate=True),
         Output("delete-confirmation-modal", "is_open", allow_duplicate=True)],
        [Input("confirm-delete-btn", "n_clicks")],
        [State("delete-pending-store", "data"),
         State("floors-data", "data"),
         State("machines-data", "data")],
        prevent_initial_call=True
    )
    def execute_confirmed_deletion(confirm_clicks, pending_delete, floors_data, machines_data):
        """Execute the deletion after user confirms"""
        global machine_connections, current_lab_filename
        
        if not confirm_clicks or not pending_delete or pending_delete.get("type") is None:
            return dash.no_update, dash.no_update, dash.no_update
        
        delete_type = pending_delete.get("type")
        delete_id = pending_delete.get("id")
        
        if delete_type == "floor":
            # Execute floor deletion (your existing floor deletion logic)
            floors = floors_data.get("floors", [])
            machines = machines_data.get("machines", [])
            
            # Find the floor to delete
            floor_found = False
            floor_name = None
            updated_floors = []
            
            for floor in floors:
                if floor["id"] == delete_id:
                    floor_found = True
                    floor_name = floor.get("name", f"Floor {delete_id}")
                    logger.info(f"Deleting floor: {floor_name}")
                else:
                    updated_floors.append(floor)
            
            if not floor_found:
                logger.warning(f"Floor {delete_id} not found for deletion")
                return dash.no_update, dash.no_update, False
            
            # Find machines on this floor and disconnect them
            machines_on_floor = [m for m in machines if m.get("floor_id") == delete_id]
            machines_to_keep = [m for m in machines if m.get("floor_id") != delete_id]
            
            # Disconnect machines on this floor
            for machine in machines_on_floor:
                machine_id = machine["id"]
                try:
                    if machine_id in machine_connections:
                        if machine_connections[machine_id].get('connected', False):
                            client = machine_connections[machine_id].get('client')
                            if client:
                                client.disconnect()
                            logger.info(f"Disconnected machine {machine_id} before floor deletion")
                        del machine_connections[machine_id]
                        logger.info(f"Removed machine {machine_id} from connections")
                except Exception as e:
                    logger.error(f"Error disconnecting machine {machine_id} during floor deletion: {e}")
            
            # Update data structures
            floors_data["floors"] = updated_floors
            machines_data["machines"] = machines_to_keep
            
            # Update selected floor if needed
            if floors_data.get("selected_floor") == delete_id:
                floors_data["selected_floor"] = "all" if updated_floors else 1
                logger.info(f"Changed selected floor to {floors_data['selected_floor']} after deletion")
            
            # Auto-save
            try:
                save_success = save_floor_machine_data(floors_data, machines_data)
                if save_success:
                    logger.info(f"Successfully deleted floor '{floor_name}' with {len(machines_on_floor)} machines and saved layout")
                else:
                    logger.warning(f"Floor '{floor_name}' deleted but layout save failed")
            except Exception as e:
                logger.error(f"Error saving layout after deleting floor '{floor_name}': {e}")
            
            return floors_data, machines_data, False
            
        elif delete_type == "machine":
            # Execute machine deletion (your existing machine deletion logic)
            machines = machines_data.get("machines", [])
            
            # Find and remove the machine
            machine_found = False
            updated_machines = []
            
            for machine in machines:
                if machine["id"] == delete_id:
                    machine_found = True
                    
                    # Disconnect the machine if connected
                    try:
                        if delete_id in machine_connections:
                            if machine_connections[delete_id].get('connected', False):
                                client = machine_connections[delete_id].get('client')
                                if client:
                                    client.disconnect()
                                logger.info(f"Disconnected machine {delete_id} before deletion")
                            del machine_connections[delete_id]
                            logger.info(f"Removed machine {delete_id} from connections")
                    except Exception as e:
                        logger.error(f"Error disconnecting machine {delete_id}: {e}")
                    
                    logger.info(f"Deleted machine {delete_id}: {machine.get('name', 'Unknown')}")
                else:
                    updated_machines.append(machine)
            
            if not machine_found:
                logger.warning(f"Machine {delete_id} not found for deletion")
                return dash.no_update, dash.no_update, False
            
            # Update machines data
            machines_data["machines"] = updated_machines
            
            # Auto-save
            try:
                save_success = save_floor_machine_data(floors_data, machines_data)
                if save_success:
                    logger.info(f"Successfully deleted machine {delete_id} and saved layout")
                else:
                    logger.warning(f"Machine {delete_id} deleted but layout save failed")
            except Exception as e:
                logger.error(f"Error saving layout after deleting machine {delete_id}: {e}")
            
            return dash.no_update, machines_data, False
        
        return dash.no_update, dash.no_update, False

    @app.callback(
        Output("floors-data", "data", allow_duplicate=True),
        [Input({"type": "edit-floor-name-btn", "index": ALL}, "n_clicks"),
         Input({"type": "save-floor-name-btn", "index": ALL}, "n_clicks"),
         Input({"type": "cancel-floor-name-btn", "index": ALL}, "n_clicks")],
        [State({"type": "floor-name-input", "index": ALL}, "value"),
         State({"type": "edit-floor-name-btn", "index": ALL}, "id"),
         State({"type": "save-floor-name-btn", "index": ALL}, "id"),
         State({"type": "cancel-floor-name-btn", "index": ALL}, "id"),
         State("floors-data", "data")],
        prevent_initial_call=True
    )
    def handle_floor_name_editing(edit_clicks, save_clicks, cancel_clicks, input_values, 
                                 edit_ids, save_ids, cancel_ids, floors_data):  
        """Handle floor name editing with auto-save"""
        ctx = callback_context
        if not ctx.triggered:
            return dash.no_update
    
        trigger_prop = ctx.triggered[0]["prop_id"]
        
        # Parse which button was clicked and which floor
        if '"type":"save-floor-name-btn"' in trigger_prop:
            # Find which save button was clicked
            for i, clicks in enumerate(save_clicks or []):
                if clicks and i < len(save_ids):
                    floor_id = save_ids[i]["index"]
                    new_name = input_values[i] if i < len(input_values or []) else None
                    
                    if new_name and new_name.strip():
                        # Update the floor name
                        floors = floors_data.get("floors", [])
                        for floor in floors:
                            if floor["id"] == floor_id:
                                floor["name"] = new_name.strip()
                                floor["editing"] = False
                                break
                        
                        floors_data["floors"] = floors
                        
                        # Auto-save the layout (get machines_data fresh)
                        _, machines_data = load_floor_machine_data()
                        if machines_data is None:
                            machines_data = {"machines": [], "next_machine_id": 1}
                        save_floor_machine_data(floors_data, machines_data)
                        logger.info(f"Floor {floor_id} renamed to '{new_name.strip()}' and saved")
                        
                        return floors_data
                    break
        
        elif '"type":"edit-floor-name-btn"' in trigger_prop:
            # Find which edit button was clicked
            for i, clicks in enumerate(edit_clicks or []):
                if clicks and i < len(edit_ids):
                    floor_id = edit_ids[i]["index"]
                    
                    # Set editing mode for this floor
                    floors = floors_data.get("floors", [])
                    for floor in floors:
                        if floor["id"] == floor_id:
                            floor["editing"] = True
                            break
                    
                    floors_data["floors"] = floors
                    return floors_data
                    break
        
        elif '"type":"cancel-floor-name-btn"' in trigger_prop:
            # Find which cancel button was clicked
            for i, clicks in enumerate(cancel_clicks or []):
                if clicks and i < len(cancel_ids):
                    floor_id = cancel_ids[i]["index"]
                    
                    # Cancel editing mode for this floor
                    floors = floors_data.get("floors", [])
                    for floor in floors:
                        if floor["id"] == floor_id:
                            floor["editing"] = False
                            break
                    
                    floors_data["floors"] = floors
                    return floors_data
                    break
        
        return dash.no_update

    @app.callback(
        Output("floors-data", "data", allow_duplicate=True),
        [Input("add-floor-btn", "n_clicks")],
        [State("floors-data", "data"),
         State("machines-data", "data")],
        prevent_initial_call=True
    )
    def add_new_floor_with_save(n_clicks, floors_data, machines_data):
        """Add a new floor with auto-save"""
        if not n_clicks:
            return dash.no_update
        
        floors = floors_data.get("floors", [])
        next_floor_number = len(floors) + 1
        
        # Ordinal suffixes
        def get_ordinal_suffix(n):
            if 10 <= n % 100 <= 20:
                suffix = 'th'
            else:
                suffix = {1: 'st', 2: 'nd', 3: 'rd'}.get(n % 10, 'th')
            return f"{n}{suffix}"
        
        new_floor = {
            "id": next_floor_number,
            "name": f"{get_ordinal_suffix(next_floor_number)} Floor",
            "editing": False
        }
        
        floors.append(new_floor)
        floors_data["floors"] = floors
        
        # Auto-save the layout
        save_floor_machine_data(floors_data, machines_data)
        logger.info(f"Added new floor: {new_floor['name']} and saved layout")
        
        return floors_data  

    @app.callback(
        Output("save-status", "children"),
        [Input("add-floor-btn", "n_clicks"),
         Input({"type": "save-floor-name-btn", "index": ALL}, "n_clicks"),
         Input({"type": "delete-floor-btn", "index": ALL}, "n_clicks")],
        prevent_initial_call=True
    )
    def show_floor_save_status(add_clicks, save_clicks, delete_clicks):
        """Show save status only when floors are actually modified"""
        if add_clicks or any(save_clicks or []) or any(delete_clicks or []):
            current_time = datetime.now().strftime("%H:%M:%S")
            return f"✓ Saved at {current_time}"
        return ""

    @app.callback(
        Output("save-status", "children", allow_duplicate=True),
        [Input("add-machine-btn", "n_clicks"),
         Input({"type": "machine-ip-dropdown", "index": ALL}, "value")],
        prevent_initial_call=True
    )
    def show_machine_save_status(add_single, ip_values):  # Removed add_multiple parameter
        """Show save status only when machines are added or IP changed"""
        ctx = callback_context
        if not ctx.triggered:
            return ""
        
        trigger_id = ctx.triggered[0]["prop_id"]
        
        # Only show save status for actual button clicks or IP changes
        if "add-machine-btn" in trigger_id or "machine-ip-dropdown" in trigger_id:
            current_time = datetime.now().strftime("%H:%M:%S")
            return f"✓ Saved at {current_time}"
        return ""

    @app.callback(
        Output("save-status", "children", allow_duplicate=True),
        [Input("confirm-delete-btn", "n_clicks")],
        prevent_initial_call=True
    )
    def show_delete_save_status(confirm_clicks):
        """Show save status only when items are actually deleted"""
        if confirm_clicks:
            current_time = datetime.now().strftime("%H:%M:%S")
            return f"✓ Saved at {current_time}"
        return ""


    @app.callback(
        Output("machines-data", "data", allow_duplicate=True),
        [Input("add-machine-btn", "n_clicks")],
        [State("machines-data", "data"),
         State("floors-data", "data")],
        prevent_initial_call=True
    )
    def add_new_machine_with_save(n_clicks, machines_data, floors_data):
        """Add a new blank machine to the selected floor with auto-save"""
        if not n_clicks:
            return dash.no_update
        
        machines = machines_data.get("machines", [])
        next_machine_id = get_next_available_machine_id(machines_data)  # Use helper function
        selected_floor_id = floors_data.get("selected_floor", "all")
        if selected_floor_id == "all":
            floors = floors_data.get("floors", [])
            selected_floor_id = floors[0]["id"] if floors else 1
        
        new_machine = {
            "id": next_machine_id,
            "floor_id": selected_floor_id,
            "name": f"{tr('machine_label', load_language_preference())} {next_machine_id}",
            "ip": None,
            "serial": "Unknown",
            "status": "Offline",
            "model": "Unknown",
            "last_update": "Never"
        }
        
        machines.append(new_machine)
        machines_data["machines"] = machines
        # Remove the next_machine_id update since we're using the helper function
        
        # Auto-save the layout
        save_floor_machine_data(floors_data, machines_data)
        logger.info(f"Added new machine {next_machine_id} to floor {selected_floor_id} and saved layout")
        
        return machines_data

    @app.callback(
        Output("floors-data", "data", allow_duplicate=True),
        [Input({"type": "floor-tile", "index": ALL}, "n_clicks")],
        [State("floors-data", "data")],
        prevent_initial_call=True
    )
    def handle_floor_selection_dynamic(n_clicks_list, floors_data):
        """Handle floor tile selection dynamically"""
        ctx = callback_context
        if not ctx.triggered or not any(n_clicks_list):
            return dash.no_update
        
        # Find which floor was clicked
        triggered_prop = ctx.triggered[0]["prop_id"]
        
        # Extract floor ID from the triggered property
        if "floor-tile" in triggered_prop:
            import json
            import re
            
            # Extract the JSON part before .n_clicks
            json_match = re.search(r'\{[^}]+\}', triggered_prop)
            if json_match:
                try:
                    button_id = json.loads(json_match.group())
                    selected_floor_id = button_id["index"]
                    
                    # Update the selected floor
                    floors_data["selected_floor"] = selected_floor_id
                    return floors_data
                except (json.JSONDecodeError, KeyError):
                    pass
        
        return dash.no_update

    @app.callback(
        Output("machines-data", "data", allow_duplicate=True),
        [Input({"type": "machine-ip-dropdown", "index": ALL}, "value")],
        [State("machines-data", "data"),
         State("floors-data", "data"),
         State({"type": "machine-ip-dropdown", "index": ALL}, "id")],
        prevent_initial_call=True
    )
    def update_machine_selected_ip_with_save(ip_values, machines_data, floors_data, dropdown_ids):
        """Update the selected IP for each machine when dropdown changes with auto-save"""
        if not ip_values or not dropdown_ids:
            return dash.no_update
        
        machines = machines_data.get("machines", [])
        changes_made = False
        
        # Update selected IP for each machine
        for i, ip_value in enumerate(ip_values):
            if i < len(dropdown_ids) and ip_value:
                machine_id = dropdown_ids[i]["index"]
                
                # Find and update the machine
                for machine in machines:
                    if machine["id"] == machine_id:
                        if machine.get("selected_ip") != ip_value:
                            machine["selected_ip"] = ip_value
                            changes_made = True
                            logger.info(f"Updated machine {machine_id} IP selection to {ip_value}")
                        break
        
        if changes_made:
            machines_data["machines"] = machines
            
            # Auto-save the layout
            save_floor_machine_data(floors_data, machines_data)
            logger.info("Machine IP selections saved")
            
            return machines_data
        
        return dash.no_update

    @app.callback(
        [
            Output("section-1-1", "children"),
            Output("production-data-store", "data"),
        ],
    
    
        [
            Input("status-update-interval", "n_intervals"),
            Input("current-dashboard", "data"),
            Input("historical-time-index", "data"),
            Input("historical-data-cache", "data"),
            Input("language-preference-store", "data"),
        ],
        [
            State("app-state", "data"),
            State("app-mode", "data"),
            State("production-data-store", "data"),
            State("weight-preference-store", "data"),
        ],
    
    
        prevent_initial_call=True
    )
    
    
    
    def update_section_1_1(n, which, state_data, historical_data, lang, app_state_data, app_mode, production_data, weight_pref):
    
        """Update section 1-1 with capacity information and update shared production data"""
    
        # only run when we’re in the “main” dashboard
        if which != "main":
            #print("DEBUG: Preventing update for section-1-1")
            raise PreventUpdate


        global previous_counter_values

        #logger.debug(
        #    "update_section_1_1: mode=%s, active_machine=%s, thread_alive=%s, stop_flag=%s",
        #    current_app_mode,
        #    active_machine_id,
        #    app_state.update_thread.is_alive() if app_state.update_thread else False,
        #    app_state.thread_stop_flag,
        #)

        total_capacity_formatted = None
        capacity_count = accepts_count = reject_count = None
        
    
        # Tag definitions - Easy to update when actual tag names are available
        CAPACITY_TAG = "Status.ColorSort.Sort1.Throughput.KgPerHour.Current"
        ACCEPTS_TAG = "Status.Production.Accepts"  # Not used in live mode calculation
        REJECTS_TAG = "Status.ColorSort.Sort1.Total.Percentage.Current"
        OPM_TAG = "Status.ColorSort.Sort1.Throughput.ObjectPerMin.Current"
    
        # Determine if we're in Live or Demo mode
        mode = "demo"  # Default to demo mode
        if app_mode and isinstance(app_mode, dict) and "mode" in app_mode:
            mode = app_mode["mode"]
    
        # Only update values if:
        # 1. We're in demo mode (always update with new random values)
        # 2. We're in live mode and connected (update from tags)
        if mode == "live" and app_state_data.get("connected", False):
            # Live mode: get values from OPC UA tags
            total_capacity = 0
    
            # Get total capacity first
            if CAPACITY_TAG in app_state.tags:
                capacity_value = app_state.tags[CAPACITY_TAG]["data"].latest_value
                if capacity_value is not None:
                    total_capacity = convert_capacity_from_kg(capacity_value, weight_pref)
                else:
                    total_capacity = 0
    
            # Rejects come from section 5-2 counter totals and OPM reading
            reject_count = sum(previous_counter_values) if previous_counter_values else 0

            opm = 0
            if OPM_TAG in app_state.tags:
                opm_val = app_state.tags[OPM_TAG]["data"].latest_value
                if opm_val is not None:
                    opm = opm_val

            reject_pct = (reject_count / opm) if opm else 0
            rejects = total_capacity * reject_pct
    
            # Calculate accepts as total_capacity minus rejects
            accepts = total_capacity - rejects
            
            # Ensure accepts doesn't go negative (safety check)
            if accepts < 0:
                accepts = 0
            
            # Update the shared data store
            production_data = {
                "capacity": total_capacity,
                "accepts": accepts,
                "rejects": rejects
            }
            
    
    
        elif mode == "historical":
            hours = state_data.get("hours", 24) if isinstance(state_data, dict) else 24
            hist = (
                historical_data if isinstance(historical_data, dict) and "capacity" in historical_data
                else get_historical_data(timeframe=f"{hours}h")
            )
            cap_vals = hist.get("capacity", {}).get("values", [])
            acc_vals = hist.get("accepts", {}).get("values", [])
            rej_vals = hist.get("rejects", {}).get("values", [])
    
            total_capacity_lbs = sum(cap_vals) / len(cap_vals) if cap_vals else 0
            total_capacity = convert_capacity_from_lbs(total_capacity_lbs, weight_pref)
    
            reject_count = sum(previous_counter_values) if previous_counter_values else 0
            rejects = convert_capacity_from_kg(reject_count * 46, weight_pref)
    
            accepts = total_capacity - rejects
            if accepts < 0:
                accepts = 0
    
            production_data = {
                "capacity": total_capacity,
                "accepts": accepts,
                "rejects": rejects,
            }

        elif mode == "lab":
            mid = active_machine_id
            capacity_count = accepts_count = reject_count = 0

            machine_dir = os.path.join(hourly_data_saving.EXPORT_DIR, str(mid))
            path = _get_latest_lab_file(machine_dir)
            if path:
                stat = os.stat(path)
                mtime = stat.st_mtime
                size = stat.st_size

            else:
                mtime = size = 0

            cache_entry = _lab_production_cache.get(mid)
            if (
                cache_entry is not None
                and cache_entry.get("mtime") == mtime
                and cache_entry.get("size") == size
            ):
                production_data = cache_entry["production_data"]
                total_capacity = production_data["capacity"]
                accepts = production_data["accepts"]
                rejects = production_data["rejects"]
                capacity_count = cache_entry.get("capacity_count", 0)
                accepts_count = cache_entry.get("accepts_count", 0)
                reject_count = cache_entry.get("reject_count", 0)
            else:
                active_flags = get_active_counter_flags(mid)
                metrics = (
                    load_lab_totals_metrics(mid, active_counters=active_flags)
                    if path
                    else None
                )
                if metrics:
                    tot_cap_lbs, acc_lbs, rej_lbs, _ = metrics

<<<<<<< HEAD
                    # Refresh cached totals so last-value helpers return
                    # up-to-date data while respecting active sensitivities
                    load_lab_totals(mid, active_counters=active_flags)

                    counter_rates = load_last_lab_counters(mid)
                    capacity_rate = load_last_lab_objects(mid)

                    reject_count = sum(
                        rate for rate, active in zip(counter_rates, active_flags) if active
                    ) * 60
                    capacity_count = capacity_rate * 60
=======
                    counter_totals, _, object_totals = load_lab_totals(
                        mid, active_counters=active_flags
                    )

                    reject_count = sum(
                        val for val, active in zip(counter_totals, active_flags) if active
                    )
                    capacity_count = object_totals[-1] if object_totals else 0
>>>>>>> f731366a
                    accepts_count = max(0, capacity_count - reject_count)

                    total_capacity = convert_capacity_from_lbs(tot_cap_lbs, weight_pref)
                    accepts = convert_capacity_from_lbs(acc_lbs, weight_pref)
                    rejects = convert_capacity_from_lbs(rej_lbs, weight_pref)

                    production_data = {
                        "capacity": total_capacity,
                        "accepts": accepts,
                        "rejects": rejects,
                    }
                else:
                    # No existing lab log yet. Use zeroed placeholders so the
                    # dashboard doesn't display stale live values when switching
                    # to lab mode.
                    total_capacity = accepts = rejects = 0
                    capacity_count = accepts_count = reject_count = 0
                    production_data = {"capacity": 0, "accepts": 0, "rejects": 0}

                _lab_production_cache[mid] = {
                    "mtime": mtime,
                    "size": size,
                    "production_data": production_data,
                    "capacity_count": capacity_count,
                    "accepts_count": accepts_count,
                    "reject_count": reject_count,
                }

        elif mode == "demo":
    
            # Demo mode: generate realistic random capacity value
            demo_lbs = random.uniform(47000, 53000)
            total_capacity = convert_capacity_from_kg(demo_lbs / 2.205, weight_pref)
    
            # Rejects come from section 5-2 counter totals
            reject_count = sum(previous_counter_values) if previous_counter_values else 0
            rejects = convert_capacity_from_kg(reject_count * 46, weight_pref)
    
            # Calculate accepts as the difference
            accepts = total_capacity - rejects
    
            # Update the shared data store
            production_data = {
                "capacity": total_capacity,
                "accepts": accepts,
                "rejects": rejects
            }
        else:
            # If not live+connected or demo, use existing values from the store
            total_capacity = production_data.get("capacity", 50000)
            accepts = production_data.get("accepts", 47500)
            rejects = production_data.get("rejects", 2500)
        
        # Calculate percentages
        if mode == "lab" and _lab_running_state:
            total = capacity_count
            accepts_percent = (accepts_count / total * 100) if total > 0 else 0
            rejects_percent = (reject_count / total * 100) if total > 0 else 0
        else:
            total = accepts + rejects
            accepts_percent = (accepts / total * 100) if total > 0 else 0
            rejects_percent = (rejects / total * 100) if total > 0 else 0
        
        # Format values with commas for thousands separator and limited decimal places
        if total_capacity_formatted is None:
            total_capacity_formatted = f"{total_capacity:,.0f}"
        accepts_formatted = f"{accepts:,.2f}"
        rejects_formatted = f"{rejects:,.2f}"
        accepts_percent_formatted = f"{accepts_percent:.2f}"
        rejects_percent_formatted = f"{rejects_percent:.2f}"

        capacity_count_fmt = (
            f"{capacity_count:,.0f}" if capacity_count is not None else None
        )
        accepts_count_fmt = (
            f"{accepts_count:,.0f}" if accepts_count is not None else None
        )
        reject_count_fmt = (
            f"{reject_count:,.0f}" if reject_count is not None and mode != "live" else None
        )

        cap_display = (
            f"{capacity_count_fmt} pcs / {total_capacity_formatted} {capacity_unit_label(weight_pref)}"
            if capacity_count_fmt is not None
            else f"{total_capacity_formatted} {capacity_unit_label(weight_pref)}"
        )
        acc_display = (
            f"{accepts_count_fmt} pcs / {accepts_formatted} {capacity_unit_label(weight_pref, False)} "
            if accepts_count_fmt is not None
            else f"{accepts_formatted} {capacity_unit_label(weight_pref, False)} "
        )
        rej_display = (
            f"{reject_count_fmt} pcs / {rejects_formatted} {capacity_unit_label(weight_pref, False)} "
            if reject_count_fmt is not None
            else f"{rejects_formatted} {capacity_unit_label(weight_pref, False)} "
        )
        
        # Define styles for text
    
        base_style = {"fontSize": "1.6rem", "lineHeight": "1.6rem", "fontFamily": NUMERIC_FONT}
        label_style = {"fontWeight": "bold", "fontSize": "1.6rem"}
        incoming_style = {"color": "blue", "fontSize": "2.4rem", "fontFamily": NUMERIC_FONT}
        accepts_style = {"color": "green", "fontSize": "1.8rem", "fontFamily": NUMERIC_FONT}
        rejects_style = {"color": "red", "fontSize": "1.8rem", "fontFamily": NUMERIC_FONT}
    
        
        # Create the section content
        section_content = html.Div([
            # Title with mode indicator
            dbc.Row([
                dbc.Col(html.H6(tr("production_capacity_title", lang), className="text-left mb-2"), width=8),
                dbc.Col(
                    dbc.Button(
                        tr("update_counts_title", lang),
                        id="open-update-counts",
                        color="primary",
                        size="sm",
                        className="float-end"
                    ),
                    width=4
                )
            ]),
            
            # Capacity data
            html.Div([
                html.Span(tr("capacity", lang) + ": ", style=label_style),
                html.Br(),
                html.Span(
                    cap_display,
                    style={**incoming_style, "marginLeft": "20px"},
                ),
            ], className="mb-2", style=base_style),
            
            html.Div([
                html.Span(tr("accepts", lang) + ": ", style=label_style),
                html.Br(),
                html.Span(
                    acc_display,
                    style={**accepts_style,"marginLeft":"20px"},
                ),
                html.Span(f"({accepts_percent_formatted}%)", style=accepts_style),
            ], className="mb-2", style=base_style),
            
            html.Div([
                html.Span(tr("rejects", lang) + ": ", style=label_style),
                html.Br(),
                html.Span(
                    rej_display,
                    style={**rejects_style,"marginLeft":"20px"},
                ),
                html.Span(f"({rejects_percent_formatted}%)", style=rejects_style),
            ], className="mb-2", style=base_style),
        ], className="p-1")
        
        return section_content, production_data

    @app.callback(
        Output("update-counts-modal-body", "children"),
        [Input("status-update-interval", "n_intervals"),
         Input("current-dashboard",       "data"),
         Input("opc-pause-state", "data"),
         Input("language-preference-store", "data")],
        [State("app-state", "data"),
         State("app-mode", "data"),
         State("user-inputs", "data")],
        prevent_initial_call=True
    )
    def update_section_1_1b_with_manual_pause(n, which, pause_state, lang, app_state_data, app_mode, user_inputs):
        """Update section 1-1b with manual pause/resume system"""
        # only run when we’re in the “main” dashboard
        if which != "main":
            raise PreventUpdate
        
        # Tag definitions for live mode
        WEIGHT_TAG = "Settings.ColorSort.TestWeightValue"
        COUNT_TAG = "Settings.ColorSort.TestWeightCount"
        UNITS_TAG = "Status.Production.Units"
        
        # Default values
        default_weight = 500.0
        default_count = 1000
        default_unit = "lb"
        
        # Determine if we're in Live or Demo mode
        mode = "demo"
        if app_mode and isinstance(app_mode, dict) and "mode" in app_mode:
            mode = app_mode["mode"]
        
        # Check if OPC reading is paused
        is_paused = pause_state.get("paused", False)
        
        # Initialize values
        weight_value = default_weight
        count_value = default_count
        unit_value = default_unit
        opc_weight = None
        opc_count = None
        reading_status = "N/A"
        
        if mode in LIVE_LIKE_MODES and app_state_data.get("connected", False):
            # Always read the current OPC values for display in the status line
            if WEIGHT_TAG in app_state.tags:
                tag_value = app_state.tags[WEIGHT_TAG]["data"].latest_value
                if tag_value is not None:
                    opc_weight = float(tag_value)
                    
            if COUNT_TAG in app_state.tags:
                tag_value = app_state.tags[COUNT_TAG]["data"].latest_value
                if tag_value is not None:
                    opc_count = int(tag_value)
                    
            if UNITS_TAG in app_state.tags:
                tag_value = app_state.tags[UNITS_TAG]["data"].latest_value
                if tag_value is not None:
                    unit_value = tag_value
            
            # Decide what values to use based on pause state
            if is_paused:
                # OPC reading is paused - use user inputs if available, otherwise use last known OPC values
                if user_inputs:
                    weight_value = user_inputs.get("weight", opc_weight or default_weight)
                    count_value = user_inputs.get("count", opc_count or default_count)
                    unit_value = user_inputs.get("units", unit_value)
                else:
                    # No user inputs yet, use current OPC values as starting point
                    weight_value = opc_weight if opc_weight is not None else default_weight
                    count_value = opc_count if opc_count is not None else default_count
                reading_status = "⏸ Paused (Manual)"
            else:
                # OPC reading is active - always use current OPC values
                weight_value = opc_weight if opc_weight is not None else default_weight
                count_value = opc_count if opc_count is not None else default_count
                reading_status = "▶ Reading from OPC"
                
            logger.info(f"Live mode: Paused={is_paused} | OPC W={opc_weight}, C={opc_count} | Using W={weight_value}, C={count_value}")
        else:
            # Demo mode or not connected - use user inputs or defaults
            if user_inputs:
                weight_value = user_inputs.get("weight", default_weight)
                count_value = user_inputs.get("count", default_count)
                unit_value = user_inputs.get("units", default_unit)
            reading_status = "Demo mode" if mode == "demo" else "Not connected"
        
        return html.Div([
            # Title
            html.H6(tr("update_counts_title", lang), className="mb-0 text-center small"),
            
            # Show current OPC values and reading status in live mode
            html.Div([
                #html.Small(
                #    f"OPC: W={opc_weight if opc_weight is not None else 'N/A'}, "
                #    f"C={opc_count if opc_count is not None else 'N/A'} | "
                #    f"Status: {reading_status}", 
                #    className="text-info"
                #)
            ], className="mb-1 text-center") if mode in LIVE_LIKE_MODES and app_state_data.get("connected", False) else html.Div(),
            
            # Controls container 
            html.Div([
                # Units row
                dbc.Row([
                    dbc.Col(
                        html.Label(tr("units_label", lang), className="fw-bold pt-0 text-end small"),
                        width=3,
                    ),
                    dbc.Col(
                        dcc.Dropdown(
                            id="unit-selector",
                            options=[
                                {"label": "oz", "value": "oz"},
                                {"label": "lb", "value": "lb"},
                                {"label": "g", "value": "g"},
                                {"label": "kg", "value": "kg"}
                            ],
                            value=unit_value,
                            clearable=False,
                            style={"width": "100%", "fontSize": "0.8rem"}
                        ),
                        width=9,
                    ),
                ], className="mb-1"),
                
                # Weight row
                dbc.Row([
                    dbc.Col(
                        html.Label(tr("weight_label", lang), className="fw-bold pt-0 text-end small"),
                        width=3,
                    ),
                    dbc.Col(
                        dbc.Input(
                            id="weight-input",
                            type="number",
                            min=0,
                            step=1,
                            value=weight_value,
                            style={"width": "100%", "height": "1.4rem"}
                        ),
                        width=9,
                    ),
                ]),
    
                # Count row
                dbc.Row([
                    dbc.Col(
                        html.Label(tr("count_label", lang), className="fw-bold pt-0 text-end small"),
                        width=3,
                    ),
                    dbc.Col(
                        dbc.Input(
                            id="count-input",
                            type="number",
                            min=0,
                            step=1,
                            value=count_value,
                            style={"width": "100%", "height": "1.4rem"}
                        ),
                        width=9,
                    ),
                ], className="mb-1"),
                
                # Two button row - same width, half each
                dbc.Row([
                    dbc.Col(width=3),  # Empty space to align with inputs
                    dbc.Col([
                        dbc.ButtonGroup([
                            dbc.Button(
                                tr("pause_opc_read_button", lang) if not is_paused else tr("resume_opc_read_button", lang),
                                id="toggle-opc-pause",
                                color="warning" if not is_paused else "success",
                                size="sm",
                                style={"fontSize": "0.65rem", "padding": "0.2rem 0.3rem"}
                            ),
                            dbc.Button(
                                tr("save_to_opc_button", lang),
                                id="save-count-settings",
                                color="primary",
                                size="sm",
                                style={"fontSize": "0.65rem", "padding": "0.2rem 0.3rem"}
                            )
                        ], className="w-100")
                    ], width=9)
                ]),
                
                # Notification area
                dbc.Row([
                    dbc.Col(width=3),
                    dbc.Col(
                        html.Div(id="save-counts-notification", className="small text-success mt-1"),
                        width=9
                    )
                ])
            ]),
        ], className="p-1 ps-2")

    @app.callback(
        Output("opc-pause-state", "data"),
        [Input("toggle-opc-pause", "n_clicks")],
        [State("opc-pause-state", "data"),
         State("app-mode", "data")],
        prevent_initial_call=True
    )
    def toggle_opc_pause(n_clicks, current_pause_state, app_mode):
        """Toggle OPC reading pause state"""
        if not n_clicks:
            return dash.no_update
        
        # Only allow pausing in live mode
        mode = "demo"
        if app_mode and isinstance(app_mode, dict) and "mode" in app_mode:
            mode = app_mode["mode"]
        
        if mode not in LIVE_LIKE_MODES:
            return dash.no_update
        
        # Toggle the pause state
        current_paused = current_pause_state.get("paused", False)
        new_paused = not current_paused
        
        logger.info(f"OPC reading {'paused' if new_paused else 'resumed'} by user")
        
        return {"paused": new_paused}

    @app.callback(
        Output("user-inputs", "data", allow_duplicate=True),
        [Input("mode-selector", "value")],
        [State("user-inputs", "data")],
        prevent_initial_call=True
    )
    def clear_inputs_on_mode_switch(mode, current_inputs):
        """Clear user inputs when switching to live mode"""
        if mode in LIVE_LIKE_MODES:
            logger.info("Switched to live mode - clearing user inputs")
            return {}  # Clear all user inputs
        return dash.no_update

    @app.callback(
        [Output("save-counts-notification", "children"),
         Output("opc-pause-state", "data", allow_duplicate=True)],
        [Input("save-count-settings", "n_clicks")],
        [State("weight-input", "value"),
         State("count-input", "value"),
         State("unit-selector", "value"),
         State("app-state", "data"),
         State("app-mode", "data"),
         State("opc-pause-state", "data")],
        prevent_initial_call=True
    )
    def save_and_resume_opc_reading(n_clicks, weight_value, count_value, unit_value, 
                                   app_state_data, app_mode, pause_state):
        """Save the count settings to OPC UA tags and resume OPC reading"""
        if not n_clicks:
            return dash.no_update, dash.no_update
        
        # Tag definitions for writing
        WEIGHT_TAG = "Settings.ColorSort.TestWeightValue"
        COUNT_TAG = "Settings.ColorSort.TestWeightCount"
        
        # Determine if we're in Live mode
        mode = "demo"
        if app_mode and isinstance(app_mode, dict) and "mode" in app_mode:
            mode = app_mode["mode"]
        
        # Only write to tags in live mode when connected
        if mode in LIVE_LIKE_MODES and app_state_data.get("connected", False):
            try:
                success_messages = []
                error_messages = []
                
                # Write weight value to OPC UA tag
                if WEIGHT_TAG in app_state.tags and weight_value is not None:
                    try:
                        app_state.tags[WEIGHT_TAG]["node"].set_value(float(weight_value))
                        success_messages.append(f"Weight: {weight_value}")
                        logger.info(f"Successfully wrote weight value {weight_value} to {WEIGHT_TAG}")
                    except Exception as e:
                        error_messages.append(f"Weight write error: {str(e)}")
                        logger.error(f"Error writing weight value to {WEIGHT_TAG}: {e}")
                
                # Write count value to OPC UA tag
                if COUNT_TAG in app_state.tags and count_value is not None:
                    try:
                        app_state.tags[COUNT_TAG]["node"].set_value(int(count_value))
                        success_messages.append(f"Count: {count_value}")
                        logger.info(f"Successfully wrote count value {count_value} to {COUNT_TAG}")
                    except Exception as e:
                        error_messages.append(f"Count write error: {str(e)}")
                        logger.error(f"Error writing count value to {COUNT_TAG}: {e}")
                
                # Prepare notification message and resume reading if successful
                if success_messages and not error_messages:
                    notification = f"✓ Saved: {', '.join(success_messages)} - OPC reading resumed"
                    # Resume OPC reading after successful save
                    resumed_state = {"paused": False}
                    logger.info("OPC reading resumed after successful save")
                    return notification, resumed_state
                elif success_messages and error_messages:
                    notification = f"⚠ Partial: {', '.join(success_messages)}. Errors: {', '.join(error_messages)}"
                    return notification, dash.no_update
                elif error_messages:
                    notification = f"✗ Errors: {', '.join(error_messages)}"
                    return notification, dash.no_update
                else:
                    notification = "⚠ No OPC UA tags found for writing"
                    return notification, dash.no_update
                
            except Exception as e:
                error_msg = f"✗ Save failed: {str(e)}"
                logger.error(f"Unexpected error saving count settings: {e}")
                return error_msg, dash.no_update
        
        else:
            # Not in live mode or not connected
            if mode == "demo":
                return "✓ Saved locally (Demo mode)", dash.no_update
            else:
                return "⚠ Not connected to OPC server", dash.no_update

    @app.callback(
        Output("user-inputs", "data"),
        [
            Input("unit-selector", "value"),
            Input("weight-input", "value"),
            Input("count-input", "value")
        ],
        [State("user-inputs", "data"),
         State("app-mode", "data")],
        prevent_initial_call=True
    )
    def save_user_inputs_with_mode_tracking(units, weight, count, current_data, app_mode):
        """Save user input values when they change (with mode tracking)"""
        ctx = callback_context
        if not ctx.triggered:
            return current_data or {"units": "lb", "weight": 500.0, "count": 1000}
        
        # Get which input triggered the callback
        trigger_id = ctx.triggered[0]["prop_id"].split(".")[0]
        
        # Determine current mode
        mode = "demo"
        if app_mode and isinstance(app_mode, dict) and "mode" in app_mode:
            mode = app_mode["mode"]
        
        # Create a new data object with defaults if current_data is None
        new_data = current_data.copy() if current_data else {"units": "lb", "weight": 500.0, "count": 1000}
        
        # Mark if user made changes in live mode
        if mode in LIVE_LIKE_MODES:
            new_data["live_mode_user_changed"] = True
            #logger.debug("User changed %s in live mode", trigger_id)
        
        # Update the value that changed
        if trigger_id == "unit-selector" and units is not None:
            new_data["units"] = units
        elif trigger_id == "weight-input" and weight is not None:
            new_data["weight"] = weight
        elif trigger_id == "count-input" and count is not None:
            new_data["count"] = count
        
        return new_data

    @app.callback(
        Output("section-1-2", "children"),
        [Input("production-data-store", "data"),
         Input("status-update-interval", "n_intervals"),
         Input("current-dashboard", "data"),
         Input("historical-time-index", "data"),
         Input("historical-data-cache", "data"),
         Input("counter-view-mode", "data")],
        [State("app-state", "data"),
         State("app-mode", "data")],
        prevent_initial_call=True
    )
    def update_section_1_2(production_data, n_intervals, which, state_data, historical_data, counter_mode, app_state_data, app_mode):

        """Update section 1-2 with side-by-side pie charts for accepts/rejects and reject breakdown.

        The first pie chart normally uses accepts/rejects from the production data. When the
        counter display mode is set to "percent" (via the section 5-2 threshold settings) the
        reject percentage is instead derived from the sum of all 12 counter percentages."""
        
        # Only run when we're in the "main" dashboard
        if which != "main":
            raise PreventUpdate
            
        global previous_counter_values
        
        counter_colors = {
            1: "green",       # Blue
            2: "lightgreen",      # Green
            3: "orange",     # Orange
            4: "blue",      # Black
            5: "#f9d70b",    # Yellow (using hex to ensure visibility)
            6: "magenta",    # Magenta
            7: "cyan",       # Cyan
            8: "red",        # Red
            9: "purple",
            10: "brown",
            11: "gray",
            12: "lightblue"
        }
    
        # Extract data from the shared production data store
        total_capacity = production_data.get("capacity", 50000)
        accepts = production_data.get("accepts", 47500)
        rejects = production_data.get("rejects", 2500)

        # Determine accepts/rejects percentages for the first pie chart
        # Percent view only affects display in section 5-2, not how rejects are
        # calculated here. Always derive the percentages from the production
        # data counts so switching display modes does not alter totals.
        total = accepts + rejects
        accepts_percent = (accepts / total * 100) if total > 0 else 0
        rejects_percent = (rejects / total * 100) if total > 0 else 0
        
        # Second chart data - Use the counter values for the reject breakdown
        # Ensure previous_counter_values has a predictable baseline
        if 'previous_counter_values' not in globals() or not previous_counter_values:
            # Start counters at zero instead of random demo values
            previous_counter_values = [0] * 12
        
        # Calculate the total of all counter values
        total_counter_value = sum(previous_counter_values)
        
        if total_counter_value > 0:
            # Create percentage breakdown for each counter relative to total rejects
            # Filter out counters with zero values and track their original counter numbers
            reject_counters = {}
            counter_indices = {}  # Track which counter number each entry corresponds to
            for i, value in enumerate(previous_counter_values):
                if value > 0:  # Only include counters with values greater than 0
                    counter_name = f"Counter {i+1}"
                    counter_number = i + 1  # Store the actual counter number
                    # This counter's percentage of the total rejects
                    counter_percent_of_rejects = (value / total_counter_value) * 100
                    reject_counters[counter_name] = counter_percent_of_rejects
                    counter_indices[counter_name] = counter_number
        else:
            # Fallback if counter values sum to zero - create empty dict
            reject_counters = {}
        
        # Create first pie chart - Accepts/Rejects ratio
        fig1 = go.Figure(data=[go.Pie(
            labels=['Accepts', 'Rejects'],
            values=[accepts_percent, rejects_percent],  # Use the exact percentages from section 1-1
            hole=.4,
            marker_colors=['green', 'red'],
            textinfo='percent',
            insidetextorientation='radial',
            rotation = 90
        )])
    
        # Update layout for first chart with centered title
        fig1.update_layout(
            title={
                'text': "Accept/Reject Ratio",
                'y': 0.99,
                'x': 0.5,
                'xanchor': 'center',
                'yanchor': 'top'
            },
            margin=dict(l=10, r=10, t=25, b=10),
            height=210,
            showlegend=False,  # Set showlegend to False to remove the legend
            plot_bgcolor='var(--chart-bg)',
            paper_bgcolor='var(--chart-bg)'
        )
    
        # Create second pie chart - Reject breakdown (only if we have non-zero data)
        if reject_counters:  # Only create chart if we have data
            # Extract data for the second pie chart
            labels = list(reject_counters.keys())
            values = list(reject_counters.values())
            # Use the correct counter numbers for colors instead of sequential indices
            colors = [counter_colors.get(counter_indices[label], "gray") for label in labels]
    
            # Create second pie chart - Reject breakdown
            fig2 = go.Figure(data=[go.Pie(
                labels=labels,
                values=values,
                hole=.4,
                marker_colors=colors,
                textinfo='percent',
                insidetextorientation='radial'
            )])
    
            # Update layout for second chart with centered title
            fig2.update_layout(
                title={
                    'text': "Reject Percentages",
                    'y': 0.99,
                    'x': 0.5,
                    'xanchor': 'center',
                    'yanchor': 'top'
                },
                margin=dict(l=10, r=10, t=25, b=10),
                height=210,
                showlegend=False,  # Set showlegend to False to remove the legend
                plot_bgcolor='var(--chart-bg)',
                paper_bgcolor='var(--chart-bg)'
            )
            
            # Second chart content
            second_chart_content = dcc.Graph(
                figure=fig2,
                config={'displayModeBar': False, 'responsive': True},
                style={'width': '100%', 'height': '100%'}
            )
        else:
            # No data available - show placeholder
            second_chart_content = html.Div([
                html.Div("No Reject Data", className="text-center text-muted d-flex align-items-center justify-content-center h-100"),
            ], style={'minHeight': '200px', 'height': 'auto', 'border': '1px solid #dee2e6', 'borderRadius': '0.25rem'})
        
        # Return the layout with both charts side by side
        return html.Div([
            dbc.Row([
                # First chart
                dbc.Col(
                    dcc.Graph(
                        figure=fig1,
                        config={'displayModeBar': False, 'responsive': True},
                        style={'width': '100%', 'height': '100%'}
                    ),
                    width=6
                ),
                
                # Second chart or placeholder
                dbc.Col(
                    second_chart_content,
                    width=6
                ),
            ]),
        ])

    @app.callback(
        Output("user-inputs", "data", allow_duplicate=True),
        [Input("auto-connect-trigger", "data")],
        [State("user-inputs", "data")],
        prevent_initial_call=True
    )
    def initialize_user_inputs(trigger, current_data):
        """Initialize user inputs on page load if not already set"""
        if current_data:
            return dash.no_update
        return {"units": "lb", "weight": 500.0, "count": 1000}

    @app.callback(
        Output("section-2", "children"),
        [Input("status-update-interval", "n_intervals"),
         Input("current-dashboard",       "data"),
         Input("language-preference-store", "data")],
        [State("app-state", "data"),
         State("app-mode", "data")],
        prevent_initial_call=True
    )
    def update_section_2(n_intervals, which, lang, app_state_data, app_mode):
        """Update section 2 with three status boxes and feeder gauges"""
        
          # only run when we’re in the “main” dashboard
        if which != "main":
            raise PreventUpdate
        # CRITICAL: Check if we actually have a connected machine and valid app_state
        if not app_state_data.get("connected", False):
            #logger.debug("No connected machine - preventing section update")
            raise PreventUpdate
        
        if not app_state.client or not app_state.tags:
            #logger.debug("No valid client or tags - preventing section update")
            raise PreventUpdate
            # or return [no_update, no_update]
        # Tag definitions
        PRESET_NUMBER_TAG = "Status.Info.PresetNumber"
        PRESET_NAME_TAG = "Status.Info.PresetName"
        GLOBAL_FAULT_TAG = "Status.Faults.GlobalFault"
        GLOBAL_WARNING_TAG = "Status.Faults.GlobalWarning"
        FEEDER_TAG_PREFIX = "Status.Feeders."
        FEEDER_TAG_SUFFIX = "IsRunning"
        MODEL_TAG = "Status.Info.Type"  # Added this tag to check model type
        
        # Determine if we're in Live or Demo mode
        mode = "demo"  # Default to demo mode
        if app_mode and isinstance(app_mode, dict) and "mode" in app_mode:
            mode = app_mode["mode"]
        #logger.debug("Section 2: mode=%s, connected=%s", mode, app_state_data.get("connected", False))
        
        # Define color styles for different states
        success_style = {"backgroundColor": "#28a745", "color": "white"}  # Green
        danger_style = {"backgroundColor": "#dc3545", "color": "white"}   # Red
        warning_style = {"backgroundColor": "#ffc107", "color": "black"}  # Yellow
        secondary_style = {"backgroundColor": "#6c757d", "color": "white"}  # Gray
        
        # Check model type to determine number of gauges to show
        show_all_gauges = True  # Default to showing all 4 gauges
        model_type = None
        
        # Define box styles based on mode
        if mode == "demo":
            # Demo mode - force green for all boxes
            preset_text = "1 Yellow CORN"
            preset_style = success_style
            
            status_text = "GOOD"
            status_style = success_style
            
            feeder_text = "Running"
            feeder_style = success_style
            
            # In demo mode, show all gauges
            show_all_gauges = True
            
        elif not app_state_data.get("connected", False):
            # Not connected - all gray
            preset_text = "Unknown"
            preset_style = secondary_style
            
            status_text = "Unknown"
            status_style = secondary_style
            
            feeder_text = "Unknown"
            feeder_style = secondary_style
            
            # When not connected, show all gauges
            show_all_gauges = True
            
        else:
            # Live mode - FIXED to properly access the global app_state
            preset_number = "N/A"
            preset_name = "N/A"
            
            # Check model type first to determine gauge visibility
            if MODEL_TAG in app_state.tags:
                model_type = app_state.tags[MODEL_TAG]["data"].latest_value
                if model_type == "RGB400":
                    show_all_gauges = False  # Hide gauges 3 and 4
                    #logger.info("Model type is RGB400 - hiding gauges 3 and 4")
                else:
                    show_all_gauges = True
                    #logger.info(f"Model type is {model_type} - showing all gauges")
            
            # Try to get preset information - FIXED to use proper app_state reference
            if PRESET_NUMBER_TAG in app_state.tags:
                preset_number = app_state.tags[PRESET_NUMBER_TAG]["data"].latest_value
                if preset_number is None:
                    preset_number = "N/A"
                #logger.info(f"Retrieved preset number: {preset_number}")
                    
            if PRESET_NAME_TAG in app_state.tags:
                preset_name = app_state.tags[PRESET_NAME_TAG]["data"].latest_value
                if preset_name is None:
                    preset_name = "N/A"
                #logger.info(f"Retrieved preset name: {preset_name}")
                    
            preset_text = f"{preset_number} {preset_name}"
            preset_style = success_style  # Default to green
            
            # Check fault and warning status - FIXED to use proper app_state reference
            has_fault = False
            has_warning = False
            
            if GLOBAL_FAULT_TAG in app_state.tags:
                has_fault = bool(app_state.tags[GLOBAL_FAULT_TAG]["data"].latest_value)
                
            if GLOBAL_WARNING_TAG in app_state.tags:
                has_warning = bool(app_state.tags[GLOBAL_WARNING_TAG]["data"].latest_value)
                
            # Set status text and style based on fault/warning
            if has_fault:
                status_text = "FAULT"
                status_style = danger_style
            elif has_warning:
                status_text = "WARNING"
                status_style = warning_style
            else:
                status_text = "GOOD"
                status_style = success_style
    
            if status_text in ("FAULT", "WARNING", "GOOD"):
                status_text = tr(f"{status_text.lower()}_status", lang)
                
            # Check feeder status - FIXED to use proper app_state reference
            feeder_running = False
            
            # Check only the appropriate number of feeders based on model
            max_feeder = 2 if not show_all_gauges else 4
            for feeder_num in range(1, max_feeder + 1):
                tag_name = f"{FEEDER_TAG_PREFIX}{feeder_num}{FEEDER_TAG_SUFFIX}"
                if tag_name in app_state.tags:
                    if bool(app_state.tags[tag_name]["data"].latest_value):
                        feeder_running = True
                        break
                        
            if feeder_running:
                feeder_text = tr("running_state", lang)
                feeder_style = success_style
            else:
                feeder_text = tr("stopped_state", lang)
                feeder_style = secondary_style
            
            # Add debug logging for live mode
            #logger.debug(
            #    "Live mode - Preset: %s , Status: %s, Feeder: %s",
            #    preset_text,
            #    status_text,
            #    feeder_text,
            #)
        
        # Create the feeder rate boxes with conditional display
        feeder_boxes = create_feeder_rate_boxes(app_state_data, app_mode, mode, show_all_gauges)
        
        # Create the three boxes with explicit styling and add feeder gauges
        return html.Div([
            html.H5(tr("machine_status_title", lang), className="mb-2 text-left"),
            
            # Box 1 - Preset - Using inline styling instead of Bootstrap classes
            html.Div([
                html.Div([
                    html.Div([
                        html.Span(tr("preset_label", lang) + " ", className="fw-bold"),
                        html.Span(preset_text),
                    ], className="h7"),
                ], className="p-3"),
            ], className="mb-2", style={"borderRadius": "0.25rem", **preset_style}),
            
            # Box 2 - Status - Using inline styling
            html.Div([
                html.Div([
                    html.Div([
                        html.Span(tr("status_label", lang) + " ", className="fw-bold"),
                        html.Span(status_text),
                    ], className="h7"),
                ], className="p-3"),
            ], className="mb-2", style={"borderRadius": "0.25rem", **status_style}),
            
            # Box 3 - Feeders - Using inline styling
            html.Div([
                html.Div([
                    html.Div([
                        html.Span(tr("feeders_label", lang) + " ", className="fw-bold"),
                        html.Span(feeder_text),
                    ], className="h7"),
                ], className="p-3"),
            ], className="mb-2", style={"borderRadius": "0.25rem", **feeder_style}),
    
            # Row of feeder rate boxes
            feeder_boxes,
        ])

    @app.callback(
        Output("section-3-1", "children"),
        [Input("status-update-interval", "n_intervals"),
         Input("current-dashboard",       "data"),
         Input("language-preference-store", "data")],
        [State("additional-image-store", "data")],
        prevent_initial_call=True
    )
    
    def update_section_3_1(n_intervals, which, lang, additional_image_data):
        """Update section 3-1 with the Load Image button and additional image if loaded"""
        # Debug logging
        #logger.info(f"Image data in section-3-1: {'' if not additional_image_data else 'Data present'}")
        
        # only run when we’re in the “main” dashboard
        if which != "main":
            raise PreventUpdate
            # or return [no_update, no_update]
        # Check if additional image is loaded
        has_additional_image = additional_image_data and 'image' in additional_image_data
        
        # More debug logging
        #if has_additional_image:
        #    logger.info("Section 3-1: Image found in data store")
        #else:
        #    logger.info("Section 3-1: No image in data store")
        
        # Create the additional image section with auto-scaling
        if has_additional_image:
            additional_image_section = html.Div([
                html.Img(
                    src=additional_image_data['image'],
                    style={
                        'width': '100%',
                        'maxWidth': '100%',
                        'maxHeight': '130px',
                        'objectFit': 'contain',
                        'margin': '0 auto',
                        'display': 'block'
                    }
                )
            ], className="text-center", style={'minHeight': '130px', 'height': 'auto', 'display': 'flex', 'alignItems': 'center', 'justifyContent': 'center'})
        else:
            additional_image_section = html.Div(
                "No custom image loaded",
                className="text-center text-muted",
                style={'minHeight': '130px', 'height': 'auto', 'display': 'flex', 'alignItems': 'center', 'justifyContent': 'center'}
            )
        
        return html.Div([
            # Title and Load button row
            dbc.Row([
                # Title
                dbc.Col(html.H5(tr("corporate_logo_title", lang), className="mb-0"), width=8),
                # Load button
                dbc.Col(
                    dbc.Button(
                        tr("load_image_button", lang),
                        id="load-additional-image",
                        color="primary", 
                        size="sm",
                        className="float-end"
                    ), 
                    width=4
                ),
            ], className="mb-2 align-items-center"),
            
            # Additional image section with fixed height
            additional_image_section,
        ], style={'minHeight': '175px', 'height': 'auto'})  # Flexible height for section 3-1

    @app.callback(
        Output("upload-modal", "is_open"),
        [Input("load-additional-image", "n_clicks"),
         Input("close-upload-modal", "n_clicks")],
        [State("upload-modal", "is_open")],
        prevent_initial_call=True
    )
    def toggle_upload_modal(load_clicks, close_clicks, is_open):
        """Toggle the upload modal when the Load Image button is clicked"""
        ctx = callback_context
        
        # If callback wasn't triggered, don't change the state
        if not ctx.triggered:
            return dash.no_update
            
        # Get the ID of the component that triggered the callback
        trigger_id = ctx.triggered[0]["prop_id"].split(".")[0]
        
        # If the Load Image button was clicked and modal is not already open, open it
        if trigger_id == "load-additional-image" and load_clicks and not is_open:
            return True
        
        # If the Close button was clicked and modal is open, close it
        elif trigger_id == "close-upload-modal" and close_clicks and is_open:
            return False
        
        # Otherwise, don't change the state
        return is_open

    @app.callback(
        Output("section-3-2", "children"),
        [Input("status-update-interval", "n_intervals"),
         Input("current-dashboard",       "data"),
         Input("language-preference-store", "data")],
        [State("app-state", "data"),
         State("app-mode", "data")],
        prevent_initial_call=True
    
    )
    def update_section_3_2(n_intervals, which, lang, app_state_data, app_mode):
        """Update section 3-2 with machine information and Satake logo"""
    
        # only run when we’re in the “main” dashboard
        if which != "main":
            raise PreventUpdate
            # or return [no_update, no_update]
    
        # Tag definitions for easy updating
        SERIAL_TAG = "Status.Info.Serial"
        MODEL_TAG = "Status.Info.Type"  # Added tag for model information
        
        # Determine if we're in Live or Demo mode
        mode = "demo"  # Default to demo mode
        if app_mode and isinstance(app_mode, dict) and "mode" in app_mode:
            mode = app_mode["mode"]
        #logger.debug(
        #    "Section 3-2: mode=%s, connected=%s",
        #    mode,
        #    app_state_data.get("connected", False),
        #)

        # Generate current timestamp for "Last Update" display. This must be
        # evaluated on each callback invocation so the UI reflects the actual
        # update time rather than a static value.
        current_time = datetime.now().strftime("%Y-%m-%d %H:%M:%S")
        
        if mode == "demo":
            # Demo mode values
            serial_number = "2025_1_4CH"
            status_text = "DEMO"
            model_text = "Enpresor RGB"
            last_update = current_time
            status_class = "text-success"
        else:
            # Live mode - use original code with model tag
            serial_number = "Unknown"
            if app_state_data.get("connected", False) and SERIAL_TAG in app_state.tags:
                serial_number = app_state.tags[SERIAL_TAG]["data"].latest_value or "Unknown"
            
            # Get the model from the Type tag when in Live mode
            model_text = "ENPRESOR RGB"  # Default model
            if app_state_data.get("connected", False) and MODEL_TAG in app_state.tags:
                model_from_tag = app_state.tags[MODEL_TAG]["data"].latest_value
                if model_from_tag:
                    model_text = model_from_tag  # Use the model from the tag if available
            
            status_text = "Online" if app_state_data.get("connected", False) else "Offline"
            status_class = "text-success" if app_state_data.get("connected", False) else "text-secondary"
            last_update = current_time if app_state_data.get("connected", False) else "Never"
        
        return html.Div([
            # Title
            html.H5(tr("machine_info_title", lang), className="mb-2 text-center"),
            
            # Custom container with fixed height and auto-scaling image
            html.Div([
                # Logo container (left side)
                html.Div([
                    html.Img(
                        src=f'data:image/png;base64,{SATAKE_LOGO}',
                        style={
                            'width': '100%',
                            'maxWidth': '100%',
    
                            'maxHeight': '200px',  # Increased maximum height
    
                            'objectFit': 'contain',
                            'margin': '0 auto',
                            'display': 'block'
                        }
                    )
                ], className="machine-info-logo", style={
                    'flex': '0 0 auto',
    
                    'width': '45%',
                    'maxWidth': '180px',
                    'minHeight': '180px',  # Increased minimum height for logo container
    
                    'display': 'flex',
                    'alignItems': 'center',
                    'justifyContent': 'center',
                    'paddingRight': '15px'
                }),
                
                # Information container (right side)
                html.Div([
                    html.Div([
                        html.Span(tr("serial_number_label", lang) + " ", className="fw-bold"),
                        html.Span(serial_number),
                    ], className="mb-1"),
                    
                    html.Div([
                        html.Span(tr("status_label", lang) + " ", className="fw-bold"),
                        html.Span(status_text, className=status_class),
                    ], className="mb-1"),
                    
                    html.Div([
                        html.Span(tr("model_label", lang) + " ", className="fw-bold"),
                        html.Span(model_text),
                    ], className="mb-1"),
                    
                    html.Div([
                        html.Span(tr("last_update_label", lang) + " ", className="fw-bold"),
                        html.Span(last_update),
                    ], className="mb-1"),
                ], style={
                    'flex': '1',
                    'paddingLeft': '30px',  # Increased left padding to shift text right more
                    'borderLeft': '1px solid #eee',
                    'marginLeft': '15px',
                    'minHeight': '150px',  # Reduced minimum height for text container
                    'display': 'flex',
                    'flexDirection': 'column',
                    'justifyContent': 'center'
                }),
            ], className="machine-info-container", style={
                'display': 'flex',
                'flexDirection': 'row',
                'alignItems': 'center',
                'flexWrap': 'wrap',
                'width': '100%',
                'minHeight': '150px'  # Reduced minimum height for the whole container
            }),
        ], style={'height': 'auto'})  # Allow section 3-2 height to adjust

    @app.callback(
        Output("section-4", "children"),
        [Input("status-update-interval", "n_intervals"),
         Input("current-dashboard",       "data"),
         Input("language-preference-store", "data")],
        [State("app-state", "data"),
         State("app-mode", "data")],
        prevent_initial_call=True
    )
    def update_section_4(n_intervals, which, lang, app_state_data, app_mode):
        """Update section 4 with the color sort primary list.
    
        Each sensitivity's number and name are displayed above its image.
        """
        # only run when we’re in the “main” dashboard
        if which != "main":
            raise PreventUpdate
            # or return [no_update, no_update]
        # Tag definitions for easy updating
        PRIMARY_ACTIVE_TAG_PREFIX = "Settings.ColorSort.Primary"
        PRIMARY_ACTIVE_TAG_SUFFIX = ".IsAssigned"
        PRIMARY_NAME_TAG_PREFIX = "Settings.ColorSort.Primary"
        PRIMARY_NAME_TAG_SUFFIX = ".Name"
        PRIMARY_IMAGE_TAG_PREFIX = "Settings.ColorSort.Primary"
        PRIMARY_IMAGE_TAG_SUFFIX = ".SampleImage"
        
        # Define colors for each primary number
        primary_colors = {
            1: "green",       # Blue
            2: "lightgreen",      # Green
            3: "orange",     # Orange
            4: "blue",      # Black
            5: "#f9d70b",    # Yellow (using hex to ensure visibility)
            6: "magenta",    # Magenta
            7: "cyan",       # Cyan
            8: "red",        # Red
            9: "purple",
            10: "brown",
            11: "gray", 
            12: "lightblue"
        }
        
        # Define base64 image strings for demo mode fallback
        base64_image_strings = {
            1: base64_image_string1,
            2: base64_image_string2,
            3: base64_image_string3,
            4: base64_image_string4,
            5: base64_image_string5,
            6: base64_image_string6,
            7: base64_image_string7,
            8: base64_image_string8
        }
        
        # Determine if we're in Live or Demo mode
        mode = "demo"  # Default to demo mode
        if app_mode and isinstance(app_mode, dict) and "mode" in app_mode:
            mode = app_mode["mode"]
        
        # Define demo mode primary names and active status
        demo_primary_names = {
            1: "CORN",
            2: "SPOT",
            3: "GREEN",
            4: "SOY",
            5: "SPLIT",
            6: "DARKS",
            7: "BROKEN",
            8: "MOLD",
            9: "",
            10: "",
            11: "",
            12: ""
        }
        
        # For demo mode, all primaries are active except #5 (to show the inactive state)
        demo_primary_active = {i: (i != 5) for i in range(1, 13)}
        
        # Initialize lists for left and right columns
        left_column_items = []
        right_column_items = []
        
        # Define the image container style with WHITE background for both modes
        # Base style for the image containers.  Border color is set later based on
        # whether a sensitivity is assigned.
        image_container_style = {
            "height": "50px",
            "width": "50px",
            "marginRight": "0px",
            "border": "4px solid #ccc",  # Increased default border thickness
            "borderRadius": "3px",
            "display": "flex",
            "alignItems": "center",
            "justifyContent": "center",
            "overflow": "hidden",
            "padding": "0px",
            "backgroundColor": "#ffffff"  # Force white background for both light and dark mode
        }
        
        # Image style to fill the container
        image_style = {
            "height": "100%",
            "width": "100%",
            "objectFit": "contain",
        }
        
        if mode == "demo":
            # Demo mode - use predefined values and demo images
            for i in range(1, 13):
                name = demo_primary_names[i]
                is_active = demo_primary_active[i]
                    
                # Set styling based on active status
                if is_active:
                    text_color = primary_colors[i]
                    text_class = ""
                else:
                    text_color = "#aaaaaa"  # Gray for inactive
                    text_class = "text-muted"
                
                # Create text style with added bold font weight
                text_style = {
                    "color": text_color,
                    "display": "inline-block",
                    "verticalAlign": "middle",
                    "fontWeight": "bold",
                    "whiteSpace": "nowrap",
                }
                border_color = "green" if is_active else "red"
                if not is_active:
                    text_style["fontStyle"] = "italic"
                image_style_current = image_container_style.copy()
                image_style_current["border"] = f"4px solid {border_color}"
                
                # Create item with appropriate image or empty container
                if i <= 8 and i in base64_image_strings:  # First 8 items with images in demo mode
                    base64_str = base64_image_strings[i]
                    img_src = f"data:image/png;base64,{base64_str}" if not base64_str.startswith("data:") else base64_str
    
                    # Create item with image in bordered container
                    item = html.Div([
                        html.Span(
                            f"{i}. {name}",
                            style=text_style
                        ),
                        html.Div([
                            html.Img(
                                src=img_src,
                                style=image_style
                            )
                        ], style=image_style_current),
                    ],
                    className=f"mb-1 {text_class}",
                    style={"display": "flex", "flexDirection": "column", "alignItems": "center"})
                else:  # Items 9-12 or fallbacks - empty white container instead of image
                    item = html.Div([
                        html.Span(
                            f"{i}. {name}",
                            style=text_style
                        ),
                        html.Div([
                            # Nothing inside, just the white background
                        ], style=image_style_current),
                    ],
                    className=f"mb-1 {text_class}",
                    style={"display": "flex", "flexDirection": "column", "alignItems": "center"})
                
                # Add to appropriate column based on odd/even
                if i % 2 == 1:  # Odds on the left
                    left_column_items.append(item)
                else:          # Evens on the right
                    right_column_items.append(item)
        
        elif not app_state_data.get("connected", False):
            # When not connected, show placeholder list with empty white containers
            for i in range(1, 13):
                # Bold text style for not connected state
                not_connected_style = {
                    "display": "inline-block",
                    "verticalAlign": "middle",
                    "fontWeight": "bold",
                    "whiteSpace": "nowrap",
                }
                
                item = html.Div([
                    html.Span(
                        f"{i}) Not connected",
                        className="text-muted",
                        style=not_connected_style
                    ),
                    html.Div([], style=image_container_style),  # Empty white container
                ],
                className="mb-1",
                style={"display": "flex", "flexDirection": "column", "alignItems": "center"})
                
                # Add to appropriate column based on odd/even
                if i % 2 == 1:  # Odds on the left
                    left_column_items.append(item)
                else:          # Evens on the right
                    right_column_items.append(item)
        
        else:
            # Live mode - load images from OPC UA tags
            for i in range(1, 13):
                # Check if the primary is active
                is_active = True  # Default to active
                active_tag_name = f"{PRIMARY_ACTIVE_TAG_PREFIX}{i}{PRIMARY_ACTIVE_TAG_SUFFIX}"
                
                if active_tag_name in app_state.tags:
                    is_active = bool(app_state.tags[active_tag_name]["data"].latest_value)
                
                # Get primary name
                name = f"Primary {i}"  # Default name
                name_tag = f"{PRIMARY_NAME_TAG_PREFIX}{i}{PRIMARY_NAME_TAG_SUFFIX}"
                
                if name_tag in app_state.tags:
                    tag_value = app_state.tags[name_tag]["data"].latest_value
                    if tag_value is not None:
                        name = tag_value
                
                # Get sample image from OPC UA tag
                image_tag = f"{PRIMARY_IMAGE_TAG_PREFIX}{i}{PRIMARY_IMAGE_TAG_SUFFIX}"
                has_image = False
                image_src = None
                
                if image_tag in app_state.tags:
                    try:
                        image_data = app_state.tags[image_tag]["data"].latest_value
                        if image_data is not None:
                            # Check if the image data is already in the correct format
                            if isinstance(image_data, str):
                                if image_data.startswith("data:image"):
                                    # Already in data URL format
                                    image_src = image_data
                                    has_image = True
                                elif len(image_data) > 100:  # Assume it's base64 if it's a long string
                                    # Try to determine image type and create data URL
                                    # For now, assume PNG - you might need to detect the actual format
                                    image_src = f"data:image/png;base64,{image_data}"
                                    has_image = True
                            elif isinstance(image_data, bytes):
                                # Convert bytes to base64
                                base64_str = base64.b64encode(image_data).decode('utf-8')
                                image_src = f"data:image/png;base64,{base64_str}"
                                has_image = True
                    except Exception as e:
                        #logger.error(f"Error processing image data for Primary {i}: {e}")
                        has_image = False
                #else:
                    #logger.debug(f"Image tag {image_tag} not found in app_state.tags")
                
                # Set styling based on active status
                if is_active:
                    text_color = primary_colors[i]
                    text_class = ""
                else:
                    text_color = "#aaaaaa"  # Gray for inactive
                    text_class = "text-muted"
                
                # Create text style with added bold font weight
                text_style = {
                    "color": text_color,
                    "display": "inline-block",
                    "verticalAlign": "middle",
                    "fontWeight": "bold",
                    "whiteSpace": "nowrap",
                }
                border_color = "green" if is_active else "red"
                if not is_active:
                    text_style["fontStyle"] = "italic"
                image_style_current = image_container_style.copy()
                image_style_current["border"] = f"4px solid {border_color}"
    
                # Create item with image from OPC UA tag or empty white container
                if has_image and image_src:
                    item = html.Div([
                        html.Span(
                            f"{i}) {name}",
                            style=text_style
                        ),
                        html.Div([  # Wrapper div for the image with white background
                            html.Img(
                                src=image_src,
                                style=image_style,
                                title=f"Sample image for {name}"  # Add tooltip
                            )
                        ], style=image_style_current),
                    ],
                    className=f"mb-1 {text_class}",
                    style={"display": "flex", "flexDirection": "column", "alignItems": "center"})
                else:
                    # No image available - show empty white container
                    item = html.Div([
                        html.Span(
                            f"{i}) {name}",
                            style=text_style
                        ),
                        html.Div([  # Empty white container
                            # Nothing inside, just the white background
                        ], style=image_style_current),
                    ],
                    className=f"mb-1 {text_class}",
                    style={"display": "flex", "flexDirection": "column", "alignItems": "center"})
                
                # Add to appropriate column based on odd/even
                if i % 2 == 1:  # Odds on the left
                    left_column_items.append(item)
                else:          # Evens on the right
                    right_column_items.append(item)
        
        # Allow this panel to flex so it shares space with other sections
        container_style = {"flex": "1"}
        
        # Return two-column layout
        return html.Div([
            html.H5(tr("sensitivities_title", lang), className="mb-2 text-left"),
            
            # Create a row with two columns
            dbc.Row([
                # Left column - odd items
                dbc.Col(
                    html.Div(left_column_items),
                    width=6
                ),
    
                # Right column - even items
                dbc.Col(
                    html.Div(right_column_items),
                    width=6
                ),
            ]),
        ], style=container_style)

    @app.callback(
        Output("section-5-1", "children"),
        [Input("status-update-interval", "n_intervals"),
         Input("current-dashboard",       "data"),
         Input("historical-time-index",   "data"),
         Input("historical-data-cache",   "data"),
         Input("language-preference-store", "data")],
        [State("app-state", "data"),
         State("app-mode", "data"),
         State("active-machine-store", "data"),
         State("weight-preference-store", "data"),
         State("production-rate-unit", "data")],
        prevent_initial_call=True
    )
    def update_section_5_1(n_intervals, which, state_data, historical_data, lang, app_state_data, app_mode, active_machine_data, weight_pref, pr_unit):
    
        """Update section 5-1 with trend graph for objects per minute"""
         # only run when we’re in the “main” dashboard
        if which != "main":
            raise PreventUpdate
            # or return [no_update, no_update]
    
        # Tag definitions - Easy to update when actual tag names are available
        OBJECTS_PER_MIN_TAG = "Status.ColorSort.Sort1.Throughput.ObjectPerMin.Current"
        CAPACITY_TAG = "Status.ColorSort.Sort1.Throughput.KgPerHour.Current"
    
        # Determine which units to display
        units = pr_unit or "objects"
        if units == "capacity":
            section_title = tr("production_rate_capacity_title", lang)
            data_tag = CAPACITY_TAG
        else:
            section_title = tr("production_rate_objects_title", lang)
            data_tag = OBJECTS_PER_MIN_TAG
        
        # Fixed time range for X-axis (last 2 minutes with 1-second intervals)
        max_points = 120  # 2 minutes × 60 seconds
        
        # Determine if we're in Live or Demo mode
        mode = "demo"  # Default to demo mode
        if app_mode and isinstance(app_mode, dict) and "mode" in app_mode:
            mode = app_mode["mode"]
    
    
        if mode == "historical":
            hours = state_data.get("hours", 24) if isinstance(state_data, dict) else 24
            active_id = active_machine_data.get("machine_id") if active_machine_data else None
            hist_data = (
                historical_data if isinstance(historical_data, dict) and "capacity" in historical_data
                else get_historical_data(timeframe=f"{hours}h", machine_id=active_id)
            )
            times = hist_data["capacity"]["times"]
            values_lbs = hist_data["capacity"]["values"]
    
            x_data = [t.strftime("%H:%M:%S") if isinstance(t, datetime) else t for t in times]
            y_data = [convert_capacity_from_lbs(v, weight_pref) for v in values_lbs]
            if y_data:
                min_val = max(0, min(y_data) * 0.9)
                max_val = max(y_data) * 1.1
            else:
                min_val = 0
                max_val = 10000
        elif mode == "lab":
            mid = active_machine_data.get("machine_id") if active_machine_data else None
            _, times, totals = load_lab_totals(mid, active_counters=get_active_counter_flags(mid))
            x_data = [t.strftime("%H:%M:%S") if isinstance(t, datetime) else t for t in times]
            y_data = totals
            if y_data:
                min_val = max(0, min(y_data) * 0.9)
                max_val = max(y_data) * 1.1
            else:
                min_val = 0
                max_val = 10000

        elif mode in LIVE_LIKE_MODES and app_state_data.get("connected", False):
            # Live mode and connected - get real data
            tag_found = False
            current_value = 0
    
    
            
            # Check if the tag exists
            if data_tag in app_state.tags:
                tag_found = True
                tag_data = app_state.tags[data_tag]['data']
                
                # Get current value
                current_value = tag_data.latest_value if tag_data.latest_value is not None else 0
                if units == "capacity":
                    current_value = convert_capacity_from_kg(current_value, weight_pref)
                
                # Get historical data
                timestamps = tag_data.timestamps
                values = tag_data.values
                if units == "capacity":
                    values = [convert_capacity_from_kg(v, weight_pref) for v in values]
                
                # If we have data, create the time series
                if timestamps and values:
                    # Ensure we only use the most recent data points (up to max_points)
                    if len(timestamps) > max_points:
                        timestamps = timestamps[-max_points:]
                        values = values[-max_points:]
                    
                    # Format times for display
                    x_data = [ts.strftime("%H:%M:%S") for ts in timestamps]
                    y_data = values
                    
                    # Determine min and max values for y-axis with some padding
                    if len(y_data) > 0:
                        min_val = max(0, min(y_data) * 0.9) if min(y_data) > 0 else 0
                        max_val = max(y_data) * 1.1 if max(y_data) > 0 else 10000
                    else:
                        min_val = 0
                        max_val = 100000
                else:
                    # No historical data yet, create empty chart
                    current_time = datetime.now()
                    x_data = [(current_time - timedelta(seconds=i)).strftime("%H:%M:%S") for i in range(max_points)]
                    x_data.reverse()  # Put in chronological order
                    y_data = [None] * max_points
                    min_val = 0
                    max_val = 10000
            else:
                # Tag not found - create dummy data
                current_time = datetime.now()
                x_data = [(current_time - timedelta(seconds=i)).strftime("%H:%M:%S") for i in range(max_points)]
                x_data.reverse()  # Put in chronological order
                y_data = [None] * max_points
                min_val = 0
                max_val = 10000
        else:
            # Demo mode or not connected - use the original code
            # Generate dummy data for demonstration
            current_time = datetime.now()
            x_data = [(current_time - timedelta(seconds=i)).strftime("%H:%M:%S") for i in range(max_points)]
            x_data.reverse()  # Put in chronological order
            
            # Demo mode - create realistic looking data
            if mode == "demo":
                if units == "capacity":
                    # Base around 50,000 lbs/hr converted from kg
                    base_value = convert_capacity_from_kg(50000 / 2.205, weight_pref)
                else:
                    # Start with base value of 5000 objects per minute
                    base_value = 5000
                
                # Create random variations around the base value
                np.random.seed(int(current_time.timestamp()) % 1000)  # Seed with current time for variety
                var_scale = 2000 if units == "capacity" else 1000
                variations = np.random.normal(0, var_scale, max_points)
                
                # Create a slightly rising trend
                trend = np.linspace(0, 15, max_points)  # Rising trend from 0 to 15
                
                # Add some cyclical pattern
                cycles = 10 * np.sin(np.linspace(0, 4*np.pi, max_points))  # Sine wave with amplitude 10
                
                # Combine base value, variations, trend, and cycles
                y_data = [max(0, base_value + variations[i] + trend[i] + cycles[i]) for i in range(max_points)]
                
                min_val = base_value * 0.8 if units == "capacity" else 3000
                max_val = max(y_data) * 1.1  # 10% headroom
            else:
                # Not connected - empty chart
                y_data = [None] * max_points
                min_val = 3000 if units != "capacity" else 0
                max_val = 10000
        
        # Create figure
        fig = go.Figure()
        
        # Add trace
        fig.add_trace(go.Scatter(
            x=x_data,
            y=y_data,
            mode='lines',
            name='Capacity' if units == "capacity" else 'Objects/Min',
            line=dict(color='#1f77b4', width=2)
        ))
    
        step = max(1, len(x_data) // 5)
        
        # Update layout
        fig.update_layout(
            title=None,
            xaxis=dict(
                showgrid=True,
                gridcolor='rgba(211,211,211,0.3)',
                tickmode='array',
                tickvals=list(range(0, len(x_data), step)),
                ticktext=[x_data[i] for i in range(0, len(x_data), step) if i < len(x_data)],
            ),
            yaxis=dict(
                title=None,
                showgrid=True,
                gridcolor='rgba(211,211,211,0.3)',
                range=[min_val, max_val]
            ),
            margin=dict(l=5, r=5, t=5, b=5),
            height=200,
            plot_bgcolor='var(--chart-bg)',
            paper_bgcolor='var(--chart-bg)',
            hovermode='closest',
            showlegend=False
        )
        
        # Include the historical indicator directly in the header so the
        # graph height remains unchanged when toggling modes.
        header = f"{section_title} (Historical View)" if mode == "historical" else section_title
    
        children = [
            dbc.Row([
                dbc.Col(html.H5(header, className="mb-0"), width=9),
                dbc.Col(
                    dbc.Button(
                        tr("units_button", lang),
                        id={"type": "open-production-rate-units", "index": 0},
                        color="primary",
                        size="sm",
                        className="float-end",
                    ),
                    width=3,
                ),
            ], className="mb-2 align-items-center")
        ]
    
    
    
        children.append(
            dcc.Graph(
                id='trend-graph',
                figure=fig,
                config={'displayModeBar': False, 'responsive': True},
                style={'width': '100%', 'height': '100%'}
            )
        )
    
        return html.Div(children)

    @app.callback(
        Output("alarm-data", "data"),
        [Input("status-update-interval", "n_intervals")],
        [State("app-state", "data")]
    )
    def update_alarms_store(n_intervals, app_state_data):
        """Update the alarms data store from the counter values and check for threshold violations"""
        global previous_counter_values, threshold_settings, threshold_violation_state

        # Determine how counter values should be interpreted
        mode = threshold_settings.get("counter_mode", "counts") if isinstance(threshold_settings, dict) else "counts"
        if mode == "percent":
            total_val = sum(previous_counter_values)
            values = [
                (v / total_val * 100) if total_val else 0
                for v in previous_counter_values
            ]
        else:
            values = previous_counter_values

        # Get current time
        current_time = datetime.now()

        # Check for alarms
        alarms = []
        for i, value in enumerate(values):
            counter_num = i + 1
            
            # Safely check if counter_num exists in threshold_settings and is a dictionary
            if counter_num in threshold_settings and isinstance(threshold_settings[counter_num], dict):
                settings = threshold_settings[counter_num]
                violation = False
                is_high = False  # Track which threshold is violated (high or low)
                
                # Check for threshold violations
                if 'min_enabled' in settings and settings['min_enabled'] and value < settings['min_value']:
                    violation = True
                    alarms.append(f"Sens. {counter_num} below min threshold")
                elif 'max_enabled' in settings and settings['max_enabled'] and value > settings['max_value']:
                    violation = True
                    is_high = True
                    alarms.append(f"Sens. {counter_num} above max threshold")
                
                # Get violation state for this counter
                violation_state = threshold_violation_state[counter_num]
                
                # If email notifications are enabled
                if threshold_settings.get('email_enabled', False):
                    email_minutes = threshold_settings.get('email_minutes', 2)
                    
                    # If now violating but wasn't before
                    if violation and not violation_state['is_violating']:
                        # Start tracking this violation
                        violation_state['is_violating'] = True
                        violation_state['violation_start_time'] = current_time
                        violation_state['email_sent'] = False
                        logger.info(f"Started tracking threshold violation for Sensitivity {counter_num}")
                    
                    # If still violating
                    elif violation and violation_state['is_violating']:
                        # Check if it's been violating long enough to send an email
                        if not violation_state['email_sent']:
                            time_diff = (current_time - violation_state['violation_start_time']).total_seconds()
                            if time_diff >= (email_minutes * 60):
                                # Send the email
                                email_sent = send_threshold_email(counter_num, is_high)
                                if email_sent:
                                    violation_state['email_sent'] = True
                                    logger.info(f"Sent threshold violation email for Sensitivity {counter_num}")
                    
                    # If no longer violating
                    elif not violation and violation_state['is_violating']:
                        # Reset the violation state
                        violation_state['is_violating'] = False
                        violation_state['violation_start_time'] = None
                        violation_state['email_sent'] = False
                        logger.info(f"Reset threshold violation for Sensitivity {counter_num}")
        
        return {"alarms": alarms}

    @app.callback(
        Output("section-5-2", "children"),
        [Input("status-update-interval", "n_intervals"),
         Input("current-dashboard",       "data"),
         Input("historical-time-index",   "data"),
         Input("historical-data-cache",   "data"),
         Input("language-preference-store", "data")],
        [State("app-state", "data"),
         State("app-mode", "data"),
         State("active-machine-store", "data"),
         State("counter-view-mode", "data")],
        prevent_initial_call=True
    )
    def update_section_5_2(n_intervals, which, state_data, historical_data, lang, app_state_data, app_mode, active_machine_data, counter_mode):
        """Update section 5-2 with bar chart for counter values and update alarm data"""
        
        # only run when we’re in the “main” dashboard
        if which != "main":
            raise PreventUpdate
            # or return [no_update, no_update]
        global previous_counter_values, threshold_settings
    
        # Ensure we have a full set of values to work with
        if not previous_counter_values or len(previous_counter_values) < 12:
            previous_counter_values = [0] * 12
        
        # Define title for the section
        section_title = tr("sensitivity_rates_title", lang)
        
        # Always read counter rate values from OPC. Percent view only changes
        # how the bar chart is displayed.
        TAG_PATTERN = "Status.ColorSort.Sort1.DefectCount{}.Rate.Current"
        
        # Define colors for each primary/counter number
        counter_colors = {
            1: "green",       # Blue
            2: "lightgreen",      # Green
            3: "orange",     # Orange
            4: "blue",      # Black
            5: "#f9d70b",    # Yellow (using hex to ensure visibility)
            6: "magenta",    # Magenta
            7: "cyan",       # Cyan
            8: "red",        # Red
            9: "purple",
            10: "brown",
            11: "gray",
            12: "lightblue"
        }
        
        # Get mode (live, demo, or historical)
        mode = "demo"  # Default to demo mode
        if app_mode and isinstance(app_mode, dict) and "mode" in app_mode:
            mode = app_mode["mode"]
        
        # Generate values based on mode
        if mode == "historical":
            hours = state_data.get("hours", 24) if isinstance(state_data, dict) else 24
            active_id = active_machine_data.get("machine_id") if active_machine_data else None
            historical_data = (
                historical_data
                if isinstance(historical_data, dict) and 1 in historical_data
                else get_historical_data(timeframe=f"{hours}h", machine_id=active_id)
            )
            
            # Use the average value for each counter over the timeframe
            new_counter_values = []
            for i in range(1, 13):
                vals = historical_data[i]["values"]
                if vals:
                    avg_val = sum(vals) / len(vals)
                    new_counter_values.append(avg_val)
                else:
                    new_counter_values.append(50)
    
            # Store the new values for the next update
            previous_counter_values = new_counter_values.copy()
            #logger.debug("Section 5-2 values (historical mode): %s", new_counter_values)
        elif mode == "lab":
            mid = active_machine_data.get("machine_id") if active_machine_data else None
            rates = load_last_lab_counters(mid)
            new_counter_values = [r * 60 for r in rates]
            previous_counter_values = new_counter_values.copy()
            #logger.debug("Section 5-2 values (lab mode): %s", new_counter_values)
        elif mode in LIVE_LIKE_MODES and app_state_data.get("connected", False):
            # Live mode: get values from OPC UA
            # Use the tag pattern provided for each counter
            new_counter_values = []
            for i in range(1, 13):
                # Construct the tag name using the provided pattern
                tag_name = TAG_PATTERN.format(i)
    
                # Check if the tag exists
                if tag_name in app_state.tags:
                    value = app_state.tags[tag_name]["data"].latest_value
                    if value is None:
                        # If tag exists but value is None, keep previous value
                        value = previous_counter_values[i-1]
                    new_counter_values.append(value)
                else:
                    # Tag not found - keep previous value
                    new_counter_values.append(previous_counter_values[i-1])
    
            # Store the new values for the next update
            previous_counter_values = new_counter_values.copy()
            #logger.debug("Section 5-2 values (live mode): %s", new_counter_values)
        elif mode == "demo":
            # Demo mode: generate synthetic values
            new_counter_values = []
            for i, prev_value in enumerate(previous_counter_values):
                # Determine maximum change (up to ±20)
                max_change = min(20, prev_value - 10)  # Ensure we don't go below 10
    
                # Fix: Convert max_change to an integer
                max_change_int = int(max_change)
    
                # Use the integer version in randint
                change = random.randint(-max_change_int, 20)
    
                # Calculate new value with bounds
                new_value = max(10, min(180, prev_value + change))
    
                # Add to the list
                new_counter_values.append(new_value)
    
            # Store the new values for the next update
            previous_counter_values = new_counter_values.copy()
            #logger.debug("Section 5-2 values (demo mode): %s", new_counter_values)
        else:
            # Live mode but not connected - keep the last values
            new_counter_values = previous_counter_values.copy()
            #logger.debug("Section 5-2 values (disconnected): using previous values")
        
        # Create counter names
        counter_names = [f"{i}" for i in range(1, 13)]
        
        # Convert values for display if percent mode is selected
        if counter_mode == "percent":
            total_val = sum(new_counter_values)
            display_values = [
                (v / total_val * 100) if total_val else 0 for v in new_counter_values
            ]
        else:
            display_values = new_counter_values

        # Create figure with our data
        fig = go.Figure()

        # Use a single bar trace with all data
        fig.add_trace(go.Bar(
            x=counter_names,  # Use all counter names as x values
            y=display_values,  # Display values depend on view mode
            marker_color=[counter_colors.get(i, 'gray') for i in range(1, 13)],  # Set colors per bar
            hoverinfo='text',  # Keep hover info
            hovertext=[f"Sensitivity {i}: {display_values[i-1]:.2f}" for i in range(1, 13)]  # Custom hover text with 2 decimal places

        ))
        
        # Add horizontal min threshold lines for each counter if enabled
        for i, counter in enumerate(counter_names):
            counter_num = i + 1
            # Check if counter_num exists in threshold_settings and is a dictionary
            if counter_num in threshold_settings and isinstance(threshold_settings[counter_num], dict):
                settings = threshold_settings[counter_num]
                
                if 'min_enabled' in settings and settings['min_enabled']:
                    fig.add_shape(
                        type="line",
                        x0=i - 0.4,  # Start slightly before the bar
                        x1=i + 0.4,  # End slightly after the bar
                        y0=settings['min_value'],
                        y1=settings['min_value'],
                        line=dict(
                            color="black",
                            width=2,
                            dash="solid",
                        ),
                    )
        
        # Add horizontal max threshold lines for each counter if enabled
        for i, counter in enumerate(counter_names):
            counter_num = i + 1
            # Check if counter_num exists in threshold_settings and is a dictionary
            if counter_num in threshold_settings and isinstance(threshold_settings[counter_num], dict):
                settings = threshold_settings[counter_num]
                
                if 'max_enabled' in settings and settings['max_enabled']:
                    fig.add_shape(
                        type="line",
                        x0=i - 0.4,  # Start slightly before the bar
                        x1=i + 0.4,  # End slightly after the bar
                        y0=settings['max_value'],
                        y1=settings['max_value'],
                        line=dict(
                            color="red",
                            width=2,
                            dash="solid",
                        ),
                    )
        
        # Calculate max value for y-axis scaling
        if counter_mode == "percent":
            # Percent view caps the axis at 100 and uses display values
            max_value = max(display_values) if display_values else 0
            y_max = min(max_value * 1.1, 100)
            if y_max < 5:
                y_max = 5
        else:
            # Counts view - include enabled thresholds in the calculation
            all_values = new_counter_values.copy()
            for counter_num, settings in threshold_settings.items():
                if isinstance(counter_num, int) and isinstance(settings, dict):
                    if 'max_enabled' in settings and settings['max_enabled']:
                        all_values.append(settings['max_value'])

            max_value = max(all_values) if all_values else 100
            y_max = max(100, max_value * 1.1)
        
        # Update layout
        fig.update_layout(
            title=None,
            xaxis=dict(
                title=None,
                showgrid=False,
                tickangle=0,
            ),
            yaxis=dict(
                title=None,
                showgrid=True,
                gridcolor='rgba(211,211,211,0.3)',
                range=[0, y_max]  # Dynamic range based on data and thresholds
            ),
            margin=dict(l=5, r=5, t=0, b=20),  # Increased bottom margin for rotated labels
            height=198,  # Increased height since we have more space now
            plot_bgcolor='var(--chart-bg)',
            paper_bgcolor='var(--chart-bg)',
            showlegend=False,
        )
        
        # Create the section content
        section_content = html.Div([
            # Header row with title and settings button
            dbc.Row([
                dbc.Col(html.H5(section_title + (" (Historical)" if mode == "historical" else ""), className="mb-0"), width=9),
                dbc.Col(
                    dbc.Button(tr("thresholds_button", lang),
                            id={"type": "open-threshold", "index": 0},
                            color="primary",
                            size="sm",
                            className="float-end"),
                    width=3
                )
            ], className="mb-2 align-items-center"),
            
            # Bar chart
            dcc.Graph(
                id='counter-bar-chart',
                figure=fig,
                config={'displayModeBar': False, 'responsive': True},
                style={'width': '100%', 'height': '100%'}
            )
        ])
        
        # Return the section content
        return section_content

    @app.callback(
        Output("section-6-1", "children"),
        [Input("status-update-interval", "n_intervals"),
         Input("current-dashboard", "data"),
         Input("historical-time-index", "data"),
         Input("language-preference-store", "data")],
        [State("app-state", "data"),
         State("app-mode", "data"),
         State("active-machine-store", "data")],
        prevent_initial_call=True,
    )
    def update_section_6_1(n_intervals, which, state_data, lang, app_state_data, app_mode, active_machine_data):
        """Update section 6-1 with trend graph for the 12 counters, supporting historical data."""
        mem_utils.log_memory_if_high()
        if which != "main":
            raise PreventUpdate
        global previous_counter_values, display_settings

        if not previous_counter_values or len(previous_counter_values) < 12:
            previous_counter_values = [0] * 12

        section_title = tr("counter_values_trend_title", lang)

        counter_colors = {
            1: "green",
            2: "lightgreen",
            3: "orange",
            4: "blue",
            5: "#f9d70b",
            6: "magenta",
            7: "cyan",
            8: "red",
            9: "purple",
            10: "brown",
            11: "gray",
            12: "lightblue",
        }

        mode = "demo"
        if app_mode and isinstance(app_mode, dict) and "mode" in app_mode:
            mode = app_mode["mode"]

        if mode == "historical":
            hours = state_data.get("hours", 24) if isinstance(state_data, dict) else 24
            active_id = active_machine_data.get("machine_id") if active_machine_data else None
            historical_data = get_historical_data(timeframe=f"{hours}h", machine_id=active_id)

            fig = go.Figure()
            for i in range(1, 13):
                if display_settings.get(i, True):
                    counter_name = f"Counter {i}"
                    color = counter_colors.get(i, "gray")
                    times = historical_data[i]['times']
                    values = historical_data[i]['values']
                    time_labels = [t.strftime("%H:%M:%S") if isinstance(t, datetime) else t for t in times]
                    if times and values:
                        fig.add_trace(go.Scatter(
                            x=time_labels,
                            y=values,
                            mode='lines',
                            name=counter_name,
                            line=dict(color=color, width=2),
                            hoverinfo='text',
                            hovertext=[f"{counter_name}: {value}" for value in values],
                        ))

            ref_times = historical_data[1]['times'] if historical_data[1]['times'] else []
            label_list = [t.strftime('%H:%M:%S') if isinstance(t, datetime) else t for t in ref_times]
            step = max(1, len(label_list) // 5) if label_list else 1

            hist_values = [historical_data[i]['values'][-1] if historical_data[i]['values'] else None for i in range(1, 13)]
            #logger.debug("Section 6-1 latest values (historical mode): %s", hist_values)

            max_hist_value = 0
            for i in range(1, 13):
                if display_settings.get(i, True):
                    vals = historical_data[i]["values"]
                    if vals:
                        max_hist_value = max(max_hist_value, max(vals))

            yaxis_range = [0, 10] if max_hist_value < 10 else [0, None]

            fig.update_layout(
                title=None,
                xaxis=dict(
                    showgrid=False,
                    gridcolor='rgba(211,211,211,0.3)',
                    rangeslider=dict(visible=False),
                    tickmode='array',
                    tickvals=list(range(0, len(label_list), step)) if label_list else [],
                    ticktext=[label_list[i] for i in range(0, len(label_list), step) if i < len(label_list)] if label_list else [],
                ),
                yaxis=dict(
                    title=None,
                    showgrid=False,
                    gridcolor='rgba(211,211,211,0.3)',
                    range=yaxis_range,
                ),
                margin=dict(l=5, r=5, t=5, b=5),
                height=200,
                plot_bgcolor='var(--chart-bg)',
                paper_bgcolor='var(--chart-bg)',
                hovermode='closest',
                showlegend=False,
            )

            return html.Div([
                dbc.Row([
                    dbc.Col(html.H5(f"{section_title} (Historical View)", className="mb-0"), width=9),
                    dbc.Col(
                        dbc.Button(tr("display_button", lang),
                                   id={"type": "open-display", "index": 0},
                                   color="primary",
                                   size="sm",
                                   className="float-end"),
                        width=3,
                    ),
                ], className="mb-2 align-items-center"),
                dcc.Graph(
                    id='counter-trend-graph',
                    figure=fig,
                    config={'displayModeBar': False, 'responsive': True},
                    style={'width': '100%', 'height': '100%'}
                ),
            ])

        if not hasattr(app_state, 'counter_history'):
            app_state.counter_history = {i: {'times': [], 'values': []} for i in range(1, 13)}

        current_time = datetime.now()

        if mode in LIVE_LIKE_MODES and app_state_data.get("connected", False):
            for i, value in enumerate(previous_counter_values):
                counter_utils.add_data_point(app_state.counter_history, i + 1, current_time, value)
        elif mode == "demo":
            for i, value in enumerate(previous_counter_values):
                counter_utils.add_data_point(app_state.counter_history, i + 1, current_time, value)
        else:
            for i in range(1, 13):
                prev_vals = app_state.counter_history[i]['values']
                prev_value = prev_vals[-1] if prev_vals else 0
                counter_utils.add_data_point(app_state.counter_history, i, current_time, prev_value)

        latest_values = [app_state.counter_history[i]['values'][-1] if app_state.counter_history[i]['values'] else None for i in range(1, 13)]
        #logger.debug("Section 6-1 latest values (%s mode): %s", mode, latest_values)

        fig = go.Figure()

        for i in range(1, 13):
            if display_settings.get(i, True):
                counter_name = f"Counter {i}"
                color = counter_colors.get(i, "gray")
                times = app_state.counter_history[i]['times']
                values = app_state.counter_history[i]['values']
                time_labels = [t.strftime("%H:%M:%S") for t in times]
                if times and values:
                    fig.add_trace(go.Scatter(
                        x=time_labels,
                        y=values,
                        mode='lines',
                        name=counter_name,
                        line=dict(color=color, width=2),
                        hoverinfo='text',
                        hovertext=[f"{counter_name}: {value}" for value in values],
                    ))

        max_live_value = 0
        for i in range(1, 13):
            if display_settings.get(i, True):
                vals = app_state.counter_history[i]["values"]
                if vals:
                    max_live_value = max(max_live_value, max(vals))

        yaxis_range = [0, 10] if max_live_value < 10 else [0, None]

        fig.update_layout(
            title=None,
            xaxis=dict(
                showgrid=False,
                gridcolor='rgba(211,211,211,0.3)',
                tickmode='array',
                tickvals=list(range(0, len(time_labels), max(1, len(time_labels) // 5))) if time_labels else [],
                ticktext=[time_labels[i] for i in range(0, len(time_labels),
                                                    max(1, len(time_labels) // 5))
                        if i < len(time_labels)] if time_labels else [],
            ),
            yaxis=dict(
                title=None,
                showgrid=False,
                gridcolor='rgba(211,211,211,0.3)',
                range=yaxis_range,
            ),
            margin=dict(l=5, r=5, t=5, b=5),
            height=200,
            plot_bgcolor='var(--chart-bg)',
            paper_bgcolor='var(--chart-bg)',
            hovermode='closest',
            showlegend=False,
        )

        return html.Div([
            dbc.Row([
                dbc.Col(html.H5(section_title, className="mb-0"), width=9),
                dbc.Col(
                    dbc.Button(tr("display_button", lang),
                               id={"type": "open-display", "index": 0},
                               color="primary",
                               size="sm",
                               className="float-end"),
                    width=3,
                ),
            ], className="mb-2 align-items-center"),
            dcc.Graph(
                id='counter-trend-graph',
                figure=fig,
                config={'displayModeBar': False, 'responsive': True},
                style={'width': '100%', 'height': '100%'}
            ),
        ])

    @app.callback(
        Output("section-6-2", "children"),
        [Input("alarm-data", "data"),
         Input("current-dashboard",       "data"),
         Input("status-update-interval", "n_intervals"),
         Input("language-preference-store", "data")],
        prevent_initial_call=True
    )
    def update_section_6_2(alarm_data,which, n_intervals, lang):
        """Update section 6-2 with alarms display in two columns"""
         # only run when we’re in the “main” dashboard
        if which != "main":
            raise PreventUpdate
            # or return [no_update, no_update]
        # Set title for the section
        section_title = tr("sensitivity_threshold_alarms_title", lang)
        
        # Get alarms from the data store
        alarms = alarm_data.get("alarms", []) if alarm_data else []
    
        def _translate_alarm(alarm):
            if alarm.startswith("Sens."):
                parts = alarm.split()
                if len(parts) >= 3:
                    num = parts[1]
                    if "below" in alarm:
                        return tr("sensitivity_below_min", lang).format(num=num)
                    elif "above" in alarm:
                        return tr("sensitivity_above_max", lang).format(num=num)
            return alarm
    
        translated_alarms = [_translate_alarm(a) for a in alarms]
        
        # Create alarm display with two columns
        if alarms:
            # Split alarms into two columns
            mid_point = len(alarms) // 2 + len(alarms) % 2  # Ceiling division to balance columns
            left_alarms = translated_alarms[:mid_point]
            right_alarms = translated_alarms[mid_point:]
            
            # Create left column items
            left_items = [html.Li(alarm, className="text-danger mb-1") for alarm in left_alarms]
            
            # Create right column items
            right_items = [html.Li(alarm, className="text-danger mb-1") for alarm in right_alarms]
            
            # Create two-column layout
            alarm_display = html.Div([
                html.Div(tr("active_alarms_title", lang), className="fw-bold text-danger mb-2"),
                dbc.Row([
                    # Left column
                    dbc.Col(
                        html.Ul(left_items, className="ps-3 mb-0"),
                        width=6
                    ),
                    # Right column
                    dbc.Col(
                        html.Ul(right_items, className="ps-3 mb-0"),
                        width=6
                    ),
                ]),
            ])
        else:
            # No alarms display
            alarm_display = html.Div([
                html.Div("No active alarms", className="text-success")
            ])
        
        # Return the section content with fixed height
        return html.Div([
            html.H5(section_title, className="text-center mb-2"),
            
            # Alarms display with fixed height
            dbc.Card(
                dbc.CardBody(
                    alarm_display, 
                    className="p-2 overflow-auto",  # Add overflow-auto for scrolling if needed
                    # Scale alarm display height with viewport
                    style={"height": "205px"}
                ),
                className="h-100"
            ),
            
            # Timestamp
            
        ])

    @app.callback(
        Output("section-7-1", "children"),
        [Input("status-update-interval", "n_intervals"),
         Input("current-dashboard",       "data"),
         Input("language-preference-store", "data")],
        [State("app-state", "data"),
         State("app-mode", "data")],
        prevent_initial_call=True
    )
    def update_section_7_1(n_intervals, which, lang, app_state_data, app_mode):
        """Update section 7-1 with air pressure gauge"""
        # only run when we’re in the “main” dashboard
        if which != "main":
            raise PreventUpdate
            # or return [no_update, no_update]
    
        # Tag definition for air pressure - Easy to update when actual tag name is available
        AIR_PRESSURE_TAG = "Status.Environmental.AirPressurePsi"
        
        # Define gauge configuration
        min_pressure = 0
        max_pressure = 100
        
        # Define color ranges for gauge based on requirements
        red_range_low = [0, 30]       # Critical low range
        yellow_range = [31, 50]       # Warning range
        green_range = [51, 75]        # Normal range
        red_range_high = [76, 100]    # Critical high range
        
        # Determine if we're in Live or Demo mode
        mode = "demo"  # Default to demo mode
        if app_mode and isinstance(app_mode, dict) and "mode" in app_mode:
            mode = app_mode["mode"]
        
        # Get air pressure value based on mode
        if mode in LIVE_LIKE_MODES and app_state_data.get("connected", False):
            # Live mode: get value from OPC UA tag
            if AIR_PRESSURE_TAG in app_state.tags:
                # Read the actual value from the tag
                air_pressure = (app_state.tags[AIR_PRESSURE_TAG]["data"].latest_value)/100
                if air_pressure is None:
                    air_pressure = 0  # Default to 0 if tag exists but value is None
            else:
                # Tag not found, use 0 as per requirement
                air_pressure = 0
        else:
            # Demo mode: generate a realistic air pressure value with limited variation
            # Use timestamp for some variation in the demo
            timestamp = int(datetime.now().timestamp())
            
            # Generate value that stays very close to 65 PSI (±3 PSI maximum variation)
            base_value = 65  # Base in middle of green range
            # Use a small sine wave variation (±3 PSI max)
            variation = 3 * math.sin(timestamp / 10)  # Limited to ±3 PSI
            air_pressure = base_value + variation
        
        # Determine indicator color based on pressure value
        if 0 <= air_pressure <= 30:
            indicator_color = "red"
            status_text = "Critical Low"
            status_color = "danger"
        elif 31 <= air_pressure <= 50:
            indicator_color = "yellow"
            status_text = "Warning Low"
            status_color = "warning"
        elif 51 <= air_pressure <= 75:
            indicator_color = "green"
            status_text = "Normal"
            status_color = "success"
        else:  # 76-100
            indicator_color = "red"
            status_text = "Critical High"
            status_color = "danger"
        
        # Create the gauge figure
        fig = go.Figure(go.Indicator(
            mode="gauge+number",
            value=air_pressure,
            domain={'x': [0, 1], 'y': [0, 1]},
            #title={'text': "Air Pressure", 'font': {'size': 14}},
            gauge={
                'axis': {'range': [min_pressure, max_pressure], 'tickwidth': 1, 'tickcolor': "darkblue"},
                'bar': {'color': indicator_color},  # Use dynamic color based on value
                'bgcolor': "#d3d3d3",  # Light grey background
                'borderwidth': 2,
                'bordercolor': "gray",
                'threshold': {
                    'line': {'color': "darkgray", 'width': 4},
                    'thickness': 0.75,
                    'value': air_pressure
                }
            }
        ))
        
        # Update layout for the gauge
        fig.update_layout(
            height=200,
            margin=dict(l=10, r=10, t=30, b=10),
            paper_bgcolor='var(--chart-bg)',  # Use grey paper background
            plot_bgcolor='var(--chart-bg)',   # Use grey plot background
            font={'color': "darkblue", 'family': "Arial"}
        )
        
        return html.Div([
            html.H5(tr("air_pressure_title", lang), className="text-left mb-1"),
            # Gauge chart
            dcc.Graph(
                figure=fig,
                config={'displayModeBar': False, 'responsive': True},
                style={'width': '100%', 'height': '100%'}
            ),
            
            # Status text below the gauge
            #html.Div([
            #    html.Span("Status: ", className="fw-bold me-1"),
            #    html.Span(status_text, className=f"text-{status_color}")
            #], className="text-center mt-2")
        ])

    @app.callback(
        Output("section-7-2", "children"),
        [Input("status-update-interval", "n_intervals"),
         Input("current-dashboard",       "data"),
         Input("historical-time-index",   "data"),
         Input("language-preference-store", "data")],
        [State("app-state", "data"),
         State("app-mode", "data"),
         State("active-machine-store", "data")],
        prevent_initial_call=True
    )
    def update_section_7_2(n_intervals, which, time_state, lang, app_state_data, app_mode, active_machine_data):
        """Update section 7-2 with Machine Control Log"""
        # only run when we're in the "main" dashboard
        if which != "main":
            raise PreventUpdate
            
        global prev_values, prev_active_states, prev_preset_names, machine_control_log
    
        machine_id = active_machine_data.get("machine_id") if active_machine_data else None
    
        # Determine current mode (live or demo)
        mode = "demo"
        if app_mode and isinstance(app_mode, dict) and "mode" in app_mode:
            mode = app_mode["mode"]
        
        #logger.debug("Section 7-2 callback triggered at %s", datetime.now())
        #logger.debug("Section 7-2: mode=%s, connected=%s", mode, app_state_data.get("connected", False))
        #logger.debug("Section 7-2 Debug: machine_id=%s", machine_id)
        #logger.debug("Section 7-2 Debug: MONITORED_RATE_TAGS=%s", MONITORED_RATE_TAGS)
        #logger.debug("Section 7-2 Debug: prev_values keys=%s", list(prev_values.get(machine_id, {}).keys()))

        # Avoid dumping the entire tag list every cycle
        #logger.debug("app_state tag count: %s", len(app_state.tags))

    
        # Live monitoring of feeder rate tags and sensitivity assignments
        if mode in LIVE_LIKE_MODES and app_state_data.get("connected", False) and machine_id is not None:
            try:
                # Initialize machine_prev dictionaries if they don't exist
                if machine_id not in prev_values:
                    prev_values[machine_id] = {}
                    logger.debug("Initialized prev_values for machine %s", machine_id)
                if machine_id not in prev_active_states:
                    prev_active_states[machine_id] = {}
                    #logger.debug("Initialized prev_active_states for machine %s", machine_id)
                
                machine_prev = prev_values[machine_id]
                machine_prev_active = prev_active_states[machine_id]
    
                # Monitor feeder rate changes
                for opc_tag, friendly_name in MONITORED_RATE_TAGS.items():
                    try:
                        if opc_tag in app_state.tags:
                            new_val = app_state.tags[opc_tag]["data"].latest_value
                            prev_val = machine_prev.get(opc_tag)
                            #logger.debug("Tag %s: new_val=%s, prev_val=%s", opc_tag, new_val, prev_val)
    
                            if prev_val is not None and new_val is not None and new_val != prev_val:
                                logger.debug("CHANGE DETECTED! %s: %s -> %s", opc_tag, prev_val, new_val)
                                try:
                                    #logger.debug("Rate %s changed from %s to %s", opc_tag, prev_val, new_val)
                                    add_control_log_entry(friendly_name, prev_val, new_val, machine_id=machine_id)
                                    #logger.debug("LOG ENTRY ADDED for %s", friendly_name)
                                except Exception as e:
                                    logger.error(f"ERROR adding log entry: {e}")
    
                            machine_prev[opc_tag] = new_val
                        else:
                            logger.warning(f"Feeder tag {opc_tag} not found in app_state.tags")
                    except Exception as e:
                        logger.error(f"Error monitoring feeder tag {opc_tag}: {e}")
    
                # Monitor sensitivity assignment changes  
                #logger.debug("Starting sensitivity tag checks")
                for opc_tag, sens_num in SENSITIVITY_ACTIVE_TAGS.items():
                    try:
                        if opc_tag in app_state.tags:
                            new_val = app_state.tags[opc_tag]["data"].latest_value
                            prev_val = machine_prev_active.get(opc_tag)
                            #logger.info(f"Sensitivity {sens_num} Tag {opc_tag}: new_val={new_val}, prev_val={prev_val}")
                            
                            if prev_val is not None and new_val is not None and bool(new_val) != bool(prev_val):
                                #logger.info(f"SENSITIVITY CHANGE DETECTED! Sens {sens_num}: {bool(prev_val)} -> {bool(new_val)}")
                                try:
                                    add_activation_log_entry(sens_num, bool(new_val), machine_id=machine_id)
                                    #logger.info(f"SENSITIVITY LOG ENTRY ADDED for Sensitivity {sens_num}")
                                except Exception as e:
                                    logger.error(f"ERROR adding sensitivity log entry: {e}")
                                    
                            machine_prev_active[opc_tag] = new_val
                        else:
                            if opc_tag not in warned_sensitivity_tags:
                                logger.warning(
                                    "Sensitivity tag %s missing from app_state.tags",
                                    opc_tag,
                                )
                                warned_sensitivity_tags.add(opc_tag)
                    except Exception as e:
                        logger.error(f"Error monitoring sensitivity tag {opc_tag}: {e}")

                # Monitor preset name changes
                if PRESET_NAME_TAG in app_state.tags:
                    new_name = app_state.tags[PRESET_NAME_TAG]["data"].latest_value
                    prev_name = prev_preset_names.get(machine_id)
                    if prev_name is not None and new_name is not None and new_name != prev_name:
                        add_preset_log_entry(prev_name, new_name, machine_id=machine_id)
                    prev_preset_names[machine_id] = new_name

            except Exception as e:
                logger.error(f"Fatal error in section 7-2 monitoring: {e}")
                logger.exception("Full traceback:")
    
        # Create the log entries display - with even more compact styling
        log_entries = []
    
        # Determine which log to display based on mode
        display_log = machine_control_log
        if mode == "historical":
            hours = time_state.get("hours", 24) if isinstance(time_state, dict) else 24
            machine_id = active_machine_data.get("machine_id") if active_machine_data else None
            display_log = get_historical_control_log(timeframe=hours, machine_id=machine_id)
            display_log = sorted(display_log, key=lambda e: e.get("timestamp"), reverse=True)
        elif mode in LIVE_LIKE_MODES:
            # Debug logging to see what's in the control log
            #logger.debug(
            #    "Total entries in machine_control_log: %s",
            #    len(machine_control_log),
            #)
            #logger.debug("Looking for entries with machine_id=%s", machine_id)
            
            # More permissive filtering - include entries that match the machine_id
            display_log = []
            for entry in machine_control_log:
                entry_machine_id = entry.get("machine_id")
                is_demo = entry.get("demo", False)
                #logger.debug(
                #    "Entry: machine_id=%s, demo=%s, tag=%s",
                #    entry_machine_id,
                #    is_demo,
                #    entry.get('tag', 'N/A'),
                #)
                
                # Include if machine_id matches (regardless of demo flag for now)
                if str(entry_machine_id) == str(machine_id):
                    display_log.append(entry)
                    #logger.debug("Including entry: %s", entry.get('tag', 'N/A'))
            
            #logger.debug("Filtered to %s entries for machine %s", len(display_log), machine_id)
    
        # newest entries first - sort by timestamp if available
        if display_log:
            try:
                display_log = sorted(display_log, key=lambda e: e.get("timestamp", datetime.min), reverse=True)
            except Exception as e:
                logger.error(f"Error sorting display_log: {e}")
        
        display_log = display_log[:20]
    
        for idx, entry in enumerate(display_log, start=1):
            timestamp = entry.get("display_timestamp")
            if not timestamp:
                ts = entry.get("timestamp")
                if isinstance(ts, datetime):
                    timestamp = ts.strftime("%Y-%m-%d %H:%M:%S")
                elif ts:
                    timestamp = str(ts)
                else:
                    t = entry.get("time")
                    if isinstance(t, datetime):
                        timestamp = t.strftime("%Y-%m-%d %H:%M:%S")
                    elif t:
                        timestamp = str(t)
                    else:
                        timestamp = ""
    
            def _translate_tag(tag):
                if tag.startswith("Sens "):
                    parts = tag.split()
                    if len(parts) >= 2:
                        return f"{tr('sensitivity_label', lang)} {parts[1]}"
                if tag.startswith("Feeder") or tag.startswith("Feed"):
                    parts = tag.split()
                    if len(parts) >= 2 and parts[1].isdigit():
                        return tr(f"feeder_{parts[1]}", lang)
                    return tr('feeder_label', lang).rstrip(':')
                return tag
    
            tag_translated = _translate_tag(entry.get('tag', ''))
    
            icon_val = entry.get("icon")
            if icon_val in ("✅", "❌"):
                color_class = "text-success" if entry.get("action") == "Enabled" else "text-danger"
                icon = html.Span(icon_val, className=color_class)
                log_entries.append(
                    html.Div(
                        [f"{idx}. {tag_translated} {entry.get('action')} ", icon, f" {timestamp}"],
                        className="mb-1 small",
                        style={"whiteSpace": "nowrap"},
                    )
                )
            elif icon_val in ("⬆", "⬇"):
                color_class = "text-success" if icon_val == "⬆" else "text-danger"
                icon = html.Span(icon_val, className=color_class)
                value_change = f"{entry.get('old_value', '')} -> {entry.get('new_value', '')}"
                log_entries.append(
                    html.Div(
                        [f"{idx}. {tag_translated} ", icon, f" {value_change} {timestamp}"],
                        className="mb-1 small",
                        style={"whiteSpace": "nowrap"},
                    )
                )
            elif icon_val == "🔄":
                icon = html.Span(icon_val)
                log_entries.append(
                    html.Div(
                        [f"{idx}. Preset \"{entry.get('old_value', '')}\" ", icon, f" \"{entry.get('new_value', '')}\" {timestamp}"],
                        className="mb-1 small",
                        style={"whiteSpace": "nowrap"},
                    )
                )
            else:
                description = f"{tag_translated} {entry.get('action', '')}".strip()
                value_change = f"{entry.get('old_value', '')} -> {entry.get('new_value', '')}"
                log_entries.append(
                    html.Div(
                        f"{idx}. {description} {value_change} {timestamp}",
                        className="mb-1 small",
                        style={"whiteSpace": "nowrap"}
                    )
                )
    
        # If no entries, show placeholder
        if not log_entries:
            log_entries.append(
                html.Div(tr("no_changes_yet", lang), className="text-center text-muted py-1")
            )
    
        # Return the section content with title
        return html.Div(
            [html.H5(tr("machine_control_log_title", lang), className="text-left mb-1"), *log_entries],
            className="overflow-auto px-0",
            # Use flexbox so this log grows with available space
            style={"flex": "1"}
        )

    @app.callback(
        [Output("historical-time-index", "data"),
         Output("historical-time-display", "children"),
         Output("historical-data-cache", "data")],
        [Input("historical-time-slider", "value"),
         Input("mode-selector", "value")],
        [State("active-machine-store", "data")],
        prevent_initial_call=True
    )
    def update_historical_time_and_display(slider_value, mode, active_machine_data):
        """Return the chosen historical range, display text, and cached data."""
        if mode != "historical":
            return dash.no_update, "", dash.no_update
    
        # Load filtered historical data for the selected timeframe so the graphs
        # update immediately when the slider changes
        machine_id = active_machine_data.get("machine_id") if active_machine_data else None
        historical_data = load_historical_data(f"{slider_value}h", machine_id=machine_id)
    
        # Use counter 1 as the reference for the time axis.  If data exists, format
        # the first timestamp for display to indicate the starting point.
        ref_counter = 1
        timestamp_str = ""
        if (ref_counter in historical_data and
                historical_data[ref_counter]['times']):
            first_ts = historical_data[ref_counter]['times'][0]
            if isinstance(first_ts, datetime):
                timestamp_str = first_ts.strftime("%H:%M")
            else:
                timestamp_str = str(first_ts)
    
        display_text = f"Showing last {slider_value} hours"
        if timestamp_str:
            display_text += f" starting {timestamp_str}"
    
    
        # Return the selected timeframe, display text, and cached data
        return {"hours": slider_value}, display_text, historical_data

    @app.callback(
        Output("historical-time-controls", "className"),
        [Input("mode-selector", "value")],
        prevent_initial_call=True
    )
    def toggle_historical_controls_visibility(mode):
        """Show/hide historical controls based on selected mode"""
        if mode == "historical":
            return "d-block"  # Show controls
        else:
            return "d-none"  # Hide controls

    @app.callback(
        [Output("lab-test-controls", "className"),
         Output("lab-start-selector-col", "className")],
        [Input("mode-selector", "value")],
        prevent_initial_call=True,
    )
    def toggle_lab_controls_visibility(mode):
        cls = "d-flex" if mode == "lab" else "d-none"
        return cls, cls

    @app.callback(
        Output("interval-debug-store", "data"),  # Use any unused output
        [Input("status-update-interval", "n_intervals"),
        Input("metric-logging-interval", "n_intervals")], 
        [State("lab-test-running", "data"),
        State("mode-selector", "value")],
        prevent_initial_call=True,
    )
    def debug_intervals(status_intervals, metric_intervals, lab_running, mode):
        """Debug what's happening to intervals during grace period"""
        global _lab_running_state, _grace_start_time

        elapsed = None
        if _grace_start_time is not None:
            elapsed = time.time() - _grace_start_time
        
        print(f"[INTERVAL DEBUG] status_intervals={status_intervals}, metric_intervals={metric_intervals}")
        print(f"[INTERVAL DEBUG] mode={mode}, lab_running={lab_running}, elapsed={elapsed}")
        
        return {"status": status_intervals, "metric": metric_intervals}


    

    

    # Add this temporary callback for debugging
    @app.callback(
        Output("debug-output", "children"),  # You'll need to add this to your layout
        [Input("lab-test-stop-time", "data"),
        Input("lab-test-running", "data")],
        prevent_initial_call=False,
    )
    def debug_store_values(stop_time, running):
        """Debug callback to track store value changes"""
        import traceback
        import datetime
        
        # Get the stack trace to see which callback triggered this
        stack = traceback.extract_stack()
        caller_info = ""
        
        # Look for callback-related frames
        for frame in stack[-5:-1]:  # Last few frames before this one
            if "callback" in frame.filename or "_callback" in frame.name:
                caller_info = f"{frame.filename}:{frame.lineno} in {frame.name}"
                break
        
        timestamp = datetime.datetime.now().strftime("%H:%M:%S.%f")[:-3]
        
        print(f"[STORE DEBUG {timestamp}] stop_time={stop_time}, running={running}")
        print(f"[STORE DEBUG {timestamp}] Called from: {caller_info}")
        
        # Also check callback context
        try:
            ctx = callback_context
            if ctx.triggered:
                print(f"[STORE DEBUG {timestamp}] Triggered by: {[t['prop_id'] for t in ctx.triggered]}")
            else:
                print(f"[STORE DEBUG {timestamp}] No triggers (initial load)")
        except:
            print(f"[STORE DEBUG {timestamp}] Could not get callback context")
        
        return f"Debug: stop_time={stop_time}, running={running} at {timestamp}"

    @app.callback(
        Output("debug-state-monitor", "data"),  # Use any unused output
        [Input("lab-test-running", "data"),
        Input("lab-test-stop-time", "data")],
        prevent_initial_call=False,
    )
    def monitor_state_changes(running, stop_time):
        """Monitor what values actually reach the stores."""
        print(f"[STORE MONITOR] running={running}, stop_time={stop_time}")
        return {"running": running, "stop_time": stop_time}



    @app.callback(
        [Input("lab-test-running", "data")],
        prevent_initial_call=False,
    )
    def monitor_running_changes(running):
        import traceback
        import time
        timestamp = time.strftime("%H:%M:%S")
        stack = ''.join(traceback.format_stack()[-3:-1])
        #print(f"[RUNNING MONITOR {timestamp}] running changed to: {running}")
        #print(f"[RUNNING MONITOR {timestamp}] Called from:\n{stack}")

    @app.callback(
        Output("lab-test-info", "data"),
        [Input("start-test-btn", "n_clicks"), Input("stop-test-btn", "n_clicks")],
        [State("lab-test-name", "value")],
        prevent_initial_call=True,
    )
    def manage_lab_test_info(start_click, stop_click, name):
        ctx = callback_context
        if not ctx.triggered:
            raise PreventUpdate
        trigger = ctx.triggered[0]["prop_id"].split(".")[0]
        global current_lab_filename
        if trigger == "start-test-btn":
            test_name = name or "Test"
            filename = (
                f"Lab_Test_{test_name}_{datetime.now().strftime('%m_%d_%Y')}.csv"
            )
            current_lab_filename = filename
            try:
                if active_machine_id is not None:
                    _create_empty_lab_log(active_machine_id, filename)
                    _reset_lab_session(active_machine_id)
            except Exception as exc:
                logger.warning(f"Failed to prepare new lab log: {exc}")
            return {"filename": filename}
        return {}

    @app.callback(
        [Output("metric-logging-interval", "interval"), Output("metric-logging-interval", "disabled")],
        [Input("mode-selector", "value")],  # Only depend on mode
    )
    def adjust_logging_interval_fixed(mode):
        """Simplified - no complex dependencies."""
        if mode == "lab":
            return 1000, False  # 1 second, always enabled
        return 60000, False


    @app.callback(
        [Output("lab-test-running", "data"), Output("lab-test-stop-time", "data")],
        [Input("start-test-btn", "n_clicks"),
        Input("stop-test-btn", "n_clicks"),
        Input("mode-selector", "value"),
        Input("status-update-interval", "n_intervals")],
        [State("lab-test-running", "data"),
        State("lab-test-stop-time", "data"),
        State("lab-test-name", "value"),
        State("app-mode", "data"),
        State("active-machine-store", "data"),
        State("lab-start-selector", "value")],
        prevent_initial_call=True,
    )
    def update_lab_state_fixed(start_click, stop_click, mode, n_intervals, running, stop_time, test_name, app_mode, active_machine_data, start_mode):
        """Manage lab running state and stop time using reliable global variables."""
        global current_lab_filename, last_stop_click, _lab_running_state, _grace_start_time, _last_ui_update_time

        # Record this callback time for watchdog purposes
        _last_ui_update_time = time.time()

        # CRITICAL FIX: Use global variables as the source of truth
        running = _lab_running_state
        grace_start = _grace_start_time

        # FAILSAFE: clear grace period if elapsed
        if grace_start and time.time() - grace_start >= 30:
            grace_start = None
            _grace_start_time = None

        _debug(f"[LAB TEST DEBUG] ENTRY: running={running}, grace_start={grace_start} (from globals)")
        
        ctx = callback_context
        triggers = [t["prop_id"].split(".")[0] for t in ctx.triggered] if ctx.triggered else []
        trigger = "interval"
        if "stop-test-btn" in triggers:
            trigger = "stop-test-btn"
        elif "start-test-btn" in triggers:
            trigger = "start-test-btn"
        elif "mode-selector" in triggers:
            trigger = "mode-selector"
        elif triggers:
            trigger = triggers[0]

        _debug(f"[LAB TEST DEBUG] update_lab_state triggers={triggers} selected={trigger}")

        # IMPORTANT: Allow mode switching even during grace period
        if mode != "lab":
            _debug("[LAB TEST DEBUG] Switched away from lab mode - clearing lab state")
            _lab_running_state = False
            _grace_start_time = None
            return False, None

        new_running = running
        new_grace_start = grace_start

        # Handle mode selector switching TO lab mode - clear any previous state
        if trigger == "mode-selector":
            _debug("[LAB TEST DEBUG] Switched to lab mode - clearing previous state")
            new_running = False
            new_grace_start = None
        
        # Only allow state changes on button presses or interval grace period checks
        elif ctx.triggered and len(ctx.triggered) > 0:
            if trigger == "start-test-btn":
                last_stop_click = stop_click or 0
                if start_mode != "feeder":
                    print("[LAB TEST] Start button pressed", flush=True)
                    print("[LAB TEST] Active threads:", [t.name for t in threading.enumerate()], flush=True)
                    try:
                        active_machine_id = active_machine_data.get("machine_id") if active_machine_data else None
                        if active_machine_id is not None:
                            _reset_lab_session(active_machine_id)
                    except Exception as exc:
                        logger.warning(f"Failed to reset lab session: {exc}")

                # Resume the background update thread immediately so lab mode
                # continues updating without waiting for the monitor watchdog.

                resume_update_thread()
                new_running = True
                new_grace_start = None
                _debug(f"[LAB TEST DEBUG] START: new_running={new_running}, grace_start={new_grace_start}")
                
            elif trigger == "stop-test-btn":
                last_stop_click = stop_click or 0
                if start_mode != "feeder":
                    print("[LAB TEST] Stop button pressed - entering grace period", flush=True)
                    print("[LAB TEST] Active threads:", [t.name for t in threading.enumerate()], flush=True)
                new_running = False
                new_grace_start = time.time()
                _debug("[LAB TEST] Grace period timer started")
                _debug(f"[LAB TEST DEBUG] STOP: grace_start={new_grace_start}")
                
            elif trigger == "status-update-interval":
                # Interval should ONLY check for grace period completion
                _debug("[LAB TEST DEBUG] Interval trigger - checking grace period only")
                
                # Check if grace period has elapsed
                if new_grace_start:
                    elapsed = time.time() - new_grace_start
                    _debug(f"[LAB TEST DEBUG] Grace period check: elapsed={elapsed:.2f}s")
                    
                    if elapsed >= 30.0:
                        print("[LAB TEST] Grace period complete - stopping test", flush=True)
                        current_lab_filename = None
                        
                        # Try to refresh cache but don't fail if it doesn't work
                        try:
                            active_machine_id = active_machine_data.get("machine_id") if active_machine_data else None
                            if active_machine_id is not None:
                                refresh_lab_cache(active_machine_id)
                                _debug("[LAB TEST DEBUG] Successfully refreshed lab cache")
                        except Exception as exc:
                            logger.warning(f"Failed to refresh lab cache (non-critical): {exc}")
                            _debug(f"[LAB TEST DEBUG] Cache refresh failed but continuing: {exc}")
                        
                        new_running = False
                        new_grace_start = None
                        _debug("[LAB TEST DEBUG] Grace period completed - test stopped")
        
        # Special handling for catch-up stop button presses
        elif stop_click and stop_click != last_stop_click:
            last_stop_click = stop_click
            new_grace_start = time.time()
            new_running = False
            _debug("[LAB TEST] Grace period timer started (catch-up)")
            _debug(f"[LAB TEST DEBUG] CATCH-UP: grace_start={new_grace_start}")

        # CRITICAL FIX: Update global variables as the source of truth
        _lab_running_state = new_running
        _grace_start_time = new_grace_start
        
        _debug(f"[LAB TEST DEBUG] FINAL: new_running={new_running}, grace_start={new_grace_start} (globals updated)")
        
        # IMPORTANT: Return values to keep stores in sync AND trigger dependent callbacks
        # This ensures button callbacks get triggered when the state changes
        return new_running, new_grace_start
    @app.callback(
        Output("mode-change-monitor", "data"),  # Use any unused output
        [Input("mode-selector", "value")],
        prevent_initial_call=True,
    )
    def monitor_mode_changes(mode):
        """Monitor what happens during mode changes."""
        print(f"[MODE MONITOR] Mode selector triggered: {mode} at {time.time()}")
        return {"mode": mode}
        
        # No change
        return running, stop_time

    @app.callback(
        [Output("start-test-btn", "disabled"),
        Output("start-test-btn", "color"),
        Output("stop-test-btn", "disabled"),
        Output("stop-test-btn", "color")],
        [Input("status-update-interval", "n_intervals"),
         Input("lab-test-running", "data"),
         Input("lab-test-stop-time", "data"),
         Input("mode-selector", "value")],
        prevent_initial_call=True,
    )

    def toggle_lab_buttons_fixed(*args):
        """Fixed button state with periodic failsafe.

        Accepts either ``(n_intervals, running, stop_time, mode)`` or the legacy
        ``(running, stop_time, mode)`` argument order used in older tests.
        """

        if len(args) == 4:
            n_intervals, running, stop_time, mode = args
        elif len(args) == 3:
            n_intervals = 0
            running, stop_time, mode = args
        else:
            raise TypeError(
                "toggle_lab_buttons_fixed() requires 3 or 4 positional arguments"
            )

        global _lab_running_state, _grace_start_time

        # Use global state as source of truth
        running = _lab_running_state
        grace_start = _grace_start_time

        # ADD THIS DEBUG
        print(f"[BUTTON CALLBACK] running={running}, grace_start={grace_start}, mode={mode}")

        # FAILSAFE: if grace period should have expired, force stopped state
        if grace_start and time.time() - grace_start >= 30:
            running = False
            grace_start = None
            _lab_running_state = False
            _grace_start_time = None

        
        if mode != "lab":
            print("[BUTTON CALLBACK] Not lab mode - disabling all")
            return True, "secondary", True, "secondary"
        
        # Grace period - both buttons disabled/grey
        if grace_start and (time.time() - grace_start < 30):
            print("[BUTTON CALLBACK] Grace period active - both disabled")
            return True, "secondary", True, "secondary"
        
        # Test running - start disabled, stop red
        if running:
            print("[BUTTON CALLBACK] Test running - stop red")
            return True, "secondary", False, "danger"
        
        # Test stopped - start green, stop disabled  
        print("[BUTTON CALLBACK] Test stopped - start green")
        return False, "success", True, "secondary"

    @app.callback(
        Output("debug-monitor-store", "data"),  # Use any unused output
        [Input("status-update-interval", "n_intervals")],
        [State("lab-test-running", "data"),
        State("lab-test-stop-time", "data"),
        State("mode-selector", "value")],
        prevent_initial_call=True,
    )
    def monitor_lab_health(n_intervals, running, stop_time, mode):
        """Monitor lab mode health and restart stalled update threads."""
        global _last_ui_update_time

        if mode == "lab":
            thread_count = threading.active_count()

            if running:
                print(
                    f"[LAB MONITOR] Test running for {n_intervals}s, {thread_count} threads active"
                )

                if thread_count > 20:
                    print(f"[LAB WARNING] Too many threads: {thread_count}")

                if n_intervals > 60:
                    print("[LAB MONITOR] Long test detected - monitoring for issues")

                    last_update = app_state.last_update_time
                    if last_update is None or (
                        datetime.now() - last_update
                    ).total_seconds() > 10:
                        print("[LAB MONITOR] Update thread stalled - restarting")
                        resume_update_thread()

            # Watchdog: restart if UI callbacks have not run recently
            if _last_ui_update_time and time.time() - _last_ui_update_time > 10:
                print("[LAB MONITOR] UI updates stalled - restarting")
                resume_update_thread()
                _last_ui_update_time = time.time()

        return {"intervals": n_intervals, "threads": threading.active_count()}
    @app.callback(
        [Output("display-modal", "is_open"),
         Output("display-form-container", "children")],
        [Input({"type": "open-display", "index": ALL}, "n_clicks"),
         Input("close-display-settings", "n_clicks"),
         Input("save-display-settings", "n_clicks"),
         Input("language-preference-store", "data")],
        [State("display-modal", "is_open"),
         State({"type": "display-enabled", "index": ALL}, "value")],
        prevent_initial_call=True
    )
    def toggle_display_modal(open_clicks, close_clicks, save_clicks, lang, is_open, display_enabled_values):
        """Handle opening/closing the display settings modal and saving settings"""
        global display_settings
        
        ctx = callback_context
        
        # Check if callback was triggered
        if not ctx.triggered:
            return no_update, no_update
        
        # Get the property that triggered the callback
        trigger_prop_id = ctx.triggered[0]["prop_id"]
        
        # Check for open button clicks (with pattern matching)
        if '"type":"open-display"' in trigger_prop_id:
            # Check if any button was actually clicked (not initial state)
            if any(click is not None for click in open_clicks):
                return True, create_display_settings_form(lang)
        
        # Check for close button click
        elif trigger_prop_id == "close-display-settings.n_clicks":
            # Check if button was actually clicked (not initial state)
            if close_clicks is not None:
                return False, no_update
        
        # Check for save button click
        elif trigger_prop_id == "save-display-settings.n_clicks":
            # Check if button was actually clicked (not initial state)
            if save_clicks is not None and display_enabled_values:
                # Safety check: make sure we have the right number of values
                if len(display_enabled_values) == 12:  # We expect 12 counters
                    # Update the display settings
                    for i in range(len(display_enabled_values)):
                        counter_num = i + 1
                        display_settings[counter_num] = display_enabled_values[i]
                    
                    # Save settings to file
                    save_success = save_display_settings(display_settings)
                    if save_success:
                        logger.info("Display settings saved successfully")
                    else:
                        logger.warning("Failed to save display settings")
                else:
                    logger.warning(f"Unexpected number of display values: {len(display_enabled_values)}")
                
                # Close modal
                return False, create_display_settings_form(lang)
        
        # Default case - don't update anything
        return no_update, no_update

    @app.callback(
        [Output("production-rate-units-modal", "is_open"),
         Output("production-rate-unit", "data")],
        [Input({"type": "open-production-rate-units", "index": ALL}, "n_clicks"),
         Input("close-production-rate-units", "n_clicks"),
         Input("save-production-rate-units", "n_clicks")],
        [State("production-rate-units-modal", "is_open"),
         State("production-rate-unit-selector", "value")],
        prevent_initial_call=True,
    )
    def toggle_production_rate_units_modal(open_clicks, close_clicks, save_clicks, is_open, selected):
        """Show or hide the units selection modal and save the chosen unit."""
        ctx = callback_context
        if not ctx.triggered:
            return no_update, no_update
    
        trigger = ctx.triggered[0]["prop_id"]
        if '"type":"open-production-rate-units"' in trigger:
            if any(click is not None for click in open_clicks):
                return True, dash.no_update
        elif trigger == "close-production-rate-units.n_clicks":
            if close_clicks is not None:
                return False, dash.no_update
        elif trigger == "save-production-rate-units.n_clicks":
            if save_clicks is not None:
                return False, selected
    
        return no_update, no_update

    @app.callback(
        [Output("additional-image-store", "data"),
         Output("upload-status", "children"),
         Output("image-error-store", "data")],
        [Input("upload-image", "contents")],
        [State("upload-image", "filename")]
    )
    def handle_image_upload_enhanced(contents, filename):
        """Validate, cache, and store uploaded image."""
        if contents is None:
            return dash.no_update, dash.no_update, None

        logger.info(f"Processing image upload: {filename}")
        processed, err = img_utils.validate_and_process_image(contents)
        if err:
            logger.error(f"Image validation failed: {err}")
            return dash.no_update, html.Div(f"Error uploading image: {err}", className="text-danger"), err

        success, err = img_utils.cache_image(processed)
        if not success:
            logger.error(f"Error caching image: {err}")
            return dash.no_update, html.Div(f"Error uploading image: {err}", className="text-danger"), err

        new_data = {"image": processed}
        return new_data, html.Div(f"Uploaded: {filename}", className="text-success"), None

    @app.callback(
        [Output("image-error-alert", "children"),
         Output("image-error-alert", "is_open")],
        Input("image-error-store", "data"),
        prevent_initial_call=True,
    )
    def show_image_errors(msg):
        if msg:
            return msg, True
        return "", False

    @app.callback(
        Output("update-counts-modal", "is_open"),
        [Input("open-update-counts", "n_clicks"),
         Input("close-update-counts", "n_clicks"),
         Input("save-count-settings", "n_clicks")],
        [State("update-counts-modal", "is_open")],
        prevent_initial_call=True,
    )
    def toggle_update_counts_modal(open_click, close_click, save_click, is_open):
        ctx = callback_context
        if not ctx.triggered:
            return dash.no_update
    
        trigger = ctx.triggered[0]["prop_id"]
        if trigger == "open-update-counts.n_clicks" and open_click:
            return True
        elif trigger == "close-update-counts.n_clicks" and close_click:
            return False
        elif trigger == "save-count-settings.n_clicks" and save_click:
            return False
    
        return is_open

    @app.callback(
        [Output("app-mode", "data"),
         Output("historical-time-slider", "value")],
        [Input("mode-selector", "value")],
        prevent_initial_call=False
    )
    def update_app_mode(mode):
        """Update the application mode (live, demo, or historical)"""
        # Reset historical slider to most recent when switching to historical mode
        slider_value = 24 if mode == "historical" else dash.no_update
    
        # Log the new mode for debugging unexpected switches
        #logger.info(f"App mode updated to '{mode}'")
    
        return {"mode": mode}, slider_value

    @app.callback(Output("app-mode-tracker", "data"), Input("app-mode", "data"))
    def _track_app_mode(data):
        """Synchronize ``current_app_mode`` with the ``app-mode`` store."""
        from EnpresorOPCDataViewBeforeRestructureLegacy import (
            current_app_mode,
            set_current_app_mode,
        )

        if isinstance(data, dict) and "mode" in data:
            new_mode = data["mode"]
            if new_mode != current_app_mode:
                set_current_app_mode(new_mode)
                if new_mode == "lab":
                    print("[LAB TEST] Lab mode activated - pausing background threads", flush=True)
                    pause_background_processes()
                else:
                    print("[LAB TEST] Exiting lab mode - resuming background threads", flush=True)
                    resume_background_processes()
        return dash.no_update

    @app.callback(
        [Output("threshold-modal", "is_open")],  # Changed this to remove the second output
        [Input({"type": "open-threshold", "index": ALL}, "n_clicks"),
         Input("close-threshold-settings", "n_clicks"),
         Input("save-threshold-settings", "n_clicks")],
        [State("threshold-modal", "is_open"),
         State({"type": "threshold-min-enabled", "index": ALL}, "value"),
         State({"type": "threshold-max-enabled", "index": ALL}, "value"),
         State({"type": "threshold-min-value", "index": ALL}, "value"),
         State({"type": "threshold-max-value", "index": ALL}, "value"),
         State("threshold-email-address", "value"),
         State("threshold-email-minutes", "value"),
         State("threshold-email-enabled", "value"),
         State("counter-view-mode", "data")],
        prevent_initial_call=True
    )
    def toggle_threshold_modal(open_clicks, close_clicks, save_clicks, is_open,
                              min_enabled_values, max_enabled_values, min_values, max_values,
                              email_address, email_minutes, email_enabled, mode):
        """Handle opening/closing the threshold settings modal and saving settings"""
        global threshold_settings
        
        ctx = callback_context
        
        # Check if callback was triggered
        if not ctx.triggered:
            return [no_update]  # Return as a list with one element
        
        # Get the property that triggered the callback
        trigger_prop_id = ctx.triggered[0]["prop_id"]
        
        # Check for open button clicks (with pattern matching)
        if '"type":"open-threshold"' in trigger_prop_id:
            # Check if any button was actually clicked (not initial state)
            if any(click is not None for click in open_clicks):
                return [True]  # Return as a list with one element
        
        # Check for close button click
        elif trigger_prop_id == "close-threshold-settings.n_clicks":
            # Check if button was actually clicked (not initial state)
            if close_clicks is not None:
                return [False]  # Return as a list with one element
        
        # Check for save button click
        elif trigger_prop_id == "save-threshold-settings.n_clicks":
            # Check if button was actually clicked (not initial state)
            if save_clicks is not None and min_enabled_values:
                # Update the threshold settings
                for i in range(len(min_enabled_values)):
                    counter_num = i + 1
                    threshold_settings[counter_num] = {
                        'min_enabled': min_enabled_values[i],
                        'max_enabled': max_enabled_values[i],
                        'min_value': float(min_values[i]),
                        'max_value': float(max_values[i])
                    }
                
                # Save the email settings
                threshold_settings['email_enabled'] = email_enabled
                threshold_settings['email_address'] = email_address
                threshold_settings['email_minutes'] = int(email_minutes) if email_minutes is not None else 2
                threshold_settings['counter_mode'] = mode
                
                # Save settings to file
                save_success = save_threshold_settings(threshold_settings)
                if save_success:
                    logger.info("Threshold settings saved successfully")
                else:
                    logger.warning("Failed to save threshold settings")
                
                # Close modal - no need to update the settings display anymore
                return [False]  # Return as a list with one element
        
        # Default case - don't update anything
        return [no_update]  # Return as a list with one element

    @app.callback(
        Output("threshold-form-container", "children"),
        [Input({"type": "open-threshold", "index": ALL}, "n_clicks"),
         Input("language-preference-store", "data"),
         Input("counter-view-mode", "data")],
        prevent_initial_call=True,
    )
    def refresh_threshold_form(open_clicks, lang, mode):
        ctx = callback_context
        if not ctx.triggered:
            raise PreventUpdate

        trigger = ctx.triggered[0]["prop_id"]
        if '"type":"open-threshold"' in trigger:
            if any(click is not None for click in open_clicks):
                return create_threshold_settings_form(lang, mode)
        if trigger == "language-preference-store.data" or trigger == "counter-view-mode.data":
            return create_threshold_settings_form(lang, mode)
        raise PreventUpdate

    @app.callback(
        [Output({"type": "threshold-min-value", "index": ALL}, "value"),
         Output({"type": "threshold-max-value", "index": ALL}, "value")],
        Input("auto-set-button", "n_clicks"),
        State("auto-set-percent", "value"),
        State("counter-view-mode", "data"),
        prevent_initial_call=True,
    )
    def auto_set_thresholds(n_clicks, percent, mode):
        if not n_clicks:
            raise PreventUpdate

        tolerance = (percent or 20) / 100.0
        global previous_counter_values, threshold_settings

        if mode == "percent":
            total_val = sum(previous_counter_values)
            current_values = [
                (v / total_val * 100) if total_val else 0
                for v in previous_counter_values
            ]
        else:
            current_values = previous_counter_values

        new_mins = []
        new_maxs = []
        for i, value in enumerate(current_values):
            min_val = round(value * (1 - tolerance), 2)
            max_val = round(value * (1 + tolerance), 2)
            new_mins.append(min_val)
            new_maxs.append(max_val)

            counter_num = i + 1
            if counter_num in threshold_settings:
                threshold_settings[counter_num]['min_value'] = min_val
                threshold_settings[counter_num]['max_value'] = max_val

        return new_mins, new_maxs

    @app.callback(
        Output("counter-view-mode", "data"),
        Input("counter-mode-toggle", "value"),
        prevent_initial_call=True,
    )
    def set_counter_view_mode(value):
        """Store the user's preferred counter display mode."""
        global threshold_settings
        if isinstance(threshold_settings, dict):
            threshold_settings["counter_mode"] = value
        return value

    @app.callback(
        Output("metric-logging-store", "data"),
        [Input("metric-logging-interval", "n_intervals")],
    
        [State("app-state", "data"),
         State("app-mode", "data"),
         State("machines-data", "data"),
         State("production-data-store", "data"),
         State("weight-preference-store", "data"),
         State("lab-test-running", "data"),
         State("active-machine-store", "data"),
         State("lab-test-info", "data")],
        prevent_initial_call=True,
    )
    def log_current_metrics(n_intervals, app_state_data, app_mode, machines_data, production_data, weight_pref, lab_running, active_machine_data, lab_test_info):

        """Collect metrics for each connected machine and append to its file.

        In lab mode, metrics are logged at every interval.
        """
        global machine_connections, current_lab_filename
    
        CAPACITY_TAG = "Status.ColorSort.Sort1.Throughput.KgPerHour.Current"
        REJECTS_TAG = "Status.ColorSort.Sort1.Total.Percentage.Current"
        OPM_TAG = "Status.ColorSort.Sort1.Throughput.ObjectPerMin.Current"
        OPM_60M_TAG = "Status.ColorSort.Sort1.Throughput.ObjectPerMin.60M"
        COUNTER_TAG = "Status.ColorSort.Sort1.DefectCount{}.Rate.60M"
        mode = "demo"
        if app_mode and isinstance(app_mode, dict) and "mode" in app_mode:
            mode = app_mode["mode"]
    
        if not weight_pref:
            weight_pref = load_weight_preference()
    
        if mode == "demo":
            if machines_data and machines_data.get("machines"):
                for m in machines_data["machines"]:
                    prod = (m.get("operational_data") or {}).get("production", {})
                    capacity = prod.get("capacity", 0)
                    accepts = prod.get("accepts", 0)
                    rejects = prod.get("rejects", 0)
    
                    metrics = {
                        "capacity": convert_capacity_to_lbs(capacity, weight_pref),
                        "accepts": convert_capacity_to_lbs(accepts, weight_pref),
                        "rejects": convert_capacity_to_lbs(rejects, weight_pref),
                        "objects_per_min": 0,
                        "objects_60M": 0,
                        "running": 1,
                        "stopped": 0,
                    }
    
                    counters = m.get("demo_counters", [0] * 12)
                    for i in range(1, 13):
                        metrics[f"counter_{i}"] = counters[i-1] if i-1 < len(counters) else 0
    
                    append_metrics(metrics, machine_id=str(m.get("id")), mode="Demo")
    
            return dash.no_update

        if mode == "lab" and not lab_running:
            return dash.no_update

        if mode == "lab":
            active_machine_id = (
                active_machine_data.get("machine_id") if active_machine_data else None
            )
            if not active_machine_id or active_machine_id not in machine_connections:
                return dash.no_update
            machines_iter = {active_machine_id: machine_connections[active_machine_id]}.items()
            lab_filename = None
            if isinstance(lab_test_info, dict):
                lab_filename = lab_test_info.get("filename")
            if not lab_filename:
                lab_filename = current_lab_filename

            # If no filename is available yet, skip logging rather than
            # creating a generic file.  This avoids race conditions where a
            # log entry could be written to ``Lab_Test_<date>.csv`` just after
            # a test stops.
            if not lab_filename:
                return dash.no_update

            current_lab_filename = lab_filename
        else:
            machines_iter = machine_connections.items()

        for machine_id, info in machines_iter:
            if not info.get("connected", False):
                continue
            tags = info["tags"]
            capacity_value = tags.get(CAPACITY_TAG, {}).get("data").latest_value if CAPACITY_TAG in tags else None

            capacity_lbs = capacity_value * 2.205 if capacity_value is not None else 0

            opm = tags.get(OPM_TAG, {}).get("data").latest_value if OPM_TAG in tags else 0
            opm60 = tags.get(OPM_60M_TAG, {}).get("data").latest_value if OPM_60M_TAG in tags else 0
            if opm is None:
                opm = 0
            if opm60 is None:
                opm60 = 0

            reject_count = 0
            counters = {}
            for i in range(1, 13):
                tname = COUNTER_TAG.format(i)
                val = tags.get(tname, {}).get("data").latest_value if tname in tags else 0
                if val is None:
                    val = 0
                counters[f"counter_{i}"] = val
                reject_count += val

            reject_pct = (reject_count / opm) if opm else 0
            rejects_lbs = capacity_lbs * reject_pct
            accepts_lbs = capacity_lbs - rejects_lbs
    
            # Determine feeder running state
            feeder_running = False
            for i in range(1, 5):
                run_tag = f"Status.Feeders.{i}IsRunning"
                if run_tag in tags:
                    val = tags[run_tag]["data"].latest_value
                    if bool(val):
                        feeder_running = True
                        break

            metrics = {
                "capacity": capacity_lbs,
                "accepts": accepts_lbs,
                "rejects": rejects_lbs,
                "objects_per_min": opm,
                "objects_60M": opm60,
                "running": 1 if feeder_running else 0,
                "stopped": 0 if feeder_running else 1,
            }
            metrics.update(counters)

            log_mode = "Lab" if mode == "lab" else "Live"
            if mode == "lab":
                # Clamp negative or extremely small values when logging lab data
                for key, value in metrics.items():
                    if isinstance(value, (int, float)):
                        if value < 0 or abs(value) < SMALL_VALUE_THRESHOLD:
                            metrics[key] = 0
                append_metrics(
                    metrics,
                    machine_id=str(machine_id),
                    filename=lab_filename,
                    mode=log_mode,
                )
            else:
                append_metrics(metrics, machine_id=str(machine_id), mode=log_mode)
    
        return dash.no_update<|MERGE_RESOLUTION|>--- conflicted
+++ resolved
@@ -2954,7 +2954,7 @@
                 if metrics:
                     tot_cap_lbs, acc_lbs, rej_lbs, _ = metrics
 
-<<<<<<< HEAD
+
                     # Refresh cached totals so last-value helpers return
                     # up-to-date data while respecting active sensitivities
                     load_lab_totals(mid, active_counters=active_flags)
@@ -2966,16 +2966,7 @@
                         rate for rate, active in zip(counter_rates, active_flags) if active
                     ) * 60
                     capacity_count = capacity_rate * 60
-=======
-                    counter_totals, _, object_totals = load_lab_totals(
-                        mid, active_counters=active_flags
-                    )
-
-                    reject_count = sum(
-                        val for val, active in zip(counter_totals, active_flags) if active
-                    )
-                    capacity_count = object_totals[-1] if object_totals else 0
->>>>>>> f731366a
+
                     accepts_count = max(0, capacity_count - reject_count)
 
                     total_capacity = convert_capacity_from_lbs(tot_cap_lbs, weight_pref)
