"""Dash callback definitions for the modernized OPC dashboard.

This module mirrors much of the behavior from the original monolithic
``EnpresorOPCDataViewBeforeRestructureLegacy`` script.  The callbacks
are registered at runtime via :func:`register_callbacks` so that they
can be imported by both the legacy script and the refactored app.
"""

import importlib
import sys
from datetime import datetime
from collections import defaultdict
import os
import glob
import shutil
import tempfile
import time
import csv
import logging

logger = logging.getLogger(__name__)
import hourly_data_saving
import autoconnect
import image_manager as img_utils
import generate_report
from report_tags import save_machine_settings
import threading
try:
    import resource
except ImportError:  # pragma: no cover - resource not available on Windows
    resource = None

import memory_monitor as mem_utils

# ``counter_manager`` is imported dynamically from the legacy module, so use
# an alias for the helper functions defined in ``counter_manager.py`` to avoid
# name clashes.
import counter_manager as counter_utils

# Simple state holder for report generation progress
_report_state = {"running": False, "progress": "", "result": None}



# Tags for monitoring feeder rate changes - add this near the top of callbacks.py
MONITORED_RATE_TAGS = {
    "Status.Feeders.1Rate": "Feeder 1 Rate",
    "Status.Feeders.2Rate": "Feeder 2 Rate", 
    "Status.Feeders.3Rate": "Feeder 3 Rate",
    "Status.Feeders.4Rate": "Feeder 4 Rate",
}

SENSITIVITY_ACTIVE_TAGS = {
    "Settings.ColorSort.Primary1.IsAssigned": 1,
    "Settings.ColorSort.Primary2.IsAssigned": 2,
    "Settings.ColorSort.Primary3.IsAssigned": 3,
    "Settings.ColorSort.Primary4.IsAssigned": 4,
    "Settings.ColorSort.Primary5.IsAssigned": 5,
    "Settings.ColorSort.Primary6.IsAssigned": 6,
    "Settings.ColorSort.Primary7.IsAssigned": 7,
    "Settings.ColorSort.Primary8.IsAssigned": 8,
    "Settings.ColorSort.Primary9.IsAssigned": 9,
    "Settings.ColorSort.Primary10.IsAssigned": 10,
    "Settings.ColorSort.Primary11.IsAssigned": 11,
    "Settings.ColorSort.Primary12.IsAssigned": 12,
}


def get_active_counter_flags(machine_id):
    """Return a list of booleans indicating which counters are active."""
    flags = [True] * 12
    try:
        states = prev_active_states.get(machine_id, {})
    except Exception:
        states = {}
    for tag, num in SENSITIVITY_ACTIVE_TAGS.items():
        if num <= len(flags):
            val = states.get(tag)
            if val is not None:
                flags[num - 1] = bool(val)
    return flags

# OPC tag for the preset name
PRESET_NAME_TAG = "Status.Info.PresetName"

# Track last logged capacity per machine and filename
last_logged_capacity = defaultdict(lambda: None)

# Filename used for the active lab test session
current_lab_filename = None

# Any metric whose absolute value is below this threshold will be logged as 0.
SMALL_VALUE_THRESHOLD = 1e-3

# Flag to prevent re-entrancy when the legacy module imports this module and
# executes ``register_callbacks`` during import.
_REGISTERING = False

# Cache of lab log totals keyed by ``(machine_id, file_path)``. Each entry
# stores cumulative counter totals, timestamps, object totals and bookkeeping
# information so that subsequent calls only process new rows appended to the
# log file.
_lab_totals_cache = {}


# Cache of live metrics totals keyed by ``(machine_id, file_path)``. Each entry
# stores cumulative counter totals and bookkeeping information so that
# subsequent calls only process new rows appended to the 24h metrics file.
_live_totals_cache = {}

# Cache of lab production metrics keyed by machine id. Stores total capacity,
# accepts, rejects and associated object counts so repeated updates only parse
# new log data.
_lab_production_cache = {}


def _clear_lab_caches(machine_id):
    """Remove cached lab data for the given machine."""
    for key in list(_lab_totals_cache):
        if key[0] == machine_id:
            _lab_totals_cache.pop(key, None)
    _lab_production_cache.pop(machine_id, None)


def _reset_lab_session(machine_id):
    """Reset counters and history for a new lab test."""
    _clear_lab_caches(machine_id)
    global previous_counter_values
    previous_counter_values = [0] * 12
    if "app_state" in globals() and hasattr(app_state, "counter_history"):
        app_state.counter_history = {
            i: {"times": [], "values": []} for i in range(1, 13)
        }


def _create_empty_lab_log(machine_id, filename):
    """Ensure a new lab log file exists so cached data does not reuse old logs."""
    machine_dir = os.path.join(hourly_data_saving.EXPORT_DIR, str(machine_id))
    os.makedirs(machine_dir, exist_ok=True)
    path = os.path.join(machine_dir, filename)
    try:
        with open(path, "w", encoding="utf-8"):
            pass
    except OSError:
        # Ignore failures if file cannot be created
        pass





def load_lab_totals(machine_id, filename=None, active_counters=None):
    """Return cumulative counter totals and object totals from a lab log.

    Parameters
    ----------
    machine_id : int
        Identifier for the machine directory under ``EXPORT_DIR``.
    filename : str, optional
        Specific CSV log filename.  If omitted the newest ``Lab_Test_*.csv`` is
        used.
    active_counters : list[bool], optional
        Boolean flags for each counter index ``1-12``.  When provided, only
        counters whose flag is ``True`` contribute to the returned totals.

    The results are cached per file so subsequent calls only process rows that
    were appended since the last invocation. This significantly reduces I/O when
    lab logs grow large.
    """
    machine_dir = os.path.join(hourly_data_saving.EXPORT_DIR, str(machine_id))
    if filename:
        path = os.path.join(machine_dir, filename)
    else:
        files = glob.glob(os.path.join(machine_dir, "Lab_Test_*.csv"))
        if not files:
            return [0] * 12, [], []
        path = max(files, key=os.path.getmtime)

    if not os.path.exists(path):
        return [0] * 12, [], []

    key = (machine_id, os.path.abspath(path))
    stat = os.stat(path)
    mtime = stat.st_mtime
    size = stat.st_size

    cache = _lab_totals_cache.get(key)
    if cache is not None:
        # Reset if file was truncated or replaced with an older version
        if size < cache.get("size", 0) or mtime < cache.get("mtime", 0):
            cache = None

    if active_counters is None:
        active_counters = [True] * 12

    if cache is None:
        counter_totals = [0] * 12
        timestamps = []
        object_totals = []
        obj_sum = 0.0
        prev_ts = None
        prev_rate = None
        prev_counters = None

        last_index = -1
    else:
        counter_totals = cache["counter_totals"]
        timestamps = cache["timestamps"]
        object_totals = cache["object_totals"]
        obj_sum = object_totals[-1] if object_totals else 0.0
        prev_ts = cache.get("prev_ts")
        prev_rate = cache.get("prev_rate")
        prev_counters = cache.get("prev_counters")
        last_index = cache.get("last_index", -1)

    with open(path, newline="", encoding="utf-8") as f:
        reader = csv.DictReader(f)
        for idx, row in enumerate(reader):
            if idx <= last_index:
                continue

            ts = row.get("timestamp")
            ts_val = None
            if ts:
                try:
                    ts_val = datetime.fromisoformat(ts)
                except Exception:
                    ts_val = ts
            timestamps.append(ts_val)


            current_counters = []
            for i in range(1, 13):
                val = row.get(f"counter_{i}")
                try:
                    current_counters.append(float(val) if val else 0.0)
                except ValueError:
                    current_counters.append(0.0)

            if prev_counters is not None:
                if (
                    isinstance(prev_ts, datetime)
                    and isinstance(ts_val, datetime)
                ):
                    delta_minutes = (
                        ts_val - prev_ts
                    ).total_seconds() / 60.0
                else:
                    delta_minutes = 1 / 60.0

                scale = generate_report.LAB_OBJECT_SCALE_FACTOR
                for idx_c, prev_val in enumerate(prev_counters):
                    if idx_c < len(active_counters) and active_counters[idx_c]:
                        counter_totals[idx_c] += prev_val * delta_minutes * scale


            opm = row.get("objects_per_min")
            try:
                rate_val = float(opm) if opm else None
            except ValueError:
                rate_val = None

            if (
                prev_ts is not None
                and isinstance(prev_ts, datetime)
                and isinstance(ts_val, datetime)
                and prev_rate is not None
            ):
                stats = generate_report.calculate_total_objects_from_csv_rates(
                    [prev_rate, prev_rate],
                    timestamps=[prev_ts, ts_val],
                    is_lab_mode=True,
                )
                obj_sum += stats.get("total_objects", 0)

            object_totals.append(obj_sum)
            prev_ts = ts_val
            prev_rate = rate_val
            prev_counters = current_counters

            last_index = idx

    _lab_totals_cache[key] = {
        "counter_totals": counter_totals,
        "timestamps": timestamps,
        "object_totals": object_totals,
        "last_index": last_index,
        "prev_ts": prev_ts,
        "prev_rate": prev_rate,
        "prev_counters": prev_counters,
        "mtime": mtime,
        "size": size,
    }

    return counter_totals, timestamps, object_totals



def load_live_counter_totals(machine_id, filename=hourly_data_saving.METRICS_FILENAME):
    """Return cumulative counter totals from the live metrics file.

    The results are cached per file so subsequent calls only process rows that
    were appended since the last invocation. This mirrors the caching logic
    used by :func:`load_lab_totals` but only tracks counter totals.
    """
    machine_dir = os.path.join(hourly_data_saving.EXPORT_DIR, str(machine_id))
    path = os.path.join(machine_dir, filename)


    if not os.path.exists(path):
        return [0] * 12

    key = (machine_id, os.path.abspath(path))
    stat = os.stat(path)
    mtime = stat.st_mtime
    size = stat.st_size

    cache = _live_totals_cache.get(key)
    if cache is not None:

        # Reset if file was truncated or replaced with an older version

        if size < cache.get("size", 0) or mtime < cache.get("mtime", 0):
            cache = None

    if cache is None:

        totals = [0] * 12
        last_index = -1
    else:
        totals = cache["totals"]

        last_index = cache.get("last_index", -1)

    with open(path, newline="", encoding="utf-8") as f:
        reader = csv.DictReader(f)
        for idx, row in enumerate(reader):
            if idx <= last_index:
                continue
            for i in range(1, 13):
                val = row.get(f"counter_{i}")
                try:

                    totals[i - 1] += float(val) if val else 0.0

                except ValueError:
                    pass
            last_index = idx

    _live_totals_cache[key] = {

        "totals": totals,

        "last_index": last_index,
        "mtime": mtime,
        "size": size,
    }


    return totals



def load_last_lab_metrics(machine_id):
    """Return the last capacity/accepts/rejects values from a lab log."""
    machine_dir = os.path.join(hourly_data_saving.EXPORT_DIR, str(machine_id))
    files = glob.glob(os.path.join(machine_dir, "Lab_Test_*.csv"))
    if not files:
        return None

    path = max(files, key=os.path.getmtime)
    if not os.path.exists(path):
        return None

    last_row = None
    with open(path, newline="", encoding="utf-8") as f:
        reader = csv.DictReader(f)
        for row in reader:
            last_row = row

    if not last_row:
        return None

    def _get_float(key):
        try:
            return float(last_row.get(key, 0)) if last_row.get(key) else 0.0
        except ValueError:
            return 0.0

    capacity = _get_float("capacity")
    accepts = _get_float("accepts")
    rejects = _get_float("rejects")

    return capacity, accepts, rejects


def load_lab_average_capacity_and_accepts(machine_id):
    """Return the average capacity rate (lbs/hr), total accepts in lbs,
    and elapsed seconds from the latest lab log."""
    machine_dir = os.path.join(hourly_data_saving.EXPORT_DIR, str(machine_id))
    files = glob.glob(os.path.join(machine_dir, "Lab_Test_*.csv"))
    if not files:
        return None

    path = max(files, key=os.path.getmtime)
    if not os.path.exists(path):
        return None

    capacities = []
    accepts = []
    timestamps = []

    with open(path, newline="", encoding="utf-8") as f:
        reader = csv.DictReader(f)
        for row in reader:
            cap = row.get("capacity")
            acc = row.get("accepts")
            ts = row.get("timestamp")
            try:
                if cap:
                    capacities.append(float(cap))
            except ValueError:
                pass
            try:
                accepts.append(float(acc)) if acc else accepts.append(0.0)
            except ValueError:
                accepts.append(0.0)
            if ts:
                timestamps.append(ts)

    stats = generate_report.calculate_total_capacity_from_csv_rates(
        capacities, timestamps=timestamps, is_lab_mode=True
    )
    cap_avg = stats.get("average_rate_lbs_per_hr", 0)
    acc_total = sum(accepts)

    elapsed_seconds = 0
    if timestamps:
        try:
            start = datetime.fromisoformat(str(timestamps[0]))
            end = datetime.fromisoformat(str(timestamps[-1]))
            elapsed_seconds = int((end - start).total_seconds())
        except Exception:
            elapsed_seconds = 0

    return cap_avg, acc_total, elapsed_seconds


def load_lab_totals_metrics(machine_id, active_counters=None):
    """Return total capacity, accepts, rejects and elapsed seconds from the latest lab log.

    ``active_counters`` is accepted for API symmetry with :func:`load_lab_totals`
    but is currently unused.
    """
    machine_dir = os.path.join(hourly_data_saving.EXPORT_DIR, str(machine_id))
    files = glob.glob(os.path.join(machine_dir, "Lab_Test_*.csv"))
    if not files:
        return None

    path = max(files, key=os.path.getmtime)
    if not os.path.exists(path):
        return None

    accepts = []
    rejects = []
    timestamps = []

    with open(path, newline="", encoding="utf-8") as f:
        reader = csv.DictReader(f)
        for row in reader:
            a = row.get("accepts")
            r = row.get("rejects")
            ts = row.get("timestamp")
            try:
                accepts.append(float(a)) if a else accepts.append(0.0)
            except ValueError:
                accepts.append(0.0)
            try:
                rejects.append(float(r)) if r else rejects.append(0.0)
            except ValueError:
                rejects.append(0.0)
            if ts:
                timestamps.append(ts)

    a_stats = generate_report.calculate_total_capacity_from_csv_rates(
        accepts, timestamps=timestamps, is_lab_mode=True
    )
    r_stats = generate_report.calculate_total_capacity_from_csv_rates(
        rejects, timestamps=timestamps, is_lab_mode=True
    )

    accepts_total = a_stats.get("total_capacity_lbs", 0)
    rejects_total = r_stats.get("total_capacity_lbs", 0)
    total_capacity = accepts_total + rejects_total

    elapsed_seconds = 0
    if timestamps:
        try:
            start = datetime.fromisoformat(str(timestamps[0]))
            end = datetime.fromisoformat(str(timestamps[-1]))
            elapsed_seconds = int((end - start).total_seconds())
        except Exception:
            elapsed_seconds = 0

    return total_capacity, accepts_total, rejects_total, elapsed_seconds


def load_live_counter_totals(machine_id):
    """Return total objects removed for each counter from live metrics CSV."""
    file_path = os.path.join(
        hourly_data_saving.EXPORT_DIR,
        str(machine_id),
        hourly_data_saving.METRICS_FILENAME,
    )

    if not os.path.exists(file_path):
        return [0] * 12

    key = (machine_id, os.path.abspath(file_path))
    stat = os.stat(file_path)
    mtime = stat.st_mtime
    size = stat.st_size

    cache = _live_totals_cache.get(key)
    if cache is not None:
        if size < cache.get("size", 0) or mtime < cache.get("mtime", 0):
            cache = None

    if cache is None:
        totals = [0.0] * 12
        last_index = -1
    else:
        totals = cache["totals"]
        last_index = cache["last_index"]

    with open(file_path, newline="", encoding="utf-8") as f:
        reader = csv.DictReader(f)
        for idx, row in enumerate(reader):
            if idx <= last_index:
                continue
            for i in range(1, 13):
                val = row.get(f"counter_{i}")
                try:
                    rate = float(val) if val else 0.0
                except ValueError:
                    rate = 0.0
                totals[i - 1] += rate
            last_index = idx

    _live_totals_cache[key] = {
        "totals": totals,
        "last_index": last_index,
        "mtime": mtime,
        "size": size,
    }

    return totals


def refresh_lab_cache(machine_id):
    """Update cached lab totals after a test completes."""
    weight_pref = load_weight_preference()
    machine_dir = os.path.join(hourly_data_saving.EXPORT_DIR, str(machine_id))
    files = glob.glob(os.path.join(machine_dir, "Lab_Test_*.csv"))
    if not files:
        return

    path = max(files, key=os.path.getmtime)
    if not os.path.exists(path):
        return

    stat = os.stat(path)
    mtime = stat.st_mtime
    size = stat.st_size

    metrics = load_lab_totals_metrics(machine_id, active_counters=get_active_counter_flags(machine_id))
    if not metrics:
        return

    tot_cap_lbs, acc_lbs, rej_lbs, _ = metrics
    counter_totals, _, object_totals = load_lab_totals(
        machine_id, active_counters=get_active_counter_flags(machine_id)
    )

    reject_count = sum(counter_totals)
    capacity_count = object_totals[-1] if object_totals else 0
    accepts_count = max(0, capacity_count - reject_count)

    total_capacity = convert_capacity_from_lbs(tot_cap_lbs, weight_pref)
    accepts = convert_capacity_from_lbs(acc_lbs, weight_pref)
    rejects = convert_capacity_from_lbs(rej_lbs, weight_pref)

    production_data = {
        "capacity": total_capacity,
        "accepts": accepts,
        "rejects": rejects,
    }

    _lab_production_cache[machine_id] = {
        "mtime": mtime,
        "size": size,
        "production_data": production_data,
        "capacity_count": capacity_count,
        "accepts_count": accepts_count,
        "reject_count": reject_count,
    }


def register_callbacks(app):
    """Public entry point that guards against re-entrant registration."""
    global _REGISTERING
    if _REGISTERING:
        return
    _REGISTERING = True
    try:
        _register_callbacks_impl(app)
    finally:
        _REGISTERING = False

def _register_callbacks_impl(app):
    main = sys.modules.get("EnpresorOPCDataViewBeforeRestructureLegacy")
    if main is None:
        candidate = sys.modules.get("__main__")
        if candidate and getattr(candidate, "__file__", "").endswith("EnpresorOPCDataViewBeforeRestructureLegacy.py"):
            main = candidate
        else:
            main = importlib.import_module("EnpresorOPCDataViewBeforeRestructureLegacy")

    sys.modules.setdefault("EnpresorOPCDataViewBeforeRestructureLegacy", main)
    globals().update({k: v for k, v in vars(main).items() if not k.startswith("_")})
    for name in [
        "app_state",
        "machine_connections",
        "connect_and_monitor_machine",
        "load_floor_machine_data",
        "opc_update_thread",
        "auto_reconnection_thread",
        "resume_update_thread",
        "pause_background_processes",
        "resume_background_processes",
        "logger",
    ]:
        if name in globals():
            setattr(autoconnect, name, globals()[name])
    autoconnect.initialize_autoconnect()
    LIVE_LIKE_MODES = {"live", "lab"}

    def format_enpresor(text: str):
        parts = text.split("Enpresor")
        if len(parts) == 2:
            return [
                parts[0],
                html.Span("Enpresor", className="enpresor-font", style={"color": "red"}),
                parts[1],
            ]
        return text

    # Create a client-side callback to handle theme switching
    app.clientside_callback(
        """
        function(theme) {
            console.log('Theme callback triggered with:', theme);

            // Get root document element
            const root = document.documentElement;

            // Define theme colors
            const themeColors = {
                light: {
                    backgroundColor: "#f0f0f0",
                    cardBackgroundColor: "#ffffff",
                    textColor: "#212529",
                    borderColor: "rgba(0,0,0,0.125)",
                    chartBackgroundColor: "rgba(255,255,255,0.9)"
                },
                dark: {
                    backgroundColor: "#202124",
                    cardBackgroundColor: "#2d2d30",
                    textColor: "#e8eaed",
                    borderColor: "rgba(255,255,255,0.125)",
                    chartBackgroundColor: "rgba(45,45,48,0.9)"
                }
            };

            // Apply selected theme
            if (theme === "dark") {
                // Dark mode
                root.style.setProperty("--bs-body-bg", themeColors.dark.backgroundColor);
                root.style.setProperty("--bs-body-color", themeColors.dark.textColor);
                root.style.setProperty("--bs-card-bg", themeColors.dark.cardBackgroundColor);
                root.style.setProperty("--bs-card-border-color", themeColors.dark.borderColor);
                root.style.setProperty("--chart-bg", themeColors.dark.chartBackgroundColor);

                // Add dark-mode class to body for additional CSS targeting
                document.body.classList.add("dark-mode");
                document.body.classList.remove("light-mode");

                // Store theme preference in localStorage
                localStorage.setItem("satake-theme", "dark");
            } else {
                // Light mode (default)
                root.style.setProperty("--bs-body-bg", themeColors.light.backgroundColor);
                root.style.setProperty("--bs-body-color", themeColors.light.textColor);
                root.style.setProperty("--bs-card-bg", themeColors.light.cardBackgroundColor);
                root.style.setProperty("--bs-card-border-color", themeColors.light.borderColor);
                root.style.setProperty("--chart-bg", themeColors.light.chartBackgroundColor);

                // Add light-mode class to body for additional CSS targeting
                document.body.classList.add("light-mode");
                document.body.classList.remove("dark-mode");

                // Store theme preference in localStorage
                localStorage.setItem("satake-theme", "light");
            }

            // Update all Plotly charts with new theme
            if (window.Plotly) {
                const plots = document.querySelectorAll('.js-plotly-plot');
                plots.forEach(plot => {
                    try {
                        const bgColor = theme === "dark" ? themeColors.dark.chartBackgroundColor : themeColors.light.chartBackgroundColor;
                        const textColor = theme === "dark" ? themeColors.dark.textColor : themeColors.light.textColor;

                        Plotly.relayout(plot, {
                            'paper_bgcolor': bgColor,
                            'plot_bgcolor': bgColor,
                            'font.color': textColor
                        });
                    } catch (e) {
                        console.error('Error updating Plotly chart:', e);
                    }
                });

                // Special handling for feeder gauges - update annotation colors specifically
                const feederGauge = document.getElementById('feeder-gauges-graph');
                if (feederGauge && feederGauge.layout && feederGauge.layout.annotations) {
                    try {
                        const labelColor = theme === "dark" ? themeColors.dark.textColor : themeColors.light.textColor;

                        // Update annotation colors (feed rate labels)
                        const updatedAnnotations = feederGauge.layout.annotations.map(annotation => ({
                            ...annotation,
                            font: {
                                ...annotation.font,
                                color: labelColor
                            }
                        }));

                        // Apply the updated annotations
                        Plotly.relayout(feederGauge, {
                            'annotations': updatedAnnotations
                        });

                        console.log('Updated feeder gauge label colors for', theme, 'mode');
                    } catch (e) {
                        console.error('Error updating feeder gauge labels:', e);
                    }
                }
            }

            return theme;
        }
        """,
        Output("theme-selector", "value", allow_duplicate=True),
        Input("theme-selector", "value"),
        prevent_initial_call=True
    )

    @app.callback(
        Output("dashboard-content", "children"),
        [Input("current-dashboard", "data"),
         Input("language-preference-store", "data")]
    )
    def render_dashboard(which, lang):
        if which == "new":
            return render_new_dashboard(lang)
        else:
            return render_main_dashboard(lang)

    @app.callback(
        Output("current-dashboard", "data"),
        Input("new-dashboard-btn", "n_clicks"),
        State("current-dashboard", "data"),
        State("active-machine-store", "data"),  # ADD THIS STATE
        prevent_initial_call=False
    )
    def manage_dashboard(n_clicks, current, active_machine_data):
        """Improved dashboard management that preserves active machine context"""
        # On first load n_clicks is None → show the new dashboard
        if n_clicks is None:
            return "new"
        
        # Allow toggling back to the floor/machine dashboard even when a machine
        # is active.  The previous logic prevented leaving the main dashboard if
        # a machine was selected which made the "Switch Dashboards" button appear
        # unresponsive once a machine was chosen.
        
        # On every actual click, flip between "main" and "new"
        new_dashboard = "new" if current == "main" else "main"
        logger.info(f"DEBUG: manage_dashboard toggled to {new_dashboard}")
        return new_dashboard

    @app.callback(
        Output("export-data-button", "disabled"),
        [Input("status-update-interval", "n_intervals")],
        [State("active-machine-store", "data")]
    )
    def update_export_button(n_intervals, active_machine_data):
        """Enable or disable the export button based on connection state."""
    
        active_machine_id = active_machine_data.get("machine_id") if active_machine_data else None
        is_connected = (
            active_machine_id
            and active_machine_id in machine_connections
            and machine_connections[active_machine_id].get("connected", False)
        )
    
        return not is_connected

    @app.callback(
        Output("export-download", "data"),
        [Input("export-data-button", "n_clicks")],
        [State("active-machine-store", "data")],
        prevent_initial_call=True,
    )
    def export_all_tags(n_clicks, active_machine_data):
        """Perform full tag discovery and export when the button is clicked."""
        if not n_clicks:
            raise PreventUpdate
    
        active_machine_id = active_machine_data.get("machine_id") if active_machine_data else None
        if (
            not active_machine_id
            or active_machine_id not in machine_connections
            or not machine_connections[active_machine_id].get("connected", False)
        ):
            raise PreventUpdate
    
        pause_update_thread()
        client = machine_connections[active_machine_id]["client"]
        all_tags = run_async(discover_all_tags(client))
        csv_string = generate_csv_string(all_tags)
        resume_update_thread()
    
        timestamp_str = datetime.now().strftime("%Y%m%d_%H%M%S")
        return {
            "content": csv_string,
            "filename": f"satake_data_export_{timestamp_str}.csv",
        }

    @app.callback(

        [Output("report-progress-modal", "is_open", allow_duplicate=True),
         Output("report-progress-interval", "disabled", allow_duplicate=True)],
        Input("generate-report-btn", "n_clicks"),
        [State("app-mode", "data"), State("active-machine-store", "data"), State("language-preference-store", "data")],
        prevent_initial_call=True,
    )
    def start_report_generation(n_clicks, app_mode, active_machine_data, lang_store):
        if not n_clicks or _report_state["running"]:

            raise PreventUpdate


        ctx = callback_context
        trigger = ctx.triggered[0]["prop_id"].split(".")[0]



        def progress_cb(msg):
            _report_state["progress"] = msg


        def run():
            try:
                export_dir = generate_report.METRIC_EXPORT_DIR
                lang = lang_store or load_language_preference()
                machines = None
                include_global = True
                temp_dir = None

                if app_mode and isinstance(app_mode, dict) and app_mode.get("mode") == "lab":
                    progress_cb("Reading OPC tags")
                    mid = active_machine_data.get("machine_id") if active_machine_data else None
                    if not mid:
                        progress_cb("Error: no machine selected")
                        _report_state["running"] = False
                        return
                    machines = [str(mid)]
                    include_global = False

                    machine_dir = os.path.join(export_dir, str(mid))
                    lab_files = glob.glob(os.path.join(machine_dir, "Lab_Test_*.csv"))
                    if not lab_files:
                        progress_cb("Error: lab log not found")
                        _report_state["running"] = False
                        return
                    latest_file = max(lab_files, key=os.path.getmtime)

                    temp_dir = tempfile.mkdtemp()
                    temp_machine_dir = os.path.join(temp_dir, str(mid))
                    os.makedirs(temp_machine_dir, exist_ok=True)
                    shutil.copy(latest_file, os.path.join(temp_machine_dir, "last_24h_metrics.csv"))
                    save_machine_settings(
                        mid,
                        machine_connections,
                        export_dir=temp_dir,
                        active_only=True,
                    )
                    export_dir = temp_dir
                    data = {}
                    is_lab_mode = True
                else:
                    progress_cb("Reading OPC tags")
                    data = generate_report.fetch_last_24h_metrics()
                    is_lab_mode = False


                progress_cb("Creating machine sections")
<<<<<<< HEAD
                with tempfile.NamedTemporaryFile(suffix=".pdf", delete=False) as tmp:
                    tmp_path = tmp.name

                generate_report.build_report(
                    data,
                    tmp_path,
                    export_dir=export_dir,
                    machines=machines,
                    include_global=include_global,
                    is_lab_mode=is_lab_mode,
                    lang=lang,
                    progress_callback=progress_cb,
                )

                with open(tmp_path, "rb") as f:
                    pdf_bytes = f.read()

                os.unlink(tmp_path)
=======
                tmp = tempfile.NamedTemporaryFile(suffix=".pdf", delete=False)
                try:
                    tmp_path = tmp.name
                    tmp.close()
                    generate_report.build_report(
                        data,
                        tmp_path,
                        export_dir=export_dir,
                        machines=machines,
                        include_global=include_global,
                        is_lab_mode=is_lab_mode,
                        lang=lang,
                        progress_callback=progress_cb,
                    )
                    with open(tmp_path, "rb") as f:
                        pdf_bytes = f.read()
                finally:
                    os.unlink(tmp_path)
>>>>>>> 49675f02

                if temp_dir:
                    shutil.rmtree(temp_dir, ignore_errors=True)

                progress_cb("Finalizing report")
                pdf_b64 = base64.b64encode(pdf_bytes).decode()
                timestamp_str = datetime.now().strftime("%Y%m%d_%H%M%S")
                _report_state["result"] = {
                    "content": pdf_b64,
                    "filename": f"production_report_{timestamp_str}.pdf",
                    "type": "application/pdf",
                    "base64": True,
                }
                _report_state["running"] = False
            except Exception as exc:  # pragma: no cover - runtime safeguard
                logger.exception("Error generating report: %s", exc)
                _report_state["progress"] = "Error generating report"
                _report_state["result"] = None
                _report_state["running"] = False

        _report_state["running"] = True
        _report_state["progress"] = "Starting..."
        _report_state["result"] = None
        threading.Thread(target=run, daemon=True).start()
        return True, False

    @app.callback(
        [Output("report-progress-message", "children"),
         Output("report-download", "data"),
         Output("report-progress-modal", "is_open", allow_duplicate=True),
         Output("report-progress-interval", "disabled", allow_duplicate=True)],
        Input("report-progress-interval", "n_intervals"),
        prevent_initial_call=True,
    )
    def update_report_progress(n):
        if _report_state["running"]:
            return _report_state["progress"], dash.no_update, True, False
        if _report_state["result"] is not None:
            res = _report_state["result"]
            _report_state["result"] = None
            return "Report complete", res, False, True
        if _report_state["progress"].startswith("Error"):
            msg = _report_state["progress"]
            _report_state["progress"] = ""
            return msg, dash.no_update, False, True
        return dash.no_update, dash.no_update, False, True

    @app.callback(
        Output("generate-report-btn", "disabled"),
        [Input("status-update-interval", "n_intervals"), Input("lab-test-running", "data")],
        [State("lab-test-stop-time", "data")]
    )
    def disable_report_button(n_intervals, running, stop_time):
        if running:
            return True
        if stop_time is None:
            return False
        return (time.time() - stop_time) < 30

    @app.callback(
        [Output("delete-confirmation-modal", "is_open"),
         Output("delete-pending-store", "data"),
         Output("delete-item-details", "children")],
        [Input({"type": "delete-floor-btn", "index": ALL}, "n_clicks"),
         Input({"type": "delete-machine-btn", "index": ALL}, "n_clicks"),
         Input("cancel-delete-btn", "n_clicks"),
         Input("close-delete-modal", "n_clicks")],
        [State("delete-confirmation-modal", "is_open"),
         State({"type": "delete-floor-btn", "index": ALL}, "id"),
         State({"type": "delete-machine-btn", "index": ALL}, "id"),
         State("floors-data", "data"),
         State("machines-data", "data")],
        prevent_initial_call=True
    )
    def handle_delete_confirmation_modal(floor_delete_clicks, machine_delete_clicks, cancel_clicks, close_clicks,
                                       is_open, floor_ids, machine_ids, floors_data, machines_data):
        """Handle opening and closing the delete confirmation modal"""
        ctx = callback_context
        if not ctx.triggered:
            return dash.no_update, dash.no_update, dash.no_update
        
        triggered_prop = ctx.triggered[0]["prop_id"]
        
        # Handle cancel or close buttons
        if "cancel-delete-btn" in triggered_prop or "close-delete-modal" in triggered_prop:
            if cancel_clicks or close_clicks:
                return False, {"type": None, "id": None, "name": None}, ""
        
        # Handle floor delete button clicks
        elif '"type":"delete-floor-btn"' in triggered_prop:
            for i, clicks in enumerate(floor_delete_clicks):
                if clicks and i < len(floor_ids):
                    floor_id = floor_ids[i]["index"]
                    
                    # Find floor name
                    floor_name = f"Floor {floor_id}"
                    if floors_data and floors_data.get("floors"):
                        for floor in floors_data["floors"]:
                            if floor["id"] == floor_id:
                                floor_name = floor["name"]
                                break
                    
                    # Count machines on this floor
                    machine_count = 0
                    if machines_data and machines_data.get("machines"):
                        machine_count = len([m for m in machines_data["machines"] if m.get("floor_id") == floor_id])
                    
                    # Create confirmation message
                    if machine_count > 0:
                        details = html.Div([
                            html.P(f'Floor: "{floor_name}"', className="fw-bold mb-1"),
                            html.P(f"This will also delete {machine_count} machine(s) on this floor.", 
                                  className="text-warning small"),
                            html.P("This action cannot be undone.", className="text-danger small")
                        ])
                    else:
                        details = html.Div([
                            html.P(f'Floor: "{floor_name}"', className="fw-bold mb-1"),
                            html.P("This action cannot be undone.", className="text-danger small")
                        ])
                    
                    return True, {"type": "floor", "id": floor_id, "name": floor_name}, details
        
        # Handle machine delete button clicks  
        elif '"type":"delete-machine-btn"' in triggered_prop:
            for i, clicks in enumerate(machine_delete_clicks):
                if clicks and i < len(machine_ids):
                    machine_id = machine_ids[i]["index"]
                    
                    # Find machine name/details
                    current_lang = load_language_preference()
                    machine_name = f"{tr('machine_label', current_lang)} {machine_id}"
                    machine_details = ""
                    if machines_data and machines_data.get("machines"):
                        for machine in machines_data["machines"]:
                            if machine["id"] == machine_id:
                                serial = machine.get("serial", "Unknown")
                                ip = machine.get("ip", "Unknown")
                                if serial != "Unknown":
                                    machine_details = f"Serial: {serial}"
                                if ip != "Unknown":
                                    if machine_details:
                                        machine_details += f" | IP: {ip}"
                                    else:
                                        machine_details = f"IP: {ip}"
                                break
                    
                    # Create confirmation message
                    details = html.Div([
                        html.P(f"{tr('machine_label', current_lang)}: \"{machine_name}\"", className="fw-bold mb-1"),
                        html.P(machine_details, className="small mb-1") if machine_details else html.Div(),
                        html.P("This action cannot be undone.", className="text-danger small")
                    ])
                    
                    return True, {"type": "machine", "id": machine_id, "name": machine_name}, details
        
        return dash.no_update, dash.no_update, dash.no_update

    @app.callback(
        [Output("system-settings-save-status", "children", allow_duplicate=True),
         Output("weight-preference-store", "data", allow_duplicate=True)],
        [Input("save-system-settings", "n_clicks")],
        [State("auto-connect-switch", "value"),
         State("ip-addresses-store", "data"),
         State("capacity-units-selector", "value"),
         State("custom-unit-name", "value"),
         State("custom-unit-weight", "value")],
        prevent_initial_call=True
    )
    def save_system_settings(n_clicks, auto_connect, ip_addresses,
                             unit_value, custom_name, custom_weight):
        """Save system settings including IP addresses"""
        if not n_clicks:
            return dash.no_update, dash.no_update
        
        # Save system settings
        system_settings = {
            "auto_connect": auto_connect
        }
        
        # Save system settings to file
        try:
            with open('system_settings.json', 'w') as f:
                json.dump(system_settings, f, indent=4)
        except Exception as e:
            logger.error(f"Error saving system settings: {e}")
            return "Error saving system settings", dash.no_update
        
        # Save IP addresses to file - make sure we're getting the full data structure
        try:
            with open('ip_addresses.json', 'w') as f:
                json.dump(ip_addresses, f, indent=4)
            logger.info(f"Saved IP addresses: {ip_addresses}")
        except Exception as e:
            logger.error(f"Error saving IP addresses: {e}")
            return "Error saving IP addresses", dash.no_update
    
        # Save weight preference
        pref_data = dash.no_update
        if unit_value != "custom":
            save_weight_preference(unit_value, "", 1.0)
            pref_data = {"unit": unit_value, "label": "", "value": 1.0}
        elif custom_name and custom_weight:
            save_weight_preference("custom", custom_name, float(custom_weight))
            pref_data = {"unit": "custom", "label": custom_name,
                         "value": float(custom_weight)}
    
        return "Settings saved successfully", pref_data

    @app.callback(
        [Output("email-settings-save-status", "children"),
         Output("email-settings-store", "data", allow_duplicate=True)],
        Input("save-email-settings", "n_clicks"),
        [State("smtp-server-input", "value"),
         State("smtp-port-input", "value"),
         State("smtp-username-input", "value"),
         State("smtp-password-input", "value"),
         State("smtp-sender-input", "value")],
        prevent_initial_call=True
    )
    def save_email_settings_callback(n_clicks, server, port, username, password, sender):
        """Save SMTP email credentials from the settings modal."""
        if not n_clicks:
            return dash.no_update, dash.no_update
    
        settings = {
            "smtp_server": server or DEFAULT_EMAIL_SETTINGS["smtp_server"],
            "smtp_port": int(port) if port else DEFAULT_EMAIL_SETTINGS["smtp_port"],
            "smtp_username": username or "",
            "smtp_password": password or "",
            "from_address": sender or DEFAULT_EMAIL_SETTINGS["from_address"],
        }
    
        success = save_email_settings(settings)
        if success:
            global email_settings
            email_settings = settings
            return "Email settings saved", settings
        return "Error saving email settings", dash.no_update

    @app.callback(
        Output("settings-modal", "is_open"),
        [
            Input("settings-button", "n_clicks"),
            Input("close-settings", "n_clicks"),
        ],
        [State("settings-modal", "is_open")],
        prevent_initial_call=True
    )
    def toggle_settings_modal(settings_clicks, close_clicks, is_open):
        """Toggle the settings modal"""
        ctx = dash.callback_context
        if not ctx.triggered:
            return dash.no_update
            
        trigger_id = ctx.triggered[0]["prop_id"].split(".")[0]
        
        if trigger_id == "settings-button" and settings_clicks:
            return not is_open
        elif trigger_id == "close-settings" and close_clicks:
            return False

        return is_open

    @app.callback(
        [Output("ip-addresses-store", "data"),
         Output("new-ip-input", "value"),
         Output("new-ip-label", "value"),
         Output("system-settings-save-status", "children")],
        [Input("add-ip-button", "n_clicks")],
        [State("new-ip-input", "value"),
         State("new-ip-label", "value"),
         State("ip-addresses-store", "data")],
        prevent_initial_call=True
    )
    
    def add_ip_address(n_clicks, new_ip, new_label, current_data):
        """Add a new IP address to the stored list"""
        if not n_clicks or not new_ip or not new_ip.strip():
            return dash.no_update, dash.no_update, dash.no_update, dash.no_update
        
        # Use a default label if none provided
        if not new_label or not new_label.strip():
            current_lang = load_language_preference()
            new_label = f"{tr('machine_label', current_lang)} {len(current_data.get('addresses', [])) + 1}"
        
        # Enhanced IP validation to allow localhost formats
        new_ip = new_ip.strip().lower()
        
        # Check for valid localhost formats
        localhost_formats = [
            "localhost",
            "127.0.0.1",
            "::1"  # IPv6 localhost
        ]
        
        is_valid_ip = False
        
        # Check if it's a localhost format
        if new_ip in localhost_formats:
            is_valid_ip = True
            # Normalize localhost to 127.0.0.1 for consistency
            if new_ip == "localhost":
                new_ip = "127.0.0.1"
        else:
            # Check for regular IPv4 format
            ip_parts = new_ip.split('.')
            if len(ip_parts) == 4:
                try:
                    # Validate each part is a number between 0-255
                    if all(part.isdigit() and 0 <= int(part) <= 255 for part in ip_parts):
                        is_valid_ip = True
                except ValueError:
                    pass
            
            # Check for hostname format (letters, numbers, dots, hyphens)
            import re
            hostname_pattern = r'^[a-zA-Z0-9.-]+$'
            if re.match(hostname_pattern, new_ip) and len(new_ip) > 0:
                is_valid_ip = True
        
        if not is_valid_ip:
            return dash.no_update, "", dash.no_update, "Invalid IP address, hostname, or localhost format"
        
        # Get current addresses or initialize empty list
        addresses = current_data.get("addresses", []) if current_data else []
        
        # Check if IP already exists
        ip_already_exists = any(item["ip"] == new_ip for item in addresses)
        if ip_already_exists:
            return dash.no_update, "", dash.no_update, "IP address already exists"
        
        # Add the new IP with label
        addresses.append({"ip": new_ip, "label": new_label})
        
        # Return updated data and clear the inputs
        return {"addresses": addresses}, "", "", "IP address added successfully"

    @app.callback(
        [
            Output("connection-status", "children"),
            Output("connection-status", "className"),
            Output("active-machine-display", "children"),
            Output("active-machine-label", "children"),
            Output("status-label", "children"),
        ],
        [
            Input("status-update-interval", "n_intervals"),
            Input("active-machine-store", "data"),
            Input("language-preference-store", "data"),
        ],
        [
            State("machines-data", "data"),
            State("app-state", "data"),
        ],
        prevent_initial_call=False  # Allow initial call to set default state
    )
    def update_connection_status_display(n_intervals, active_machine_data, lang, machines_data, app_state_data):
        """Update the connection status and active machine display"""
        
        # Get active machine ID
        active_machine_id = active_machine_data.get("machine_id") if active_machine_data else None
        
        if not active_machine_id:
            # No machine selected
            return tr("no_machine_selected", lang), "text-warning small", "None", tr("active_machine_label", lang), tr("status_label", lang)
        
        # Find the active machine details
        machine_info = None
        if machines_data and machines_data.get("machines"):
            for machine in machines_data["machines"]:
                if machine["id"] == active_machine_id:
                    machine_info = machine
                    break
        
        if not machine_info:
            return "Machine not found", "text-danger small", f"{tr('machine_label', lang)} {active_machine_id} (not found)", tr("active_machine_label", lang), tr("status_label", lang)
        
        # Check if this machine is actually connected
        is_connected = (active_machine_id in machine_connections and 
                       machine_connections[active_machine_id].get('connected', False))
        
        # Create machine display text
        serial = machine_info.get('serial', 'Unknown')
        if serial != 'Unknown':
            machine_display = f"{tr('machine_label', lang)} {active_machine_id} (S/N: {serial})"
        else:
            machine_display = f"{tr('machine_label', lang)} {active_machine_id}"
        
        # Determine status
        if is_connected:
            status_text = tr("connected_status", lang)
            status_class = "text-success small"
        else:
            status_text = tr("disconnected_status", lang)
            status_class = "text-warning small"
        return status_text, status_class, machine_display, tr("active_machine_label", lang), tr("status_label", lang)

    @app.callback(
        Output("machines-data", "data", allow_duplicate=True),
        [Input("status-update-interval", "n_intervals"),
         Input("historical-time-index", "data"),
         Input("app-mode", "data")],
        [State("machines-data", "data"),
         State("production-data-store", "data"),
         State("weight-preference-store", "data")],
        prevent_initial_call=True,
    )
    def update_machine_dashboard_data(n_intervals, time_state, app_mode, machines_data, production_data, weight_pref):
        """Update machine data on every interval.
    
        In live mode this checks connection status and pulls fresh values from the
        OPC server.  When running in demo mode we synthesize values matching the
        main dashboard so that all machine cards show changing production data.
        """
        
        if not machines_data or not machines_data.get("machines"):
            return dash.no_update
    
        machines = machines_data.get("machines", [])
        updated = False
    
        mode = "demo"
        if app_mode and isinstance(app_mode, dict) and "mode" in app_mode:
            mode = app_mode["mode"]
    
        if mode == "historical":
            hours = time_state.get("hours", 24) if isinstance(time_state, dict) else 24
            for machine in machines:
                machine_id = machine.get("id")
                hist = get_historical_data(timeframe=f"{hours}h", machine_id=machine_id)
                cap_vals = hist.get("capacity", {}).get("values", [])
                acc_vals = hist.get("accepts", {}).get("values", [])
                rej_vals = hist.get("rejects", {}).get("values", [])
                cap_avg_lbs = sum(cap_vals)/len(cap_vals) if cap_vals else 0
                acc_avg_lbs = sum(acc_vals)/len(acc_vals) if acc_vals else 0
                rej_avg_lbs = sum(rej_vals)/len(rej_vals) if rej_vals else 0
                cap_avg = convert_capacity_from_lbs(cap_avg_lbs, weight_pref)
                acc_avg = convert_capacity_from_lbs(acc_avg_lbs, weight_pref)
                rej_avg = convert_capacity_from_lbs(rej_avg_lbs, weight_pref)
                prod = {
                    "capacity_formatted": f"{cap_avg:,.0f}",
                    "accepts_formatted": f"{acc_avg:,.0f}",
                    "rejects_formatted": f"{rej_avg:,.0f}",
                    "diagnostic_counter": (machine.get("operational_data") or {}).get("production", {}).get("diagnostic_counter", "0"),
                }
                if not machine.get("operational_data"):
                    machine["operational_data"] = {"preset": {}, "status": {}, "feeder": {}, "production": prod}
                else:
                    machine["operational_data"].setdefault("production", {})
                    machine["operational_data"]["production"].update(prod)
            machines_data["machines"] = machines
            return machines_data
        
    
        elif mode == "lab":
            # Display metrics from lab logs for each machine
            for machine in machines:
                machine_id = machine.get("id")
                metrics = load_lab_totals_metrics(
                    machine_id, active_counters=get_active_counter_flags(machine_id)
                )
                if metrics:
                    tot_cap_lbs, acc_lbs, rej_lbs, _ = metrics
                    counter_totals, _, object_totals = load_lab_totals(
                        machine_id, active_counters=get_active_counter_flags(machine_id)
                    )
                    reject_count = sum(counter_totals)
                    capacity_count = object_totals[-1] if object_totals else 0
                    accepts_count = max(0, capacity_count - reject_count)

                    cap = convert_capacity_from_lbs(tot_cap_lbs, weight_pref)
                    acc = convert_capacity_from_lbs(acc_lbs, weight_pref)
                    rej = convert_capacity_from_lbs(rej_lbs, weight_pref)
                else:
                    cap = acc = rej = 0
                    capacity_count = accepts_count = reject_count = 0

                prod = {
                    "capacity_formatted": f"{cap:,.0f}",
                    "accepts_formatted": f"{acc:,.0f}",
                    "rejects_formatted": f"{rej:,.0f}",
                    "capacity": cap,
                    "accepts": acc,
                    "rejects": rej,
                    "capacity_count": capacity_count,
                    "accepts_count": accepts_count,
                    "reject_count": reject_count,
                    "diagnostic_counter": (machine.get("operational_data") or {}).get("production", {}).get("diagnostic_counter", "0"),
                }

                if not machine.get("operational_data"):
                    machine["operational_data"] = {"preset": {}, "status": {}, "feeder": {}, "production": prod}
                else:
                    machine["operational_data"].setdefault("production", {})
                    machine["operational_data"]["production"].update(prod)

            machines_data["machines"] = machines
            return machines_data

        elif mode == "demo":
            now_str = datetime.now().strftime("%H:%M:%S")
            new_machines = []
    
            pref = load_weight_preference()
    
            for machine in machines:
                m = machine.copy()
                demo_lbs = random.uniform(47000, 53000)
                cap = convert_capacity_from_kg(demo_lbs / 2.205, pref)
                rej_pct = random.uniform(4.0, 6.0)
                rej = cap * (rej_pct / 100.0)
                acc = cap - rej
    
                counters = [random.randint(10, 180) for _ in range(12)]
    
                m["serial"] = m.get("serial", f"DEMO_{m.get('id')}")
                m["status"] = "DEMO"
                m["model"] = m.get("model", "Enpresor")
                m["last_update"] = now_str
                m["operational_data"] = {
                    "preset": {"number": 1, "name": "Demo"},
                    "status": {"text": "DEMO"},
                    "feeder": {"text": "Running"},
                    "production": {
                        "capacity_formatted": f"{cap:,.0f}",
                        "accepts_formatted": f"{acc:,.0f}",
                        "rejects_formatted": f"{rej:,.0f}",
                        "diagnostic_counter": "0",
                        "capacity": cap,
                        "accepts": acc,
                        "rejects": rej,
                    },
                }
                m["demo_counters"] = counters
                m["demo_mode"] = True
                new_machines.append(m)
    
            machines_data = machines_data.copy()
            machines_data["machines"] = new_machines
            return machines_data
    
    
        # Update ALL machines that should be connected
        for machine in machines:
            machine_id = machine.get("id")
            machine.pop("demo_mode", None)
    
            if machine_id not in machine_connections or not machine_connections.get(machine_id, {}).get('connected', False):
                if machine.get("status") != "Offline":
                    machine["status"] = "Offline"
                    machine["last_update"] = "Never"
                    machine["operational_data"] = None
                    updated = True
                continue
    
            if machine_id in machine_connections:
                try:
                    connection_info = machine_connections[machine_id]
                    
                    # Check if connection is still alive by trying to read a simple tag
                    is_still_connected = False
                    if connection_info.get('connected', False):
                        try:
                            # Try to read the Alive tag or any reliable tag to test connection
                            alive_tag = "Alive"
                            test_successful = False
    
                            if alive_tag in connection_info['tags']:
                                # Try to read the value - if this fails, connection is dead
                                test_value = connection_info['tags'][alive_tag]['node'].get_value()
                                test_successful = True
                            else:
                                # If no Alive tag, try the first available tag
                                for tag_name, tag_info in connection_info['tags'].items():
                                    try:
                                        test_value = tag_info['node'].get_value()
                                        test_successful = True
                                        break  # Success, stop trying other tags
                                    except:
                                        continue  # Try next tag
    
                            if test_successful:
                                is_still_connected = True
                                # Reset failure counter on success
                                connection_info['failure_count'] = 0
                            else:
                                raise Exception("No tags could be read")
    
                        except Exception as e:
                            logger.warning(f"Machine {machine_id} connection test failed: {e}")
                            failure_count = connection_info.get('failure_count', 0) + 1
                            connection_info['failure_count'] = failure_count
                            if failure_count >= FAILURE_THRESHOLD:
                                is_still_connected = False
                                # Mark the connection as dead after repeated failures
                                connection_info['connected'] = False
                            else:
                                # Keep connection alive until threshold reached
                                is_still_connected = True
                    
                    # Update machine status based on actual connection test
                    if is_still_connected:
                        # Connection is good - update with fresh data
                        basic_data = get_machine_current_data(machine_id)
                        operational_data = get_machine_operational_data(machine_id)
                        
                        machine["serial"] = basic_data["serial"]
                        machine["status"] = basic_data["status"]  # This should be "GOOD" for connected machines
                        machine["model"] = basic_data["model"]
                        machine["last_update"] = basic_data["last_update"]
                        machine["operational_data"] = operational_data
                        
                        # IMPORTANT: Ensure status is set to something that indicates connection
                        if machine["status"] in ["Unknown", "Offline", "Connection Lost", "Connection Error"]:
                            machine["status"] = "GOOD"  # Force good status for connected machines
                        
                        updated = True
                        
                    else:
                        # Connection is dead - update status to reflect this
                        machine["status"] = "Connection Lost"
                        machine["last_update"] = "Connection Lost"
                        machine["operational_data"] = None
                        updated = True
                        
                        # Clean up the dead connection
                        try:
                            if connection_info.get('client'):
                                connection_info['client'].disconnect()
                        except:
                            pass  # Ignore errors when disconnecting dead connection
                        
                        # Remove from connections
                        del machine_connections[machine_id]
                        logger.info(f"Removed dead connection for machine {machine_id}")
                        
                except Exception as e:
                    logger.error(f"Error monitoring machine {machine_id}: {e}")
                    # Mark machine as having connection error
                    machine["status"] = "Connection Error"
                    machine["last_update"] = "Error"
                    machine["operational_data"] = None
                    updated = True
                    
                    # Clean up the problematic connection
                    if machine_id in machine_connections:
                        try:
                            if machine_connections[machine_id].get('client'):
                                machine_connections[machine_id]['client'].disconnect()
                        except:
                            pass
                        del machine_connections[machine_id]
        
        if updated:
            machines_data["machines"] = machines
            return machines_data
        
        return dash.no_update

    @app.callback(
        Output("memory-metrics-store", "data"),
        Input("metric-logging-interval", "n_intervals"),
        prevent_initial_call=True,
    )
    def test_memory_management(_):
        """Return memory usage metrics for tests and enforce history limits."""
        max_points = 120
        if hasattr(app_state, "counter_history"):
            for i in range(1, 13):
                history = app_state.counter_history[i]
                if len(history["times"]) > max_points:
                    history["times"] = history["times"][-max_points:]
                    history["values"] = history["values"][-max_points:]
            lengths = {
                i: len(app_state.counter_history[i]["times"]) for i in range(1, 13)
            }
        else:
            lengths = {}

        rss_mb = mem_utils._get_process_memory_mb()
        if rss_mb == 0.0:
            rss_mb = 0.0
        return {"rss_mb": rss_mb, "max_points": max_points, "history_lengths": lengths}

    @app.callback(
        Output("saved-ip-list", "children"),
        [Input("ip-addresses-store", "data")]
    )
    def update_saved_ip_list(ip_data):
        """Update the list of saved IPs displayed in settings"""
        if not ip_data or "addresses" not in ip_data or not ip_data["addresses"]:
            return html.Div("No IP addresses saved", className="text-muted fst-italic")
        
        # Create a list item for each saved IP
        ip_items = []
        for item in ip_data["addresses"]:
            ip = item["ip"]
            label = item["label"]
            # Display format for the list: "Label: IP"
            display_text = f"{label}: {ip}"
            
            ip_items.append(
                dbc.Row([
                    dbc.Col(display_text, width=9),
                    dbc.Col(
                        dbc.Button(
                            "×", 
                            id={"type": "delete-ip-button", "index": ip},  # Still use IP as index for deletion
                            color="danger",
                            size="sm",
                            className="py-0 px-2"
                        ),
                        width=3,
                        className="text-end"
                    )
                ], className="mb-2 border-bottom pb-2")
            )
        
        return html.Div(ip_items)

    @app.callback(
        [Output("current-dashboard", "data", allow_duplicate=True),
        Output("active-machine-store", "data"),
        Output("app-state", "data", allow_duplicate=True)],
        [Input({"type": "machine-card-click", "index": ALL}, "n_clicks")],
        [State("machines-data", "data"),
        State("active-machine-store", "data"),
        State("app-state", "data"),
        State({"type": "machine-card-click", "index": ALL}, "id")],
        prevent_initial_call=True
    )
    def handle_machine_selection(card_clicks, machines_data, active_machine_data, app_state_data, card_ids):
        """Handle machine card clicks and switch to main dashboard - FIXED VERSION"""
        global active_machine_id, machine_connections, app_state
        
        ctx = callback_context
        if not ctx.triggered:
            return dash.no_update, dash.no_update, dash.no_update

        # Ignore spurious triggers when the layout re-renders
        if not any(card_clicks):
            raise PreventUpdate

        triggered_id = ctx.triggered_id
        machine_id = None
        if isinstance(triggered_id, dict) and triggered_id.get("type") == "machine-card-click":
            machine_id = triggered_id.get("index")

        if machine_id is None:
            logger.warning("Machine card clicked but no machine ID found")
            return dash.no_update, dash.no_update, dash.no_update
        
        # CRITICAL FIX: Set global active_machine_id FIRST
        active_machine_id = machine_id
        logger.info(f"=== MACHINE SELECTION: Selected machine {machine_id} as active machine ===")
        
        # CRITICAL FIX: Stop existing thread before starting new one
        if app_state.update_thread is not None and app_state.update_thread.is_alive():
            logger.info("Stopping existing OPC update thread...")
            app_state.thread_stop_flag = True
            app_state.update_thread.join(timeout=3)
            if app_state.update_thread.is_alive():
                logger.warning("Thread did not stop gracefully")
            else:
                logger.info("Successfully stopped existing OPC update thread")
        
        # Check if the machine is connected
        if machine_id in machine_connections and machine_connections[machine_id].get('connected', False):
            # Machine is connected - set up app_state to point to this machine's data
            connection_info = machine_connections[machine_id]
            
            app_state.client = connection_info['client']
            app_state.tags = connection_info['tags']
            app_state.connected = True
            app_state.last_update_time = connection_info.get('last_update', datetime.now())
            
            # Start fresh thread for the selected machine
            app_state.thread_stop_flag = False
            app_state.update_thread = Thread(target=opc_update_thread)
            app_state.update_thread.daemon = True
            app_state.update_thread.start()
            logger.info(f"Started new OPC update thread for machine {machine_id}")
            logger.debug(
                "Thread status after selection: mode=%s, active_machine=%s, alive=%s",
                current_app_mode,
                active_machine_id,
                app_state.update_thread.is_alive(),
            )
            
            logger.info(f"Switched to connected machine {machine_id} - {len(app_state.tags)} tags available")
            app_state_data["connected"] = True
            
        else:
            # Machine not connected
            app_state.client = None
            app_state.tags = {}
            app_state.connected = False
            app_state.last_update_time = None
            
            logger.info(f"Switched to disconnected machine {machine_id}")
            app_state_data["connected"] = False
        
        # Return to main dashboard with selected machine
        logger.info(f"=== SWITCHING TO MAIN DASHBOARD with machine {machine_id} ===")
        return "main", {"machine_id": machine_id}, app_state_data

    @app.callback(
        Output("machines-data", "data", allow_duplicate=True),
        [Input({"type": "machine-connect-btn", "index": ALL}, "n_clicks")],
        [State("machines-data", "data"),
        State({"type": "machine-ip-dropdown", "index": ALL}, "value"),
        State({"type": "machine-connect-btn", "index": ALL}, "id"),
        State("server-name-input", "value")],
        prevent_initial_call=True
    )
    def handle_machine_connect_disconnect(n_clicks_list, machines_data, ip_values, button_ids, server_name):
        """Handle connect/disconnect - IMPROVED VERSION with better thread management"""
        
        if not any(n_clicks_list) or not button_ids:
            return dash.no_update
        
        # Find which button was clicked
        triggered_idx = None
        for i, clicks in enumerate(n_clicks_list):
            if clicks is not None and clicks > 0:
                triggered_idx = i
                break
        
        if triggered_idx is None:
            return dash.no_update
        
        machine_id = button_ids[triggered_idx]["index"]
        selected_ip = ip_values[triggered_idx] if triggered_idx < len(ip_values) else None
        
        if not selected_ip:
            return dash.no_update
        
        machines = machines_data.get("machines", [])
        is_connected = machine_id in machine_connections and machine_connections[machine_id]['connected']
        
        if is_connected:
            # DISCONNECT
            try:
                if machine_id in machine_connections:
                    machine_connections[machine_id]['client'].disconnect()
                    del machine_connections[machine_id]
                    logger.info(f"Disconnected machine {machine_id}")
                
                for machine in machines:
                    if machine["id"] == machine_id:
                        machine["status"] = "Offline"
                        machine["last_update"] = "Disconnected"
                        machine["operational_data"] = None
                        break
                        
            except Exception as e:
                logger.error(f"Error disconnecting machine {machine_id}: {e}")
        
        else:
            # CONNECT
            try:
                connection_success = run_async(connect_and_monitor_machine(selected_ip, machine_id, server_name))
                
                if connection_success:
                    machine_data = get_machine_current_data(machine_id)
                    operational_data = get_machine_operational_data(machine_id)
                    
                    for machine in machines:
                        if machine["id"] == machine_id:
                            machine["ip"] = selected_ip
                            machine["selected_ip"] = selected_ip
                            machine["serial"] = machine_data["serial"]
                            machine["status"] = machine_data["status"]
                            machine["model"] = machine_data["model"]
                            machine["last_update"] = machine_data["last_update"]
                            machine["operational_data"] = operational_data
                            break
                            
                    logger.info(f"Successfully connected machine {machine_id}")

                    # Initialize previous values so the next change will be logged
                    if machine_id not in prev_values:
                        prev_values[machine_id] = {}
                    if machine_id not in prev_active_states:
                        prev_active_states[machine_id] = {}
                    if machine_id not in prev_preset_names:
                        prev_preset_names[machine_id] = None

                    tags = machine_connections[machine_id]["tags"]
                    for opc_tag in MONITORED_RATE_TAGS:
                        if opc_tag in tags:
                            prev_values[machine_id][opc_tag] = tags[opc_tag]["data"].latest_value
                    for opc_tag in SENSITIVITY_ACTIVE_TAGS:
                        if opc_tag in tags:
                            prev_active_states[machine_id][opc_tag] = tags[opc_tag]["data"].latest_value
                    if PRESET_NAME_TAG in tags:
                        prev_preset_names[machine_id] = tags[PRESET_NAME_TAG]["data"].latest_value
                    
                    # IMPROVED: Only start thread if no machines are currently active
                    # If this is the first connection or the current active machine
                    if active_machine_id == machine_id or active_machine_id is None:
                        if app_state.update_thread is None or not app_state.update_thread.is_alive():
                            app_state.thread_stop_flag = False
                            app_state.update_thread = Thread(target=opc_update_thread)
                            app_state.update_thread.daemon = True
                            app_state.update_thread.start()
                            logger.info("Started OPC update thread for connected machine")
                    
                else:
                    logger.error(f"Failed to connect machine {machine_id}")
                    
            except Exception as e:
                logger.error(f"Error connecting machine {machine_id}: {e}")
        
        machines_data["machines"] = machines
        return machines_data

    @app.callback(
        Output("delete-ip-trigger", "data"),
        [Input({"type": "delete-ip-button", "index": ALL}, "n_clicks")],
        [State({"type": "delete-ip-button", "index": ALL}, "id")],
        prevent_initial_call=True
    )
    def handle_delete_button(n_clicks_list, button_ids):
        """Capture which delete button was clicked"""
        ctx = dash.callback_context
        if not ctx.triggered:
            return dash.no_update
        
        # Get which button was clicked by finding the button with a non-None click value
        triggered_idx = None
        for i, clicks in enumerate(n_clicks_list):
            if clicks is not None:
                triggered_idx = i
                break
        
        if triggered_idx is None:
            return dash.no_update
        
        # Get the corresponding button id
        button_id = button_ids[triggered_idx]
        ip_to_delete = button_id["index"]  # This is already a dictionary, no need for json.loads
        
        # Return the IP to delete
        return {"ip": ip_to_delete, "timestamp": time.time()}

    @app.callback(
        [Output("ip-addresses-store", "data", allow_duplicate=True),
         Output("delete-result", "children")],
        [Input("delete-ip-trigger", "data")],
        [State("ip-addresses-store", "data")],
        prevent_initial_call=True
    )
    def delete_ip_address(trigger_data, current_data):
        """Delete an IP address from the stored list"""
        if not trigger_data or "ip" not in trigger_data:
            return dash.no_update, dash.no_update
        
        ip_to_delete = trigger_data["ip"]
        
        # Get current addresses
        addresses = current_data.get("addresses", []) if current_data else []
        
        # Find the item to delete by IP
        found = False
        for i, item in enumerate(addresses):
            if item["ip"] == ip_to_delete:
                # Get the label for the message
                label = item["label"]
                # Remove the item
                addresses.pop(i)
                message = f"Deleted {label} ({ip_to_delete})"
                found = True
                break
        
        if not found:
            message = "IP address not found"
        
        # Return updated data
        return {"addresses": addresses}, message

    @app.callback(
        Output("theme-selector", "value"),
        [Input("auto-connect-trigger", "data")],
        prevent_initial_call=False
    )
    def load_initial_theme(trigger):
        """Load theme preference from file on startup"""
        theme = load_theme_preference()
        logger.info(f"Loading initial theme: {theme}")
        return theme


    @app.callback(
        [Output("capacity-units-selector", "value"),
         Output("custom-unit-name", "value"),
         Output("custom-unit-weight", "value")],
        [Input("auto-connect-trigger", "data")],
        prevent_initial_call=False,
    )
    def load_initial_capacity_units(trigger):
        pref = load_weight_preference()
        return pref.get("unit", "lb"), pref.get("label", ""), pref.get("value", 1.0)

    @app.callback(
        [Output("custom-unit-name", "style"),
         Output("custom-unit-weight", "style")],
        [Input("capacity-units-selector", "value")],
        prevent_initial_call=False,
    )
    def toggle_custom_unit_fields(unit_value):
        if unit_value == "custom":
            return {"display": "block"}, {"display": "block"}
        return {"display": "none"}, {"display": "none"}

    @app.callback(
        Output("weight-preference-store", "data"),
        [Input("capacity-units-selector", "value"),
         Input("custom-unit-name", "value"),
         Input("custom-unit-weight", "value")],
        prevent_initial_call=True,
    )
    def save_capacity_units(unit_value, custom_name, custom_weight):
        if unit_value != "custom":
            save_weight_preference(unit_value, "", 1.0)
            return {"unit": unit_value, "label": "", "value": 1.0}
        if custom_name and custom_weight:
            save_weight_preference("custom", custom_name, float(custom_weight))
            return {"unit": "custom", "label": custom_name, "value": float(custom_weight)}
        # If custom selected but fields incomplete, don't update
        return dash.no_update

    @app.callback(
        Output("language-selector", "value"),
        [Input("auto-connect-trigger", "data")],
        prevent_initial_call=False,
    )
    def load_initial_language(trigger):
        return load_language_preference()

    @app.callback(
        Output("language-preference-store", "data"),
        [Input("language-selector", "value")],
        prevent_initial_call=True,
    )
    def save_language(value):
        if value:
            save_language_preference(value)
            return value
        return dash.no_update

    @app.callback(
        Output("dashboard-title", "children"),
        [Input("active-machine-store", "data"),
         Input("current-dashboard", "data"),
         Input("language-preference-store", "data")],
        [State("machines-data", "data")],
        prevent_initial_call=True
    )
    def update_dashboard_title(active_machine_data, current_dashboard, lang, machines_data):
        """Update dashboard title to show active machine"""
        base_title = format_enpresor(tr("dashboard_title", lang))
        base_list = base_title if isinstance(base_title, list) else [base_title]

        if current_dashboard == "main" and active_machine_data and active_machine_data.get("machine_id"):
            machine_id = active_machine_data["machine_id"]
            
            # Find machine details
            machine_name = f"{tr('machine_label', lang)} {machine_id}"
            if machines_data and machines_data.get("machines"):
                for machine in machines_data["machines"]:
                    if machine["id"] == machine_id:
                        serial = machine.get("serial", "Unknown")
                        if serial != "Unknown":
                            machine_name = f"{tr('machine_label', lang)} {machine_id} (S/N: {serial})"
                        break
            
            return base_list + [f" - {machine_name}"]

        return base_title

    @app.callback(
        [Output("threshold-modal-header", "children"),
         Output("display-modal-header", "children"),
         Output("display-modal-description", "children"),
         Output("close-threshold-settings", "children"),
         Output("save-threshold-settings", "children"),
         Output("close-display-settings", "children"),
         Output("save-display-settings", "children"),
         Output("production-rate-units-header", "children"),
         Output("close-production-rate-units", "children"),
         Output("save-production-rate-units", "children"),
         Output("settings-modal-header", "children"),
         Output("update-counts-header", "children"),
         Output("close-update-counts", "children"),
         Output("upload-modal-header", "children"),
         Output("close-upload-modal", "children"),
         Output("delete-confirmation-header", "children"),
         Output("delete-warning", "children"),
         Output("cancel-delete-btn", "children"),
         Output("confirm-delete-btn", "children"),
         Output("close-settings", "children"),
        Output("add-floor-btn", "children"),
        Output("export-data-button", "children"),
        Output("new-dashboard-btn", "children"),
        Output("generate-report-btn", "children"),
        Output("color-theme-label", "children"),
        Output("theme-selector", "options"),
        Output("capacity-units-label", "children"),
        Output("language-label", "children"),
        Output("language-selector", "options"),
        Output("mode-selector", "options"),
        Output("system-configuration-title", "children"),
         Output("auto-connect-label", "children"),
         Output("add-machine-ip-label", "children"),
         Output("smtp-email-configuration-title", "children"),
         Output("smtp-server-label", "children"),
         Output("smtp-port-label", "children"),
         Output("smtp-username-label", "children"),
         Output("smtp-password-label", "children"),
         Output("smtp-from-label", "children"),
        Output("save-email-settings", "children"),
        Output("production-rate-unit-selector", "options"),
        Output("display-tab", "label"),
        Output("system-tab", "label"),
        Output("email-tab", "label"),
        Output("about-tab", "label"),
        Output("start-test-btn", "children"),
        Output("stop-test-btn", "children"),
        Output("lab-test-name", "placeholder"),
        Output("clear-data-btn", "children"),
        Output("upload-image", "children"),
        Output("add-ip-button", "children"),
        Output("save-system-settings", "children")],
        [Input("language-preference-store", "data")]
    )
    def refresh_text(lang):
        return (
            tr("threshold_settings_title", lang),
            tr("display_settings_title", lang),
            tr("display_settings_header", lang),
            tr("close", lang),
            tr("save_changes", lang),
            tr("close", lang),
            tr("save_changes", lang),
            tr("production_rate_units_title", lang),
            tr("close", lang),
            tr("save", lang),
            tr("system_settings_title", lang),
            tr("update_counts_title", lang),
            tr("close", lang),
            tr("upload_image_title", lang),
            tr("close", lang),
            tr("confirm_deletion_title", lang),
            tr("delete_warning", lang),
            tr("cancel", lang),
            tr("yes_delete", lang),
            tr("close", lang),
            tr("add_floor", lang),
            tr("export_data", lang),
            tr("switch_dashboards", lang),
            tr("generate_report", lang),
            tr("color_theme_label", lang),
            [
                {"label": tr("light_mode_option", lang), "value": "light"},
                {"label": tr("dark_mode_option", lang), "value": "dark"},
            ],
            tr("capacity_units_label", lang),
            tr("language_label", lang),
            [
                {"label": tr("english_option", lang), "value": "en"},
                {"label": tr("spanish_option", lang), "value": "es"},
                {"label": tr("japanese_option", lang), "value": "ja"},
            ],
            [
                {"label": tr("live_mode_option", lang), "value": "live"},
                {"label": tr("demo_mode_option", lang), "value": "demo"},
                {"label": tr("historical_mode_option", lang), "value": "historical"},
                {"label": tr("lab_test_mode_option", lang), "value": "lab"},
            ],
            tr("system_configuration_title", lang),
            tr("auto_connect_label", lang),
            tr("add_machine_ip_label", lang),
            tr("smtp_email_configuration_title", lang),
            tr("smtp_server_label", lang),
            tr("port_label", lang),
            tr("username_label", lang),
            tr("password_label", lang),
            tr("from_address_label", lang),
            tr("save_email_settings", lang),
            [
                {"label": tr("objects_per_min", lang), "value": "objects"},
                {"label": tr("capacity", lang), "value": "capacity"},
            ],
            tr("display_tab_label", lang),
            tr("system_tab_label", lang),
            tr("email_tab_label", lang),
            tr("about_tab_label", lang),
            tr("start_test", lang),
            tr("stop_test", lang),
            tr("test_lot_name_placeholder", lang),
            tr("clear_data", lang),
            html.Div([
                tr("drag_and_drop", lang),
                html.A(tr("select_image", lang))
            ]),
            tr("add_button", lang),
            tr("save_system_settings", lang),
        )

    @app.callback(
        Output("hidden-machines-cache", "data"),
        [Input("machines-data", "data")],
        prevent_initial_call=True
    )
    def cache_machines_data(machines_data):
        """Cache machines data for auto-reconnection thread"""
        if machines_data:
            app_state.machines_data_cache = machines_data
            logger.debug(f"Cached machines data: {len(machines_data.get('machines', []))} machines")
        return machines_data

    @app.callback(
        Output("floor-machine-container", "children"),
        [Input("machines-data", "data"),
         Input("floors-data", "data"),
         Input("ip-addresses-store", "data"),
         Input("additional-image-store", "data"),
         Input("current-dashboard", "data"),
         Input("active-machine-store", "data"),
         Input("app-mode", "data"),
         Input("language-preference-store", "data")],
        prevent_initial_call=False
    )
    def render_floor_machine_layout_enhanced_with_selection(machines_data, floors_data, ip_addresses_data, additional_image_data, current_dashboard, active_machine_data, app_mode_data, lang):
        """Enhanced render with machine selection capability"""
        
        # CRITICAL: Only render on machine dashboard
        if current_dashboard != "new":
            raise PreventUpdate
        
        # ADD THIS CHECK: Prevent re-render if only machine status/operational data changed
        ctx = callback_context
        if ctx.triggered:
            trigger_id = ctx.triggered[0]["prop_id"]
            if "machines-data" in trigger_id:
                # Check if any floor is currently being edited
                if floors_data and floors_data.get("floors"):
                    for floor in floors_data["floors"]:
                        if floor.get("editing", False):
                            # A floor is being edited, don't re-render
                            return dash.no_update
        
        # Rest of the function continues as normal...
        active_machine_id = active_machine_data.get("machine_id") if active_machine_data else None
        
        return render_floor_machine_layout_with_customizable_names(
            machines_data,
            floors_data,
            ip_addresses_data,
            additional_image_data,
            current_dashboard,
            active_machine_id,
            app_mode_data,
            lang,
        )

    @app.callback(
        [Output("floors-data", "data", allow_duplicate=True),
         Output("machines-data", "data", allow_duplicate=True),
         Output("delete-confirmation-modal", "is_open", allow_duplicate=True)],
        [Input("confirm-delete-btn", "n_clicks")],
        [State("delete-pending-store", "data"),
         State("floors-data", "data"),
         State("machines-data", "data")],
        prevent_initial_call=True
    )
    def execute_confirmed_deletion(confirm_clicks, pending_delete, floors_data, machines_data):
        """Execute the deletion after user confirms"""
        global machine_connections, current_lab_filename
        
        if not confirm_clicks or not pending_delete or pending_delete.get("type") is None:
            return dash.no_update, dash.no_update, dash.no_update
        
        delete_type = pending_delete.get("type")
        delete_id = pending_delete.get("id")
        
        if delete_type == "floor":
            # Execute floor deletion (your existing floor deletion logic)
            floors = floors_data.get("floors", [])
            machines = machines_data.get("machines", [])
            
            # Find the floor to delete
            floor_found = False
            floor_name = None
            updated_floors = []
            
            for floor in floors:
                if floor["id"] == delete_id:
                    floor_found = True
                    floor_name = floor.get("name", f"Floor {delete_id}")
                    logger.info(f"Deleting floor: {floor_name}")
                else:
                    updated_floors.append(floor)
            
            if not floor_found:
                logger.warning(f"Floor {delete_id} not found for deletion")
                return dash.no_update, dash.no_update, False
            
            # Find machines on this floor and disconnect them
            machines_on_floor = [m for m in machines if m.get("floor_id") == delete_id]
            machines_to_keep = [m for m in machines if m.get("floor_id") != delete_id]
            
            # Disconnect machines on this floor
            for machine in machines_on_floor:
                machine_id = machine["id"]
                try:
                    if machine_id in machine_connections:
                        if machine_connections[machine_id].get('connected', False):
                            client = machine_connections[machine_id].get('client')
                            if client:
                                client.disconnect()
                            logger.info(f"Disconnected machine {machine_id} before floor deletion")
                        del machine_connections[machine_id]
                        logger.info(f"Removed machine {machine_id} from connections")
                except Exception as e:
                    logger.error(f"Error disconnecting machine {machine_id} during floor deletion: {e}")
            
            # Update data structures
            floors_data["floors"] = updated_floors
            machines_data["machines"] = machines_to_keep
            
            # Update selected floor if needed
            if floors_data.get("selected_floor") == delete_id:
                floors_data["selected_floor"] = "all" if updated_floors else 1
                logger.info(f"Changed selected floor to {floors_data['selected_floor']} after deletion")
            
            # Auto-save
            try:
                save_success = save_floor_machine_data(floors_data, machines_data)
                if save_success:
                    logger.info(f"Successfully deleted floor '{floor_name}' with {len(machines_on_floor)} machines and saved layout")
                else:
                    logger.warning(f"Floor '{floor_name}' deleted but layout save failed")
            except Exception as e:
                logger.error(f"Error saving layout after deleting floor '{floor_name}': {e}")
            
            return floors_data, machines_data, False
            
        elif delete_type == "machine":
            # Execute machine deletion (your existing machine deletion logic)
            machines = machines_data.get("machines", [])
            
            # Find and remove the machine
            machine_found = False
            updated_machines = []
            
            for machine in machines:
                if machine["id"] == delete_id:
                    machine_found = True
                    
                    # Disconnect the machine if connected
                    try:
                        if delete_id in machine_connections:
                            if machine_connections[delete_id].get('connected', False):
                                client = machine_connections[delete_id].get('client')
                                if client:
                                    client.disconnect()
                                logger.info(f"Disconnected machine {delete_id} before deletion")
                            del machine_connections[delete_id]
                            logger.info(f"Removed machine {delete_id} from connections")
                    except Exception as e:
                        logger.error(f"Error disconnecting machine {delete_id}: {e}")
                    
                    logger.info(f"Deleted machine {delete_id}: {machine.get('name', 'Unknown')}")
                else:
                    updated_machines.append(machine)
            
            if not machine_found:
                logger.warning(f"Machine {delete_id} not found for deletion")
                return dash.no_update, dash.no_update, False
            
            # Update machines data
            machines_data["machines"] = updated_machines
            
            # Auto-save
            try:
                save_success = save_floor_machine_data(floors_data, machines_data)
                if save_success:
                    logger.info(f"Successfully deleted machine {delete_id} and saved layout")
                else:
                    logger.warning(f"Machine {delete_id} deleted but layout save failed")
            except Exception as e:
                logger.error(f"Error saving layout after deleting machine {delete_id}: {e}")
            
            return dash.no_update, machines_data, False
        
        return dash.no_update, dash.no_update, False

    @app.callback(
        Output("floors-data", "data", allow_duplicate=True),
        [Input({"type": "edit-floor-name-btn", "index": ALL}, "n_clicks"),
         Input({"type": "save-floor-name-btn", "index": ALL}, "n_clicks"),
         Input({"type": "cancel-floor-name-btn", "index": ALL}, "n_clicks")],
        [State({"type": "floor-name-input", "index": ALL}, "value"),
         State({"type": "edit-floor-name-btn", "index": ALL}, "id"),
         State({"type": "save-floor-name-btn", "index": ALL}, "id"),
         State({"type": "cancel-floor-name-btn", "index": ALL}, "id"),
         State("floors-data", "data")],
        prevent_initial_call=True
    )
    def handle_floor_name_editing(edit_clicks, save_clicks, cancel_clicks, input_values, 
                                 edit_ids, save_ids, cancel_ids, floors_data):  
        """Handle floor name editing with auto-save"""
        ctx = callback_context
        if not ctx.triggered:
            return dash.no_update
    
        trigger_prop = ctx.triggered[0]["prop_id"]
        
        # Parse which button was clicked and which floor
        if '"type":"save-floor-name-btn"' in trigger_prop:
            # Find which save button was clicked
            for i, clicks in enumerate(save_clicks or []):
                if clicks and i < len(save_ids):
                    floor_id = save_ids[i]["index"]
                    new_name = input_values[i] if i < len(input_values or []) else None
                    
                    if new_name and new_name.strip():
                        # Update the floor name
                        floors = floors_data.get("floors", [])
                        for floor in floors:
                            if floor["id"] == floor_id:
                                floor["name"] = new_name.strip()
                                floor["editing"] = False
                                break
                        
                        floors_data["floors"] = floors
                        
                        # Auto-save the layout (get machines_data fresh)
                        _, machines_data = load_floor_machine_data()
                        if machines_data is None:
                            machines_data = {"machines": [], "next_machine_id": 1}
                        save_floor_machine_data(floors_data, machines_data)
                        logger.info(f"Floor {floor_id} renamed to '{new_name.strip()}' and saved")
                        
                        return floors_data
                    break
        
        elif '"type":"edit-floor-name-btn"' in trigger_prop:
            # Find which edit button was clicked
            for i, clicks in enumerate(edit_clicks or []):
                if clicks and i < len(edit_ids):
                    floor_id = edit_ids[i]["index"]
                    
                    # Set editing mode for this floor
                    floors = floors_data.get("floors", [])
                    for floor in floors:
                        if floor["id"] == floor_id:
                            floor["editing"] = True
                            break
                    
                    floors_data["floors"] = floors
                    return floors_data
                    break
        
        elif '"type":"cancel-floor-name-btn"' in trigger_prop:
            # Find which cancel button was clicked
            for i, clicks in enumerate(cancel_clicks or []):
                if clicks and i < len(cancel_ids):
                    floor_id = cancel_ids[i]["index"]
                    
                    # Cancel editing mode for this floor
                    floors = floors_data.get("floors", [])
                    for floor in floors:
                        if floor["id"] == floor_id:
                            floor["editing"] = False
                            break
                    
                    floors_data["floors"] = floors
                    return floors_data
                    break
        
        return dash.no_update

    @app.callback(
        Output("floors-data", "data", allow_duplicate=True),
        [Input("add-floor-btn", "n_clicks")],
        [State("floors-data", "data"),
         State("machines-data", "data")],
        prevent_initial_call=True
    )
    def add_new_floor_with_save(n_clicks, floors_data, machines_data):
        """Add a new floor with auto-save"""
        if not n_clicks:
            return dash.no_update
        
        floors = floors_data.get("floors", [])
        next_floor_number = len(floors) + 1
        
        # Ordinal suffixes
        def get_ordinal_suffix(n):
            if 10 <= n % 100 <= 20:
                suffix = 'th'
            else:
                suffix = {1: 'st', 2: 'nd', 3: 'rd'}.get(n % 10, 'th')
            return f"{n}{suffix}"
        
        new_floor = {
            "id": next_floor_number,
            "name": f"{get_ordinal_suffix(next_floor_number)} Floor",
            "editing": False
        }
        
        floors.append(new_floor)
        floors_data["floors"] = floors
        
        # Auto-save the layout
        save_floor_machine_data(floors_data, machines_data)
        logger.info(f"Added new floor: {new_floor['name']} and saved layout")
        
        return floors_data  

    @app.callback(
        Output("save-status", "children"),
        [Input("add-floor-btn", "n_clicks"),
         Input({"type": "save-floor-name-btn", "index": ALL}, "n_clicks"),
         Input({"type": "delete-floor-btn", "index": ALL}, "n_clicks")],
        prevent_initial_call=True
    )
    def show_floor_save_status(add_clicks, save_clicks, delete_clicks):
        """Show save status only when floors are actually modified"""
        if add_clicks or any(save_clicks or []) or any(delete_clicks or []):
            current_time = datetime.now().strftime("%H:%M:%S")
            return f"✓ Saved at {current_time}"
        return ""

    @app.callback(
        Output("save-status", "children", allow_duplicate=True),
        [Input("add-machine-btn", "n_clicks"),
         Input({"type": "machine-ip-dropdown", "index": ALL}, "value")],
        prevent_initial_call=True
    )
    def show_machine_save_status(add_single, ip_values):  # Removed add_multiple parameter
        """Show save status only when machines are added or IP changed"""
        ctx = callback_context
        if not ctx.triggered:
            return ""
        
        trigger_id = ctx.triggered[0]["prop_id"]
        
        # Only show save status for actual button clicks or IP changes
        if "add-machine-btn" in trigger_id or "machine-ip-dropdown" in trigger_id:
            current_time = datetime.now().strftime("%H:%M:%S")
            return f"✓ Saved at {current_time}"
        return ""

    @app.callback(
        Output("save-status", "children", allow_duplicate=True),
        [Input("confirm-delete-btn", "n_clicks")],
        prevent_initial_call=True
    )
    def show_delete_save_status(confirm_clicks):
        """Show save status only when items are actually deleted"""
        if confirm_clicks:
            current_time = datetime.now().strftime("%H:%M:%S")
            return f"✓ Saved at {current_time}"
        return ""


    @app.callback(
        Output("machines-data", "data", allow_duplicate=True),
        [Input("add-machine-btn", "n_clicks")],
        [State("machines-data", "data"),
         State("floors-data", "data")],
        prevent_initial_call=True
    )
    def add_new_machine_with_save(n_clicks, machines_data, floors_data):
        """Add a new blank machine to the selected floor with auto-save"""
        if not n_clicks:
            return dash.no_update
        
        machines = machines_data.get("machines", [])
        next_machine_id = get_next_available_machine_id(machines_data)  # Use helper function
        selected_floor_id = floors_data.get("selected_floor", "all")
        if selected_floor_id == "all":
            floors = floors_data.get("floors", [])
            selected_floor_id = floors[0]["id"] if floors else 1
        
        new_machine = {
            "id": next_machine_id,
            "floor_id": selected_floor_id,
            "name": f"{tr('machine_label', load_language_preference())} {next_machine_id}",
            "ip": None,
            "serial": "Unknown",
            "status": "Offline",
            "model": "Unknown",
            "last_update": "Never"
        }
        
        machines.append(new_machine)
        machines_data["machines"] = machines
        # Remove the next_machine_id update since we're using the helper function
        
        # Auto-save the layout
        save_floor_machine_data(floors_data, machines_data)
        logger.info(f"Added new machine {next_machine_id} to floor {selected_floor_id} and saved layout")
        
        return machines_data

    @app.callback(
        Output("floors-data", "data", allow_duplicate=True),
        [Input({"type": "floor-tile", "index": ALL}, "n_clicks")],
        [State("floors-data", "data")],
        prevent_initial_call=True
    )
    def handle_floor_selection_dynamic(n_clicks_list, floors_data):
        """Handle floor tile selection dynamically"""
        ctx = callback_context
        if not ctx.triggered or not any(n_clicks_list):
            return dash.no_update
        
        # Find which floor was clicked
        triggered_prop = ctx.triggered[0]["prop_id"]
        
        # Extract floor ID from the triggered property
        if "floor-tile" in triggered_prop:
            import json
            import re
            
            # Extract the JSON part before .n_clicks
            json_match = re.search(r'\{[^}]+\}', triggered_prop)
            if json_match:
                try:
                    button_id = json.loads(json_match.group())
                    selected_floor_id = button_id["index"]
                    
                    # Update the selected floor
                    floors_data["selected_floor"] = selected_floor_id
                    return floors_data
                except (json.JSONDecodeError, KeyError):
                    pass
        
        return dash.no_update

    @app.callback(
        Output("machines-data", "data", allow_duplicate=True),
        [Input({"type": "machine-ip-dropdown", "index": ALL}, "value")],
        [State("machines-data", "data"),
         State("floors-data", "data"),
         State({"type": "machine-ip-dropdown", "index": ALL}, "id")],
        prevent_initial_call=True
    )
    def update_machine_selected_ip_with_save(ip_values, machines_data, floors_data, dropdown_ids):
        """Update the selected IP for each machine when dropdown changes with auto-save"""
        if not ip_values or not dropdown_ids:
            return dash.no_update
        
        machines = machines_data.get("machines", [])
        changes_made = False
        
        # Update selected IP for each machine
        for i, ip_value in enumerate(ip_values):
            if i < len(dropdown_ids) and ip_value:
                machine_id = dropdown_ids[i]["index"]
                
                # Find and update the machine
                for machine in machines:
                    if machine["id"] == machine_id:
                        if machine.get("selected_ip") != ip_value:
                            machine["selected_ip"] = ip_value
                            changes_made = True
                            logger.info(f"Updated machine {machine_id} IP selection to {ip_value}")
                        break
        
        if changes_made:
            machines_data["machines"] = machines
            
            # Auto-save the layout
            save_floor_machine_data(floors_data, machines_data)
            logger.info("Machine IP selections saved")
            
            return machines_data
        
        return dash.no_update

    @app.callback(
        [
            Output("section-1-1", "children"),
            Output("production-data-store", "data"),
        ],
    
    
        [
            Input("status-update-interval", "n_intervals"),
            Input("current-dashboard", "data"),
            Input("historical-time-index", "data"),
            Input("historical-data-cache", "data"),
            Input("language-preference-store", "data"),
        ],
        [
            State("app-state", "data"),
            State("app-mode", "data"),
            State("production-data-store", "data"),
            State("weight-preference-store", "data"),
        ],
    
    
        prevent_initial_call=True
    )
    
    
    
    def update_section_1_1(n, which, state_data, historical_data, lang, app_state_data, app_mode, production_data, weight_pref):
    
        """Update section 1-1 with capacity information and update shared production data"""
    
        # only run when we’re in the “main” dashboard
        if which != "main":
            #print("DEBUG: Preventing update for section-1-1")
            raise PreventUpdate


        global previous_counter_values

        logger.debug(
            "update_section_1_1: mode=%s, active_machine=%s, thread_alive=%s, stop_flag=%s",
            current_app_mode,
            active_machine_id,
            app_state.update_thread.is_alive() if app_state.update_thread else False,
            app_state.thread_stop_flag,
        )

        total_capacity_formatted = None
        capacity_count = accepts_count = reject_count = None
        
    
        # Tag definitions - Easy to update when actual tag names are available
        CAPACITY_TAG = "Status.ColorSort.Sort1.Throughput.KgPerHour.Current"
        ACCEPTS_TAG = "Status.Production.Accepts"  # Not used in live mode calculation
        REJECTS_TAG = "Status.ColorSort.Sort1.Total.Percentage.Current"
        OPM_TAG = "Status.ColorSort.Sort1.Throughput.ObjectPerMin.Current"
    
        # Determine if we're in Live or Demo mode
        mode = "demo"  # Default to demo mode
        if app_mode and isinstance(app_mode, dict) and "mode" in app_mode:
            mode = app_mode["mode"]
    
        # Only update values if:
        # 1. We're in demo mode (always update with new random values)
        # 2. We're in live mode and connected (update from tags)
        if mode == "live" and app_state_data.get("connected", False):
            # Live mode: get values from OPC UA tags
            total_capacity = 0
    
            # Get total capacity first
            if CAPACITY_TAG in app_state.tags:
                capacity_value = app_state.tags[CAPACITY_TAG]["data"].latest_value
                if capacity_value is not None:
                    total_capacity = convert_capacity_from_kg(capacity_value, weight_pref)
                else:
                    total_capacity = 0
    
            # Rejects come from section 5-2 counter totals and OPM reading
            reject_count = sum(previous_counter_values) if previous_counter_values else 0

            opm = 0
            if OPM_TAG in app_state.tags:
                opm_val = app_state.tags[OPM_TAG]["data"].latest_value
                if opm_val is not None:
                    opm = opm_val

            reject_pct = (reject_count / opm) if opm else 0
            rejects = total_capacity * reject_pct
    
            # Calculate accepts as total_capacity minus rejects
            accepts = total_capacity - rejects
            
            # Ensure accepts doesn't go negative (safety check)
            if accepts < 0:
                accepts = 0
            
            # Update the shared data store
            production_data = {
                "capacity": total_capacity,
                "accepts": accepts,
                "rejects": rejects
            }
            
    
    
        elif mode == "historical":
            hours = state_data.get("hours", 24) if isinstance(state_data, dict) else 24
            hist = (
                historical_data if isinstance(historical_data, dict) and "capacity" in historical_data
                else get_historical_data(timeframe=f"{hours}h")
            )
            cap_vals = hist.get("capacity", {}).get("values", [])
            acc_vals = hist.get("accepts", {}).get("values", [])
            rej_vals = hist.get("rejects", {}).get("values", [])
    
            total_capacity_lbs = sum(cap_vals) / len(cap_vals) if cap_vals else 0
            total_capacity = convert_capacity_from_lbs(total_capacity_lbs, weight_pref)
    
            reject_count = sum(previous_counter_values) if previous_counter_values else 0
            rejects = convert_capacity_from_kg(reject_count * 46, weight_pref)
    
            accepts = total_capacity - rejects
            if accepts < 0:
                accepts = 0
    
            production_data = {
                "capacity": total_capacity,
                "accepts": accepts,
                "rejects": rejects,
            }

        elif mode == "lab":
            mid = active_machine_id
            capacity_count = accepts_count = reject_count = 0

            machine_dir = os.path.join(hourly_data_saving.EXPORT_DIR, str(mid))
            files = glob.glob(os.path.join(machine_dir, "Lab_Test_*.csv"))
            path = max(files, key=os.path.getmtime) if files else None
            if path and os.path.exists(path):
                stat = os.stat(path)
                mtime = stat.st_mtime
                size = stat.st_size

            else:
                mtime = size = 0

            cache_entry = _lab_production_cache.get(mid)
            if (
                cache_entry is not None
                and cache_entry.get("mtime") == mtime
                and cache_entry.get("size") == size
            ):
                production_data = cache_entry["production_data"]
                total_capacity = production_data["capacity"]
                accepts = production_data["accepts"]
                rejects = production_data["rejects"]
                capacity_count = cache_entry.get("capacity_count", 0)
                accepts_count = cache_entry.get("accepts_count", 0)
                reject_count = cache_entry.get("reject_count", 0)
            else:
                metrics = (
                    load_lab_totals_metrics(mid, active_counters=get_active_counter_flags(mid))
                    if path
                    else None
                )
                if metrics:
                    tot_cap_lbs, acc_lbs, rej_lbs, _ = metrics
                    counter_totals, _, object_totals = load_lab_totals(
                        mid, active_counters=get_active_counter_flags(mid)
                    )

                    reject_count = sum(counter_totals)
                    capacity_count = object_totals[-1] if object_totals else 0
                    accepts_count = max(0, capacity_count - reject_count)

                    total_capacity = convert_capacity_from_lbs(tot_cap_lbs, weight_pref)
                    accepts = convert_capacity_from_lbs(acc_lbs, weight_pref)
                    rejects = convert_capacity_from_lbs(rej_lbs, weight_pref)

                    production_data = {
                        "capacity": total_capacity,
                        "accepts": accepts,
                        "rejects": rejects,
                    }
                else:
                    # No existing lab log yet. Use zeroed placeholders so the
                    # dashboard doesn't display stale live values when switching
                    # to lab mode.
                    total_capacity = accepts = rejects = 0
                    capacity_count = accepts_count = reject_count = 0
                    production_data = {"capacity": 0, "accepts": 0, "rejects": 0}

                _lab_production_cache[mid] = {
                    "mtime": mtime,
                    "size": size,
                    "production_data": production_data,
                    "capacity_count": capacity_count,
                    "accepts_count": accepts_count,
                    "reject_count": reject_count,
                }

        elif mode == "demo":
    
            # Demo mode: generate realistic random capacity value
            demo_lbs = random.uniform(47000, 53000)
            total_capacity = convert_capacity_from_kg(demo_lbs / 2.205, weight_pref)
    
            # Rejects come from section 5-2 counter totals
            reject_count = sum(previous_counter_values) if previous_counter_values else 0
            rejects = convert_capacity_from_kg(reject_count * 46, weight_pref)
    
            # Calculate accepts as the difference
            accepts = total_capacity - rejects
    
            # Update the shared data store
            production_data = {
                "capacity": total_capacity,
                "accepts": accepts,
                "rejects": rejects
            }
        else:
            # If not live+connected or demo, use existing values from the store
            total_capacity = production_data.get("capacity", 50000)
            accepts = production_data.get("accepts", 47500)
            rejects = production_data.get("rejects", 2500)
        
        # Calculate percentages
        total = accepts + rejects
        accepts_percent = (accepts / total * 100) if total > 0 else 0
        rejects_percent = (rejects / total * 100) if total > 0 else 0
        
        # Format values with commas for thousands separator and limited decimal places
        if total_capacity_formatted is None:
            total_capacity_formatted = f"{total_capacity:,.0f}"
        accepts_formatted = f"{accepts:,.2f}"
        rejects_formatted = f"{rejects:,.2f}"
        accepts_percent_formatted = f"{accepts_percent:.1f}"
        rejects_percent_formatted = f"{rejects_percent:.1f}"

        capacity_count_fmt = (
            f"{capacity_count:,.0f}" if capacity_count is not None else None
        )
        accepts_count_fmt = (
            f"{accepts_count:,.0f}" if accepts_count is not None else None
        )
        reject_count_fmt = (
            f"{reject_count:,.0f}" if reject_count is not None else None
        )

        cap_display = (
            f"{capacity_count_fmt} pcs / {total_capacity_formatted} {capacity_unit_label(weight_pref)}"
            if capacity_count_fmt is not None
            else f"{total_capacity_formatted} {capacity_unit_label(weight_pref)}"
        )
        acc_display = (
            f"{accepts_count_fmt} pcs / {accepts_formatted} {capacity_unit_label(weight_pref, False)} "
            if accepts_count_fmt is not None
            else f"{accepts_formatted} {capacity_unit_label(weight_pref, False)} "
        )
        rej_display = (
            f"{reject_count_fmt} pcs / {rejects_formatted} {capacity_unit_label(weight_pref, False)} "
            if reject_count_fmt is not None
            else f"{rejects_formatted} {capacity_unit_label(weight_pref, False)} "
        )
        
        # Define styles for text
    
        base_style = {"fontSize": "1.6rem", "lineHeight": "1.6rem", "fontFamily": NUMERIC_FONT}
        label_style = {"fontWeight": "bold", "fontSize": "1.6rem"}
        incoming_style = {"color": "blue", "fontSize": "2.4rem", "fontFamily": NUMERIC_FONT}
        accepts_style = {"color": "green", "fontSize": "1.8rem", "fontFamily": NUMERIC_FONT}
        rejects_style = {"color": "red", "fontSize": "1.8rem", "fontFamily": NUMERIC_FONT}
    
        
        # Create the section content
        section_content = html.Div([
            # Title with mode indicator
            dbc.Row([
                dbc.Col(html.H6(tr("production_capacity_title", lang), className="text-left mb-2"), width=8),
                dbc.Col(
                    dbc.Button(
                        tr("update_counts_title", lang),
                        id="open-update-counts",
                        color="primary",
                        size="sm",
                        className="float-end"
                    ),
                    width=4
                )
            ]),
            
            # Capacity data
            html.Div([
                html.Span(tr("capacity", lang) + ": ", style=label_style),
                html.Br(),
                html.Span(
                    cap_display,
                    style={**incoming_style, "marginLeft": "20px"},
                ),
            ], className="mb-2", style=base_style),
            
            html.Div([
                html.Span(tr("accepts", lang) + ": ", style=label_style),
                html.Br(),
                html.Span(
                    acc_display,
                    style={**accepts_style,"marginLeft":"20px"},
                ),
                html.Span(f"({accepts_percent_formatted}%)", style=accepts_style),
            ], className="mb-2", style=base_style),
            
            html.Div([
                html.Span(tr("rejects", lang) + ": ", style=label_style),
                html.Br(),
                html.Span(
                    rej_display,
                    style={**rejects_style,"marginLeft":"20px"},
                ),
                html.Span(f"({rejects_percent_formatted}%)", style=rejects_style),
            ], className="mb-2", style=base_style),
        ], className="p-1")
        
        return section_content, production_data

    @app.callback(
        Output("update-counts-modal-body", "children"),
        [Input("status-update-interval", "n_intervals"),
         Input("current-dashboard",       "data"),
         Input("opc-pause-state", "data"),
         Input("language-preference-store", "data")],
        [State("app-state", "data"),
         State("app-mode", "data"),
         State("user-inputs", "data")],
        prevent_initial_call=True
    )
    def update_section_1_1b_with_manual_pause(n, which, pause_state, lang, app_state_data, app_mode, user_inputs):
        """Update section 1-1b with manual pause/resume system"""
        # only run when we’re in the “main” dashboard
        if which != "main":
            raise PreventUpdate
        
        # Tag definitions for live mode
        WEIGHT_TAG = "Settings.ColorSort.TestWeightValue"
        COUNT_TAG = "Settings.ColorSort.TestWeightCount"
        UNITS_TAG = "Status.Production.Units"
        
        # Default values
        default_weight = 500.0
        default_count = 1000
        default_unit = "lb"
        
        # Determine if we're in Live or Demo mode
        mode = "demo"
        if app_mode and isinstance(app_mode, dict) and "mode" in app_mode:
            mode = app_mode["mode"]
        
        # Check if OPC reading is paused
        is_paused = pause_state.get("paused", False)
        
        # Initialize values
        weight_value = default_weight
        count_value = default_count
        unit_value = default_unit
        opc_weight = None
        opc_count = None
        reading_status = "N/A"
        
        if mode in LIVE_LIKE_MODES and app_state_data.get("connected", False):
            # Always read the current OPC values for display in the status line
            if WEIGHT_TAG in app_state.tags:
                tag_value = app_state.tags[WEIGHT_TAG]["data"].latest_value
                if tag_value is not None:
                    opc_weight = float(tag_value)
                    
            if COUNT_TAG in app_state.tags:
                tag_value = app_state.tags[COUNT_TAG]["data"].latest_value
                if tag_value is not None:
                    opc_count = int(tag_value)
                    
            if UNITS_TAG in app_state.tags:
                tag_value = app_state.tags[UNITS_TAG]["data"].latest_value
                if tag_value is not None:
                    unit_value = tag_value
            
            # Decide what values to use based on pause state
            if is_paused:
                # OPC reading is paused - use user inputs if available, otherwise use last known OPC values
                if user_inputs:
                    weight_value = user_inputs.get("weight", opc_weight or default_weight)
                    count_value = user_inputs.get("count", opc_count or default_count)
                    unit_value = user_inputs.get("units", unit_value)
                else:
                    # No user inputs yet, use current OPC values as starting point
                    weight_value = opc_weight if opc_weight is not None else default_weight
                    count_value = opc_count if opc_count is not None else default_count
                reading_status = "⏸ Paused (Manual)"
            else:
                # OPC reading is active - always use current OPC values
                weight_value = opc_weight if opc_weight is not None else default_weight
                count_value = opc_count if opc_count is not None else default_count
                reading_status = "▶ Reading from OPC"
                
            logger.info(f"Live mode: Paused={is_paused} | OPC W={opc_weight}, C={opc_count} | Using W={weight_value}, C={count_value}")
        else:
            # Demo mode or not connected - use user inputs or defaults
            if user_inputs:
                weight_value = user_inputs.get("weight", default_weight)
                count_value = user_inputs.get("count", default_count)
                unit_value = user_inputs.get("units", default_unit)
            reading_status = "Demo mode" if mode == "demo" else "Not connected"
        
        return html.Div([
            # Title
            html.H6(tr("update_counts_title", lang), className="mb-0 text-center small"),
            
            # Show current OPC values and reading status in live mode
            html.Div([
                #html.Small(
                #    f"OPC: W={opc_weight if opc_weight is not None else 'N/A'}, "
                #    f"C={opc_count if opc_count is not None else 'N/A'} | "
                #    f"Status: {reading_status}", 
                #    className="text-info"
                #)
            ], className="mb-1 text-center") if mode in LIVE_LIKE_MODES and app_state_data.get("connected", False) else html.Div(),
            
            # Controls container 
            html.Div([
                # Units row
                dbc.Row([
                    dbc.Col(
                        html.Label(tr("units_label", lang), className="fw-bold pt-0 text-end small"),
                        width=3,
                    ),
                    dbc.Col(
                        dcc.Dropdown(
                            id="unit-selector",
                            options=[
                                {"label": "oz", "value": "oz"},
                                {"label": "lb", "value": "lb"},
                                {"label": "g", "value": "g"},
                                {"label": "kg", "value": "kg"}
                            ],
                            value=unit_value,
                            clearable=False,
                            style={"width": "100%", "fontSize": "0.8rem"}
                        ),
                        width=9,
                    ),
                ], className="mb-1"),
                
                # Weight row
                dbc.Row([
                    dbc.Col(
                        html.Label(tr("weight_label", lang), className="fw-bold pt-0 text-end small"),
                        width=3,
                    ),
                    dbc.Col(
                        dbc.Input(
                            id="weight-input",
                            type="number",
                            min=0,
                            step=1,
                            value=weight_value,
                            style={"width": "100%", "height": "1.4rem"}
                        ),
                        width=9,
                    ),
                ]),
    
                # Count row
                dbc.Row([
                    dbc.Col(
                        html.Label(tr("count_label", lang), className="fw-bold pt-0 text-end small"),
                        width=3,
                    ),
                    dbc.Col(
                        dbc.Input(
                            id="count-input",
                            type="number",
                            min=0,
                            step=1,
                            value=count_value,
                            style={"width": "100%", "height": "1.4rem"}
                        ),
                        width=9,
                    ),
                ], className="mb-1"),
                
                # Two button row - same width, half each
                dbc.Row([
                    dbc.Col(width=3),  # Empty space to align with inputs
                    dbc.Col([
                        dbc.ButtonGroup([
                            dbc.Button(
                                tr("pause_opc_read_button", lang) if not is_paused else tr("resume_opc_read_button", lang),
                                id="toggle-opc-pause",
                                color="warning" if not is_paused else "success",
                                size="sm",
                                style={"fontSize": "0.65rem", "padding": "0.2rem 0.3rem"}
                            ),
                            dbc.Button(
                                tr("save_to_opc_button", lang),
                                id="save-count-settings",
                                color="primary",
                                size="sm",
                                style={"fontSize": "0.65rem", "padding": "0.2rem 0.3rem"}
                            )
                        ], className="w-100")
                    ], width=9)
                ]),
                
                # Notification area
                dbc.Row([
                    dbc.Col(width=3),
                    dbc.Col(
                        html.Div(id="save-counts-notification", className="small text-success mt-1"),
                        width=9
                    )
                ])
            ]),
        ], className="p-1 ps-2")

    @app.callback(
        Output("opc-pause-state", "data"),
        [Input("toggle-opc-pause", "n_clicks")],
        [State("opc-pause-state", "data"),
         State("app-mode", "data")],
        prevent_initial_call=True
    )
    def toggle_opc_pause(n_clicks, current_pause_state, app_mode):
        """Toggle OPC reading pause state"""
        if not n_clicks:
            return dash.no_update
        
        # Only allow pausing in live mode
        mode = "demo"
        if app_mode and isinstance(app_mode, dict) and "mode" in app_mode:
            mode = app_mode["mode"]
        
        if mode not in LIVE_LIKE_MODES:
            return dash.no_update
        
        # Toggle the pause state
        current_paused = current_pause_state.get("paused", False)
        new_paused = not current_paused
        
        logger.info(f"OPC reading {'paused' if new_paused else 'resumed'} by user")
        
        return {"paused": new_paused}

    @app.callback(
        Output("user-inputs", "data", allow_duplicate=True),
        [Input("mode-selector", "value")],
        [State("user-inputs", "data")],
        prevent_initial_call=True
    )
    def clear_inputs_on_mode_switch(mode, current_inputs):
        """Clear user inputs when switching to live mode"""
        if mode in LIVE_LIKE_MODES:
            logger.info("Switched to live mode - clearing user inputs")
            return {}  # Clear all user inputs
        return dash.no_update

    @app.callback(
        [Output("save-counts-notification", "children"),
         Output("opc-pause-state", "data", allow_duplicate=True)],
        [Input("save-count-settings", "n_clicks")],
        [State("weight-input", "value"),
         State("count-input", "value"),
         State("unit-selector", "value"),
         State("app-state", "data"),
         State("app-mode", "data"),
         State("opc-pause-state", "data")],
        prevent_initial_call=True
    )
    def save_and_resume_opc_reading(n_clicks, weight_value, count_value, unit_value, 
                                   app_state_data, app_mode, pause_state):
        """Save the count settings to OPC UA tags and resume OPC reading"""
        if not n_clicks:
            return dash.no_update, dash.no_update
        
        # Tag definitions for writing
        WEIGHT_TAG = "Settings.ColorSort.TestWeightValue"
        COUNT_TAG = "Settings.ColorSort.TestWeightCount"
        
        # Determine if we're in Live mode
        mode = "demo"
        if app_mode and isinstance(app_mode, dict) and "mode" in app_mode:
            mode = app_mode["mode"]
        
        # Only write to tags in live mode when connected
        if mode in LIVE_LIKE_MODES and app_state_data.get("connected", False):
            try:
                success_messages = []
                error_messages = []
                
                # Write weight value to OPC UA tag
                if WEIGHT_TAG in app_state.tags and weight_value is not None:
                    try:
                        app_state.tags[WEIGHT_TAG]["node"].set_value(float(weight_value))
                        success_messages.append(f"Weight: {weight_value}")
                        logger.info(f"Successfully wrote weight value {weight_value} to {WEIGHT_TAG}")
                    except Exception as e:
                        error_messages.append(f"Weight write error: {str(e)}")
                        logger.error(f"Error writing weight value to {WEIGHT_TAG}: {e}")
                
                # Write count value to OPC UA tag
                if COUNT_TAG in app_state.tags and count_value is not None:
                    try:
                        app_state.tags[COUNT_TAG]["node"].set_value(int(count_value))
                        success_messages.append(f"Count: {count_value}")
                        logger.info(f"Successfully wrote count value {count_value} to {COUNT_TAG}")
                    except Exception as e:
                        error_messages.append(f"Count write error: {str(e)}")
                        logger.error(f"Error writing count value to {COUNT_TAG}: {e}")
                
                # Prepare notification message and resume reading if successful
                if success_messages and not error_messages:
                    notification = f"✓ Saved: {', '.join(success_messages)} - OPC reading resumed"
                    # Resume OPC reading after successful save
                    resumed_state = {"paused": False}
                    logger.info("OPC reading resumed after successful save")
                    return notification, resumed_state
                elif success_messages and error_messages:
                    notification = f"⚠ Partial: {', '.join(success_messages)}. Errors: {', '.join(error_messages)}"
                    return notification, dash.no_update
                elif error_messages:
                    notification = f"✗ Errors: {', '.join(error_messages)}"
                    return notification, dash.no_update
                else:
                    notification = "⚠ No OPC UA tags found for writing"
                    return notification, dash.no_update
                
            except Exception as e:
                error_msg = f"✗ Save failed: {str(e)}"
                logger.error(f"Unexpected error saving count settings: {e}")
                return error_msg, dash.no_update
        
        else:
            # Not in live mode or not connected
            if mode == "demo":
                return "✓ Saved locally (Demo mode)", dash.no_update
            else:
                return "⚠ Not connected to OPC server", dash.no_update

    @app.callback(
        Output("user-inputs", "data"),
        [
            Input("unit-selector", "value"),
            Input("weight-input", "value"),
            Input("count-input", "value")
        ],
        [State("user-inputs", "data"),
         State("app-mode", "data")],
        prevent_initial_call=True
    )
    def save_user_inputs_with_mode_tracking(units, weight, count, current_data, app_mode):
        """Save user input values when they change (with mode tracking)"""
        ctx = callback_context
        if not ctx.triggered:
            return current_data or {"units": "lb", "weight": 500.0, "count": 1000}
        
        # Get which input triggered the callback
        trigger_id = ctx.triggered[0]["prop_id"].split(".")[0]
        
        # Determine current mode
        mode = "demo"
        if app_mode and isinstance(app_mode, dict) and "mode" in app_mode:
            mode = app_mode["mode"]
        
        # Create a new data object with defaults if current_data is None
        new_data = current_data.copy() if current_data else {"units": "lb", "weight": 500.0, "count": 1000}
        
        # Mark if user made changes in live mode
        if mode in LIVE_LIKE_MODES:
            new_data["live_mode_user_changed"] = True
            logger.info(f"User changed {trigger_id} in live mode")
        
        # Update the value that changed
        if trigger_id == "unit-selector" and units is not None:
            new_data["units"] = units
        elif trigger_id == "weight-input" and weight is not None:
            new_data["weight"] = weight
        elif trigger_id == "count-input" and count is not None:
            new_data["count"] = count
        
        return new_data

    @app.callback(
        Output("section-1-2", "children"),
        [Input("production-data-store", "data"),
         Input("status-update-interval", "n_intervals"),
         Input("current-dashboard", "data"),
         Input("historical-time-index", "data"),
         Input("historical-data-cache", "data")],
        [State("app-state", "data"),
         State("app-mode", "data")],
        prevent_initial_call=True
    )
    def update_section_1_2(production_data, n_intervals, which, state_data, historical_data, app_state_data, app_mode):
    
        """Update section 1-2 with side-by-side pie charts for accepts/rejects and reject breakdown
        using production data from section 1-1 and counter data from section 5-2"""
        
        # Only run when we're in the "main" dashboard
        if which != "main":
            raise PreventUpdate
            
        global previous_counter_values
        
        counter_colors = {
            1: "green",       # Blue
            2: "lightgreen",      # Green
            3: "orange",     # Orange
            4: "blue",      # Black
            5: "#f9d70b",    # Yellow (using hex to ensure visibility)
            6: "magenta",    # Magenta
            7: "cyan",       # Cyan
            8: "red",        # Red
            9: "purple",
            10: "brown",
            11: "gray",
            12: "lightblue"
        }
    
        # Extract data from the shared production data store
        total_capacity = production_data.get("capacity", 50000)
        accepts = production_data.get("accepts", 47500)
        rejects = production_data.get("rejects", 2500)
        
        # Calculate percentages for the first pie chart - exact same calculation as section 1-1
        total = accepts + rejects
        accepts_percent = (accepts / total * 100) if total > 0 else 0
        rejects_percent = (rejects / total * 100) if total > 0 else 0
        
        # Second chart data - Use the counter values for the reject breakdown
        # Ensure previous_counter_values has a predictable baseline
        if 'previous_counter_values' not in globals() or not previous_counter_values:
            # Start counters at zero instead of random demo values
            previous_counter_values = [0] * 12
        
        # Calculate the total of all counter values
        total_counter_value = sum(previous_counter_values)
        
        if total_counter_value > 0:
            # Create percentage breakdown for each counter relative to total rejects
            # Filter out counters with zero values and track their original counter numbers
            reject_counters = {}
            counter_indices = {}  # Track which counter number each entry corresponds to
            for i, value in enumerate(previous_counter_values):
                if value > 0:  # Only include counters with values greater than 0
                    counter_name = f"Counter {i+1}"
                    counter_number = i + 1  # Store the actual counter number
                    # This counter's percentage of the total rejects
                    counter_percent_of_rejects = (value / total_counter_value) * 100
                    reject_counters[counter_name] = counter_percent_of_rejects
                    counter_indices[counter_name] = counter_number
        else:
            # Fallback if counter values sum to zero - create empty dict
            reject_counters = {}
        
        # Create first pie chart - Accepts/Rejects ratio
        fig1 = go.Figure(data=[go.Pie(
            labels=['Accepts', 'Rejects'],
            values=[accepts_percent, rejects_percent],  # Use the exact percentages from section 1-1
            hole=.4,
            marker_colors=['green', 'red'],
            textinfo='percent',
            insidetextorientation='radial',
            rotation = 90
        )])
    
        # Update layout for first chart with centered title
        fig1.update_layout(
            title={
                'text': "Accept/Reject Ratio",
                'y': 0.99,
                'x': 0.5,
                'xanchor': 'center',
                'yanchor': 'top'
            },
            margin=dict(l=10, r=10, t=25, b=10),
            height=210,
            showlegend=False,  # Set showlegend to False to remove the legend
            plot_bgcolor='var(--chart-bg)',
            paper_bgcolor='var(--chart-bg)'
        )
    
        # Create second pie chart - Reject breakdown (only if we have non-zero data)
        if reject_counters:  # Only create chart if we have data
            # Extract data for the second pie chart
            labels = list(reject_counters.keys())
            values = list(reject_counters.values())
            # Use the correct counter numbers for colors instead of sequential indices
            colors = [counter_colors.get(counter_indices[label], "gray") for label in labels]
    
            # Create second pie chart - Reject breakdown
            fig2 = go.Figure(data=[go.Pie(
                labels=labels,
                values=values,
                hole=.4,
                marker_colors=colors,
                textinfo='percent',
                insidetextorientation='radial'
            )])
    
            # Update layout for second chart with centered title
            fig2.update_layout(
                title={
                    'text': "Reject Percentages",
                    'y': 0.99,
                    'x': 0.5,
                    'xanchor': 'center',
                    'yanchor': 'top'
                },
                margin=dict(l=10, r=10, t=25, b=10),
                height=210,
                showlegend=False,  # Set showlegend to False to remove the legend
                plot_bgcolor='var(--chart-bg)',
                paper_bgcolor='var(--chart-bg)'
            )
            
            # Second chart content
            second_chart_content = dcc.Graph(
                figure=fig2,
                config={'displayModeBar': False, 'responsive': True},
                style={'width': '100%', 'height': '100%'}
            )
        else:
            # No data available - show placeholder
            second_chart_content = html.Div([
                html.Div("No Reject Data", className="text-center text-muted d-flex align-items-center justify-content-center h-100"),
            ], style={'minHeight': '200px', 'height': 'auto', 'border': '1px solid #dee2e6', 'borderRadius': '0.25rem'})
        
        # Return the layout with both charts side by side
        return html.Div([
            dbc.Row([
                # First chart
                dbc.Col(
                    dcc.Graph(
                        figure=fig1,
                        config={'displayModeBar': False, 'responsive': True},
                        style={'width': '100%', 'height': '100%'}
                    ),
                    width=6
                ),
                
                # Second chart or placeholder
                dbc.Col(
                    second_chart_content,
                    width=6
                ),
            ]),
        ])

    @app.callback(
        Output("user-inputs", "data", allow_duplicate=True),
        [Input("auto-connect-trigger", "data")],
        [State("user-inputs", "data")],
        prevent_initial_call=True
    )
    def initialize_user_inputs(trigger, current_data):
        """Initialize user inputs on page load if not already set"""
        if current_data:
            return dash.no_update
        return {"units": "lb", "weight": 500.0, "count": 1000}

    @app.callback(
        Output("section-2", "children"),
        [Input("status-update-interval", "n_intervals"),
         Input("current-dashboard",       "data"),
         Input("language-preference-store", "data")],
        [State("app-state", "data"),
         State("app-mode", "data")],
        prevent_initial_call=True
    )
    def update_section_2(n_intervals, which, lang, app_state_data, app_mode):
        """Update section 2 with three status boxes and feeder gauges"""
        
          # only run when we’re in the “main” dashboard
        if which != "main":
            raise PreventUpdate
        # CRITICAL: Check if we actually have a connected machine and valid app_state
        if not app_state_data.get("connected", False):
            logger.debug("No connected machine - preventing section update")
            raise PreventUpdate
        
        if not app_state.client or not app_state.tags:
            logger.debug("No valid client or tags - preventing section update")
            raise PreventUpdate
            # or return [no_update, no_update]
        # Tag definitions
        PRESET_NUMBER_TAG = "Status.Info.PresetNumber"
        PRESET_NAME_TAG = "Status.Info.PresetName"
        GLOBAL_FAULT_TAG = "Status.Faults.GlobalFault"
        GLOBAL_WARNING_TAG = "Status.Faults.GlobalWarning"
        FEEDER_TAG_PREFIX = "Status.Feeders."
        FEEDER_TAG_SUFFIX = "IsRunning"
        MODEL_TAG = "Status.Info.Type"  # Added this tag to check model type
        
        # Determine if we're in Live or Demo mode
        mode = "demo"  # Default to demo mode
        if app_mode and isinstance(app_mode, dict) and "mode" in app_mode:
            mode = app_mode["mode"]
        logger.info("Section 2: mode=%s, connected=%s", mode, app_state_data.get("connected", False))
        
        # Define color styles for different states
        success_style = {"backgroundColor": "#28a745", "color": "white"}  # Green
        danger_style = {"backgroundColor": "#dc3545", "color": "white"}   # Red
        warning_style = {"backgroundColor": "#ffc107", "color": "black"}  # Yellow
        secondary_style = {"backgroundColor": "#6c757d", "color": "white"}  # Gray
        
        # Check model type to determine number of gauges to show
        show_all_gauges = True  # Default to showing all 4 gauges
        model_type = None
        
        # Define box styles based on mode
        if mode == "demo":
            # Demo mode - force green for all boxes
            preset_text = "1 Yellow CORN"
            preset_style = success_style
            
            status_text = "GOOD"
            status_style = success_style
            
            feeder_text = "Running"
            feeder_style = success_style
            
            # In demo mode, show all gauges
            show_all_gauges = True
            
        elif not app_state_data.get("connected", False):
            # Not connected - all gray
            preset_text = "Unknown"
            preset_style = secondary_style
            
            status_text = "Unknown"
            status_style = secondary_style
            
            feeder_text = "Unknown"
            feeder_style = secondary_style
            
            # When not connected, show all gauges
            show_all_gauges = True
            
        else:
            # Live mode - FIXED to properly access the global app_state
            preset_number = "N/A"
            preset_name = "N/A"
            
            # Check model type first to determine gauge visibility
            if MODEL_TAG in app_state.tags:
                model_type = app_state.tags[MODEL_TAG]["data"].latest_value
                if model_type == "RGB400":
                    show_all_gauges = False  # Hide gauges 3 and 4
                    #logger.info("Model type is RGB400 - hiding gauges 3 and 4")
                else:
                    show_all_gauges = True
                    #logger.info(f"Model type is {model_type} - showing all gauges")
            
            # Try to get preset information - FIXED to use proper app_state reference
            if PRESET_NUMBER_TAG in app_state.tags:
                preset_number = app_state.tags[PRESET_NUMBER_TAG]["data"].latest_value
                if preset_number is None:
                    preset_number = "N/A"
                #logger.info(f"Retrieved preset number: {preset_number}")
                    
            if PRESET_NAME_TAG in app_state.tags:
                preset_name = app_state.tags[PRESET_NAME_TAG]["data"].latest_value
                if preset_name is None:
                    preset_name = "N/A"
                #logger.info(f"Retrieved preset name: {preset_name}")
                    
            preset_text = f"{preset_number} {preset_name}"
            preset_style = success_style  # Default to green
            
            # Check fault and warning status - FIXED to use proper app_state reference
            has_fault = False
            has_warning = False
            
            if GLOBAL_FAULT_TAG in app_state.tags:
                has_fault = bool(app_state.tags[GLOBAL_FAULT_TAG]["data"].latest_value)
                
            if GLOBAL_WARNING_TAG in app_state.tags:
                has_warning = bool(app_state.tags[GLOBAL_WARNING_TAG]["data"].latest_value)
                
            # Set status text and style based on fault/warning
            if has_fault:
                status_text = "FAULT"
                status_style = danger_style
            elif has_warning:
                status_text = "WARNING"
                status_style = warning_style
            else:
                status_text = "GOOD"
                status_style = success_style
    
            if status_text in ("FAULT", "WARNING", "GOOD"):
                status_text = tr(f"{status_text.lower()}_status", lang)
                
            # Check feeder status - FIXED to use proper app_state reference
            feeder_running = False
            
            # Check only the appropriate number of feeders based on model
            max_feeder = 2 if not show_all_gauges else 4
            for feeder_num in range(1, max_feeder + 1):
                tag_name = f"{FEEDER_TAG_PREFIX}{feeder_num}{FEEDER_TAG_SUFFIX}"
                if tag_name in app_state.tags:
                    if bool(app_state.tags[tag_name]["data"].latest_value):
                        feeder_running = True
                        break
                        
            if feeder_running:
                feeder_text = tr("running_state", lang)
                feeder_style = success_style
            else:
                feeder_text = tr("stopped_state", lang)
                feeder_style = secondary_style
            
            # Add debug logging for live mode
            logger.info(f"Live mode - Preset: {preset_text}, Status: {status_text}, Feeder: {feeder_text}")
        
        # Create the feeder rate boxes with conditional display
        feeder_boxes = create_feeder_rate_boxes(app_state_data, app_mode, mode, show_all_gauges)
        
        # Create the three boxes with explicit styling and add feeder gauges
        return html.Div([
            html.H5(tr("machine_status_title", lang), className="mb-2 text-left"),
            
            # Box 1 - Preset - Using inline styling instead of Bootstrap classes
            html.Div([
                html.Div([
                    html.Div([
                        html.Span(tr("preset_label", lang) + " ", className="fw-bold"),
                        html.Span(preset_text),
                    ], className="h7"),
                ], className="p-3"),
            ], className="mb-2", style={"borderRadius": "0.25rem", **preset_style}),
            
            # Box 2 - Status - Using inline styling
            html.Div([
                html.Div([
                    html.Div([
                        html.Span(tr("status_label", lang) + " ", className="fw-bold"),
                        html.Span(status_text),
                    ], className="h7"),
                ], className="p-3"),
            ], className="mb-2", style={"borderRadius": "0.25rem", **status_style}),
            
            # Box 3 - Feeders - Using inline styling
            html.Div([
                html.Div([
                    html.Div([
                        html.Span(tr("feeders_label", lang) + " ", className="fw-bold"),
                        html.Span(feeder_text),
                    ], className="h7"),
                ], className="p-3"),
            ], className="mb-2", style={"borderRadius": "0.25rem", **feeder_style}),
    
            # Row of feeder rate boxes
            feeder_boxes,
        ])

    @app.callback(
        Output("section-3-1", "children"),
        [Input("status-update-interval", "n_intervals"),
         Input("current-dashboard",       "data"),
         Input("language-preference-store", "data")],
        [State("additional-image-store", "data")],
        prevent_initial_call=True
    )
    
    def update_section_3_1(n_intervals, which, lang, additional_image_data):
        """Update section 3-1 with the Load Image button and additional image if loaded"""
        # Debug logging
        #logger.info(f"Image data in section-3-1: {'' if not additional_image_data else 'Data present'}")
        
        # only run when we’re in the “main” dashboard
        if which != "main":
            raise PreventUpdate
            # or return [no_update, no_update]
        # Check if additional image is loaded
        has_additional_image = additional_image_data and 'image' in additional_image_data
        
        # More debug logging
        #if has_additional_image:
        #    logger.info("Section 3-1: Image found in data store")
        #else:
        #    logger.info("Section 3-1: No image in data store")
        
        # Create the additional image section with auto-scaling
        if has_additional_image:
            additional_image_section = html.Div([
                html.Img(
                    src=additional_image_data['image'],
                    style={
                        'width': '100%',
                        'maxWidth': '100%',
                        'maxHeight': '130px',
                        'objectFit': 'contain',
                        'margin': '0 auto',
                        'display': 'block'
                    }
                )
            ], className="text-center", style={'minHeight': '130px', 'height': 'auto', 'display': 'flex', 'alignItems': 'center', 'justifyContent': 'center'})
        else:
            additional_image_section = html.Div(
                "No custom image loaded",
                className="text-center text-muted",
                style={'minHeight': '130px', 'height': 'auto', 'display': 'flex', 'alignItems': 'center', 'justifyContent': 'center'}
            )
        
        return html.Div([
            # Title and Load button row
            dbc.Row([
                # Title
                dbc.Col(html.H5(tr("corporate_logo_title", lang), className="mb-0"), width=8),
                # Load button
                dbc.Col(
                    dbc.Button(
                        tr("load_image_button", lang),
                        id="load-additional-image",
                        color="primary", 
                        size="sm",
                        className="float-end"
                    ), 
                    width=4
                ),
            ], className="mb-2 align-items-center"),
            
            # Additional image section with fixed height
            additional_image_section,
        ], style={'minHeight': '175px', 'height': 'auto'})  # Flexible height for section 3-1

    @app.callback(
        Output("upload-modal", "is_open"),
        [Input("load-additional-image", "n_clicks"),
         Input("close-upload-modal", "n_clicks")],
        [State("upload-modal", "is_open")],
        prevent_initial_call=True
    )
    def toggle_upload_modal(load_clicks, close_clicks, is_open):
        """Toggle the upload modal when the Load Image button is clicked"""
        ctx = callback_context
        
        # If callback wasn't triggered, don't change the state
        if not ctx.triggered:
            return dash.no_update
            
        # Get the ID of the component that triggered the callback
        trigger_id = ctx.triggered[0]["prop_id"].split(".")[0]
        
        # If the Load Image button was clicked and modal is not already open, open it
        if trigger_id == "load-additional-image" and load_clicks and not is_open:
            return True
        
        # If the Close button was clicked and modal is open, close it
        elif trigger_id == "close-upload-modal" and close_clicks and is_open:
            return False
        
        # Otherwise, don't change the state
        return is_open

    @app.callback(
        Output("section-3-2", "children"),
        [Input("status-update-interval", "n_intervals"),
         Input("current-dashboard",       "data"),
         Input("language-preference-store", "data")],
        [State("app-state", "data"),
         State("app-mode", "data")],
        prevent_initial_call=True
    
    )
    def update_section_3_2(n_intervals, which, lang, app_state_data, app_mode):
        """Update section 3-2 with machine information and Satake logo"""
    
        # only run when we’re in the “main” dashboard
        if which != "main":
            raise PreventUpdate
            # or return [no_update, no_update]
    
        # Tag definitions for easy updating
        SERIAL_TAG = "Status.Info.Serial"
        MODEL_TAG = "Status.Info.Type"  # Added tag for model information
        
        # Determine if we're in Live or Demo mode
        mode = "demo"  # Default to demo mode
        if app_mode and isinstance(app_mode, dict) and "mode" in app_mode:
            mode = app_mode["mode"]
        logger.info("Section 3-2: mode=%s, connected=%s", mode, app_state_data.get("connected", False))

        # Generate current timestamp for "Last Update" display. This must be
        # evaluated on each callback invocation so the UI reflects the actual
        # update time rather than a static value.
        current_time = datetime.now().strftime("%Y-%m-%d %H:%M:%S")
        
        if mode == "demo":
            # Demo mode values
            serial_number = "2025_1_4CH"
            status_text = "DEMO"
            model_text = "Enpresor RGB"
            last_update = current_time
            status_class = "text-success"
        else:
            # Live mode - use original code with model tag
            serial_number = "Unknown"
            if app_state_data.get("connected", False) and SERIAL_TAG in app_state.tags:
                serial_number = app_state.tags[SERIAL_TAG]["data"].latest_value or "Unknown"
            
            # Get the model from the Type tag when in Live mode
            model_text = "ENPRESOR RGB"  # Default model
            if app_state_data.get("connected", False) and MODEL_TAG in app_state.tags:
                model_from_tag = app_state.tags[MODEL_TAG]["data"].latest_value
                if model_from_tag:
                    model_text = model_from_tag  # Use the model from the tag if available
            
            status_text = "Online" if app_state_data.get("connected", False) else "Offline"
            status_class = "text-success" if app_state_data.get("connected", False) else "text-secondary"
            last_update = current_time if app_state_data.get("connected", False) else "Never"
        
        return html.Div([
            # Title
            html.H5(tr("machine_info_title", lang), className="mb-2 text-center"),
            
            # Custom container with fixed height and auto-scaling image
            html.Div([
                # Logo container (left side)
                html.Div([
                    html.Img(
                        src=f'data:image/png;base64,{SATAKE_LOGO}',
                        style={
                            'width': '100%',
                            'maxWidth': '100%',
    
                            'maxHeight': '200px',  # Increased maximum height
    
                            'objectFit': 'contain',
                            'margin': '0 auto',
                            'display': 'block'
                        }
                    )
                ], className="machine-info-logo", style={
                    'flex': '0 0 auto',
    
                    'width': '45%',
                    'maxWidth': '180px',
                    'minHeight': '180px',  # Increased minimum height for logo container
    
                    'display': 'flex',
                    'alignItems': 'center',
                    'justifyContent': 'center',
                    'paddingRight': '15px'
                }),
                
                # Information container (right side)
                html.Div([
                    html.Div([
                        html.Span(tr("serial_number_label", lang) + " ", className="fw-bold"),
                        html.Span(serial_number),
                    ], className="mb-1"),
                    
                    html.Div([
                        html.Span(tr("status_label", lang) + " ", className="fw-bold"),
                        html.Span(status_text, className=status_class),
                    ], className="mb-1"),
                    
                    html.Div([
                        html.Span(tr("model_label", lang) + " ", className="fw-bold"),
                        html.Span(model_text),
                    ], className="mb-1"),
                    
                    html.Div([
                        html.Span(tr("last_update_label", lang) + " ", className="fw-bold"),
                        html.Span(last_update),
                    ], className="mb-1"),
                ], style={
                    'flex': '1',
                    'paddingLeft': '30px',  # Increased left padding to shift text right more
                    'borderLeft': '1px solid #eee',
                    'marginLeft': '15px',
                    'minHeight': '150px',  # Reduced minimum height for text container
                    'display': 'flex',
                    'flexDirection': 'column',
                    'justifyContent': 'center'
                }),
            ], className="machine-info-container", style={
                'display': 'flex',
                'flexDirection': 'row',
                'alignItems': 'center',
                'flexWrap': 'wrap',
                'width': '100%',
                'minHeight': '150px'  # Reduced minimum height for the whole container
            }),
        ], style={'height': 'auto'})  # Allow section 3-2 height to adjust

    @app.callback(
        Output("section-4", "children"),
        [Input("status-update-interval", "n_intervals"),
         Input("current-dashboard",       "data"),
         Input("language-preference-store", "data")],
        [State("app-state", "data"),
         State("app-mode", "data")],
        prevent_initial_call=True
    )
    def update_section_4(n_intervals, which, lang, app_state_data, app_mode):
        """Update section 4 with the color sort primary list.
    
        Each sensitivity's number and name are displayed above its image.
        """
        # only run when we’re in the “main” dashboard
        if which != "main":
            raise PreventUpdate
            # or return [no_update, no_update]
        # Tag definitions for easy updating
        PRIMARY_ACTIVE_TAG_PREFIX = "Settings.ColorSort.Primary"
        PRIMARY_ACTIVE_TAG_SUFFIX = ".IsAssigned"
        PRIMARY_NAME_TAG_PREFIX = "Settings.ColorSort.Primary"
        PRIMARY_NAME_TAG_SUFFIX = ".Name"
        PRIMARY_IMAGE_TAG_PREFIX = "Settings.ColorSort.Primary"
        PRIMARY_IMAGE_TAG_SUFFIX = ".SampleImage"
        
        # Define colors for each primary number
        primary_colors = {
            1: "green",       # Blue
            2: "lightgreen",      # Green
            3: "orange",     # Orange
            4: "blue",      # Black
            5: "#f9d70b",    # Yellow (using hex to ensure visibility)
            6: "magenta",    # Magenta
            7: "cyan",       # Cyan
            8: "red",        # Red
            9: "purple",
            10: "brown",
            11: "gray", 
            12: "lightblue"
        }
        
        # Define base64 image strings for demo mode fallback
        base64_image_strings = {
            1: base64_image_string1,
            2: base64_image_string2,
            3: base64_image_string3,
            4: base64_image_string4,
            5: base64_image_string5,
            6: base64_image_string6,
            7: base64_image_string7,
            8: base64_image_string8
        }
        
        # Determine if we're in Live or Demo mode
        mode = "demo"  # Default to demo mode
        if app_mode and isinstance(app_mode, dict) and "mode" in app_mode:
            mode = app_mode["mode"]
        
        # Define demo mode primary names and active status
        demo_primary_names = {
            1: "CORN",
            2: "SPOT",
            3: "GREEN",
            4: "SOY",
            5: "SPLIT",
            6: "DARKS",
            7: "BROKEN",
            8: "MOLD",
            9: "",
            10: "",
            11: "",
            12: ""
        }
        
        # For demo mode, all primaries are active except #5 (to show the inactive state)
        demo_primary_active = {i: (i != 5) for i in range(1, 13)}
        
        # Initialize lists for left and right columns
        left_column_items = []
        right_column_items = []
        
        # Define the image container style with WHITE background for both modes
        # Base style for the image containers.  Border color is set later based on
        # whether a sensitivity is assigned.
        image_container_style = {
            "height": "50px",
            "width": "50px",
            "marginRight": "0px",
            "border": "2px solid #ccc",  # Increased default border thickness
            "borderRadius": "3px",
            "display": "flex",
            "alignItems": "center",
            "justifyContent": "center",
            "overflow": "hidden",
            "padding": "0px",
            "backgroundColor": "#ffffff"  # Force white background for both light and dark mode
        }
        
        # Image style to fill the container
        image_style = {
            "height": "100%",
            "width": "100%",
            "objectFit": "contain",
        }
        
        if mode == "demo":
            # Demo mode - use predefined values and demo images
            for i in range(1, 13):
                name = demo_primary_names[i]
                is_active = demo_primary_active[i]
                    
                # Set styling based on active status
                if is_active:
                    text_color = primary_colors[i]
                    text_class = ""
                else:
                    text_color = "#aaaaaa"  # Gray for inactive
                    text_class = "text-muted"
                
                # Create text style with added bold font weight
                text_style = {
                    "color": text_color,
                    "display": "inline-block",
                    "verticalAlign": "middle",
                    "fontWeight": "bold",
                    "whiteSpace": "nowrap",
                }
                border_color = "green" if is_active else "red"
                if not is_active:
                    text_style["fontStyle"] = "italic"
                image_style_current = image_container_style.copy()
                image_style_current["border"] = f"2px solid {border_color}"
                
                # Create item with appropriate image or empty container
                if i <= 8 and i in base64_image_strings:  # First 8 items with images in demo mode
                    base64_str = base64_image_strings[i]
                    img_src = f"data:image/png;base64,{base64_str}" if not base64_str.startswith("data:") else base64_str
    
                    # Create item with image in bordered container
                    item = html.Div([
                        html.Span(
                            f"{i}. {name}",
                            style=text_style
                        ),
                        html.Div([
                            html.Img(
                                src=img_src,
                                style=image_style
                            )
                        ], style=image_style_current),
                    ],
                    className=f"mb-1 {text_class}",
                    style={"display": "flex", "flexDirection": "column", "alignItems": "center"})
                else:  # Items 9-12 or fallbacks - empty white container instead of image
                    item = html.Div([
                        html.Span(
                            f"{i}. {name}",
                            style=text_style
                        ),
                        html.Div([
                            # Nothing inside, just the white background
                        ], style=image_style_current),
                    ],
                    className=f"mb-1 {text_class}",
                    style={"display": "flex", "flexDirection": "column", "alignItems": "center"})
                
                # Add to appropriate column based on odd/even
                if i % 2 == 1:  # Odds on the left
                    left_column_items.append(item)
                else:          # Evens on the right
                    right_column_items.append(item)
        
        elif not app_state_data.get("connected", False):
            # When not connected, show placeholder list with empty white containers
            for i in range(1, 13):
                # Bold text style for not connected state
                not_connected_style = {
                    "display": "inline-block",
                    "verticalAlign": "middle",
                    "fontWeight": "bold",
                    "whiteSpace": "nowrap",
                }
                
                item = html.Div([
                    html.Span(
                        f"{i}) Not connected",
                        className="text-muted",
                        style=not_connected_style
                    ),
                    html.Div([], style=image_container_style),  # Empty white container
                ],
                className="mb-1",
                style={"display": "flex", "flexDirection": "column", "alignItems": "center"})
                
                # Add to appropriate column based on odd/even
                if i % 2 == 1:  # Odds on the left
                    left_column_items.append(item)
                else:          # Evens on the right
                    right_column_items.append(item)
        
        else:
            # Live mode - load images from OPC UA tags
            for i in range(1, 13):
                # Check if the primary is active
                is_active = True  # Default to active
                active_tag_name = f"{PRIMARY_ACTIVE_TAG_PREFIX}{i}{PRIMARY_ACTIVE_TAG_SUFFIX}"
                
                if active_tag_name in app_state.tags:
                    is_active = bool(app_state.tags[active_tag_name]["data"].latest_value)
                
                # Get primary name
                name = f"Primary {i}"  # Default name
                name_tag = f"{PRIMARY_NAME_TAG_PREFIX}{i}{PRIMARY_NAME_TAG_SUFFIX}"
                
                if name_tag in app_state.tags:
                    tag_value = app_state.tags[name_tag]["data"].latest_value
                    if tag_value is not None:
                        name = tag_value
                
                # Get sample image from OPC UA tag
                image_tag = f"{PRIMARY_IMAGE_TAG_PREFIX}{i}{PRIMARY_IMAGE_TAG_SUFFIX}"
                has_image = False
                image_src = None
                
                if image_tag in app_state.tags:
                    try:
                        image_data = app_state.tags[image_tag]["data"].latest_value
                        if image_data is not None:
                            # Check if the image data is already in the correct format
                            if isinstance(image_data, str):
                                if image_data.startswith("data:image"):
                                    # Already in data URL format
                                    image_src = image_data
                                    has_image = True
                                elif len(image_data) > 100:  # Assume it's base64 if it's a long string
                                    # Try to determine image type and create data URL
                                    # For now, assume PNG - you might need to detect the actual format
                                    image_src = f"data:image/png;base64,{image_data}"
                                    has_image = True
                            elif isinstance(image_data, bytes):
                                # Convert bytes to base64
                                base64_str = base64.b64encode(image_data).decode('utf-8')
                                image_src = f"data:image/png;base64,{base64_str}"
                                has_image = True
                    except Exception as e:
                        logger.error(f"Error processing image data for Primary {i}: {e}")
                        has_image = False
                else:
                    logger.debug(f"Image tag {image_tag} not found in app_state.tags")
                
                # Set styling based on active status
                if is_active:
                    text_color = primary_colors[i]
                    text_class = ""
                else:
                    text_color = "#aaaaaa"  # Gray for inactive
                    text_class = "text-muted"
                
                # Create text style with added bold font weight
                text_style = {
                    "color": text_color,
                    "display": "inline-block",
                    "verticalAlign": "middle",
                    "fontWeight": "bold",
                    "whiteSpace": "nowrap",
                }
                border_color = "green" if is_active else "red"
                if not is_active:
                    text_style["fontStyle"] = "italic"
                image_style_current = image_container_style.copy()
                image_style_current["border"] = f"2px solid {border_color}"
    
                # Create item with image from OPC UA tag or empty white container
                if has_image and image_src:
                    item = html.Div([
                        html.Span(
                            f"{i}) {name}",
                            style=text_style
                        ),
                        html.Div([  # Wrapper div for the image with white background
                            html.Img(
                                src=image_src,
                                style=image_style,
                                title=f"Sample image for {name}"  # Add tooltip
                            )
                        ], style=image_style_current),
                    ],
                    className=f"mb-1 {text_class}",
                    style={"display": "flex", "flexDirection": "column", "alignItems": "center"})
                else:
                    # No image available - show empty white container
                    item = html.Div([
                        html.Span(
                            f"{i}) {name}",
                            style=text_style
                        ),
                        html.Div([  # Empty white container
                            # Nothing inside, just the white background
                        ], style=image_style_current),
                    ],
                    className=f"mb-1 {text_class}",
                    style={"display": "flex", "flexDirection": "column", "alignItems": "center"})
                
                # Add to appropriate column based on odd/even
                if i % 2 == 1:  # Odds on the left
                    left_column_items.append(item)
                else:          # Evens on the right
                    right_column_items.append(item)
        
        # Allow this panel to flex so it shares space with other sections
        container_style = {"flex": "1"}
        
        # Return two-column layout
        return html.Div([
            html.H5(tr("sensitivities_title", lang), className="mb-2 text-left"),
            
            # Create a row with two columns
            dbc.Row([
                # Left column - odd items
                dbc.Col(
                    html.Div(left_column_items),
                    width=6
                ),
    
                # Right column - even items
                dbc.Col(
                    html.Div(right_column_items),
                    width=6
                ),
            ]),
        ], style=container_style)

    @app.callback(
        Output("section-5-1", "children"),
        [Input("status-update-interval", "n_intervals"),
         Input("current-dashboard",       "data"),
         Input("historical-time-index",   "data"),
         Input("historical-data-cache",   "data"),
         Input("language-preference-store", "data")],
        [State("app-state", "data"),
         State("app-mode", "data"),
         State("active-machine-store", "data"),
         State("weight-preference-store", "data"),
         State("production-rate-unit", "data")],
        prevent_initial_call=True
    )
    def update_section_5_1(n_intervals, which, state_data, historical_data, lang, app_state_data, app_mode, active_machine_data, weight_pref, pr_unit):
    
        """Update section 5-1 with trend graph for objects per minute"""
         # only run when we’re in the “main” dashboard
        if which != "main":
            raise PreventUpdate
            # or return [no_update, no_update]
    
        # Tag definitions - Easy to update when actual tag names are available
        OBJECTS_PER_MIN_TAG = "Status.ColorSort.Sort1.Throughput.ObjectPerMin.Current"
        CAPACITY_TAG = "Status.ColorSort.Sort1.Throughput.KgPerHour.Current"
    
        # Determine which units to display
        units = pr_unit or "objects"
        if units == "capacity":
            section_title = tr("production_rate_capacity_title", lang)
            data_tag = CAPACITY_TAG
        else:
            section_title = tr("production_rate_objects_title", lang)
            data_tag = OBJECTS_PER_MIN_TAG
        
        # Fixed time range for X-axis (last 2 minutes with 1-second intervals)
        max_points = 120  # 2 minutes × 60 seconds
        
        # Determine if we're in Live or Demo mode
        mode = "demo"  # Default to demo mode
        if app_mode and isinstance(app_mode, dict) and "mode" in app_mode:
            mode = app_mode["mode"]
    
    
        if mode == "historical":
            hours = state_data.get("hours", 24) if isinstance(state_data, dict) else 24
            active_id = active_machine_data.get("machine_id") if active_machine_data else None
            hist_data = (
                historical_data if isinstance(historical_data, dict) and "capacity" in historical_data
                else get_historical_data(timeframe=f"{hours}h", machine_id=active_id)
            )
            times = hist_data["capacity"]["times"]
            values_lbs = hist_data["capacity"]["values"]
    
            x_data = [t.strftime("%H:%M:%S") if isinstance(t, datetime) else t for t in times]
            y_data = [convert_capacity_from_lbs(v, weight_pref) for v in values_lbs]
            if y_data:
                min_val = max(0, min(y_data) * 0.9)
                max_val = max(y_data) * 1.1
            else:
                min_val = 0
                max_val = 10000
        elif mode == "lab":
            mid = active_machine_data.get("machine_id") if active_machine_data else None
            _, times, totals = load_lab_totals(mid, active_counters=get_active_counter_flags(mid))
            x_data = [t.strftime("%H:%M:%S") if isinstance(t, datetime) else t for t in times]
            y_data = totals
            if y_data:
                min_val = max(0, min(y_data) * 0.9)
                max_val = max(y_data) * 1.1
            else:
                min_val = 0
                max_val = 10000

        elif mode in LIVE_LIKE_MODES and app_state_data.get("connected", False):
            # Live mode and connected - get real data
            tag_found = False
            current_value = 0
    
    
            
            # Check if the tag exists
            if data_tag in app_state.tags:
                tag_found = True
                tag_data = app_state.tags[data_tag]['data']
                
                # Get current value
                current_value = tag_data.latest_value if tag_data.latest_value is not None else 0
                if units == "capacity":
                    current_value = convert_capacity_from_kg(current_value, weight_pref)
                
                # Get historical data
                timestamps = tag_data.timestamps
                values = tag_data.values
                if units == "capacity":
                    values = [convert_capacity_from_kg(v, weight_pref) for v in values]
                
                # If we have data, create the time series
                if timestamps and values:
                    # Ensure we only use the most recent data points (up to max_points)
                    if len(timestamps) > max_points:
                        timestamps = timestamps[-max_points:]
                        values = values[-max_points:]
                    
                    # Format times for display
                    x_data = [ts.strftime("%H:%M:%S") for ts in timestamps]
                    y_data = values
                    
                    # Determine min and max values for y-axis with some padding
                    if len(y_data) > 0:
                        min_val = max(0, min(y_data) * 0.9) if min(y_data) > 0 else 0
                        max_val = max(y_data) * 1.1 if max(y_data) > 0 else 10000
                    else:
                        min_val = 0
                        max_val = 100000
                else:
                    # No historical data yet, create empty chart
                    current_time = datetime.now()
                    x_data = [(current_time - timedelta(seconds=i)).strftime("%H:%M:%S") for i in range(max_points)]
                    x_data.reverse()  # Put in chronological order
                    y_data = [None] * max_points
                    min_val = 0
                    max_val = 10000
            else:
                # Tag not found - create dummy data
                current_time = datetime.now()
                x_data = [(current_time - timedelta(seconds=i)).strftime("%H:%M:%S") for i in range(max_points)]
                x_data.reverse()  # Put in chronological order
                y_data = [None] * max_points
                min_val = 0
                max_val = 10000
        else:
            # Demo mode or not connected - use the original code
            # Generate dummy data for demonstration
            current_time = datetime.now()
            x_data = [(current_time - timedelta(seconds=i)).strftime("%H:%M:%S") for i in range(max_points)]
            x_data.reverse()  # Put in chronological order
            
            # Demo mode - create realistic looking data
            if mode == "demo":
                if units == "capacity":
                    # Base around 50,000 lbs/hr converted from kg
                    base_value = convert_capacity_from_kg(50000 / 2.205, weight_pref)
                else:
                    # Start with base value of 5000 objects per minute
                    base_value = 5000
                
                # Create random variations around the base value
                np.random.seed(int(current_time.timestamp()) % 1000)  # Seed with current time for variety
                var_scale = 2000 if units == "capacity" else 1000
                variations = np.random.normal(0, var_scale, max_points)
                
                # Create a slightly rising trend
                trend = np.linspace(0, 15, max_points)  # Rising trend from 0 to 15
                
                # Add some cyclical pattern
                cycles = 10 * np.sin(np.linspace(0, 4*np.pi, max_points))  # Sine wave with amplitude 10
                
                # Combine base value, variations, trend, and cycles
                y_data = [max(0, base_value + variations[i] + trend[i] + cycles[i]) for i in range(max_points)]
                
                min_val = base_value * 0.8 if units == "capacity" else 3000
                max_val = max(y_data) * 1.1  # 10% headroom
            else:
                # Not connected - empty chart
                y_data = [None] * max_points
                min_val = 3000 if units != "capacity" else 0
                max_val = 10000
        
        # Create figure
        fig = go.Figure()
        
        # Add trace
        fig.add_trace(go.Scatter(
            x=x_data,
            y=y_data,
            mode='lines',
            name='Capacity' if units == "capacity" else 'Objects/Min',
            line=dict(color='#1f77b4', width=2)
        ))
    
        step = max(1, len(x_data) // 5)
        
        # Update layout
        fig.update_layout(
            title=None,
            xaxis=dict(
                showgrid=True,
                gridcolor='rgba(211,211,211,0.3)',
                tickmode='array',
                tickvals=list(range(0, len(x_data), step)),
                ticktext=[x_data[i] for i in range(0, len(x_data), step) if i < len(x_data)],
            ),
            yaxis=dict(
                title=None,
                showgrid=True,
                gridcolor='rgba(211,211,211,0.3)',
                range=[min_val, max_val]
            ),
            margin=dict(l=5, r=5, t=5, b=5),
            height=200,
            plot_bgcolor='var(--chart-bg)',
            paper_bgcolor='var(--chart-bg)',
            hovermode='closest',
            showlegend=False
        )
        
        # Include the historical indicator directly in the header so the
        # graph height remains unchanged when toggling modes.
        header = f"{section_title} (Historical View)" if mode == "historical" else section_title
    
        children = [
            dbc.Row([
                dbc.Col(html.H5(header, className="mb-0"), width=9),
                dbc.Col(
                    dbc.Button(
                        tr("units_button", lang),
                        id={"type": "open-production-rate-units", "index": 0},
                        color="primary",
                        size="sm",
                        className="float-end",
                    ),
                    width=3,
                ),
            ], className="mb-2 align-items-center")
        ]
    
    
    
        children.append(
            dcc.Graph(
                id='trend-graph',
                figure=fig,
                config={'displayModeBar': False, 'responsive': True},
                style={'width': '100%', 'height': '100%'}
            )
        )
    
        return html.Div(children)

    @app.callback(
        Output("alarm-data", "data"),
        [Input("status-update-interval", "n_intervals")],
        [State("app-state", "data")]
    )
    def update_alarms_store(n_intervals, app_state_data):
        """Update the alarms data store from the counter values and check for threshold violations"""
        global previous_counter_values, threshold_settings, threshold_violation_state
        
        # Get current time
        current_time = datetime.now()
        
        # Check for alarms
        alarms = []
        for i, value in enumerate(previous_counter_values):
            counter_num = i + 1
            
            # Safely check if counter_num exists in threshold_settings and is a dictionary
            if counter_num in threshold_settings and isinstance(threshold_settings[counter_num], dict):
                settings = threshold_settings[counter_num]
                violation = False
                is_high = False  # Track which threshold is violated (high or low)
                
                # Check for threshold violations
                if 'min_enabled' in settings and settings['min_enabled'] and value < settings['min_value']:
                    violation = True
                    alarms.append(f"Sens. {counter_num} below min threshold")
                elif 'max_enabled' in settings and settings['max_enabled'] and value > settings['max_value']:
                    violation = True
                    is_high = True
                    alarms.append(f"Sens. {counter_num} above max threshold")
                
                # Get violation state for this counter
                violation_state = threshold_violation_state[counter_num]
                
                # If email notifications are enabled
                if threshold_settings.get('email_enabled', False):
                    email_minutes = threshold_settings.get('email_minutes', 2)
                    
                    # If now violating but wasn't before
                    if violation and not violation_state['is_violating']:
                        # Start tracking this violation
                        violation_state['is_violating'] = True
                        violation_state['violation_start_time'] = current_time
                        violation_state['email_sent'] = False
                        logger.info(f"Started tracking threshold violation for Sensitivity {counter_num}")
                    
                    # If still violating
                    elif violation and violation_state['is_violating']:
                        # Check if it's been violating long enough to send an email
                        if not violation_state['email_sent']:
                            time_diff = (current_time - violation_state['violation_start_time']).total_seconds()
                            if time_diff >= (email_minutes * 60):
                                # Send the email
                                email_sent = send_threshold_email(counter_num, is_high)
                                if email_sent:
                                    violation_state['email_sent'] = True
                                    logger.info(f"Sent threshold violation email for Sensitivity {counter_num}")
                    
                    # If no longer violating
                    elif not violation and violation_state['is_violating']:
                        # Reset the violation state
                        violation_state['is_violating'] = False
                        violation_state['violation_start_time'] = None
                        violation_state['email_sent'] = False
                        logger.info(f"Reset threshold violation for Sensitivity {counter_num}")
        
        return {"alarms": alarms}

    @app.callback(
        Output("section-5-2", "children"),
        [Input("status-update-interval", "n_intervals"),
         Input("current-dashboard",       "data"),
         Input("historical-time-index",   "data"),
         Input("historical-data-cache",   "data"),
         Input("language-preference-store", "data")],
        [State("app-state", "data"),
         State("app-mode", "data"),
         State("active-machine-store", "data")],
        prevent_initial_call=True
    )
    def update_section_5_2(n_intervals, which, state_data, historical_data, lang, app_state_data, app_mode, active_machine_data):
        """Update section 5-2 with bar chart for counter values and update alarm data"""
        
        # only run when we’re in the “main” dashboard
        if which != "main":
            raise PreventUpdate
            # or return [no_update, no_update]
        global previous_counter_values, threshold_settings
    
        # Ensure we have a full set of values to work with
        if not previous_counter_values or len(previous_counter_values) < 12:
            previous_counter_values = [0] * 12
        
        # Define title for the section
        section_title = tr("sensitivity_rates_title", lang)
        
        # Define pattern for tag names in live mode
        TAG_PATTERN = "Status.ColorSort.Sort1.DefectCount{}.Rate.Current"
        
        # Define colors for each primary/counter number
        counter_colors = {
            1: "green",       # Blue
            2: "lightgreen",      # Green
            3: "orange",     # Orange
            4: "blue",      # Black
            5: "#f9d70b",    # Yellow (using hex to ensure visibility)
            6: "magenta",    # Magenta
            7: "cyan",       # Cyan
            8: "red",        # Red
            9: "purple",
            10: "brown",
            11: "gray",
            12: "lightblue"
        }
        
        # Get mode (live, demo, or historical)
        mode = "demo"  # Default to demo mode
        if app_mode and isinstance(app_mode, dict) and "mode" in app_mode:
            mode = app_mode["mode"]
        
        # Generate values based on mode
        if mode == "historical":
            hours = state_data.get("hours", 24) if isinstance(state_data, dict) else 24
            active_id = active_machine_data.get("machine_id") if active_machine_data else None
            historical_data = (
                historical_data
                if isinstance(historical_data, dict) and 1 in historical_data
                else get_historical_data(timeframe=f"{hours}h", machine_id=active_id)
            )
            
            # Use the average value for each counter over the timeframe
            new_counter_values = []
            for i in range(1, 13):
                vals = historical_data[i]["values"]
                if vals:
                    avg_val = sum(vals) / len(vals)
                    new_counter_values.append(avg_val)
                else:
                    new_counter_values.append(50)
    
            # Store the new values for the next update
            previous_counter_values = new_counter_values.copy()
            logger.info(f"Section 5-2 values (historical mode): {new_counter_values}")
        elif mode == "lab":
            mid = active_machine_data.get("machine_id") if active_machine_data else None
            totals, _, _ = load_lab_totals(
                mid, active_counters=get_active_counter_flags(mid)
            )
            new_counter_values = totals
            previous_counter_values = new_counter_values.copy()
            logger.info(f"Section 5-2 values (lab mode): {new_counter_values}")
        elif mode in LIVE_LIKE_MODES and app_state_data.get("connected", False):
            # Live mode: get values from OPC UA
            # Use the tag pattern provided for each counter
            new_counter_values = []
            for i in range(1, 13):
                # Construct the tag name using the provided pattern
                tag_name = TAG_PATTERN.format(i)
    
                # Check if the tag exists
                if tag_name in app_state.tags:
                    value = app_state.tags[tag_name]["data"].latest_value
                    if value is None:
                        # If tag exists but value is None, keep previous value
                        value = previous_counter_values[i-1]
                    new_counter_values.append(value)
                else:
                    # Tag not found - keep previous value
                    new_counter_values.append(previous_counter_values[i-1])
    
            # Store the new values for the next update
            previous_counter_values = new_counter_values.copy()
            logger.info(f"Section 5-2 values (live mode): {new_counter_values}")
        elif mode == "demo":
            # Demo mode: generate synthetic values
            new_counter_values = []
            for i, prev_value in enumerate(previous_counter_values):
                # Determine maximum change (up to ±20)
                max_change = min(20, prev_value - 10)  # Ensure we don't go below 10
    
                # Fix: Convert max_change to an integer
                max_change_int = int(max_change)
    
                # Use the integer version in randint
                change = random.randint(-max_change_int, 20)
    
                # Calculate new value with bounds
                new_value = max(10, min(180, prev_value + change))
    
                # Add to the list
                new_counter_values.append(new_value)
    
            # Store the new values for the next update
            previous_counter_values = new_counter_values.copy()
            logger.info(f"Section 5-2 values (demo mode): {new_counter_values}")
        else:
            # Live mode but not connected - keep the last values
            new_counter_values = previous_counter_values.copy()
            logger.info("Section 5-2 values (disconnected): using previous values")
        
        # Create counter names
        counter_names = [f"{i}" for i in range(1, 13)]
        
        # Create figure with our data
        fig = go.Figure()
        
        # Use a single bar trace with all data
        fig.add_trace(go.Bar(
            x=counter_names,  # Use all counter names as x values
            y=new_counter_values,  # Use all counter values as y values
            marker_color=[counter_colors.get(i, 'gray') for i in range(1, 13)],  # Set colors per bar
            hoverinfo='text',  # Keep hover info
        hovertext=[f"Sensitivity {i}: {new_counter_values[i-1]:.2f}" for i in range(1, 13)]  # Custom hover text with 2 decimal places
    
        ))
        
        # Add horizontal min threshold lines for each counter if enabled
        for i, counter in enumerate(counter_names):
            counter_num = i + 1
            # Check if counter_num exists in threshold_settings and is a dictionary
            if counter_num in threshold_settings and isinstance(threshold_settings[counter_num], dict):
                settings = threshold_settings[counter_num]
                
                if 'min_enabled' in settings and settings['min_enabled']:
                    fig.add_shape(
                        type="line",
                        x0=i - 0.4,  # Start slightly before the bar
                        x1=i + 0.4,  # End slightly after the bar
                        y0=settings['min_value'],
                        y1=settings['min_value'],
                        line=dict(
                            color="black",
                            width=2,
                            dash="solid",
                        ),
                    )
        
        # Add horizontal max threshold lines for each counter if enabled
        for i, counter in enumerate(counter_names):
            counter_num = i + 1
            # Check if counter_num exists in threshold_settings and is a dictionary
            if counter_num in threshold_settings and isinstance(threshold_settings[counter_num], dict):
                settings = threshold_settings[counter_num]
                
                if 'max_enabled' in settings and settings['max_enabled']:
                    fig.add_shape(
                        type="line",
                        x0=i - 0.4,  # Start slightly before the bar
                        x1=i + 0.4,  # End slightly after the bar
                        y0=settings['max_value'],
                        y1=settings['max_value'],
                        line=dict(
                            color="red",
                            width=2,
                            dash="solid",
                        ),
                    )
        
        # Calculate max value for y-axis scaling (with 10% headroom)
        # Include enabled thresholds in calculation
        all_values = new_counter_values.copy()
        for counter_num, settings in threshold_settings.items():
            # Only process if counter_num is an integer and settings is a dictionary
            if isinstance(counter_num, int) and isinstance(settings, dict):
                if 'max_enabled' in settings and settings['max_enabled']:
                    all_values.append(settings['max_value'])
        
        max_value = max(all_values) if all_values else 100
        y_max = max(100, max_value * 1.1)  # At least 100, or 10% higher than max value
        
        # Update layout
        fig.update_layout(
            title=None,
            xaxis=dict(
                title=None,
                showgrid=False,
                tickangle=0,
            ),
            yaxis=dict(
                title=None,
                showgrid=True,
                gridcolor='rgba(211,211,211,0.3)',
                range=[0, y_max]  # Dynamic range based on data and thresholds
            ),
            margin=dict(l=5, r=5, t=0, b=20),  # Increased bottom margin for rotated labels
            height=198,  # Increased height since we have more space now
            plot_bgcolor='var(--chart-bg)',
            paper_bgcolor='var(--chart-bg)',
            showlegend=False,
        )
        
        # Create the section content
        section_content = html.Div([
            # Header row with title and settings button
            dbc.Row([
                dbc.Col(html.H5(section_title + (" (Historical)" if mode == "historical" else ""), className="mb-0"), width=9),
                dbc.Col(
                    dbc.Button(tr("thresholds_button", lang),
                            id={"type": "open-threshold", "index": 0},
                            color="primary",
                            size="sm",
                            className="float-end"),
                    width=3
                )
            ], className="mb-2 align-items-center"),
            
            # Bar chart
            dcc.Graph(
                id='counter-bar-chart',
                figure=fig,
                config={'displayModeBar': False, 'responsive': True},
                style={'width': '100%', 'height': '100%'}
            )
        ])
        
        # Return the section content
        return section_content

    @app.callback(
        Output("section-6-1", "children"),
        [Input("status-update-interval", "n_intervals"),
         Input("current-dashboard", "data"),
         Input("historical-time-index", "data"),
         Input("language-preference-store", "data")],
        [State("app-state", "data"),
         State("app-mode", "data"),
         State("active-machine-store", "data")],
        prevent_initial_call=True,
    )
    def update_section_6_1(n_intervals, which, state_data, lang, app_state_data, app_mode, active_machine_data):
        """Update section 6-1 with trend graph for the 12 counters, supporting historical data."""
        mem_utils.log_memory_if_high()
        if which != "main":
            raise PreventUpdate
        global previous_counter_values, display_settings

        if not previous_counter_values or len(previous_counter_values) < 12:
            previous_counter_values = [0] * 12

        section_title = tr("counter_values_trend_title", lang)

        counter_colors = {
            1: "green",
            2: "lightgreen",
            3: "orange",
            4: "blue",
            5: "#f9d70b",
            6: "magenta",
            7: "cyan",
            8: "red",
            9: "purple",
            10: "brown",
            11: "gray",
            12: "lightblue",
        }

        mode = "demo"
        if app_mode and isinstance(app_mode, dict) and "mode" in app_mode:
            mode = app_mode["mode"]

        if mode == "historical":
            hours = state_data.get("hours", 24) if isinstance(state_data, dict) else 24
            active_id = active_machine_data.get("machine_id") if active_machine_data else None
            historical_data = get_historical_data(timeframe=f"{hours}h", machine_id=active_id)

            fig = go.Figure()
            for i in range(1, 13):
                if display_settings.get(i, True):
                    counter_name = f"Counter {i}"
                    color = counter_colors.get(i, "gray")
                    times = historical_data[i]['times']
                    values = historical_data[i]['values']
                    time_labels = [t.strftime("%H:%M:%S") if isinstance(t, datetime) else t for t in times]
                    if times and values:
                        fig.add_trace(go.Scatter(
                            x=time_labels,
                            y=values,
                            mode='lines',
                            name=counter_name,
                            line=dict(color=color, width=2),
                            hoverinfo='text',
                            hovertext=[f"{counter_name}: {value}" for value in values],
                        ))

            ref_times = historical_data[1]['times'] if historical_data[1]['times'] else []
            label_list = [t.strftime('%H:%M:%S') if isinstance(t, datetime) else t for t in ref_times]
            step = max(1, len(label_list) // 5) if label_list else 1

            hist_values = [historical_data[i]['values'][-1] if historical_data[i]['values'] else None for i in range(1, 13)]
            logger.info(f"Section 6-1 latest values (historical mode): {hist_values}")

            max_hist_value = 0
            for i in range(1, 13):
                if display_settings.get(i, True):
                    vals = historical_data[i]["values"]
                    if vals:
                        max_hist_value = max(max_hist_value, max(vals))

            yaxis_range = [0, 10] if max_hist_value < 10 else [0, None]

            fig.update_layout(
                title=None,
                xaxis=dict(
                    showgrid=False,
                    gridcolor='rgba(211,211,211,0.3)',
                    rangeslider=dict(visible=False),
                    tickmode='array',
                    tickvals=list(range(0, len(label_list), step)) if label_list else [],
                    ticktext=[label_list[i] for i in range(0, len(label_list), step) if i < len(label_list)] if label_list else [],
                ),
                yaxis=dict(
                    title=None,
                    showgrid=False,
                    gridcolor='rgba(211,211,211,0.3)',
                    range=yaxis_range,
                ),
                margin=dict(l=5, r=5, t=5, b=5),
                height=200,
                plot_bgcolor='var(--chart-bg)',
                paper_bgcolor='var(--chart-bg)',
                hovermode='closest',
                showlegend=False,
            )

            return html.Div([
                dbc.Row([
                    dbc.Col(html.H5(f"{section_title} (Historical View)", className="mb-0"), width=9),
                    dbc.Col(
                        dbc.Button(tr("display_button", lang),
                                   id={"type": "open-display", "index": 0},
                                   color="primary",
                                   size="sm",
                                   className="float-end"),
                        width=3,
                    ),
                ], className="mb-2 align-items-center"),
                dcc.Graph(
                    id='counter-trend-graph',
                    figure=fig,
                    config={'displayModeBar': False, 'responsive': True},
                    style={'width': '100%', 'height': '100%'}
                ),
            ])

        if not hasattr(app_state, 'counter_history'):
            app_state.counter_history = {i: {'times': [], 'values': []} for i in range(1, 13)}

        current_time = datetime.now()

        if mode in LIVE_LIKE_MODES and app_state_data.get("connected", False):
            for i, value in enumerate(previous_counter_values):
                counter_utils.add_data_point(app_state.counter_history, i + 1, current_time, value)
        elif mode == "demo":
            for i, value in enumerate(previous_counter_values):
                counter_utils.add_data_point(app_state.counter_history, i + 1, current_time, value)
        else:
            for i in range(1, 13):
                prev_vals = app_state.counter_history[i]['values']
                prev_value = prev_vals[-1] if prev_vals else 0
                counter_utils.add_data_point(app_state.counter_history, i, current_time, prev_value)

        latest_values = [app_state.counter_history[i]['values'][-1] if app_state.counter_history[i]['values'] else None for i in range(1, 13)]
        logger.info(f"Section 6-1 latest values ({mode} mode): {latest_values}")

        fig = go.Figure()

        for i in range(1, 13):
            if display_settings.get(i, True):
                counter_name = f"Counter {i}"
                color = counter_colors.get(i, "gray")
                times = app_state.counter_history[i]['times']
                values = app_state.counter_history[i]['values']
                time_labels = [t.strftime("%H:%M:%S") for t in times]
                if times and values:
                    fig.add_trace(go.Scatter(
                        x=time_labels,
                        y=values,
                        mode='lines',
                        name=counter_name,
                        line=dict(color=color, width=2),
                        hoverinfo='text',
                        hovertext=[f"{counter_name}: {value}" for value in values],
                    ))

        max_live_value = 0
        for i in range(1, 13):
            if display_settings.get(i, True):
                vals = app_state.counter_history[i]["values"]
                if vals:
                    max_live_value = max(max_live_value, max(vals))

        yaxis_range = [0, 10] if max_live_value < 10 else [0, None]

        fig.update_layout(
            title=None,
            xaxis=dict(
                showgrid=False,
                gridcolor='rgba(211,211,211,0.3)',
                tickmode='array',
                tickvals=list(range(0, len(time_labels), max(1, len(time_labels) // 5))) if time_labels else [],
                ticktext=[time_labels[i] for i in range(0, len(time_labels),
                                                    max(1, len(time_labels) // 5))
                        if i < len(time_labels)] if time_labels else [],
            ),
            yaxis=dict(
                title=None,
                showgrid=False,
                gridcolor='rgba(211,211,211,0.3)',
                range=yaxis_range,
            ),
            margin=dict(l=5, r=5, t=5, b=5),
            height=200,
            plot_bgcolor='var(--chart-bg)',
            paper_bgcolor='var(--chart-bg)',
            hovermode='closest',
            showlegend=False,
        )

        return html.Div([
            dbc.Row([
                dbc.Col(html.H5(section_title, className="mb-0"), width=9),
                dbc.Col(
                    dbc.Button(tr("display_button", lang),
                               id={"type": "open-display", "index": 0},
                               color="primary",
                               size="sm",
                               className="float-end"),
                    width=3,
                ),
            ], className="mb-2 align-items-center"),
            dcc.Graph(
                id='counter-trend-graph',
                figure=fig,
                config={'displayModeBar': False, 'responsive': True},
                style={'width': '100%', 'height': '100%'}
            ),
        ])

    @app.callback(
        Output("section-6-2", "children"),
        [Input("alarm-data", "data"),
         Input("current-dashboard",       "data"),
         Input("status-update-interval", "n_intervals"),
         Input("language-preference-store", "data")],
        prevent_initial_call=True
    )
    def update_section_6_2(alarm_data,which, n_intervals, lang):
        """Update section 6-2 with alarms display in two columns"""
         # only run when we’re in the “main” dashboard
        if which != "main":
            raise PreventUpdate
            # or return [no_update, no_update]
        # Set title for the section
        section_title = tr("sensitivity_threshold_alarms_title", lang)
        
        # Get alarms from the data store
        alarms = alarm_data.get("alarms", []) if alarm_data else []
    
        def _translate_alarm(alarm):
            if alarm.startswith("Sens."):
                parts = alarm.split()
                if len(parts) >= 3:
                    num = parts[1]
                    if "below" in alarm:
                        return tr("sensitivity_below_min", lang).format(num=num)
                    elif "above" in alarm:
                        return tr("sensitivity_above_max", lang).format(num=num)
            return alarm
    
        translated_alarms = [_translate_alarm(a) for a in alarms]
        
        # Create alarm display with two columns
        if alarms:
            # Split alarms into two columns
            mid_point = len(alarms) // 2 + len(alarms) % 2  # Ceiling division to balance columns
            left_alarms = translated_alarms[:mid_point]
            right_alarms = translated_alarms[mid_point:]
            
            # Create left column items
            left_items = [html.Li(alarm, className="text-danger mb-1") for alarm in left_alarms]
            
            # Create right column items
            right_items = [html.Li(alarm, className="text-danger mb-1") for alarm in right_alarms]
            
            # Create two-column layout
            alarm_display = html.Div([
                html.Div(tr("active_alarms_title", lang), className="fw-bold text-danger mb-2"),
                dbc.Row([
                    # Left column
                    dbc.Col(
                        html.Ul(left_items, className="ps-3 mb-0"),
                        width=6
                    ),
                    # Right column
                    dbc.Col(
                        html.Ul(right_items, className="ps-3 mb-0"),
                        width=6
                    ),
                ]),
            ])
        else:
            # No alarms display
            alarm_display = html.Div([
                html.Div("No active alarms", className="text-success")
            ])
        
        # Return the section content with fixed height
        return html.Div([
            html.H5(section_title, className="text-center mb-2"),
            
            # Alarms display with fixed height
            dbc.Card(
                dbc.CardBody(
                    alarm_display, 
                    className="p-2 overflow-auto",  # Add overflow-auto for scrolling if needed
                    # Scale alarm display height with viewport
                    style={"height": "205px"}
                ),
                className="h-100"
            ),
            
            # Timestamp
            
        ])

    @app.callback(
        Output("section-7-1", "children"),
        [Input("status-update-interval", "n_intervals"),
         Input("current-dashboard",       "data"),
         Input("language-preference-store", "data")],
        [State("app-state", "data"),
         State("app-mode", "data")],
        prevent_initial_call=True
    )
    def update_section_7_1(n_intervals, which, lang, app_state_data, app_mode):
        """Update section 7-1 with air pressure gauge"""
        # only run when we’re in the “main” dashboard
        if which != "main":
            raise PreventUpdate
            # or return [no_update, no_update]
    
        # Tag definition for air pressure - Easy to update when actual tag name is available
        AIR_PRESSURE_TAG = "Status.Environmental.AirPressurePsi"
        
        # Define gauge configuration
        min_pressure = 0
        max_pressure = 100
        
        # Define color ranges for gauge based on requirements
        red_range_low = [0, 30]       # Critical low range
        yellow_range = [31, 50]       # Warning range
        green_range = [51, 75]        # Normal range
        red_range_high = [76, 100]    # Critical high range
        
        # Determine if we're in Live or Demo mode
        mode = "demo"  # Default to demo mode
        if app_mode and isinstance(app_mode, dict) and "mode" in app_mode:
            mode = app_mode["mode"]
        
        # Get air pressure value based on mode
        if mode in LIVE_LIKE_MODES and app_state_data.get("connected", False):
            # Live mode: get value from OPC UA tag
            if AIR_PRESSURE_TAG in app_state.tags:
                # Read the actual value from the tag
                air_pressure = (app_state.tags[AIR_PRESSURE_TAG]["data"].latest_value)/100
                if air_pressure is None:
                    air_pressure = 0  # Default to 0 if tag exists but value is None
            else:
                # Tag not found, use 0 as per requirement
                air_pressure = 0
        else:
            # Demo mode: generate a realistic air pressure value with limited variation
            # Use timestamp for some variation in the demo
            timestamp = int(datetime.now().timestamp())
            
            # Generate value that stays very close to 65 PSI (±3 PSI maximum variation)
            base_value = 65  # Base in middle of green range
            # Use a small sine wave variation (±3 PSI max)
            variation = 3 * math.sin(timestamp / 10)  # Limited to ±3 PSI
            air_pressure = base_value + variation
        
        # Determine indicator color based on pressure value
        if 0 <= air_pressure <= 30:
            indicator_color = "red"
            status_text = "Critical Low"
            status_color = "danger"
        elif 31 <= air_pressure <= 50:
            indicator_color = "yellow"
            status_text = "Warning Low"
            status_color = "warning"
        elif 51 <= air_pressure <= 75:
            indicator_color = "green"
            status_text = "Normal"
            status_color = "success"
        else:  # 76-100
            indicator_color = "red"
            status_text = "Critical High"
            status_color = "danger"
        
        # Create the gauge figure
        fig = go.Figure(go.Indicator(
            mode="gauge+number",
            value=air_pressure,
            domain={'x': [0, 1], 'y': [0, 1]},
            #title={'text': "Air Pressure", 'font': {'size': 14}},
            gauge={
                'axis': {'range': [min_pressure, max_pressure], 'tickwidth': 1, 'tickcolor': "darkblue"},
                'bar': {'color': indicator_color},  # Use dynamic color based on value
                'bgcolor': "#d3d3d3",  # Light grey background
                'borderwidth': 2,
                'bordercolor': "gray",
                'threshold': {
                    'line': {'color': "darkgray", 'width': 4},
                    'thickness': 0.75,
                    'value': air_pressure
                }
            }
        ))
        
        # Update layout for the gauge
        fig.update_layout(
            height=200,
            margin=dict(l=10, r=10, t=30, b=10),
            paper_bgcolor='var(--chart-bg)',  # Use grey paper background
            plot_bgcolor='var(--chart-bg)',   # Use grey plot background
            font={'color': "darkblue", 'family': "Arial"}
        )
        
        return html.Div([
            html.H5(tr("air_pressure_title", lang), className="text-left mb-1"),
            # Gauge chart
            dcc.Graph(
                figure=fig,
                config={'displayModeBar': False, 'responsive': True},
                style={'width': '100%', 'height': '100%'}
            ),
            
            # Status text below the gauge
            #html.Div([
            #    html.Span("Status: ", className="fw-bold me-1"),
            #    html.Span(status_text, className=f"text-{status_color}")
            #], className="text-center mt-2")
        ])

    @app.callback(
        Output("section-7-2", "children"),
        [Input("status-update-interval", "n_intervals"),
         Input("current-dashboard",       "data"),
         Input("historical-time-index",   "data"),
         Input("language-preference-store", "data")],
        [State("app-state", "data"),
         State("app-mode", "data"),
         State("active-machine-store", "data")],
        prevent_initial_call=True
    )
    def update_section_7_2(n_intervals, which, time_state, lang, app_state_data, app_mode, active_machine_data):
        """Update section 7-2 with Machine Control Log"""
        # only run when we're in the "main" dashboard
        if which != "main":
            raise PreventUpdate
            
        global prev_values, prev_active_states, prev_preset_names, machine_control_log
    
        machine_id = active_machine_data.get("machine_id") if active_machine_data else None
    
        # Determine current mode (live or demo)
        mode = "demo"
        if app_mode and isinstance(app_mode, dict) and "mode" in app_mode:
            mode = app_mode["mode"]
        
        logger.info("Section 7-2 callback triggered at %s", datetime.now())
        logger.info("Section 7-2: mode=%s, connected=%s", mode, app_state_data.get("connected", False))
        logger.info(f"Section 7-2 Debug: machine_id={machine_id}")
        logger.info(f"Section 7-2 Debug: MONITORED_RATE_TAGS={MONITORED_RATE_TAGS}")
        logger.info(f"Section 7-2 Debug: prev_values keys={list(prev_values.get(machine_id, {}).keys())}")
        logger.info(f"Available tags in app_state: {list(app_state.tags.keys())}")
    
        # Live monitoring of feeder rate tags and sensitivity assignments
        if mode in LIVE_LIKE_MODES and app_state_data.get("connected", False) and machine_id is not None:
            try:
                # Initialize machine_prev dictionaries if they don't exist
                if machine_id not in prev_values:
                    prev_values[machine_id] = {}
                    logger.info(f"Initialized prev_values for machine {machine_id}")
                if machine_id not in prev_active_states:
                    prev_active_states[machine_id] = {}
                    logger.info(f"Initialized prev_active_states for machine {machine_id}")
                
                machine_prev = prev_values[machine_id]
                machine_prev_active = prev_active_states[machine_id]
    
                # Monitor feeder rate changes
                for opc_tag, friendly_name in MONITORED_RATE_TAGS.items():
                    try:
                        if opc_tag in app_state.tags:
                            new_val = app_state.tags[opc_tag]["data"].latest_value
                            prev_val = machine_prev.get(opc_tag)
                            logger.info(f"Tag {opc_tag}: new_val={new_val}, prev_val={prev_val}")
    
                            if prev_val is not None and new_val is not None and new_val != prev_val:
                                logger.info(f"CHANGE DETECTED! {opc_tag}: {prev_val} -> {new_val}")
                                try:
                                    logger.debug("Rate %s changed from %s to %s", opc_tag, prev_val, new_val)
                                    add_control_log_entry(friendly_name, prev_val, new_val, machine_id=machine_id)
                                    logger.info(f"LOG ENTRY ADDED for {friendly_name}")
                                except Exception as e:
                                    logger.error(f"ERROR adding log entry: {e}")
    
                            machine_prev[opc_tag] = new_val
                        else:
                            logger.warning(f"Feeder tag {opc_tag} not found in app_state.tags")
                    except Exception as e:
                        logger.error(f"Error monitoring feeder tag {opc_tag}: {e}")
    
                # Monitor sensitivity assignment changes  
                logger.info(f"Starting sensitivity tag checks")
                for opc_tag, sens_num in SENSITIVITY_ACTIVE_TAGS.items():
                    try:
                        if opc_tag in app_state.tags:
                            new_val = app_state.tags[opc_tag]["data"].latest_value
                            prev_val = machine_prev_active.get(opc_tag)
                            #logger.info(f"Sensitivity {sens_num} Tag {opc_tag}: new_val={new_val}, prev_val={prev_val}")
                            
                            if prev_val is not None and new_val is not None and bool(new_val) != bool(prev_val):
                                #logger.info(f"SENSITIVITY CHANGE DETECTED! Sens {sens_num}: {bool(prev_val)} -> {bool(new_val)}")
                                try:
                                    add_activation_log_entry(sens_num, bool(new_val), machine_id=machine_id)
                                    #logger.info(f"SENSITIVITY LOG ENTRY ADDED for Sensitivity {sens_num}")
                                except Exception as e:
                                    logger.error(f"ERROR adding sensitivity log entry: {e}")
                                    
                            machine_prev_active[opc_tag] = new_val
                        else:
                            logger.warning(f"Sensitivity tag {opc_tag} missing from app_state.tags")
                    except Exception as e:
                        logger.error(f"Error monitoring sensitivity tag {opc_tag}: {e}")

                # Monitor preset name changes
                if PRESET_NAME_TAG in app_state.tags:
                    new_name = app_state.tags[PRESET_NAME_TAG]["data"].latest_value
                    prev_name = prev_preset_names.get(machine_id)
                    if prev_name is not None and new_name is not None and new_name != prev_name:
                        add_preset_log_entry(prev_name, new_name, machine_id=machine_id)
                    prev_preset_names[machine_id] = new_name

            except Exception as e:
                logger.error(f"Fatal error in section 7-2 monitoring: {e}")
                logger.exception("Full traceback:")
    
        # Create the log entries display - with even more compact styling
        log_entries = []
    
        # Determine which log to display based on mode
        display_log = machine_control_log
        if mode == "historical":
            hours = time_state.get("hours", 24) if isinstance(time_state, dict) else 24
            machine_id = active_machine_data.get("machine_id") if active_machine_data else None
            display_log = get_historical_control_log(timeframe=hours, machine_id=machine_id)
            display_log = sorted(display_log, key=lambda e: e.get("timestamp"), reverse=True)
        elif mode in LIVE_LIKE_MODES:
            # Debug logging to see what's in the control log
            logger.info(f"Total entries in machine_control_log: {len(machine_control_log)}")
            logger.info(f"Looking for entries with machine_id={machine_id}")
            
            # More permissive filtering - include entries that match the machine_id
            display_log = []
            for entry in machine_control_log:
                entry_machine_id = entry.get("machine_id")
                is_demo = entry.get("demo", False)
                logger.info(f"Entry: machine_id={entry_machine_id}, demo={is_demo}, tag={entry.get('tag', 'N/A')}")
                
                # Include if machine_id matches (regardless of demo flag for now)
                if str(entry_machine_id) == str(machine_id):
                    display_log.append(entry)
                    logger.info(f"Including entry: {entry.get('tag', 'N/A')}")
            
            logger.info(f"Filtered to {len(display_log)} entries for machine {machine_id}")
    
        # newest entries first - sort by timestamp if available
        if display_log:
            try:
                display_log = sorted(display_log, key=lambda e: e.get("timestamp", datetime.min), reverse=True)
            except Exception as e:
                logger.error(f"Error sorting display_log: {e}")
        
        display_log = display_log[:20]
    
        for idx, entry in enumerate(display_log, start=1):
            timestamp = entry.get("display_timestamp")
            if not timestamp:
                ts = entry.get("timestamp")
                if isinstance(ts, datetime):
                    timestamp = ts.strftime("%Y-%m-%d %H:%M:%S")
                elif ts:
                    timestamp = str(ts)
                else:
                    t = entry.get("time")
                    if isinstance(t, datetime):
                        timestamp = t.strftime("%Y-%m-%d %H:%M:%S")
                    elif t:
                        timestamp = str(t)
                    else:
                        timestamp = ""
    
            def _translate_tag(tag):
                if tag.startswith("Sens "):
                    parts = tag.split()
                    if len(parts) >= 2:
                        return f"{tr('sensitivity_label', lang)} {parts[1]}"
                if tag.startswith("Feeder") or tag.startswith("Feed"):
                    parts = tag.split()
                    if len(parts) >= 2 and parts[1].isdigit():
                        return tr(f"feeder_{parts[1]}", lang)
                    return tr('feeder_label', lang).rstrip(':')
                return tag
    
            tag_translated = _translate_tag(entry.get('tag', ''))
    
            icon_val = entry.get("icon")
            if icon_val in ("✅", "❌"):
                color_class = "text-success" if entry.get("action") == "Enabled" else "text-danger"
                icon = html.Span(icon_val, className=color_class)
                log_entries.append(
                    html.Div(
                        [f"{idx}. {tag_translated} {entry.get('action')} ", icon, f" {timestamp}"],
                        className="mb-1 small",
                        style={"whiteSpace": "nowrap"},
                    )
                )
            elif icon_val in ("⬆", "⬇"):
                color_class = "text-success" if icon_val == "⬆" else "text-danger"
                icon = html.Span(icon_val, className=color_class)
                value_change = f"{entry.get('old_value', '')} -> {entry.get('new_value', '')}"
                log_entries.append(
                    html.Div(
                        [f"{idx}. {tag_translated} ", icon, f" {value_change} {timestamp}"],
                        className="mb-1 small",
                        style={"whiteSpace": "nowrap"},
                    )
                )
            elif icon_val == "🔄":
                icon = html.Span(icon_val)
                log_entries.append(
                    html.Div(
                        [f"{idx}. Preset \"{entry.get('old_value', '')}\" ", icon, f" \"{entry.get('new_value', '')}\" {timestamp}"],
                        className="mb-1 small",
                        style={"whiteSpace": "nowrap"},
                    )
                )
            else:
                description = f"{tag_translated} {entry.get('action', '')}".strip()
                value_change = f"{entry.get('old_value', '')} -> {entry.get('new_value', '')}"
                log_entries.append(
                    html.Div(
                        f"{idx}. {description} {value_change} {timestamp}",
                        className="mb-1 small",
                        style={"whiteSpace": "nowrap"}
                    )
                )
    
        # If no entries, show placeholder
        if not log_entries:
            log_entries.append(
                html.Div(tr("no_changes_yet", lang), className="text-center text-muted py-1")
            )
    
        # Return the section content with title
        return html.Div(
            [html.H5(tr("machine_control_log_title", lang), className="text-left mb-1"), *log_entries],
            className="overflow-auto px-0",
            # Use flexbox so this log grows with available space
            style={"flex": "1"}
        )

    @app.callback(
        [Output("historical-time-index", "data"),
         Output("historical-time-display", "children"),
         Output("historical-data-cache", "data")],
        [Input("historical-time-slider", "value"),
         Input("mode-selector", "value")],
        [State("active-machine-store", "data")],
        prevent_initial_call=True
    )
    def update_historical_time_and_display(slider_value, mode, active_machine_data):
        """Return the chosen historical range, display text, and cached data."""
        if mode != "historical":
            return dash.no_update, "", dash.no_update
    
        # Load filtered historical data for the selected timeframe so the graphs
        # update immediately when the slider changes
        machine_id = active_machine_data.get("machine_id") if active_machine_data else None
        historical_data = load_historical_data(f"{slider_value}h", machine_id=machine_id)
    
        # Use counter 1 as the reference for the time axis.  If data exists, format
        # the first timestamp for display to indicate the starting point.
        ref_counter = 1
        timestamp_str = ""
        if (ref_counter in historical_data and
                historical_data[ref_counter]['times']):
            first_ts = historical_data[ref_counter]['times'][0]
            if isinstance(first_ts, datetime):
                timestamp_str = first_ts.strftime("%H:%M")
            else:
                timestamp_str = str(first_ts)
    
        display_text = f"Showing last {slider_value} hours"
        if timestamp_str:
            display_text += f" starting {timestamp_str}"
    
    
        # Return the selected timeframe, display text, and cached data
        return {"hours": slider_value}, display_text, historical_data

    @app.callback(
        Output("historical-time-controls", "className"),
        [Input("mode-selector", "value")],
        prevent_initial_call=True
    )
    def toggle_historical_controls_visibility(mode):
        """Show/hide historical controls based on selected mode"""
        if mode == "historical":
            return "d-block"  # Show controls
        else:
            return "d-none"  # Hide controls

    @app.callback(
        Output("lab-test-controls", "className"),
        [Input("mode-selector", "value")],
        prevent_initial_call=True,
    )
    def toggle_lab_controls_visibility(mode):
        return "d-flex" if mode == "lab" else "d-none"

    @app.callback(
        [Output("start-test-btn", "disabled"),
         Output("start-test-btn", "color"),
         Output("stop-test-btn", "disabled"),
         Output("stop-test-btn", "color")],
        [Input("lab-test-running", "data"),
         Input("mode-selector", "value"),
         Input("status-update-interval", "n_intervals")],
        [State("lab-test-stop-time", "data")],
    )
    def toggle_lab_test_buttons(running, mode, n_intervals, stop_time):
        """Enable/disable lab start/stop buttons based on test state."""
        if mode != "lab":
            return True, "secondary", True, "secondary"

        # Disable both buttons during the 30s grace period after stopping
        if running and stop_time and (time.time() - stop_time < 30):
            return True, "secondary", True, "secondary"

        if running:
            return True, "secondary", False, "danger"

        return False, "success", True, "secondary"

    @app.callback(
        Output("lab-test-running", "data"),
        [Input("start-test-btn", "n_clicks"),
         Input("stop-test-btn", "n_clicks"),
         Input("mode-selector", "value"),
         Input("status-update-interval", "n_intervals")],
        [State("lab-test-running", "data"),
         State("lab-test-stop-time", "data"),
         State("lab-test-name", "value")],
        prevent_initial_call=True,
    )

    def update_lab_running(start_click, stop_click, mode, n_intervals, running, stop_time, test_name):
        """Update lab running state based on start/stop actions or feeder status."""
        global current_lab_filename
        ctx = callback_context

        if mode != "lab":
            return False

        if ctx.triggered:
            trigger = ctx.triggered[0]["prop_id"].split(".")[0]
            if trigger == "start-test-btn":
                try:
                    if active_machine_id is not None:
                        _reset_lab_session(active_machine_id)
                except Exception as exc:
                    logger.warning(f"Failed to reset lab session: {exc}")
                return True
            elif trigger == "stop-test-btn":
                # Do not end the test immediately; allow a 30s grace period
                # so logging can continue before finalizing.
                return True

        # Auto-start when any feeder begins running
        feeders_running = False
        if (
            active_machine_id is not None
            and active_machine_id in machine_connections
        ):
            tags = machine_connections[active_machine_id].get("tags", {})
            for i in range(1, 5):
                tag = f"Status.Feeders.{i}IsRunning"
                if bool(tags.get(tag, {}).get("data", {}).latest_value if tag in tags else False):
                    feeders_running = True
                    break

        if feeders_running and not running:


            try:
                if active_machine_id is not None:
                    if not current_lab_filename:
                        name = test_name or "Test"
                        current_lab_filename = (
                            f"Lab_Test_{name}_{datetime.now().strftime('%m_%d_%Y_%H_%M_%S')}.csv"
                        )
                        _create_empty_lab_log(active_machine_id, current_lab_filename)
                    _reset_lab_session(active_machine_id)
            except Exception as exc:
                logger.warning(f"Failed to prepare auto lab log: {exc}")
            return True

        # Check if we should end the test based on the stop time
        if running and stop_time and (time.time() - stop_time >= 30):
            current_lab_filename = None
            try:
                refresh_lab_cache(active_machine_id)
            except Exception as exc:
                logger.warning(f"Failed to refresh lab cache: {exc}")
            return False

        return running

    @app.callback(
        Output("lab-test-info", "data"),
        [Input("start-test-btn", "n_clicks"), Input("stop-test-btn", "n_clicks")],
        [State("lab-test-name", "value")],
        prevent_initial_call=True,
    )
    def manage_lab_test_info(start_click, stop_click, name):
        ctx = callback_context
        if not ctx.triggered:
            raise PreventUpdate
        trigger = ctx.triggered[0]["prop_id"].split(".")[0]
        global current_lab_filename
        if trigger == "start-test-btn":
            test_name = name or "Test"
            filename = (
                f"Lab_Test_{test_name}_{datetime.now().strftime('%m_%d_%Y')}.csv"
            )
            current_lab_filename = filename
            try:
                if active_machine_id is not None:
                    _create_empty_lab_log(active_machine_id, filename)
                    _reset_lab_session(active_machine_id)
            except Exception as exc:
                logger.warning(f"Failed to prepare new lab log: {exc}")
            return {"filename": filename}
        return {}

    @app.callback(
        [Output("metric-logging-interval", "interval"), Output("metric-logging-interval", "disabled")],
        [Input("lab-test-running", "data"), Input("mode-selector", "value")],
    )
    def adjust_logging_interval(running, mode):
        if mode == "lab":
            return 1000, not running
        return 60000, False

    @app.callback(
        Output("lab-test-stop-time", "data"),
        [Input("start-test-btn", "n_clicks"),
         Input("stop-test-btn", "n_clicks"),
         Input("status-update-interval", "n_intervals")],
        [State("lab-test-running", "data"),
         State("lab-test-stop-time", "data"),
         State("app-mode", "data"),
         State("active-machine-store", "data")],
        prevent_initial_call=True,
    )
    def update_lab_test_stop_time(start_click, stop_click, n_intervals, running, stop_time, mode, active_machine_data):
        ctx = callback_context
        if ctx.triggered:
            trigger = ctx.triggered[0]["prop_id"].split(".")[0]
            if trigger == "stop-test-btn":
                return time.time()
            if trigger == "start-test-btn":
                return None

        if not running:
            return dash.no_update

        if not mode or mode.get("mode") != "lab":
            return dash.no_update

        active_id = active_machine_data.get("machine_id") if active_machine_data else None
        if not active_id or active_id not in machine_connections:
            return dash.no_update

        tags = machine_connections[active_id].get("tags", {})
        any_running = False
        for i in range(1, 5):
            tag = f"Status.Feeders.{i}IsRunning"
            if bool(tags.get(tag, {}).get("data", {}).latest_value if tag in tags else False):
                any_running = True
                break

        if any_running:
            if stop_time is not None:
                return None
        else:
            if stop_time is None:
                return time.time()

        return dash.no_update

    @app.callback(
        Output("clear-data-btn", "n_clicks"),
        [Input("clear-data-btn", "n_clicks")],
        [State("machines-data", "data")],
        prevent_initial_call=True,
    )
    def clear_saved_data(n_clicks, machines_data):
        if not n_clicks:
            raise PreventUpdate
        if not machines_data or not machines_data.get("machines"):
            return dash.no_update
        for m in machines_data["machines"]:
            clear_machine_data(str(m.get("id")))
        return 0

    @app.callback(
        [Output("display-modal", "is_open"),
         Output("display-form-container", "children")],
        [Input({"type": "open-display", "index": ALL}, "n_clicks"),
         Input("close-display-settings", "n_clicks"),
         Input("save-display-settings", "n_clicks"),
         Input("language-preference-store", "data")],
        [State("display-modal", "is_open"),
         State({"type": "display-enabled", "index": ALL}, "value")],
        prevent_initial_call=True
    )
    def toggle_display_modal(open_clicks, close_clicks, save_clicks, lang, is_open, display_enabled_values):
        """Handle opening/closing the display settings modal and saving settings"""
        global display_settings
        
        ctx = callback_context
        
        # Check if callback was triggered
        if not ctx.triggered:
            return no_update, no_update
        
        # Get the property that triggered the callback
        trigger_prop_id = ctx.triggered[0]["prop_id"]
        
        # Check for open button clicks (with pattern matching)
        if '"type":"open-display"' in trigger_prop_id:
            # Check if any button was actually clicked (not initial state)
            if any(click is not None for click in open_clicks):
                return True, create_display_settings_form(lang)
        
        # Check for close button click
        elif trigger_prop_id == "close-display-settings.n_clicks":
            # Check if button was actually clicked (not initial state)
            if close_clicks is not None:
                return False, no_update
        
        # Check for save button click
        elif trigger_prop_id == "save-display-settings.n_clicks":
            # Check if button was actually clicked (not initial state)
            if save_clicks is not None and display_enabled_values:
                # Safety check: make sure we have the right number of values
                if len(display_enabled_values) == 12:  # We expect 12 counters
                    # Update the display settings
                    for i in range(len(display_enabled_values)):
                        counter_num = i + 1
                        display_settings[counter_num] = display_enabled_values[i]
                    
                    # Save settings to file
                    save_success = save_display_settings(display_settings)
                    if save_success:
                        logger.info("Display settings saved successfully")
                    else:
                        logger.warning("Failed to save display settings")
                else:
                    logger.warning(f"Unexpected number of display values: {len(display_enabled_values)}")
                
                # Close modal
                return False, create_display_settings_form(lang)
        
        # Default case - don't update anything
        return no_update, no_update

    @app.callback(
        [Output("production-rate-units-modal", "is_open"),
         Output("production-rate-unit", "data")],
        [Input({"type": "open-production-rate-units", "index": ALL}, "n_clicks"),
         Input("close-production-rate-units", "n_clicks"),
         Input("save-production-rate-units", "n_clicks")],
        [State("production-rate-units-modal", "is_open"),
         State("production-rate-unit-selector", "value")],
        prevent_initial_call=True,
    )
    def toggle_production_rate_units_modal(open_clicks, close_clicks, save_clicks, is_open, selected):
        """Show or hide the units selection modal and save the chosen unit."""
        ctx = callback_context
        if not ctx.triggered:
            return no_update, no_update
    
        trigger = ctx.triggered[0]["prop_id"]
        if '"type":"open-production-rate-units"' in trigger:
            if any(click is not None for click in open_clicks):
                return True, dash.no_update
        elif trigger == "close-production-rate-units.n_clicks":
            if close_clicks is not None:
                return False, dash.no_update
        elif trigger == "save-production-rate-units.n_clicks":
            if save_clicks is not None:
                return False, selected
    
        return no_update, no_update

    @app.callback(
        [Output("additional-image-store", "data"),
         Output("upload-status", "children"),
         Output("image-error-store", "data")],
        [Input("upload-image", "contents")],
        [State("upload-image", "filename")]
    )
    def handle_image_upload_enhanced(contents, filename):
        """Validate, cache, and store uploaded image."""
        if contents is None:
            return dash.no_update, dash.no_update, None

        logger.info(f"Processing image upload: {filename}")
        processed, err = img_utils.validate_and_process_image(contents)
        if err:
            logger.error(f"Image validation failed: {err}")
            return dash.no_update, html.Div(f"Error uploading image: {err}", className="text-danger"), err

        success, err = img_utils.cache_image(processed)
        if not success:
            logger.error(f"Error caching image: {err}")
            return dash.no_update, html.Div(f"Error uploading image: {err}", className="text-danger"), err

        new_data = {"image": processed}
        return new_data, html.Div(f"Uploaded: {filename}", className="text-success"), None

    @app.callback(
        [Output("image-error-alert", "children"),
         Output("image-error-alert", "is_open")],
        Input("image-error-store", "data"),
        prevent_initial_call=True,
    )
    def show_image_errors(msg):
        if msg:
            return msg, True
        return "", False

    @app.callback(
        Output("update-counts-modal", "is_open"),
        [Input("open-update-counts", "n_clicks"),
         Input("close-update-counts", "n_clicks"),
         Input("save-count-settings", "n_clicks")],
        [State("update-counts-modal", "is_open")],
        prevent_initial_call=True,
    )
    def toggle_update_counts_modal(open_click, close_click, save_click, is_open):
        ctx = callback_context
        if not ctx.triggered:
            return dash.no_update
    
        trigger = ctx.triggered[0]["prop_id"]
        if trigger == "open-update-counts.n_clicks" and open_click:
            return True
        elif trigger == "close-update-counts.n_clicks" and close_click:
            return False
        elif trigger == "save-count-settings.n_clicks" and save_click:
            return False
    
        return is_open

    @app.callback(
        [Output("app-mode", "data"),
         Output("historical-time-slider", "value")],
        [Input("mode-selector", "value")],
        prevent_initial_call=False
    )
    def update_app_mode(mode):
        """Update the application mode (live, demo, or historical)"""
        # Reset historical slider to most recent when switching to historical mode
        slider_value = 24 if mode == "historical" else dash.no_update
    
        # Log the new mode for debugging unexpected switches
        logger.info(f"App mode updated to '{mode}'")
    
        return {"mode": mode}, slider_value

    @app.callback(Output("app-mode-tracker", "data"), Input("app-mode", "data"))
    def _track_app_mode(data):
        """Synchronize ``current_app_mode`` with the ``app-mode`` store."""
        global current_app_mode
        if isinstance(data, dict) and "mode" in data:
            new_mode = data["mode"]
            if new_mode != current_app_mode:
                current_app_mode = new_mode
                if new_mode == "lab":
                    pause_background_processes()
                else:
                    resume_background_processes()
        return dash.no_update

    @app.callback(
        [Output("threshold-modal", "is_open")],  # Changed this to remove the second output
        [Input({"type": "open-threshold", "index": ALL}, "n_clicks"),
         Input("close-threshold-settings", "n_clicks"),
         Input("save-threshold-settings", "n_clicks")],
        [State("threshold-modal", "is_open"),
         State({"type": "threshold-min-enabled", "index": ALL}, "value"),
         State({"type": "threshold-max-enabled", "index": ALL}, "value"),
         State({"type": "threshold-min-value", "index": ALL}, "value"),
         State({"type": "threshold-max-value", "index": ALL}, "value"),
         State("threshold-email-address", "value"),
         State("threshold-email-minutes", "value"),
         State("threshold-email-enabled", "value")],
        prevent_initial_call=True
    )
    def toggle_threshold_modal(open_clicks, close_clicks, save_clicks, is_open,
                              min_enabled_values, max_enabled_values, min_values, max_values,
                              email_address, email_minutes, email_enabled):
        """Handle opening/closing the threshold settings modal and saving settings"""
        global threshold_settings
        
        ctx = callback_context
        
        # Check if callback was triggered
        if not ctx.triggered:
            return [no_update]  # Return as a list with one element
        
        # Get the property that triggered the callback
        trigger_prop_id = ctx.triggered[0]["prop_id"]
        
        # Check for open button clicks (with pattern matching)
        if '"type":"open-threshold"' in trigger_prop_id:
            # Check if any button was actually clicked (not initial state)
            if any(click is not None for click in open_clicks):
                return [True]  # Return as a list with one element
        
        # Check for close button click
        elif trigger_prop_id == "close-threshold-settings.n_clicks":
            # Check if button was actually clicked (not initial state)
            if close_clicks is not None:
                return [False]  # Return as a list with one element
        
        # Check for save button click
        elif trigger_prop_id == "save-threshold-settings.n_clicks":
            # Check if button was actually clicked (not initial state)
            if save_clicks is not None and min_enabled_values:
                # Update the threshold settings
                for i in range(len(min_enabled_values)):
                    counter_num = i + 1
                    threshold_settings[counter_num] = {
                        'min_enabled': min_enabled_values[i],
                        'max_enabled': max_enabled_values[i],
                        'min_value': float(min_values[i]),
                        'max_value': float(max_values[i])
                    }
                
                # Save the email settings
                threshold_settings['email_enabled'] = email_enabled
                threshold_settings['email_address'] = email_address
                threshold_settings['email_minutes'] = int(email_minutes) if email_minutes is not None else 2
                
                # Save settings to file
                save_success = save_threshold_settings(threshold_settings)
                if save_success:
                    logger.info("Threshold settings saved successfully")
                else:
                    logger.warning("Failed to save threshold settings")
                
                # Close modal - no need to update the settings display anymore
                return [False]  # Return as a list with one element
        
        # Default case - don't update anything
        return [no_update]  # Return as a list with one element

    @app.callback(
        Output("threshold-form-container", "children"),
        [Input({"type": "open-threshold", "index": ALL}, "n_clicks"),
         Input("language-preference-store", "data")],
        prevent_initial_call=True,
    )
    def refresh_threshold_form(open_clicks, lang):
        ctx = callback_context
        if not ctx.triggered:
            raise PreventUpdate

        trigger = ctx.triggered[0]["prop_id"]
        if '"type":"open-threshold"' in trigger:
            if any(click is not None for click in open_clicks):
                return create_threshold_settings_form(lang)
        if trigger == "language-preference-store.data":
            return create_threshold_settings_form(lang)
        raise PreventUpdate

    @app.callback(
        Output("metric-logging-store", "data"),
        [Input("metric-logging-interval", "n_intervals")],
    
        [State("app-state", "data"),
         State("app-mode", "data"),
         State("machines-data", "data"),
         State("production-data-store", "data"),
         State("weight-preference-store", "data"),
         State("lab-test-running", "data"),
         State("active-machine-store", "data"),
         State("lab-test-info", "data")],
        prevent_initial_call=True,
    )
    def log_current_metrics(n_intervals, app_state_data, app_mode, machines_data, production_data, weight_pref, lab_running, active_machine_data, lab_test_info):

        """Collect metrics for each connected machine and append to its file.

        In lab mode, metrics are logged at every interval.
        """
        global machine_connections, current_lab_filename
    
        CAPACITY_TAG = "Status.ColorSort.Sort1.Throughput.KgPerHour.Current"
        REJECTS_TAG = "Status.ColorSort.Sort1.Total.Percentage.Current"
        OPM_TAG = "Status.ColorSort.Sort1.Throughput.ObjectPerMin.Current"
        COUNTER_TAG = "Status.ColorSort.Sort1.DefectCount{}.Rate.Current"
        mode = "demo"
        if app_mode and isinstance(app_mode, dict) and "mode" in app_mode:
            mode = app_mode["mode"]
    
        if not weight_pref:
            weight_pref = load_weight_preference()
    
        if mode == "demo":
            if machines_data and machines_data.get("machines"):
                for m in machines_data["machines"]:
                    prod = (m.get("operational_data") or {}).get("production", {})
                    capacity = prod.get("capacity", 0)
                    accepts = prod.get("accepts", 0)
                    rejects = prod.get("rejects", 0)
    
                    metrics = {
                        "capacity": convert_capacity_to_lbs(capacity, weight_pref),
                        "accepts": convert_capacity_to_lbs(accepts, weight_pref),
                        "rejects": convert_capacity_to_lbs(rejects, weight_pref),
                        "objects_per_min": 0,
                        "running": 1,
                        "stopped": 0,
                    }
    
                    counters = m.get("demo_counters", [0] * 12)
                    for i in range(1, 13):
                        metrics[f"counter_{i}"] = counters[i-1] if i-1 < len(counters) else 0
    
                    append_metrics(metrics, machine_id=str(m.get("id")), mode="Demo")
    
            return dash.no_update

        if mode == "lab" and not lab_running:
            return dash.no_update

        if mode == "lab":
            active_machine_id = (
                active_machine_data.get("machine_id") if active_machine_data else None
            )
            if not active_machine_id or active_machine_id not in machine_connections:
                return dash.no_update
            machines_iter = {active_machine_id: machine_connections[active_machine_id]}.items()
            lab_filename = None
            if isinstance(lab_test_info, dict):
                lab_filename = lab_test_info.get("filename")
            if not lab_filename:
                lab_filename = current_lab_filename

            # If no filename is available yet, skip logging rather than
            # creating a generic file.  This avoids race conditions where a
            # log entry could be written to ``Lab_Test_<date>.csv`` just after
            # a test stops.
            if not lab_filename:
                return dash.no_update

            current_lab_filename = lab_filename
        else:
            machines_iter = machine_connections.items()

        for machine_id, info in machines_iter:
            if not info.get("connected", False):
                continue
            tags = info["tags"]
            capacity_value = tags.get(CAPACITY_TAG, {}).get("data").latest_value if CAPACITY_TAG in tags else None

            capacity_lbs = capacity_value * 2.205 if capacity_value is not None else 0

            opm = tags.get(OPM_TAG, {}).get("data").latest_value if OPM_TAG in tags else 0
            if opm is None:
                opm = 0

            reject_count = 0
            counters = {}
            for i in range(1, 13):
                tname = COUNTER_TAG.format(i)
                val = tags.get(tname, {}).get("data").latest_value if tname in tags else 0
                if val is None:
                    val = 0
                counters[f"counter_{i}"] = val
                reject_count += val

            reject_pct = (reject_count / opm) if opm else 0
            rejects_lbs = capacity_lbs * reject_pct
            accepts_lbs = capacity_lbs - rejects_lbs
    
            # Determine feeder running state
            feeder_running = False
            for i in range(1, 5):
                run_tag = f"Status.Feeders.{i}IsRunning"
                if run_tag in tags:
                    val = tags[run_tag]["data"].latest_value
                    if bool(val):
                        feeder_running = True
                        break

            metrics = {
                "capacity": capacity_lbs,
                "accepts": accepts_lbs,
                "rejects": rejects_lbs,
                "objects_per_min": opm,
                "running": 1 if feeder_running else 0,
                "stopped": 0 if feeder_running else 1,
            }
            metrics.update(counters)

            log_mode = "Lab" if mode == "lab" else "Live"
            if mode == "lab":
                # Clamp negative or extremely small values when logging lab data
                for key, value in metrics.items():
                    if isinstance(value, (int, float)):
                        if value < 0 or abs(value) < SMALL_VALUE_THRESHOLD:
                            metrics[key] = 0
                append_metrics(
                    metrics,
                    machine_id=str(machine_id),
                    filename=lab_filename,
                    mode=log_mode,
                )
            else:
                append_metrics(metrics, machine_id=str(machine_id), mode=log_mode)
    
        return dash.no_update<|MERGE_RESOLUTION|>--- conflicted
+++ resolved
@@ -917,26 +917,7 @@
 
 
                 progress_cb("Creating machine sections")
-<<<<<<< HEAD
-                with tempfile.NamedTemporaryFile(suffix=".pdf", delete=False) as tmp:
-                    tmp_path = tmp.name
-
-                generate_report.build_report(
-                    data,
-                    tmp_path,
-                    export_dir=export_dir,
-                    machines=machines,
-                    include_global=include_global,
-                    is_lab_mode=is_lab_mode,
-                    lang=lang,
-                    progress_callback=progress_cb,
-                )
-
-                with open(tmp_path, "rb") as f:
-                    pdf_bytes = f.read()
-
-                os.unlink(tmp_path)
-=======
+
                 tmp = tempfile.NamedTemporaryFile(suffix=".pdf", delete=False)
                 try:
                     tmp_path = tmp.name
@@ -955,7 +936,6 @@
                         pdf_bytes = f.read()
                 finally:
                     os.unlink(tmp_path)
->>>>>>> 49675f02
 
                 if temp_dir:
                     shutil.rmtree(temp_dir, ignore_errors=True)
