--- conflicted
+++ resolved
@@ -829,20 +829,16 @@
                     backgroundColor: "#f0f0f0",
                     cardBackgroundColor: "#ffffff",
                     textColor: "#212529",
-<<<<<<< HEAD
-=======
-                    borderColor: "#0d6efd",
->>>>>>> 668f5e0c
+
+
                     chartBackgroundColor: "rgba(255,255,255,0.9)"
                 },
                 dark: {
                     backgroundColor: "#202124",
                     cardBackgroundColor: "#2d2d30",
                     textColor: "#e8eaed",
-<<<<<<< HEAD
-=======
-                    borderColor: "#0d6efd",
->>>>>>> 668f5e0c
+
+
                     chartBackgroundColor: "rgba(45,45,48,0.9)"
                 }
             };
