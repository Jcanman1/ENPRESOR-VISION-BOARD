"""Dash callback definitions for the modernized OPC dashboard.

This module mirrors much of the behavior from the original monolithic
``EnpresorOPCDataViewBeforeRestructureLegacy`` script.  The callbacks
are registered at runtime via :func:`register_callbacks` so that they
can be imported by both the legacy script and the refactored app.
"""

import importlib
import sys
from datetime import datetime
from collections import defaultdict
import os
import glob
import shutil
import tempfile
import time
import csv
import re
import threading

def _debug(message: str) -> None:
    """Helper to print debug messages and persist them to a file."""
    try:
        print(message, flush=True)
        with open("debug.log", "a", encoding="utf-8") as fh:
            fh.write(message + "\n")
    except Exception:
        # Ignore file I/O errors to avoid breaking callbacks
        pass
import hourly_data_saving
import autoconnect
import image_manager as img_utils
import generate_report
from report_tags import save_machine_settings
try:
    import resource
except ImportError:  # pragma: no cover - resource not available on Windows
    resource = None

import memory_monitor as mem_utils

# ``counter_manager`` is imported dynamically from the legacy module, so use
# an alias for the helper functions defined in ``counter_manager.py`` to avoid
# name clashes.
import counter_manager as counter_utils



# Tags for monitoring feeder rate changes - add this near the top of callbacks.py
MONITORED_RATE_TAGS = {
    "Status.Feeders.1Rate": "Feeder 1 Rate",
    "Status.Feeders.2Rate": "Feeder 2 Rate", 
    "Status.Feeders.3Rate": "Feeder 3 Rate",
    "Status.Feeders.4Rate": "Feeder 4 Rate",
}

SENSITIVITY_ACTIVE_TAGS = {
    "Settings.ColorSort.Primary1.IsAssigned": 1,
    "Settings.ColorSort.Primary2.IsAssigned": 2,
    "Settings.ColorSort.Primary3.IsAssigned": 3,
    "Settings.ColorSort.Primary4.IsAssigned": 4,
    "Settings.ColorSort.Primary5.IsAssigned": 5,
    "Settings.ColorSort.Primary6.IsAssigned": 6,
    "Settings.ColorSort.Primary7.IsAssigned": 7,
    "Settings.ColorSort.Primary8.IsAssigned": 8,
    "Settings.ColorSort.Primary9.IsAssigned": 9,
    "Settings.ColorSort.Primary10.IsAssigned": 10,
    "Settings.ColorSort.Primary11.IsAssigned": 11,
    "Settings.ColorSort.Primary12.IsAssigned": 12,
}

# Keep track of which sensitivity tags have already triggered a missing-tag
# warning so we don't flood the log on every update cycle.
warned_sensitivity_tags = set()
_lab_running_state = False      # Global state for lab running
_lab_stop_time_state = None     # Global state for stop time

_lab_state = {
    "running": False,
    "stop_time": None,
    "test_name": None,
    "machine_id": None
}

def get_active_counter_flags(machine_id):
    """Return a list of booleans indicating which counters are active."""
    flags = [True] * 12
    try:
        states = prev_active_states.get(machine_id, {})
    except Exception:
        states = {}
    for tag, num in SENSITIVITY_ACTIVE_TAGS.items():
        if num <= len(flags):
            val = states.get(tag)
            if val is not None:
                flags[num - 1] = bool(val)
    return flags

# OPC tag for the preset name
PRESET_NAME_TAG = "Status.Info.PresetName"

# Track last logged capacity per machine and filename
last_logged_capacity = defaultdict(lambda: None)

# Filename used for the active lab test session
current_lab_filename = None

# Track the last observed stop button click count so we can detect new
# presses even if the interval triggers the callback before Dash reports
# it as the callback context trigger.
last_stop_click = 0

# Any metric whose absolute value is below this threshold will be logged as 0.
SMALL_VALUE_THRESHOLD = 1e-3

# Flag to prevent re-entrancy when the legacy module imports this module and
# executes ``register_callbacks`` during import.
_REGISTERING = False

# Cache of lab log totals keyed by ``(machine_id, file_path)``. Each entry
# stores cumulative counter totals, timestamps, object totals and bookkeeping
# information so that subsequent calls only process new rows appended to the
# log file.
_lab_totals_cache = {}


# Cache of live metrics totals keyed by ``(machine_id, file_path)``. Each entry
# stores cumulative counter totals and bookkeeping information so that
# subsequent calls only process new rows appended to the 24h metrics file.
_live_totals_cache = {}

# Cache of lab production metrics keyed by machine id. Stores total capacity,
# accepts, rejects and associated object counts so repeated updates only parse
# new log data.
_lab_production_cache = {}


def _clear_lab_caches(machine_id):
    """Remove cached lab data for the given machine."""
    for key in list(_lab_totals_cache):
        if key[0] == machine_id:
            _lab_totals_cache.pop(key, None)
    _lab_production_cache.pop(machine_id, None)


def _reset_lab_session(machine_id):
    """Reset counters and history for a new lab test."""
    _clear_lab_caches(machine_id)
    global previous_counter_values
    previous_counter_values = [0] * 12
    if "app_state" in globals() and hasattr(app_state, "counter_history"):
        app_state.counter_history = {
            i: {"times": [], "values": []} for i in range(1, 13)
        }


def _create_empty_lab_log(machine_id, filename):
    """Ensure a new lab log file exists so cached data does not reuse old logs."""
    machine_dir = os.path.join(hourly_data_saving.EXPORT_DIR, str(machine_id))
    os.makedirs(machine_dir, exist_ok=True)
    path = os.path.join(machine_dir, filename)
    try:
        with open(path, "w", encoding="utf-8"):
            pass
    except OSError:
        # Ignore failures if file cannot be created
        pass


def _get_latest_lab_file(machine_dir):
    """Return the newest existing ``Lab_Test_*.csv`` file or ``None``."""
    files = glob.glob(os.path.join(machine_dir, "Lab_Test_*.csv"))
    existing = [f for f in files if os.path.exists(f)]
    if not existing:
        return None
    try:
        return max(existing, key=os.path.getmtime)
    except OSError:
        return None





def load_lab_totals(machine_id, filename=None, active_counters=None):
    """Return cumulative counter totals and object totals from a lab log.

    Parameters
    ----------
    machine_id : int
        Identifier for the machine directory under ``EXPORT_DIR``.
    filename : str, optional
        Specific CSV log filename.  If omitted the newest ``Lab_Test_*.csv`` is
        used.
    active_counters : list[bool], optional
        Boolean flags for each counter index ``1-12``.  When provided, only
        counters whose flag is ``True`` contribute to the returned totals.

    The results are cached per file so subsequent calls only process rows that
    were appended since the last invocation. This significantly reduces I/O when
    lab logs grow large.
    """
    machine_dir = os.path.join(hourly_data_saving.EXPORT_DIR, str(machine_id))
    if filename:
        path = os.path.join(machine_dir, filename)
    else:
        path = _get_latest_lab_file(machine_dir)
        if not path:
            return [0] * 12, [], []

    if not os.path.exists(path):
        return [0] * 12, [], []

    key = (machine_id, os.path.abspath(path))
    stat = os.stat(path)
    mtime = stat.st_mtime
    size = stat.st_size

    cache = _lab_totals_cache.get(key)
    if cache is not None:
        # Reset if file was truncated or replaced with an older version
        if size < cache.get("size", 0) or mtime < cache.get("mtime", 0):
            cache = None

    if active_counters is None:
        active_counters = [True] * 12

    if cache is None:
        counter_totals = [0] * 12
        timestamps = []
        object_totals = []
        obj_sum = 0.0
        prev_ts = None
        prev_rate = None
        prev_counters = None

        last_index = -1
    else:
        counter_totals = cache["counter_totals"]
        timestamps = cache["timestamps"]
        object_totals = cache["object_totals"]
        obj_sum = object_totals[-1] if object_totals else 0.0
        prev_ts = cache.get("prev_ts")
        prev_rate = cache.get("prev_rate")
        prev_counters = cache.get("prev_counters")
        last_index = cache.get("last_index", -1)

    with open(path, newline="", encoding="utf-8") as f:
        reader = csv.DictReader(f)
        for idx, row in enumerate(reader):
            if idx <= last_index:
                continue

            ts = row.get("timestamp")
            ts_val = None
            if ts:
                try:
                    ts_val = datetime.fromisoformat(ts)
                except Exception:
                    ts_val = ts
            timestamps.append(ts_val)


            current_counters = []
            for i in range(1, 13):
                val = row.get(f"counter_{i}")
                try:
                    current_counters.append(float(val) if val else 0.0)
                except ValueError:
                    current_counters.append(0.0)

            if prev_counters is not None:
                if (
                    isinstance(prev_ts, datetime)
                    and isinstance(ts_val, datetime)
                ):
                    delta_minutes = (
                        ts_val - prev_ts
                    ).total_seconds() / 60.0
                else:
                    delta_minutes = 1 / 60.0

                scale = generate_report.LAB_OBJECT_SCALE_FACTOR
                for idx_c, prev_val in enumerate(prev_counters):
                    if idx_c < len(active_counters) and active_counters[idx_c]:
                        counter_totals[idx_c] += prev_val * delta_minutes * scale


            opm = row.get("objects_60M")
            if opm is None or opm == "":
                opm = row.get("objects_per_min")
            try:
                rate_val = float(opm) if opm else None
            except ValueError:
                rate_val = None

            if (
                prev_ts is not None
                and isinstance(prev_ts, datetime)
                and isinstance(ts_val, datetime)
                and prev_rate is not None
            ):
                stats = generate_report.calculate_total_objects_from_csv_rates(
                    [prev_rate, prev_rate],
                    timestamps=[prev_ts, ts_val],
                    is_lab_mode=True,
                )
                obj_sum += stats.get("total_objects", 0)

            object_totals.append(obj_sum)
            prev_ts = ts_val
            prev_rate = rate_val
            prev_counters = current_counters

            last_index = idx

    _lab_totals_cache[key] = {
        "counter_totals": counter_totals,
        "timestamps": timestamps,
        "object_totals": object_totals,
        "last_index": last_index,
        "prev_ts": prev_ts,
        "prev_rate": prev_rate,
        "prev_counters": prev_counters,
        "mtime": mtime,
        "size": size,
    }

    return counter_totals, timestamps, object_totals



def load_live_counter_totals(machine_id, filename=hourly_data_saving.METRICS_FILENAME):
    """Return cumulative counter totals from the live metrics file.

    The results are cached per file so subsequent calls only process rows that
    were appended since the last invocation. This mirrors the caching logic
    used by :func:`load_lab_totals` but only tracks counter totals.
    """
    machine_dir = os.path.join(hourly_data_saving.EXPORT_DIR, str(machine_id))
    path = os.path.join(machine_dir, filename)


    if not os.path.exists(path):
        return [0] * 12

    key = (machine_id, os.path.abspath(path))
    stat = os.stat(path)
    mtime = stat.st_mtime
    size = stat.st_size

    cache = _live_totals_cache.get(key)
    if cache is not None:

        # Reset if file was truncated or replaced with an older version

        if size < cache.get("size", 0) or mtime < cache.get("mtime", 0):
            cache = None

    if cache is None:

        totals = [0] * 12
        last_index = -1
    else:
        totals = cache["totals"]

        last_index = cache.get("last_index", -1)

    with open(path, newline="", encoding="utf-8") as f:
        reader = csv.DictReader(f)
        for idx, row in enumerate(reader):
            if idx <= last_index:
                continue
            for i in range(1, 13):
                val = row.get(f"counter_{i}")
                try:

                    totals[i - 1] += float(val) if val else 0.0

                except ValueError:
                    pass
            last_index = idx

    _live_totals_cache[key] = {

        "totals": totals,

        "last_index": last_index,
        "mtime": mtime,
        "size": size,
    }


    return totals



def load_last_lab_metrics(machine_id):
    """Return the last capacity/accepts/rejects values from a lab log."""
    machine_dir = os.path.join(hourly_data_saving.EXPORT_DIR, str(machine_id))
    path = _get_latest_lab_file(machine_dir)
    if not path:
        return None
    if not os.path.exists(path):
        return None

    last_row = None
    with open(path, newline="", encoding="utf-8") as f:
        reader = csv.DictReader(f)
        for row in reader:
            last_row = row

    if not last_row:
        return None

    def _get_float(key):
        try:
            return float(last_row.get(key, 0)) if last_row.get(key) else 0.0
        except ValueError:
            return 0.0

    capacity = _get_float("capacity")
    accepts = _get_float("accepts")
    rejects = _get_float("rejects")

    return capacity, accepts, rejects


def load_last_lab_objects(machine_id):
    """Return the most recent ``objects_60M`` value from a lab log."""
    machine_dir = os.path.join(hourly_data_saving.EXPORT_DIR, str(machine_id))
    path = _get_latest_lab_file(machine_dir)
    if not path or not os.path.exists(path):
        return 0

    # Ensure cached data is up to date so ``prev_rate`` reflects the latest row
    load_lab_totals(machine_id)

    key = (machine_id, os.path.abspath(path))
    cache = _lab_totals_cache.get(key)
    if cache:
        rate = cache.get("prev_rate")
        try:
            return float(rate) if rate is not None else 0
        except (ValueError, TypeError):
            return 0

    # Fallback: read the last row directly if cache is missing
    last_row = None
    try:
        with open(path, newline="", encoding="utf-8") as f:
            for row in csv.DictReader(f):
                last_row = row
    except OSError:
        return 0

    if not last_row:
        return 0

    val = last_row.get("objects_60M") or last_row.get("objects_per_min")
    try:
        return float(val) if val else 0
    except ValueError:
        return 0

def load_last_lab_counters(machine_id):
    """Return the most recent ``counter`` rates from a lab log."""
    machine_dir = os.path.join(hourly_data_saving.EXPORT_DIR, str(machine_id))
    path = _get_latest_lab_file(machine_dir)
    if not path or not os.path.exists(path):
        return [0] * 12

    # Update cached totals so ``prev_counters`` reflects the latest row
    load_lab_totals(machine_id)

    key = (machine_id, os.path.abspath(path))
    cache = _lab_totals_cache.get(key)
    if cache and cache.get("prev_counters") is not None:
        rates = []
        for val in cache.get("prev_counters", [])[:12]:
            try:
                rates.append(float(val))
            except (ValueError, TypeError):
                rates.append(0.0)
        rates.extend([0.0] * (12 - len(rates)))
        return rates

    # Fallback: read the last row directly
    last_row = None
    try:
        with open(path, newline="", encoding="utf-8") as f:
            for row in csv.DictReader(f):
                last_row = row
    except OSError:
        return [0] * 12

    if not last_row:
        return [0] * 12

    rates = []
    for i in range(1, 13):
        val = last_row.get(f"counter_{i}")
        try:
            rates.append(float(val) if val else 0.0)
        except ValueError:
            rates.append(0.0)
    return rates



def load_lab_average_capacity_and_accepts(machine_id):
    """Return the average capacity rate (lbs/hr), total accepts in lbs,
    and elapsed seconds from the latest lab log."""
    machine_dir = os.path.join(hourly_data_saving.EXPORT_DIR, str(machine_id))
    path = _get_latest_lab_file(machine_dir)
    if not path:
        return None

    capacities = []
    accepts = []
    timestamps = []

    with open(path, newline="", encoding="utf-8") as f:
        reader = csv.DictReader(f)
        for row in reader:
            cap = row.get("capacity")
            acc = row.get("accepts")
            ts = row.get("timestamp")
            try:
                if cap:
                    capacities.append(float(cap))
            except ValueError:
                pass
            try:
                accepts.append(float(acc)) if acc else accepts.append(0.0)
            except ValueError:
                accepts.append(0.0)
            if ts:
                timestamps.append(ts)

    stats = generate_report.calculate_total_capacity_from_csv_rates(
        capacities, timestamps=timestamps, is_lab_mode=True
    )
    cap_avg = stats.get("average_rate_lbs_per_hr", 0)
    acc_total = sum(accepts)

    elapsed_seconds = 0
    if timestamps:
        try:
            start = datetime.fromisoformat(str(timestamps[0]))
            end = datetime.fromisoformat(str(timestamps[-1]))
            elapsed_seconds = int((end - start).total_seconds())
        except Exception:
            elapsed_seconds = 0

    return cap_avg, acc_total, elapsed_seconds

_background_thread_lock = threading.Lock()
_active_background_threads = set()

def _cleanup_finished_threads():
    """Remove finished threads from tracking."""
    global _active_background_threads
    finished = [t for t in _active_background_threads if not t.is_alive()]
    for t in finished:
        _active_background_threads.remove(t)

def _reset_lab_session_safe(machine_id):
    """Thread-safe version that prevents accumulation."""
    global _active_background_threads
    
    with _background_thread_lock:
        _cleanup_finished_threads()
        
        # Don't start new thread if too many active
        if len(_active_background_threads) > 5:
            print("[LAB WARNING] Too many background threads, skipping")
            return
            
        thread = threading.Thread(target=_reset_lab_session, args=(machine_id,), daemon=True)
        _active_background_threads.add(thread)
        thread.start()


def load_lab_totals_metrics(machine_id, active_counters=None):
    """Return total capacity, accepts, rejects and elapsed seconds from the latest lab log.

    ``active_counters`` is accepted for API symmetry with :func:`load_lab_totals`
    but is currently unused.
    """
    machine_dir = os.path.join(hourly_data_saving.EXPORT_DIR, str(machine_id))
    path = _get_latest_lab_file(machine_dir)
    if not path:
        return None

    accepts = []
    rejects = []
    timestamps = []

    with open(path, newline="", encoding="utf-8") as f:
        reader = csv.DictReader(f)
        for row in reader:
            a = row.get("accepts")
            r = row.get("rejects")
            ts = row.get("timestamp")
            try:
                accepts.append(float(a)) if a else accepts.append(0.0)
            except ValueError:
                accepts.append(0.0)
            try:
                rejects.append(float(r)) if r else rejects.append(0.0)
            except ValueError:
                rejects.append(0.0)
            if ts:
                timestamps.append(ts)

    a_stats = generate_report.calculate_total_capacity_from_csv_rates(
        accepts, timestamps=timestamps, is_lab_mode=True
    )
    r_stats = generate_report.calculate_total_capacity_from_csv_rates(
        rejects, timestamps=timestamps, is_lab_mode=True
    )

    accepts_total = a_stats.get("total_capacity_lbs", 0)
    rejects_total = r_stats.get("total_capacity_lbs", 0)
    total_capacity = accepts_total + rejects_total

    elapsed_seconds = 0
    if timestamps:
        try:
            start = datetime.fromisoformat(str(timestamps[0]))
            end = datetime.fromisoformat(str(timestamps[-1]))
            elapsed_seconds = int((end - start).total_seconds())
        except Exception:
            elapsed_seconds = 0

    return total_capacity, accepts_total, rejects_total, elapsed_seconds


def load_live_counter_totals(machine_id):
    """Return total objects removed for each counter from live metrics CSV."""
    file_path = os.path.join(
        hourly_data_saving.EXPORT_DIR,
        str(machine_id),
        hourly_data_saving.METRICS_FILENAME,
    )

    if not os.path.exists(file_path):
        return [0] * 12

    key = (machine_id, os.path.abspath(file_path))
    stat = os.stat(file_path)
    mtime = stat.st_mtime
    size = stat.st_size

    cache = _live_totals_cache.get(key)
    if cache is not None:
        if size < cache.get("size", 0) or mtime < cache.get("mtime", 0):
            cache = None

    if cache is None:
        totals = [0.0] * 12
        last_index = -1
    else:
        totals = cache["totals"]
        last_index = cache["last_index"]

    with open(file_path, newline="", encoding="utf-8") as f:
        reader = csv.DictReader(f)
        for idx, row in enumerate(reader):
            if idx <= last_index:
                continue
            for i in range(1, 13):
                val = row.get(f"counter_{i}")
                try:
                    rate = float(val) if val else 0.0
                except ValueError:
                    rate = 0.0
                totals[i - 1] += rate
            last_index = idx

    _live_totals_cache[key] = {
        "totals": totals,
        "last_index": last_index,
        "mtime": mtime,
        "size": size,
    }

    return totals


def refresh_lab_cache(machine_id):
    """Update cached lab totals after a test completes."""
    weight_pref = load_weight_preference()
    machine_dir = os.path.join(hourly_data_saving.EXPORT_DIR, str(machine_id))
    path = _get_latest_lab_file(machine_dir)
    if not path:
        return

    stat = os.stat(path)
    mtime = stat.st_mtime
    size = stat.st_size

    metrics = load_lab_totals_metrics(machine_id, active_counters=get_active_counter_flags(machine_id))
    if not metrics:
        return

    tot_cap_lbs, acc_lbs, rej_lbs, _ = metrics
    counter_totals, _, object_totals = load_lab_totals(
        machine_id, active_counters=get_active_counter_flags(machine_id)
    )

    reject_count = sum(counter_totals)
    capacity_count = object_totals[-1] if object_totals else 0
    accepts_count = max(0, capacity_count - reject_count)

    total_capacity = convert_capacity_from_lbs(tot_cap_lbs, weight_pref)
    accepts = convert_capacity_from_lbs(acc_lbs, weight_pref)
    rejects = convert_capacity_from_lbs(rej_lbs, weight_pref)

    production_data = {
        "capacity": total_capacity,
        "accepts": accepts,
        "rejects": rejects,
    }

    _lab_production_cache[machine_id] = {
        "mtime": mtime,
        "size": size,
        "production_data": production_data,
        "capacity_count": capacity_count,
        "accepts_count": accepts_count,
        "reject_count": reject_count,
    }

def _prepare_lab_environment(machine_id):
    """Prepare lab environment in background when machine connects.
    
    This does the heavy lifting so switching to lab mode is instant.
    Unlike _reset_lab_session(), this is safe to call during any mode.
    """
    try:
        # Pre-clear any old lab caches for this machine
        _clear_lab_caches(machine_id)
        
        # Pre-create the machine directory structure
        machine_dir = os.path.join(hourly_data_saving.EXPORT_DIR, str(machine_id))
        os.makedirs(machine_dir, exist_ok=True)
        
        # Initialize counter baseline values (but don't overwrite if already active)
        global previous_counter_values
        if previous_counter_values is None or len(previous_counter_values) != 12:
            previous_counter_values = [0] * 12
            
        # Pre-initialize counter history structure
        if "app_state" in globals() and hasattr(app_state, "counter_history"):
            # Only initialize if not already set up
            if not hasattr(app_state, "counter_history") or not app_state.counter_history:
                app_state.counter_history = {
                    i: {"times": [], "values": []} for i in range(1, 13)
                }
        
        logger.info(f"Lab environment pre-prepared for machine {machine_id}")
        
    except Exception as exc:
        logger.warning(f"Failed to prepare lab environment for machine {machine_id}: {exc}")



def register_callbacks(app):
    """Public entry point that guards against re-entrant registration."""
    global _REGISTERING
    if _REGISTERING:
        return
    _REGISTERING = True
    try:
        _register_callbacks_impl(app)
    finally:
        _REGISTERING = False

def _register_callbacks_impl(app):
    main = sys.modules.get("EnpresorOPCDataViewBeforeRestructureLegacy")
    if main is None:
        candidate = sys.modules.get("__main__")
        if candidate and getattr(candidate, "__file__", "").endswith("EnpresorOPCDataViewBeforeRestructureLegacy.py"):
            main = candidate
        else:
            main = importlib.import_module("EnpresorOPCDataViewBeforeRestructureLegacy")

    sys.modules.setdefault("EnpresorOPCDataViewBeforeRestructureLegacy", main)
    globals().update({k: v for k, v in vars(main).items() if not k.startswith("_")})
    for name in [
        "app_state",
        "machine_connections",
        "connect_and_monitor_machine",
        "load_floor_machine_data",
        "opc_update_thread",
        "auto_reconnection_thread",
        "resume_update_thread",
        "pause_background_processes",
        "resume_background_processes",
        "logger",
    ]:
        if name in globals():
            setattr(autoconnect, name, globals()[name])
    autoconnect.initialize_autoconnect()
    LIVE_LIKE_MODES = {"live", "lab"}

    def format_enpresor(text: str):
        parts = text.split("Enpresor")
        if len(parts) == 2:
            return [
                parts[0],
                html.Span("Enpresor", className="enpresor-font", style={"color": "red"}),
                parts[1],
            ]
        return text

    # Create a client-side callback to handle theme switching
    app.clientside_callback(
        """
        function(theme) {
            console.log('Theme callback triggered with:', theme);

            // Get root document element
            const root = document.documentElement;

            // Define theme colors
            const themeColors = {
                light: {
                    backgroundColor: "#f0f0f0",
                    cardBackgroundColor: "#ffffff",
                    textColor: "#212529",
                    borderColor: "rgba(0,0,0,0.125)",
                    chartBackgroundColor: "rgba(255,255,255,0.9)"
                },
                dark: {
                    backgroundColor: "#202124",
                    cardBackgroundColor: "#2d2d30",
                    textColor: "#e8eaed",
                    borderColor: "rgba(255,255,255,0.125)",
                    chartBackgroundColor: "rgba(45,45,48,0.9)"
                }
            };

            // Apply selected theme
            if (theme === "dark") {
                // Dark mode
                root.style.setProperty("--bs-body-bg", themeColors.dark.backgroundColor);
                root.style.setProperty("--bs-body-color", themeColors.dark.textColor);
                root.style.setProperty("--bs-card-bg", themeColors.dark.cardBackgroundColor);
                root.style.setProperty("--bs-card-border-color", themeColors.dark.borderColor);
                root.style.setProperty("--chart-bg", themeColors.dark.chartBackgroundColor);

                // Add dark-mode class to body for additional CSS targeting
                document.body.classList.add("dark-mode");
                document.body.classList.remove("light-mode");

                // Store theme preference in localStorage
                localStorage.setItem("satake-theme", "dark");
            } else {
                // Light mode (default)
                root.style.setProperty("--bs-body-bg", themeColors.light.backgroundColor);
                root.style.setProperty("--bs-body-color", themeColors.light.textColor);
                root.style.setProperty("--bs-card-bg", themeColors.light.cardBackgroundColor);
                root.style.setProperty("--bs-card-border-color", themeColors.light.borderColor);
                root.style.setProperty("--chart-bg", themeColors.light.chartBackgroundColor);

                // Add light-mode class to body for additional CSS targeting
                document.body.classList.add("light-mode");
                document.body.classList.remove("dark-mode");

                // Store theme preference in localStorage
                localStorage.setItem("satake-theme", "light");
            }

            // Update all Plotly charts with new theme
            if (window.Plotly) {
                const plots = document.querySelectorAll('.js-plotly-plot');
                plots.forEach(plot => {
                    try {
                        const bgColor = theme === "dark" ? themeColors.dark.chartBackgroundColor : themeColors.light.chartBackgroundColor;
                        const textColor = theme === "dark" ? themeColors.dark.textColor : themeColors.light.textColor;

                        Plotly.relayout(plot, {
                            'paper_bgcolor': bgColor,
                            'plot_bgcolor': bgColor,
                            'font.color': textColor
                        });
                    } catch (e) {
                        console.error('Error updating Plotly chart:', e);
                    }
                });

                // Special handling for feeder gauges - update annotation colors specifically
                const feederGauge = document.getElementById('feeder-gauges-graph');
                if (feederGauge && feederGauge.layout && feederGauge.layout.annotations) {
                    try {
                        const labelColor = theme === "dark" ? themeColors.dark.textColor : themeColors.light.textColor;

                        // Update annotation colors (feed rate labels)
                        const updatedAnnotations = feederGauge.layout.annotations.map(annotation => ({
                            ...annotation,
                            font: {
                                ...annotation.font,
                                color: labelColor
                            }
                        }));

                        // Apply the updated annotations
                        Plotly.relayout(feederGauge, {
                            'annotations': updatedAnnotations
                        });

                        console.log('Updated feeder gauge label colors for', theme, 'mode');
                    } catch (e) {
                        console.error('Error updating feeder gauge labels:', e);
                    }
                }
            }

            return theme;
        }
        """,
        Output("theme-selector", "value", allow_duplicate=True),
        Input("theme-selector", "value"),
        prevent_initial_call=True
    )

    @app.callback(
        Output("dashboard-content", "children"),
        [Input("current-dashboard", "data"),
         Input("language-preference-store", "data")]
    )
    def render_dashboard(which, lang):
        if which == "new":
            return render_new_dashboard(lang)
        else:
            return render_main_dashboard(lang)

    @app.callback(
        Output("current-dashboard", "data"),
        Input("new-dashboard-btn", "n_clicks"),
        State("current-dashboard", "data"),
        State("active-machine-store", "data"),  # ADD THIS STATE
        prevent_initial_call=False
    )
    def manage_dashboard(n_clicks, current, active_machine_data):
        """Improved dashboard management that preserves active machine context"""
        # On first load n_clicks is None → show the new dashboard
        if n_clicks is None:
            return "new"
        
        # Allow toggling back to the floor/machine dashboard even when a machine
        # is active.  The previous logic prevented leaving the main dashboard if
        # a machine was selected which made the "Switch Dashboards" button appear
        # unresponsive once a machine was chosen.
        
        # On every actual click, flip between "main" and "new"
        new_dashboard = "new" if current == "main" else "main"
        #logger.debug("manage_dashboard toggled to %s", new_dashboard)
        return new_dashboard

    # Option 3: Create the callback without an output (if your Dash version supports it)
    @app.callback(
        [Input("lab-test-stop-time", "data")],
        prevent_initial_call=False,
    )
    def monitor_store_changes(stop_time):
        import traceback
        stack = ''.join(traceback.format_stack()[-3:-1])
        #print(f"[STORE MONITOR] stop_time changed to: {stop_time}")
        #print(f"[STORE MONITOR] Called from:\n{stack}")


    @app.callback(
        Output("export-data-button", "disabled"),
        [Input("status-update-interval", "n_intervals")],
        [State("active-machine-store", "data")]
    )
    def update_export_button(n_intervals, active_machine_data):
        """Enable or disable the export button based on connection state."""
    
        active_machine_id = active_machine_data.get("machine_id") if active_machine_data else None
        is_connected = (
            active_machine_id
            and active_machine_id in machine_connections
            and machine_connections[active_machine_id].get("connected", False)
        )
    
        return not is_connected

    @app.callback(
        Output("export-download", "data"),
        [Input("export-data-button", "n_clicks")],
        [State("active-machine-store", "data")],
        prevent_initial_call=True,
    )
    def export_all_tags(n_clicks, active_machine_data):
        """Perform full tag discovery and export when the button is clicked."""
        if not n_clicks:
            raise PreventUpdate
    
        active_machine_id = active_machine_data.get("machine_id") if active_machine_data else None
        if (
            not active_machine_id
            or active_machine_id not in machine_connections
            or not machine_connections[active_machine_id].get("connected", False)
        ):
            raise PreventUpdate
    
        pause_update_thread()
        client = machine_connections[active_machine_id]["client"]
        all_tags = run_async(discover_all_tags(client))
        csv_string = generate_csv_string(all_tags)
        resume_update_thread()
    
        timestamp_str = datetime.now().strftime("%Y%m%d_%H%M%S")
        return {
            "content": csv_string,
            "filename": f"satake_data_export_{timestamp_str}.csv",
        }

    @app.callback(
        Output("report-download", "data"),
        Input("generate-report-btn", "n_clicks"),
        [State("app-mode", "data"), State("active-machine-store", "data"), State("language-preference-store", "data")],
        prevent_initial_call=True,
    )
    def generate_report_callback(n_clicks, app_mode, active_machine_data, lang_store):
        """Generate a PDF report when the button is clicked.
        
        FIXED VERSION: The original had a truncated line "if temp" that should be "if temp_dir:"
        Also fixes the hardcoded is_lab_mode=True parameter.
        """
        if not n_clicks:
            raise PreventUpdate

        print("[LAB TEST] Generate report button clicked", flush=True)

        export_dir = generate_report.METRIC_EXPORT_DIR
        lang = lang_store or load_language_preference()
        machines = None
        include_global = True
        temp_dir = None
        lab_test_name = None

        if app_mode and isinstance(app_mode, dict) and app_mode.get("mode") == "lab":
            mid = active_machine_data.get("machine_id") if active_machine_data else None
            if not mid:
                raise PreventUpdate
            machines = [str(mid)]
            include_global = False

            machine_dir = os.path.join(export_dir, str(mid))
            lab_files = glob.glob(os.path.join(machine_dir, "Lab_Test_*.csv"))
            if not lab_files:
                raise PreventUpdate
            latest_file = max(lab_files, key=os.path.getmtime)
            lab_test_name = None
            m = re.match(
                r"Lab_Test_(.+?)_\d{2}_\d{2}_\d{4}(?:_\d{2}_\d{2}_\d{2})?\.csv$",
                os.path.basename(latest_file),
            )
            if m:
                lab_test_name = m.group(1)

            temp_dir = tempfile.mkdtemp()
            temp_machine_dir = os.path.join(temp_dir, str(mid))
            os.makedirs(temp_machine_dir, exist_ok=True)
            shutil.copy(latest_file, os.path.join(temp_machine_dir, "last_24h_metrics.csv"))
            save_machine_settings(
                mid,
                machine_connections,
                export_dir=temp_dir,
                active_only=True,
            )
            export_dir = temp_dir
            data = {}
            is_lab_mode = True  # Set to True only for lab mode
        else:
            data = generate_report.fetch_last_24h_metrics()
            is_lab_mode = False  # Set to False for regular mode

        with tempfile.NamedTemporaryFile(suffix=".pdf", delete=False) as tmp:
            print("[LAB TEST] Report generation started", flush=True)
            generate_report.build_report(
                data,
                tmp.name,
                export_dir=export_dir,
                machines=machines,
                include_global=include_global,
                is_lab_mode=is_lab_mode,
                lang=lang,  # pass language
                lab_test_name=lab_test_name if is_lab_mode else None,
            )
            with open(tmp.name, "rb") as f:
                pdf_bytes = f.read()

        print("[LAB TEST] Report generation completed", flush=True)

        # FIXED: Complete the truncated temp directory cleanup
        if temp_dir:  # This was the truncated line: "if temp"
            shutil.rmtree(temp_dir, ignore_errors=True)

        pdf_b64 = base64.b64encode(pdf_bytes).decode()
        timestamp_str = datetime.now().strftime("%Y%m%d_%H%M%S")
        return {
            "content": pdf_b64,
            "filename": f"production_report_{timestamp_str}.pdf",
            "type": "application/pdf",
            "base64": True,
        }

    @app.callback(
        Output("generate-report-btn", "disabled"),
        [Input("status-update-interval", "n_intervals"), 
        Input("lab-test-running", "data")],  # Keep as trigger but don't use the value
        [State("lab-test-stop-time", "data")]  # Keep as trigger but don't use the value
    )
    def disable_report_button(n_intervals, running_store, stop_time_store):
        """
        FIXED VERSION: Use global variables as source of truth instead of store values.
        This ensures consistency with toggle_lab_test_buttons.
        """
        global _lab_running_state, _lab_stop_time_state
        
        # Use global variables instead of store parameters
        running = _lab_running_state
        stop_time = _lab_stop_time_state

        # FAILSAFE: if grace period should have expired, treat test as stopped
        if running and stop_time and stop_time < 0:
            if time.time() + stop_time >= 30:
                running = False
                stop_time = None

                _lab_running_state = False
                _lab_stop_time_state = None

        
        elapsed = None
        if stop_time:
            elapsed = time.time() - abs(stop_time)
        
        _debug(
            f"[LAB TEST DEBUG] disable_report_button running={running}, stop_time={stop_time}, elapsed={elapsed} (from globals)"
        )
        
        # Report button disabled if test is running
        if running:
            return True
        
        # Report button enabled if no stop time (test never ran)
        if stop_time is None:
            return False
        
        # Report button disabled during 30s grace period, enabled afterwards
        return (time.time() - abs(stop_time)) < 30

    @app.callback(
        [Output("delete-confirmation-modal", "is_open"),
         Output("delete-pending-store", "data"),
         Output("delete-item-details", "children")],
        [Input({"type": "delete-floor-btn", "index": ALL}, "n_clicks"),
         Input({"type": "delete-machine-btn", "index": ALL}, "n_clicks"),
         Input("cancel-delete-btn", "n_clicks"),
         Input("close-delete-modal", "n_clicks")],
        [State("delete-confirmation-modal", "is_open"),
         State({"type": "delete-floor-btn", "index": ALL}, "id"),
         State({"type": "delete-machine-btn", "index": ALL}, "id"),
         State("floors-data", "data"),
         State("machines-data", "data")],
        prevent_initial_call=True
    )
    def handle_delete_confirmation_modal(floor_delete_clicks, machine_delete_clicks, cancel_clicks, close_clicks,
                                       is_open, floor_ids, machine_ids, floors_data, machines_data):
        """Handle opening and closing the delete confirmation modal"""
        ctx = callback_context
        if not ctx.triggered:
            return dash.no_update, dash.no_update, dash.no_update
        
        triggered_prop = ctx.triggered[0]["prop_id"]
        
        # Handle cancel or close buttons
        if "cancel-delete-btn" in triggered_prop or "close-delete-modal" in triggered_prop:
            if cancel_clicks or close_clicks:
                return False, {"type": None, "id": None, "name": None}, ""
        
        # Handle floor delete button clicks
        elif '"type":"delete-floor-btn"' in triggered_prop:
            for i, clicks in enumerate(floor_delete_clicks):
                if clicks and i < len(floor_ids):
                    floor_id = floor_ids[i]["index"]
                    
                    # Find floor name
                    floor_name = f"Floor {floor_id}"
                    if floors_data and floors_data.get("floors"):
                        for floor in floors_data["floors"]:
                            if floor["id"] == floor_id:
                                floor_name = floor["name"]
                                break
                    
                    # Count machines on this floor
                    machine_count = 0
                    if machines_data and machines_data.get("machines"):
                        machine_count = len([m for m in machines_data["machines"] if m.get("floor_id") == floor_id])
                    
                    # Create confirmation message
                    if machine_count > 0:
                        details = html.Div([
                            html.P(f'Floor: "{floor_name}"', className="fw-bold mb-1"),
                            html.P(f"This will also delete {machine_count} machine(s) on this floor.", 
                                  className="text-warning small"),
                            html.P("This action cannot be undone.", className="text-danger small")
                        ])
                    else:
                        details = html.Div([
                            html.P(f'Floor: "{floor_name}"', className="fw-bold mb-1"),
                            html.P("This action cannot be undone.", className="text-danger small")
                        ])
                    
                    return True, {"type": "floor", "id": floor_id, "name": floor_name}, details
        
        # Handle machine delete button clicks  
        elif '"type":"delete-machine-btn"' in triggered_prop:
            for i, clicks in enumerate(machine_delete_clicks):
                if clicks and i < len(machine_ids):
                    machine_id = machine_ids[i]["index"]
                    
                    # Find machine name/details
                    current_lang = load_language_preference()
                    machine_name = f"{tr('machine_label', current_lang)} {machine_id}"
                    machine_details = ""
                    if machines_data and machines_data.get("machines"):
                        for machine in machines_data["machines"]:
                            if machine["id"] == machine_id:
                                serial = machine.get("serial", "Unknown")
                                ip = machine.get("ip", "Unknown")
                                if serial != "Unknown":
                                    machine_details = f"Serial: {serial}"
                                if ip != "Unknown":
                                    if machine_details:
                                        machine_details += f" | IP: {ip}"
                                    else:
                                        machine_details = f"IP: {ip}"
                                break
                    
                    # Create confirmation message
                    details = html.Div([
                        html.P(f"{tr('machine_label', current_lang)}: \"{machine_name}\"", className="fw-bold mb-1"),
                        html.P(machine_details, className="small mb-1") if machine_details else html.Div(),
                        html.P("This action cannot be undone.", className="text-danger small")
                    ])
                    
                    return True, {"type": "machine", "id": machine_id, "name": machine_name}, details
        
        return dash.no_update, dash.no_update, dash.no_update

    @app.callback(
        [Output("system-settings-save-status", "children", allow_duplicate=True),
         Output("weight-preference-store", "data", allow_duplicate=True)],
        [Input("save-system-settings", "n_clicks")],
        [State("auto-connect-switch", "value"),
         State("ip-addresses-store", "data"),
         State("capacity-units-selector", "value"),
         State("custom-unit-name", "value"),
         State("custom-unit-weight", "value")],
        prevent_initial_call=True
    )
    def save_system_settings(n_clicks, auto_connect, ip_addresses,
                             unit_value, custom_name, custom_weight):
        """Save system settings including IP addresses"""
        if not n_clicks:
            return dash.no_update, dash.no_update
        
        # Save system settings
        system_settings = {
            "auto_connect": auto_connect
        }
        
        # Save system settings to file
        try:
            with open('system_settings.json', 'w') as f:
                json.dump(system_settings, f, indent=4)
        except Exception as e:
            logger.error(f"Error saving system settings: {e}")
            return "Error saving system settings", dash.no_update
        
        # Save IP addresses to file - make sure we're getting the full data structure
        try:
            with open('ip_addresses.json', 'w') as f:
                json.dump(ip_addresses, f, indent=4)
            #logger.debug("Saved IP addresses: %s", ip_addresses)
        except Exception as e:
            logger.error(f"Error saving IP addresses: {e}")
            return "Error saving IP addresses", dash.no_update
    
        # Save weight preference
        pref_data = dash.no_update
        if unit_value != "custom":
            save_weight_preference(unit_value, "", 1.0)
            pref_data = {"unit": unit_value, "label": "", "value": 1.0}
        elif custom_name and custom_weight:
            save_weight_preference("custom", custom_name, float(custom_weight))
            pref_data = {"unit": "custom", "label": custom_name,
                         "value": float(custom_weight)}
    
        return "Settings saved successfully", pref_data

    @app.callback(
        [Output("email-settings-save-status", "children"),
         Output("email-settings-store", "data", allow_duplicate=True)],
        Input("save-email-settings", "n_clicks"),
        [State("smtp-server-input", "value"),
         State("smtp-port-input", "value"),
         State("smtp-username-input", "value"),
         State("smtp-password-input", "value"),
         State("smtp-sender-input", "value")],
        prevent_initial_call=True
    )
    def save_email_settings_callback(n_clicks, server, port, username, password, sender):
        """Save SMTP email credentials from the settings modal."""
        if not n_clicks:
            return dash.no_update, dash.no_update
    
        settings = {
            "smtp_server": server or DEFAULT_EMAIL_SETTINGS["smtp_server"],
            "smtp_port": int(port) if port else DEFAULT_EMAIL_SETTINGS["smtp_port"],
            "smtp_username": username or "",
            "smtp_password": password or "",
            "from_address": sender or DEFAULT_EMAIL_SETTINGS["from_address"],
        }
    
        success = save_email_settings(settings)
        if success:
            global email_settings
            email_settings = settings
            return "Email settings saved", settings
        return "Error saving email settings", dash.no_update

    @app.callback(
        Output("settings-modal", "is_open"),
        [
            Input("settings-button", "n_clicks"),
            Input("close-settings", "n_clicks"),
        ],
        [State("settings-modal", "is_open")],
        prevent_initial_call=True
    )
    def toggle_settings_modal(settings_clicks, close_clicks, is_open):
        """Toggle the settings modal"""
        ctx = dash.callback_context
        if not ctx.triggered:
            return dash.no_update
            
        trigger_id = ctx.triggered[0]["prop_id"].split(".")[0]
        
        if trigger_id == "settings-button" and settings_clicks:
            return not is_open
        elif trigger_id == "close-settings" and close_clicks:
            return False

        return is_open

    @app.callback(
        [Output("ip-addresses-store", "data"),
         Output("new-ip-input", "value"),
         Output("new-ip-label", "value"),
         Output("system-settings-save-status", "children")],
        [Input("add-ip-button", "n_clicks")],
        [State("new-ip-input", "value"),
         State("new-ip-label", "value"),
         State("ip-addresses-store", "data")],
        prevent_initial_call=True
    )
    
    def add_ip_address(n_clicks, new_ip, new_label, current_data):
        """Add a new IP address to the stored list"""
        if not n_clicks or not new_ip or not new_ip.strip():
            return dash.no_update, dash.no_update, dash.no_update, dash.no_update
        
        # Use a default label if none provided
        if not new_label or not new_label.strip():
            current_lang = load_language_preference()
            new_label = f"{tr('machine_label', current_lang)} {len(current_data.get('addresses', [])) + 1}"
        
        # Enhanced IP validation to allow localhost formats
        new_ip = new_ip.strip().lower()
        
        # Check for valid localhost formats
        localhost_formats = [
            "localhost",
            "127.0.0.1",
            "::1"  # IPv6 localhost
        ]
        
        is_valid_ip = False
        
        # Check if it's a localhost format
        if new_ip in localhost_formats:
            is_valid_ip = True
            # Normalize localhost to 127.0.0.1 for consistency
            if new_ip == "localhost":
                new_ip = "127.0.0.1"
        else:
            # Check for regular IPv4 format
            ip_parts = new_ip.split('.')
            if len(ip_parts) == 4:
                try:
                    # Validate each part is a number between 0-255
                    if all(part.isdigit() and 0 <= int(part) <= 255 for part in ip_parts):
                        is_valid_ip = True
                except ValueError:
                    pass
            
            # Check for hostname format (letters, numbers, dots, hyphens)
            import re
            hostname_pattern = r'^[a-zA-Z0-9.-]+$'
            if re.match(hostname_pattern, new_ip) and len(new_ip) > 0:
                is_valid_ip = True
        
        if not is_valid_ip:
            return dash.no_update, "", dash.no_update, "Invalid IP address, hostname, or localhost format"
        
        # Get current addresses or initialize empty list
        addresses = current_data.get("addresses", []) if current_data else []
        
        # Check if IP already exists
        ip_already_exists = any(item["ip"] == new_ip for item in addresses)
        if ip_already_exists:
            return dash.no_update, "", dash.no_update, "IP address already exists"
        
        # Add the new IP with label
        addresses.append({"ip": new_ip, "label": new_label})
        
        # Return updated data and clear the inputs
        return {"addresses": addresses}, "", "", "IP address added successfully"

    @app.callback(
        [
            Output("connection-status", "children"),
            Output("connection-status", "className"),
            Output("active-machine-display", "children"),
            Output("active-machine-label", "children"),
            Output("status-label", "children"),
        ],
        [
            Input("status-update-interval", "n_intervals"),
            Input("active-machine-store", "data"),
            Input("language-preference-store", "data"),
        ],
        [
            State("machines-data", "data"),
            State("app-state", "data"),
        ],
        prevent_initial_call=False  # Allow initial call to set default state
    )
    def update_connection_status_display(n_intervals, active_machine_data, lang, machines_data, app_state_data):
        """Update the connection status and active machine display"""
        
        # Get active machine ID
        active_machine_id = active_machine_data.get("machine_id") if active_machine_data else None
        
        if not active_machine_id:
            # No machine selected
            return tr("no_machine_selected", lang), "text-warning small", "None", tr("active_machine_label", lang), tr("status_label", lang)
        
        # Find the active machine details
        machine_info = None
        if machines_data and machines_data.get("machines"):
            for machine in machines_data["machines"]:
                if machine["id"] == active_machine_id:
                    machine_info = machine
                    break
        
        if not machine_info:
            return "Machine not found", "text-danger small", f"{tr('machine_label', lang)} {active_machine_id} (not found)", tr("active_machine_label", lang), tr("status_label", lang)
        
        # Check if this machine is actually connected
        is_connected = (active_machine_id in machine_connections and 
                       machine_connections[active_machine_id].get('connected', False))
        
        # Create machine display text
        serial = machine_info.get('serial', 'Unknown')
        if serial != 'Unknown':
            machine_display = f"{tr('machine_label', lang)} {active_machine_id} (S/N: {serial})"
        else:
            machine_display = f"{tr('machine_label', lang)} {active_machine_id}"
        
        # Determine status
        if is_connected:
            status_text = tr("connected_status", lang)
            status_class = "text-success small"
        else:
            status_text = tr("disconnected_status", lang)
            status_class = "text-warning small"
        return status_text, status_class, machine_display, tr("active_machine_label", lang), tr("status_label", lang)

    @app.callback(
        Output("machines-data", "data", allow_duplicate=True),
        [Input("status-update-interval", "n_intervals"),
         Input("historical-time-index", "data"),
         Input("app-mode", "data")],
        [State("machines-data", "data"),
         State("production-data-store", "data"),
         State("weight-preference-store", "data")],
        prevent_initial_call=True,
    )
    def update_machine_dashboard_data(n_intervals, time_state, app_mode, machines_data, production_data, weight_pref):
        """Update machine data on every interval.
    
        In live mode this checks connection status and pulls fresh values from the
        OPC server.  When running in demo mode we synthesize values matching the
        main dashboard so that all machine cards show changing production data.
        """
        
        if not machines_data or not machines_data.get("machines"):
            return dash.no_update
    
        machines = machines_data.get("machines", [])
        updated = False
    
        mode = "demo"
        if app_mode and isinstance(app_mode, dict) and "mode" in app_mode:
            mode = app_mode["mode"]
    
        if mode == "historical":
            hours = time_state.get("hours", 24) if isinstance(time_state, dict) else 24
            for machine in machines:
                machine_id = machine.get("id")
                hist = get_historical_data(timeframe=f"{hours}h", machine_id=machine_id)
                cap_vals = hist.get("capacity", {}).get("values", [])
                acc_vals = hist.get("accepts", {}).get("values", [])
                rej_vals = hist.get("rejects", {}).get("values", [])
                cap_avg_lbs = sum(cap_vals)/len(cap_vals) if cap_vals else 0
                acc_avg_lbs = sum(acc_vals)/len(acc_vals) if acc_vals else 0
                rej_avg_lbs = sum(rej_vals)/len(rej_vals) if rej_vals else 0
                cap_avg = convert_capacity_from_lbs(cap_avg_lbs, weight_pref)
                acc_avg = convert_capacity_from_lbs(acc_avg_lbs, weight_pref)
                rej_avg = convert_capacity_from_lbs(rej_avg_lbs, weight_pref)
                prod = {
                    "capacity_formatted": f"{cap_avg:,.0f}",
                    "accepts_formatted": f"{acc_avg:,.0f}",
                    "rejects_formatted": f"{rej_avg:,.0f}",
                    "diagnostic_counter": (machine.get("operational_data") or {}).get("production", {}).get("diagnostic_counter", "0"),
                }
                if not machine.get("operational_data"):
                    machine["operational_data"] = {"preset": {}, "status": {}, "feeder": {}, "production": prod}
                else:
                    machine["operational_data"].setdefault("production", {})
                    machine["operational_data"]["production"].update(prod)
            machines_data["machines"] = machines
            return machines_data
        
    
        elif mode == "lab":
            # Display metrics from lab logs for each machine
            for machine in machines:
                machine_id = machine.get("id")
                metrics = load_lab_totals_metrics(
                    machine_id, active_counters=get_active_counter_flags(machine_id)
                )
                if metrics:
                    tot_cap_lbs, acc_lbs, rej_lbs, _ = metrics
                    counter_totals, _, object_totals = load_lab_totals(
                        machine_id, active_counters=get_active_counter_flags(machine_id)
                    )
                    reject_count = sum(counter_totals)
                    capacity_count = object_totals[-1] if object_totals else 0
                    accepts_count = max(0, capacity_count - reject_count)

                    cap = convert_capacity_from_lbs(tot_cap_lbs, weight_pref)
                    acc = convert_capacity_from_lbs(acc_lbs, weight_pref)
                    rej = convert_capacity_from_lbs(rej_lbs, weight_pref)
                else:
                    cap = acc = rej = 0
                    capacity_count = accepts_count = reject_count = 0

                prod = {
                    "capacity_formatted": f"{cap:,.0f}",
                    "accepts_formatted": f"{acc:,.0f}",
                    "rejects_formatted": f"{rej:,.0f}",
                    "capacity": cap,
                    "accepts": acc,
                    "rejects": rej,
                    "capacity_count": capacity_count,
                    "accepts_count": accepts_count,
                    "reject_count": reject_count,
                    "diagnostic_counter": (machine.get("operational_data") or {}).get("production", {}).get("diagnostic_counter", "0"),
                }

                if not machine.get("operational_data"):
                    machine["operational_data"] = {"preset": {}, "status": {}, "feeder": {}, "production": prod}
                else:
                    machine["operational_data"].setdefault("production", {})
                    machine["operational_data"]["production"].update(prod)

            machines_data["machines"] = machines
            return machines_data

        elif mode == "demo":
            now_str = datetime.now().strftime("%H:%M:%S")
            new_machines = []
    
            pref = load_weight_preference()
    
            for machine in machines:
                m = machine.copy()
                demo_lbs = random.uniform(47000, 53000)
                cap = convert_capacity_from_kg(demo_lbs / 2.205, pref)
                rej_pct = random.uniform(4.0, 6.0)
                rej = cap * (rej_pct / 100.0)
                acc = cap - rej
    
                counters = [random.randint(10, 180) for _ in range(12)]
    
                m["serial"] = m.get("serial", f"DEMO_{m.get('id')}")
                m["status"] = "DEMO"
                m["model"] = m.get("model", "Enpresor")
                m["last_update"] = now_str
                m["operational_data"] = {
                    "preset": {"number": 1, "name": "Demo"},
                    "status": {"text": "DEMO"},
                    "feeder": {"text": "Running"},
                    "production": {
                        "capacity_formatted": f"{cap:,.0f}",
                        "accepts_formatted": f"{acc:,.0f}",
                        "rejects_formatted": f"{rej:,.0f}",
                        "diagnostic_counter": "0",
                        "capacity": cap,
                        "accepts": acc,
                        "rejects": rej,
                    },
                }
                m["demo_counters"] = counters
                m["demo_mode"] = True
                new_machines.append(m)
    
            machines_data = machines_data.copy()
            machines_data["machines"] = new_machines
            return machines_data
    
    
        # Update ALL machines that should be connected
        for machine in machines:
            machine_id = machine.get("id")
            machine.pop("demo_mode", None)
    
            if machine_id not in machine_connections or not machine_connections.get(machine_id, {}).get('connected', False):
                if machine.get("status") != "Offline":
                    machine["status"] = "Offline"
                    machine["last_update"] = "Never"
                    machine["operational_data"] = None
                    updated = True
                continue
    
            if machine_id in machine_connections:
                try:
                    connection_info = machine_connections[machine_id]
                    
                    # Check if connection is still alive by trying to read a simple tag
                    is_still_connected = False
                    if connection_info.get('connected', False):
                        try:
                            # Try to read the Alive tag or any reliable tag to test connection
                            alive_tag = "Alive"
                            test_successful = False
    
                            if alive_tag in connection_info['tags']:
                                # Try to read the value - if this fails, connection is dead
                                test_value = connection_info['tags'][alive_tag]['node'].get_value()
                                test_successful = True
                            else:
                                # If no Alive tag, try the first available tag
                                for tag_name, tag_info in connection_info['tags'].items():
                                    try:
                                        test_value = tag_info['node'].get_value()
                                        test_successful = True
                                        break  # Success, stop trying other tags
                                    except:
                                        continue  # Try next tag
    
                            if test_successful:
                                is_still_connected = True
                                # Reset failure counter on success
                                connection_info['failure_count'] = 0
                            else:
                                raise Exception("No tags could be read")
    
                        except Exception as e:
                            logger.warning(f"Machine {machine_id} connection test failed: {e}")
                            failure_count = connection_info.get('failure_count', 0) + 1
                            connection_info['failure_count'] = failure_count
                            if failure_count >= FAILURE_THRESHOLD:
                                is_still_connected = False
                                # Mark the connection as dead after repeated failures
                                connection_info['connected'] = False
                            else:
                                # Keep connection alive until threshold reached
                                is_still_connected = True
                    
                    # Update machine status based on actual connection test
                    if is_still_connected:
                        # Connection is good - update with fresh data
                        basic_data = get_machine_current_data(machine_id)
                        operational_data = get_machine_operational_data(machine_id)
                        
                        machine["serial"] = basic_data["serial"]
                        machine["status"] = basic_data["status"]  # This should be "GOOD" for connected machines
                        machine["model"] = basic_data["model"]
                        machine["last_update"] = basic_data["last_update"]
                        machine["operational_data"] = operational_data
                        
                        # IMPORTANT: Ensure status is set to something that indicates connection
                        if machine["status"] in ["Unknown", "Offline", "Connection Lost", "Connection Error"]:
                            machine["status"] = "GOOD"  # Force good status for connected machines
                        
                        updated = True
                        
                    else:
                        # Connection is dead - update status to reflect this
                        machine["status"] = "Connection Lost"
                        machine["last_update"] = "Connection Lost"
                        machine["operational_data"] = None
                        updated = True
                        
                        # Clean up the dead connection
                        try:
                            if connection_info.get('client'):
                                connection_info['client'].disconnect()
                        except:
                            pass  # Ignore errors when disconnecting dead connection
                        
                        # Remove from connections
                        del machine_connections[machine_id]
                        logger.info(f"Removed dead connection for machine {machine_id}")
                        
                except Exception as e:
                    logger.error(f"Error monitoring machine {machine_id}: {e}")
                    # Mark machine as having connection error
                    machine["status"] = "Connection Error"
                    machine["last_update"] = "Error"
                    machine["operational_data"] = None
                    updated = True
                    
                    # Clean up the problematic connection
                    if machine_id in machine_connections:
                        try:
                            if machine_connections[machine_id].get('client'):
                                machine_connections[machine_id]['client'].disconnect()
                        except:
                            pass
                        del machine_connections[machine_id]
        
        if updated:
            machines_data["machines"] = machines
            return machines_data
        
        return dash.no_update

    @app.callback(
        Output("memory-metrics-store", "data"),
        Input("metric-logging-interval", "n_intervals"),
        prevent_initial_call=True,
    )
    def test_memory_management(_):
        """Return memory usage metrics for tests and enforce history limits."""
        max_points = 120
        if hasattr(app_state, "counter_history"):
            for i in range(1, 13):
                history = app_state.counter_history[i]
                if len(history["times"]) > max_points:
                    history["times"] = history["times"][-max_points:]
                    history["values"] = history["values"][-max_points:]
            lengths = {
                i: len(app_state.counter_history[i]["times"]) for i in range(1, 13)
            }
        else:
            lengths = {}

        rss_mb = mem_utils._get_process_memory_mb()
        if rss_mb == 0.0:
            rss_mb = 0.0
        return {"rss_mb": rss_mb, "max_points": max_points, "history_lengths": lengths}

    @app.callback(
        Output("saved-ip-list", "children"),
        [Input("ip-addresses-store", "data")]
    )
    def update_saved_ip_list(ip_data):
        """Update the list of saved IPs displayed in settings"""
        if not ip_data or "addresses" not in ip_data or not ip_data["addresses"]:
            return html.Div("No IP addresses saved", className="text-muted fst-italic")
        
        # Create a list item for each saved IP
        ip_items = []
        for item in ip_data["addresses"]:
            ip = item["ip"]
            label = item["label"]
            # Display format for the list: "Label: IP"
            display_text = f"{label}: {ip}"
            
            ip_items.append(
                dbc.Row([
                    dbc.Col(display_text, width=9),
                    dbc.Col(
                        dbc.Button(
                            "×", 
                            id={"type": "delete-ip-button", "index": ip},  # Still use IP as index for deletion
                            color="danger",
                            size="sm",
                            className="py-0 px-2"
                        ),
                        width=3,
                        className="text-end"
                    )
                ], className="mb-2 border-bottom pb-2")
            )
        
        return html.Div(ip_items)

    @app.callback(
        [Output("current-dashboard", "data", allow_duplicate=True),
        Output("active-machine-store", "data"),
        Output("app-state", "data", allow_duplicate=True)],
        [Input({"type": "machine-card-click", "index": ALL}, "n_clicks")],
        [State("machines-data", "data"),
        State("active-machine-store", "data"),
        State("app-state", "data"),
        State({"type": "machine-card-click", "index": ALL}, "id")],
        prevent_initial_call=True
    )
    def handle_machine_selection(card_clicks, machines_data, active_machine_data, app_state_data, card_ids):
        """Handle machine card clicks and switch to main dashboard - FIXED VERSION"""
        global active_machine_id, machine_connections, app_state
        
        ctx = callback_context
        if not ctx.triggered:
            return dash.no_update, dash.no_update, dash.no_update

        # Ignore spurious triggers when the layout re-renders
        if not any(card_clicks):
            raise PreventUpdate

        triggered_id = ctx.triggered_id
        machine_id = None
        if isinstance(triggered_id, dict) and triggered_id.get("type") == "machine-card-click":
            machine_id = triggered_id.get("index")

        if machine_id is None:
            #logger.warning("Machine card clicked but no machine ID found")
            return dash.no_update, dash.no_update, dash.no_update
        
        # CRITICAL FIX: Set global active_machine_id FIRST
        active_machine_id = machine_id
        #logger.info(f"=== MACHINE SELECTION: Selected machine {machine_id} as active machine ===")
        
        # CRITICAL FIX: Stop existing thread before starting new one
        if app_state.update_thread is not None and app_state.update_thread.is_alive():
            #logger.info("Stopping existing OPC update thread...")
            app_state.thread_stop_flag = True
            app_state.update_thread.join(timeout=3)
            #if app_state.update_thread.is_alive():
                #logger.warning("Thread did not stop gracefully")
            #else:
                #logger.info("Successfully stopped existing OPC update thread")
        
        # Check if the machine is connected
        if machine_id in machine_connections and machine_connections[machine_id].get('connected', False):
            # Machine is connected - set up app_state to point to this machine's data
            connection_info = machine_connections[machine_id]
            
            app_state.client = connection_info['client']
            app_state.tags = connection_info['tags']
            app_state.connected = True
            app_state.last_update_time = connection_info.get('last_update', datetime.now())
            
            # Start fresh thread for the selected machine
            app_state.thread_stop_flag = False
            app_state.update_thread = Thread(target=opc_update_thread)
            app_state.update_thread.daemon = True
            app_state.update_thread.start()
            #logger.info(f"Started new OPC update thread for machine {machine_id}")
            #logger.debug(
            #    "Thread status after selection: mode=%s, active_machine=%s, alive=%s",
            #    current_app_mode,
            #    active_machine_id,
            #    app_state.update_thread.is_alive(),
            #)
            
            #logger.info(f"Switched to connected machine {machine_id} - {len(app_state.tags)} tags available")
            app_state_data["connected"] = True
            
        else:
            # Machine not connected
            app_state.client = None
            app_state.tags = {}
            app_state.connected = False
            app_state.last_update_time = None
            
            #logger.info(f"Switched to disconnected machine {machine_id}")
            app_state_data["connected"] = False
        
        # Return to main dashboard with selected machine
        #logger.info(f"=== SWITCHING TO MAIN DASHBOARD with machine {machine_id} ===")
        return "main", {"machine_id": machine_id}, app_state_data

    @app.callback(
        Output("machines-data", "data", allow_duplicate=True),
        [Input({"type": "machine-connect-btn", "index": ALL}, "n_clicks")],
        [State("machines-data", "data"),
        State({"type": "machine-ip-dropdown", "index": ALL}, "value"),
        State({"type": "machine-connect-btn", "index": ALL}, "id"),
        State("server-name-input", "value")],
        prevent_initial_call=True
    )
    def handle_machine_connect_disconnect(n_clicks_list, machines_data, ip_values, button_ids, server_name):
        """Handle connect/disconnect - IMPROVED VERSION with better thread management"""
        
        if not any(n_clicks_list) or not button_ids:
            return dash.no_update
        
        # Find which button was clicked
        triggered_idx = None
        for i, clicks in enumerate(n_clicks_list):
            if clicks is not None and clicks > 0:
                triggered_idx = i
                break
        
        if triggered_idx is None:
            return dash.no_update
        
        machine_id = button_ids[triggered_idx]["index"]
        selected_ip = ip_values[triggered_idx] if triggered_idx < len(ip_values) else None
        
        if not selected_ip:
            return dash.no_update
        
        machines = machines_data.get("machines", [])
        is_connected = machine_id in machine_connections and machine_connections[machine_id]['connected']
        
        if is_connected:
            # DISCONNECT
            try:
                if machine_id in machine_connections:
                    machine_connections[machine_id]['client'].disconnect()
                    del machine_connections[machine_id]
                    #logger.info(f"Disconnected machine {machine_id}")
                
                for machine in machines:
                    if machine["id"] == machine_id:
                        machine["status"] = "Offline"
                        machine["last_update"] = "Disconnected"
                        machine["operational_data"] = None
                        break
                        
            except Exception as e:
                logger.error(f"Error disconnecting machine {machine_id}: {e}")
        
        else:
            # CONNECT
            try:
                connection_success = run_async(connect_and_monitor_machine(selected_ip, machine_id, server_name))
                
                if connection_success:
                    machine_data = get_machine_current_data(machine_id)
                    operational_data = get_machine_operational_data(machine_id)
                    
                    for machine in machines:
                        if machine["id"] == machine_id:
                            machine["ip"] = selected_ip
                            machine["selected_ip"] = selected_ip
                            machine["serial"] = machine_data["serial"]
                            machine["status"] = machine_data["status"]
                            machine["model"] = machine_data["model"]
                            machine["last_update"] = machine_data["last_update"]
                            machine["operational_data"] = operational_data
                            break
                            
                    #logger.info(f"Successfully connected machine {machine_id}")

                    # Initialize previous values so the next change will be logged
                    if machine_id not in prev_values:
                        prev_values[machine_id] = {}
                    if machine_id not in prev_active_states:
                        prev_active_states[machine_id] = {}
                    if machine_id not in prev_preset_names:
                        prev_preset_names[machine_id] = None

                    tags = machine_connections[machine_id]["tags"]
                    for opc_tag in MONITORED_RATE_TAGS:
                        if opc_tag in tags:
                            prev_values[machine_id][opc_tag] = tags[opc_tag]["data"].latest_value
                    for opc_tag in SENSITIVITY_ACTIVE_TAGS:
                        if opc_tag in tags:
                            prev_active_states[machine_id][opc_tag] = tags[opc_tag]["data"].latest_value
                    if PRESET_NAME_TAG in tags:
                        prev_preset_names[machine_id] = tags[PRESET_NAME_TAG]["data"].latest_value
                    _prepare_lab_environment(machine_id)
                    
                    # IMPROVED: Only start thread if no machines are currently active
                    # If this is the first connection or the current active machine
                    if active_machine_id == machine_id or active_machine_id is None:
                        if app_state.update_thread is None or not app_state.update_thread.is_alive():
                            app_state.thread_stop_flag = False
                            app_state.update_thread = Thread(target=opc_update_thread)
                            app_state.update_thread.daemon = True
                            app_state.update_thread.start()
                            #logger.info("Started OPC update thread for connected machine")
                    
                else:
                    logger.error(f"Failed to connect machine {machine_id}")
                    
            except Exception as e:
                logger.error(f"Error connecting machine {machine_id}: {e}")
        
        machines_data["machines"] = machines
        return machines_data

    @app.callback(
        Output("delete-ip-trigger", "data"),
        [Input({"type": "delete-ip-button", "index": ALL}, "n_clicks")],
        [State({"type": "delete-ip-button", "index": ALL}, "id")],
        prevent_initial_call=True
    )
    def handle_delete_button(n_clicks_list, button_ids):
        """Capture which delete button was clicked"""
        ctx = dash.callback_context
        if not ctx.triggered:
            return dash.no_update
        
        # Get which button was clicked by finding the button with a non-None click value
        triggered_idx = None
        for i, clicks in enumerate(n_clicks_list):
            if clicks is not None:
                triggered_idx = i
                break
        
        if triggered_idx is None:
            return dash.no_update
        
        # Get the corresponding button id
        button_id = button_ids[triggered_idx]
        ip_to_delete = button_id["index"]  # This is already a dictionary, no need for json.loads
        
        # Return the IP to delete
        return {"ip": ip_to_delete, "timestamp": time.time()}

    @app.callback(
        [Output("ip-addresses-store", "data", allow_duplicate=True),
         Output("delete-result", "children")],
        [Input("delete-ip-trigger", "data")],
        [State("ip-addresses-store", "data")],
        prevent_initial_call=True
    )
    def delete_ip_address(trigger_data, current_data):
        """Delete an IP address from the stored list"""
        if not trigger_data or "ip" not in trigger_data:
            return dash.no_update, dash.no_update
        
        ip_to_delete = trigger_data["ip"]
        
        # Get current addresses
        addresses = current_data.get("addresses", []) if current_data else []
        
        # Find the item to delete by IP
        found = False
        for i, item in enumerate(addresses):
            if item["ip"] == ip_to_delete:
                # Get the label for the message
                label = item["label"]
                # Remove the item
                addresses.pop(i)
                message = f"Deleted {label} ({ip_to_delete})"
                found = True
                break
        
        if not found:
            message = "IP address not found"
        
        # Return updated data
        return {"addresses": addresses}, message

    @app.callback(
        Output("theme-selector", "value"),
        [Input("auto-connect-trigger", "data")],
        prevent_initial_call=False
    )
    def load_initial_theme(trigger):
        """Load theme preference from file on startup"""
        theme = load_theme_preference()
        logger.info(f"Loading initial theme: {theme}")
        return theme


    @app.callback(
        [Output("capacity-units-selector", "value"),
         Output("custom-unit-name", "value"),
         Output("custom-unit-weight", "value")],
        [Input("auto-connect-trigger", "data")],
        prevent_initial_call=False,
    )
    def load_initial_capacity_units(trigger):
        pref = load_weight_preference()
        return pref.get("unit", "lb"), pref.get("label", ""), pref.get("value", 1.0)

    @app.callback(
        [Output("custom-unit-name", "style"),
         Output("custom-unit-weight", "style")],
        [Input("capacity-units-selector", "value")],
        prevent_initial_call=False,
    )
    def toggle_custom_unit_fields(unit_value):
        if unit_value == "custom":
            return {"display": "block"}, {"display": "block"}
        return {"display": "none"}, {"display": "none"}

    @app.callback(
        Output("weight-preference-store", "data"),
        [Input("capacity-units-selector", "value"),
         Input("custom-unit-name", "value"),
         Input("custom-unit-weight", "value")],
        prevent_initial_call=True,
    )
    def save_capacity_units(unit_value, custom_name, custom_weight):
        if unit_value != "custom":
            save_weight_preference(unit_value, "", 1.0)
            return {"unit": unit_value, "label": "", "value": 1.0}
        if custom_name and custom_weight:
            save_weight_preference("custom", custom_name, float(custom_weight))
            return {"unit": "custom", "label": custom_name, "value": float(custom_weight)}
        # If custom selected but fields incomplete, don't update
        return dash.no_update

    @app.callback(
        Output("language-selector", "value"),
        [Input("auto-connect-trigger", "data")],
        prevent_initial_call=False,
    )
    def load_initial_language(trigger):
        return load_language_preference()

    @app.callback(
        Output("language-preference-store", "data"),
        [Input("language-selector", "value")],
        prevent_initial_call=True,
    )
    def save_language(value):
        if value:
            save_language_preference(value)
            return value
        return dash.no_update

    @app.callback(
        Output("dashboard-title", "children"),
        [Input("active-machine-store", "data"),
         Input("current-dashboard", "data"),
         Input("language-preference-store", "data")],
        [State("machines-data", "data")],
        prevent_initial_call=True
    )
    def update_dashboard_title(active_machine_data, current_dashboard, lang, machines_data):
        """Update dashboard title to show active machine"""
        base_title = format_enpresor(tr("dashboard_title", lang))
        base_list = base_title if isinstance(base_title, list) else [base_title]

        if current_dashboard == "main" and active_machine_data and active_machine_data.get("machine_id"):
            machine_id = active_machine_data["machine_id"]
            
            # Find machine details
            machine_name = f"{tr('machine_label', lang)} {machine_id}"
            if machines_data and machines_data.get("machines"):
                for machine in machines_data["machines"]:
                    if machine["id"] == machine_id:
                        serial = machine.get("serial", "Unknown")
                        if serial != "Unknown":
                            machine_name = f"{tr('machine_label', lang)} {machine_id} (S/N: {serial})"
                        break
            
            return base_list + [f" - {machine_name}"]

        return base_title

    @app.callback(
        [Output("threshold-modal-header", "children"),
         Output("display-modal-header", "children"),
         Output("display-modal-description", "children"),
         Output("close-threshold-settings", "children"),
         Output("save-threshold-settings", "children"),
         Output("close-display-settings", "children"),
         Output("save-display-settings", "children"),
         Output("production-rate-units-header", "children"),
         Output("close-production-rate-units", "children"),
         Output("save-production-rate-units", "children"),
         Output("settings-modal-header", "children"),
         Output("update-counts-header", "children"),
         Output("close-update-counts", "children"),
         Output("upload-modal-header", "children"),
         Output("close-upload-modal", "children"),
         Output("delete-confirmation-header", "children"),
         Output("delete-warning", "children"),
         Output("cancel-delete-btn", "children"),
         Output("confirm-delete-btn", "children"),
         Output("close-settings", "children"),
        Output("add-floor-btn", "children"),
        Output("export-data-button", "children"),
        Output("new-dashboard-btn", "children"),
        Output("generate-report-btn", "children"),
        Output("color-theme-label", "children"),
        Output("theme-selector", "options"),
        Output("capacity-units-label", "children"),
        Output("language-label", "children"),
        Output("language-selector", "options"),
        Output("mode-selector", "options"),
        Output("system-configuration-title", "children"),
         Output("auto-connect-label", "children"),
         Output("add-machine-ip-label", "children"),
         Output("smtp-email-configuration-title", "children"),
         Output("smtp-server-label", "children"),
         Output("smtp-port-label", "children"),
         Output("smtp-username-label", "children"),
         Output("smtp-password-label", "children"),
         Output("smtp-from-label", "children"),
        Output("save-email-settings", "children"),
        Output("production-rate-unit-selector", "options"),
        Output("display-tab", "label"),
        Output("system-tab", "label"),
        Output("email-tab", "label"),
        Output("about-tab", "label"),
        Output("start-test-btn", "children"),
        Output("stop-test-btn", "children"),
        Output("lab-test-name", "placeholder"),
        Output("lab-start-selector", "options"),
        Output("upload-image", "children"),
        Output("add-ip-button", "children"),
        Output("save-system-settings", "children")],
        [Input("language-preference-store", "data")]
    )
    def refresh_text(lang):
        return (
            tr("threshold_settings_title", lang),
            tr("display_settings_title", lang),
            tr("display_settings_header", lang),
            tr("close", lang),
            tr("save_changes", lang),
            tr("close", lang),
            tr("save_changes", lang),
            tr("production_rate_units_title", lang),
            tr("close", lang),
            tr("save", lang),
            tr("system_settings_title", lang),
            tr("update_counts_title", lang),
            tr("close", lang),
            tr("upload_image_title", lang),
            tr("close", lang),
            tr("confirm_deletion_title", lang),
            tr("delete_warning", lang),
            tr("cancel", lang),
            tr("yes_delete", lang),
            tr("close", lang),
            tr("add_floor", lang),
            tr("export_data", lang),
            tr("switch_dashboards", lang),
            tr("generate_report", lang),
            tr("color_theme_label", lang),
            [
                {"label": tr("light_mode_option", lang), "value": "light"},
                {"label": tr("dark_mode_option", lang), "value": "dark"},
            ],
            tr("capacity_units_label", lang),
            tr("language_label", lang),
            [
                {"label": tr("english_option", lang), "value": "en"},
                {"label": tr("spanish_option", lang), "value": "es"},
                {"label": tr("japanese_option", lang), "value": "ja"},
            ],
            [
                {"label": tr("live_mode_option", lang), "value": "live"},
                {"label": tr("demo_mode_option", lang), "value": "demo"},
                {"label": tr("historical_mode_option", lang), "value": "historical"},
                {"label": tr("lab_test_mode_option", lang), "value": "lab"},
            ],
            tr("system_configuration_title", lang),
            tr("auto_connect_label", lang),
            tr("add_machine_ip_label", lang),
            tr("smtp_email_configuration_title", lang),
            tr("smtp_server_label", lang),
            tr("port_label", lang),
            tr("username_label", lang),
            tr("password_label", lang),
            tr("from_address_label", lang),
            tr("save_email_settings", lang),
            [
                {"label": tr("objects_per_min", lang), "value": "objects"},
                {"label": tr("capacity", lang), "value": "capacity"},
            ],
            tr("display_tab_label", lang),
            tr("system_tab_label", lang),
            tr("email_tab_label", lang),
            tr("about_tab_label", lang),
            tr("start_test", lang),
            tr("stop_test", lang),
            tr("test_lot_name_placeholder", lang),
            [
                {"label": tr("local_start_option", lang), "value": "local"},
                {"label": tr("feeder_start_option", lang), "value": "feeder"},
            ],
            html.Div([
                tr("drag_and_drop", lang),
                html.A(tr("select_image", lang))
            ]),
            tr("add_button", lang),
            tr("save_system_settings", lang),
        )

    @app.callback(
        Output("hidden-machines-cache", "data"),
        [Input("machines-data", "data")],
        prevent_initial_call=True
    )
    def cache_machines_data(machines_data):
        """Cache machines data for auto-reconnection thread"""
        if machines_data:
            app_state.machines_data_cache = machines_data
            #logger.debug(f"Cached machines data: {len(machines_data.get('machines', []))} machines")
        return machines_data

    @app.callback(
        Output("floor-machine-container", "children"),
        [Input("machines-data", "data"),
         Input("floors-data", "data"),
         Input("ip-addresses-store", "data"),
         Input("additional-image-store", "data"),
         Input("current-dashboard", "data"),
         Input("active-machine-store", "data"),
         Input("app-mode", "data"),
         Input("language-preference-store", "data")],
        prevent_initial_call=False
    )
    def render_floor_machine_layout_enhanced_with_selection(machines_data, floors_data, ip_addresses_data, additional_image_data, current_dashboard, active_machine_data, app_mode_data, lang):
        """Enhanced render with machine selection capability"""
        
        # CRITICAL: Only render on machine dashboard
        if current_dashboard != "new":
            raise PreventUpdate
        
        # ADD THIS CHECK: Prevent re-render if only machine status/operational data changed
        ctx = callback_context
        if ctx.triggered:
            trigger_id = ctx.triggered[0]["prop_id"]
            if "machines-data" in trigger_id:
                # Check if any floor is currently being edited
                if floors_data and floors_data.get("floors"):
                    for floor in floors_data["floors"]:
                        if floor.get("editing", False):
                            # A floor is being edited, don't re-render
                            return dash.no_update
        
        # Rest of the function continues as normal...
        active_machine_id = active_machine_data.get("machine_id") if active_machine_data else None
        
        return render_floor_machine_layout_with_customizable_names(
            machines_data,
            floors_data,
            ip_addresses_data,
            additional_image_data,
            current_dashboard,
            active_machine_id,
            app_mode_data,
            lang,
        )

    @app.callback(
        [Output("floors-data", "data", allow_duplicate=True),
         Output("machines-data", "data", allow_duplicate=True),
         Output("delete-confirmation-modal", "is_open", allow_duplicate=True)],
        [Input("confirm-delete-btn", "n_clicks")],
        [State("delete-pending-store", "data"),
         State("floors-data", "data"),
         State("machines-data", "data")],
        prevent_initial_call=True
    )
    def execute_confirmed_deletion(confirm_clicks, pending_delete, floors_data, machines_data):
        """Execute the deletion after user confirms"""
        global machine_connections, current_lab_filename
        
        if not confirm_clicks or not pending_delete or pending_delete.get("type") is None:
            return dash.no_update, dash.no_update, dash.no_update
        
        delete_type = pending_delete.get("type")
        delete_id = pending_delete.get("id")
        
        if delete_type == "floor":
            # Execute floor deletion (your existing floor deletion logic)
            floors = floors_data.get("floors", [])
            machines = machines_data.get("machines", [])
            
            # Find the floor to delete
            floor_found = False
            floor_name = None
            updated_floors = []
            
            for floor in floors:
                if floor["id"] == delete_id:
                    floor_found = True
                    floor_name = floor.get("name", f"Floor {delete_id}")
                    logger.info(f"Deleting floor: {floor_name}")
                else:
                    updated_floors.append(floor)
            
            if not floor_found:
                logger.warning(f"Floor {delete_id} not found for deletion")
                return dash.no_update, dash.no_update, False
            
            # Find machines on this floor and disconnect them
            machines_on_floor = [m for m in machines if m.get("floor_id") == delete_id]
            machines_to_keep = [m for m in machines if m.get("floor_id") != delete_id]
            
            # Disconnect machines on this floor
            for machine in machines_on_floor:
                machine_id = machine["id"]
                try:
                    if machine_id in machine_connections:
                        if machine_connections[machine_id].get('connected', False):
                            client = machine_connections[machine_id].get('client')
                            if client:
                                client.disconnect()
                            logger.info(f"Disconnected machine {machine_id} before floor deletion")
                        del machine_connections[machine_id]
                        logger.info(f"Removed machine {machine_id} from connections")
                except Exception as e:
                    logger.error(f"Error disconnecting machine {machine_id} during floor deletion: {e}")
            
            # Update data structures
            floors_data["floors"] = updated_floors
            machines_data["machines"] = machines_to_keep
            
            # Update selected floor if needed
            if floors_data.get("selected_floor") == delete_id:
                floors_data["selected_floor"] = "all" if updated_floors else 1
                logger.info(f"Changed selected floor to {floors_data['selected_floor']} after deletion")
            
            # Auto-save
            try:
                save_success = save_floor_machine_data(floors_data, machines_data)
                if save_success:
                    logger.info(f"Successfully deleted floor '{floor_name}' with {len(machines_on_floor)} machines and saved layout")
                else:
                    logger.warning(f"Floor '{floor_name}' deleted but layout save failed")
            except Exception as e:
                logger.error(f"Error saving layout after deleting floor '{floor_name}': {e}")
            
            return floors_data, machines_data, False
            
        elif delete_type == "machine":
            # Execute machine deletion (your existing machine deletion logic)
            machines = machines_data.get("machines", [])
            
            # Find and remove the machine
            machine_found = False
            updated_machines = []
            
            for machine in machines:
                if machine["id"] == delete_id:
                    machine_found = True
                    
                    # Disconnect the machine if connected
                    try:
                        if delete_id in machine_connections:
                            if machine_connections[delete_id].get('connected', False):
                                client = machine_connections[delete_id].get('client')
                                if client:
                                    client.disconnect()
                                logger.info(f"Disconnected machine {delete_id} before deletion")
                            del machine_connections[delete_id]
                            logger.info(f"Removed machine {delete_id} from connections")
                    except Exception as e:
                        logger.error(f"Error disconnecting machine {delete_id}: {e}")
                    
                    logger.info(f"Deleted machine {delete_id}: {machine.get('name', 'Unknown')}")
                else:
                    updated_machines.append(machine)
            
            if not machine_found:
                logger.warning(f"Machine {delete_id} not found for deletion")
                return dash.no_update, dash.no_update, False
            
            # Update machines data
            machines_data["machines"] = updated_machines
            
            # Auto-save
            try:
                save_success = save_floor_machine_data(floors_data, machines_data)
                if save_success:
                    logger.info(f"Successfully deleted machine {delete_id} and saved layout")
                else:
                    logger.warning(f"Machine {delete_id} deleted but layout save failed")
            except Exception as e:
                logger.error(f"Error saving layout after deleting machine {delete_id}: {e}")
            
            return dash.no_update, machines_data, False
        
        return dash.no_update, dash.no_update, False

    @app.callback(
        Output("floors-data", "data", allow_duplicate=True),
        [Input({"type": "edit-floor-name-btn", "index": ALL}, "n_clicks"),
         Input({"type": "save-floor-name-btn", "index": ALL}, "n_clicks"),
         Input({"type": "cancel-floor-name-btn", "index": ALL}, "n_clicks")],
        [State({"type": "floor-name-input", "index": ALL}, "value"),
         State({"type": "edit-floor-name-btn", "index": ALL}, "id"),
         State({"type": "save-floor-name-btn", "index": ALL}, "id"),
         State({"type": "cancel-floor-name-btn", "index": ALL}, "id"),
         State("floors-data", "data")],
        prevent_initial_call=True
    )
    def handle_floor_name_editing(edit_clicks, save_clicks, cancel_clicks, input_values, 
                                 edit_ids, save_ids, cancel_ids, floors_data):  
        """Handle floor name editing with auto-save"""
        ctx = callback_context
        if not ctx.triggered:
            return dash.no_update
    
        trigger_prop = ctx.triggered[0]["prop_id"]
        
        # Parse which button was clicked and which floor
        if '"type":"save-floor-name-btn"' in trigger_prop:
            # Find which save button was clicked
            for i, clicks in enumerate(save_clicks or []):
                if clicks and i < len(save_ids):
                    floor_id = save_ids[i]["index"]
                    new_name = input_values[i] if i < len(input_values or []) else None
                    
                    if new_name and new_name.strip():
                        # Update the floor name
                        floors = floors_data.get("floors", [])
                        for floor in floors:
                            if floor["id"] == floor_id:
                                floor["name"] = new_name.strip()
                                floor["editing"] = False
                                break
                        
                        floors_data["floors"] = floors
                        
                        # Auto-save the layout (get machines_data fresh)
                        _, machines_data = load_floor_machine_data()
                        if machines_data is None:
                            machines_data = {"machines": [], "next_machine_id": 1}
                        save_floor_machine_data(floors_data, machines_data)
                        logger.info(f"Floor {floor_id} renamed to '{new_name.strip()}' and saved")
                        
                        return floors_data
                    break
        
        elif '"type":"edit-floor-name-btn"' in trigger_prop:
            # Find which edit button was clicked
            for i, clicks in enumerate(edit_clicks or []):
                if clicks and i < len(edit_ids):
                    floor_id = edit_ids[i]["index"]
                    
                    # Set editing mode for this floor
                    floors = floors_data.get("floors", [])
                    for floor in floors:
                        if floor["id"] == floor_id:
                            floor["editing"] = True
                            break
                    
                    floors_data["floors"] = floors
                    return floors_data
                    break
        
        elif '"type":"cancel-floor-name-btn"' in trigger_prop:
            # Find which cancel button was clicked
            for i, clicks in enumerate(cancel_clicks or []):
                if clicks and i < len(cancel_ids):
                    floor_id = cancel_ids[i]["index"]
                    
                    # Cancel editing mode for this floor
                    floors = floors_data.get("floors", [])
                    for floor in floors:
                        if floor["id"] == floor_id:
                            floor["editing"] = False
                            break
                    
                    floors_data["floors"] = floors
                    return floors_data
                    break
        
        return dash.no_update

    @app.callback(
        Output("floors-data", "data", allow_duplicate=True),
        [Input("add-floor-btn", "n_clicks")],
        [State("floors-data", "data"),
         State("machines-data", "data")],
        prevent_initial_call=True
    )
    def add_new_floor_with_save(n_clicks, floors_data, machines_data):
        """Add a new floor with auto-save"""
        if not n_clicks:
            return dash.no_update
        
        floors = floors_data.get("floors", [])
        next_floor_number = len(floors) + 1
        
        # Ordinal suffixes
        def get_ordinal_suffix(n):
            if 10 <= n % 100 <= 20:
                suffix = 'th'
            else:
                suffix = {1: 'st', 2: 'nd', 3: 'rd'}.get(n % 10, 'th')
            return f"{n}{suffix}"
        
        new_floor = {
            "id": next_floor_number,
            "name": f"{get_ordinal_suffix(next_floor_number)} Floor",
            "editing": False
        }
        
        floors.append(new_floor)
        floors_data["floors"] = floors
        
        # Auto-save the layout
        save_floor_machine_data(floors_data, machines_data)
        logger.info(f"Added new floor: {new_floor['name']} and saved layout")
        
        return floors_data  

    @app.callback(
        Output("save-status", "children"),
        [Input("add-floor-btn", "n_clicks"),
         Input({"type": "save-floor-name-btn", "index": ALL}, "n_clicks"),
         Input({"type": "delete-floor-btn", "index": ALL}, "n_clicks")],
        prevent_initial_call=True
    )
    def show_floor_save_status(add_clicks, save_clicks, delete_clicks):
        """Show save status only when floors are actually modified"""
        if add_clicks or any(save_clicks or []) or any(delete_clicks or []):
            current_time = datetime.now().strftime("%H:%M:%S")
            return f"✓ Saved at {current_time}"
        return ""

    @app.callback(
        Output("save-status", "children", allow_duplicate=True),
        [Input("add-machine-btn", "n_clicks"),
         Input({"type": "machine-ip-dropdown", "index": ALL}, "value")],
        prevent_initial_call=True
    )
    def show_machine_save_status(add_single, ip_values):  # Removed add_multiple parameter
        """Show save status only when machines are added or IP changed"""
        ctx = callback_context
        if not ctx.triggered:
            return ""
        
        trigger_id = ctx.triggered[0]["prop_id"]
        
        # Only show save status for actual button clicks or IP changes
        if "add-machine-btn" in trigger_id or "machine-ip-dropdown" in trigger_id:
            current_time = datetime.now().strftime("%H:%M:%S")
            return f"✓ Saved at {current_time}"
        return ""

    @app.callback(
        Output("save-status", "children", allow_duplicate=True),
        [Input("confirm-delete-btn", "n_clicks")],
        prevent_initial_call=True
    )
    def show_delete_save_status(confirm_clicks):
        """Show save status only when items are actually deleted"""
        if confirm_clicks:
            current_time = datetime.now().strftime("%H:%M:%S")
            return f"✓ Saved at {current_time}"
        return ""


    @app.callback(
        Output("machines-data", "data", allow_duplicate=True),
        [Input("add-machine-btn", "n_clicks")],
        [State("machines-data", "data"),
         State("floors-data", "data")],
        prevent_initial_call=True
    )
    def add_new_machine_with_save(n_clicks, machines_data, floors_data):
        """Add a new blank machine to the selected floor with auto-save"""
        if not n_clicks:
            return dash.no_update
        
        machines = machines_data.get("machines", [])
        next_machine_id = get_next_available_machine_id(machines_data)  # Use helper function
        selected_floor_id = floors_data.get("selected_floor", "all")
        if selected_floor_id == "all":
            floors = floors_data.get("floors", [])
            selected_floor_id = floors[0]["id"] if floors else 1
        
        new_machine = {
            "id": next_machine_id,
            "floor_id": selected_floor_id,
            "name": f"{tr('machine_label', load_language_preference())} {next_machine_id}",
            "ip": None,
            "serial": "Unknown",
            "status": "Offline",
            "model": "Unknown",
            "last_update": "Never"
        }
        
        machines.append(new_machine)
        machines_data["machines"] = machines
        # Remove the next_machine_id update since we're using the helper function
        
        # Auto-save the layout
        save_floor_machine_data(floors_data, machines_data)
        logger.info(f"Added new machine {next_machine_id} to floor {selected_floor_id} and saved layout")
        
        return machines_data

    @app.callback(
        Output("floors-data", "data", allow_duplicate=True),
        [Input({"type": "floor-tile", "index": ALL}, "n_clicks")],
        [State("floors-data", "data")],
        prevent_initial_call=True
    )
    def handle_floor_selection_dynamic(n_clicks_list, floors_data):
        """Handle floor tile selection dynamically"""
        ctx = callback_context
        if not ctx.triggered or not any(n_clicks_list):
            return dash.no_update
        
        # Find which floor was clicked
        triggered_prop = ctx.triggered[0]["prop_id"]
        
        # Extract floor ID from the triggered property
        if "floor-tile" in triggered_prop:
            import json
            import re
            
            # Extract the JSON part before .n_clicks
            json_match = re.search(r'\{[^}]+\}', triggered_prop)
            if json_match:
                try:
                    button_id = json.loads(json_match.group())
                    selected_floor_id = button_id["index"]
                    
                    # Update the selected floor
                    floors_data["selected_floor"] = selected_floor_id
                    return floors_data
                except (json.JSONDecodeError, KeyError):
                    pass
        
        return dash.no_update

    @app.callback(
        Output("machines-data", "data", allow_duplicate=True),
        [Input({"type": "machine-ip-dropdown", "index": ALL}, "value")],
        [State("machines-data", "data"),
         State("floors-data", "data"),
         State({"type": "machine-ip-dropdown", "index": ALL}, "id")],
        prevent_initial_call=True
    )
    def update_machine_selected_ip_with_save(ip_values, machines_data, floors_data, dropdown_ids):
        """Update the selected IP for each machine when dropdown changes with auto-save"""
        if not ip_values or not dropdown_ids:
            return dash.no_update
        
        machines = machines_data.get("machines", [])
        changes_made = False
        
        # Update selected IP for each machine
        for i, ip_value in enumerate(ip_values):
            if i < len(dropdown_ids) and ip_value:
                machine_id = dropdown_ids[i]["index"]
                
                # Find and update the machine
                for machine in machines:
                    if machine["id"] == machine_id:
                        if machine.get("selected_ip") != ip_value:
                            machine["selected_ip"] = ip_value
                            changes_made = True
                            logger.info(f"Updated machine {machine_id} IP selection to {ip_value}")
                        break
        
        if changes_made:
            machines_data["machines"] = machines
            
            # Auto-save the layout
            save_floor_machine_data(floors_data, machines_data)
            logger.info("Machine IP selections saved")
            
            return machines_data
        
        return dash.no_update

    @app.callback(
        [
            Output("section-1-1", "children"),
            Output("production-data-store", "data"),
        ],
    
    
        [
            Input("status-update-interval", "n_intervals"),
            Input("current-dashboard", "data"),
            Input("historical-time-index", "data"),
            Input("historical-data-cache", "data"),
            Input("language-preference-store", "data"),
        ],
        [
            State("app-state", "data"),
            State("app-mode", "data"),
            State("production-data-store", "data"),
            State("weight-preference-store", "data"),
        ],
    
    
        prevent_initial_call=True
    )
    
    
    
    def update_section_1_1(n, which, state_data, historical_data, lang, app_state_data, app_mode, production_data, weight_pref):
    
        """Update section 1-1 with capacity information and update shared production data"""
    
        # only run when we’re in the “main” dashboard
        if which != "main":
            #print("DEBUG: Preventing update for section-1-1")
            raise PreventUpdate


        global previous_counter_values

        #logger.debug(
        #    "update_section_1_1: mode=%s, active_machine=%s, thread_alive=%s, stop_flag=%s",
        #    current_app_mode,
        #    active_machine_id,
        #    app_state.update_thread.is_alive() if app_state.update_thread else False,
        #    app_state.thread_stop_flag,
        #)

        total_capacity_formatted = None
        capacity_count = accepts_count = reject_count = None
        
    
        # Tag definitions - Easy to update when actual tag names are available
        CAPACITY_TAG = "Status.ColorSort.Sort1.Throughput.KgPerHour.Current"
        ACCEPTS_TAG = "Status.Production.Accepts"  # Not used in live mode calculation
        REJECTS_TAG = "Status.ColorSort.Sort1.Total.Percentage.Current"
        OPM_TAG = "Status.ColorSort.Sort1.Throughput.ObjectPerMin.Current"
    
        # Determine if we're in Live or Demo mode
        mode = "demo"  # Default to demo mode
        if app_mode and isinstance(app_mode, dict) and "mode" in app_mode:
            mode = app_mode["mode"]
    
        # Only update values if:
        # 1. We're in demo mode (always update with new random values)
        # 2. We're in live mode and connected (update from tags)
        if mode == "live" and app_state_data.get("connected", False):
            # Live mode: get values from OPC UA tags
            total_capacity = 0
    
            # Get total capacity first
            if CAPACITY_TAG in app_state.tags:
                capacity_value = app_state.tags[CAPACITY_TAG]["data"].latest_value
                if capacity_value is not None:
                    total_capacity = convert_capacity_from_kg(capacity_value, weight_pref)
                else:
                    total_capacity = 0
    
            # Rejects come from section 5-2 counter totals and OPM reading
            reject_count = sum(previous_counter_values) if previous_counter_values else 0

            opm = 0
            if OPM_TAG in app_state.tags:
                opm_val = app_state.tags[OPM_TAG]["data"].latest_value
                if opm_val is not None:
                    opm = opm_val

            reject_pct = (reject_count / opm) if opm else 0
            rejects = total_capacity * reject_pct
    
            # Calculate accepts as total_capacity minus rejects
            accepts = total_capacity - rejects
            
            # Ensure accepts doesn't go negative (safety check)
            if accepts < 0:
                accepts = 0
            
            # Update the shared data store
            production_data = {
                "capacity": total_capacity,
                "accepts": accepts,
                "rejects": rejects
            }
            
    
    
        elif mode == "historical":
            hours = state_data.get("hours", 24) if isinstance(state_data, dict) else 24
            hist = (
                historical_data if isinstance(historical_data, dict) and "capacity" in historical_data
                else get_historical_data(timeframe=f"{hours}h")
            )
            cap_vals = hist.get("capacity", {}).get("values", [])
            acc_vals = hist.get("accepts", {}).get("values", [])
            rej_vals = hist.get("rejects", {}).get("values", [])
    
            total_capacity_lbs = sum(cap_vals) / len(cap_vals) if cap_vals else 0
            total_capacity = convert_capacity_from_lbs(total_capacity_lbs, weight_pref)
    
            reject_count = sum(previous_counter_values) if previous_counter_values else 0
            rejects = convert_capacity_from_kg(reject_count * 46, weight_pref)
    
            accepts = total_capacity - rejects
            if accepts < 0:
                accepts = 0
    
            production_data = {
                "capacity": total_capacity,
                "accepts": accepts,
                "rejects": rejects,
            }

        elif mode == "lab":
            mid = active_machine_id
            capacity_count = accepts_count = reject_count = 0

            machine_dir = os.path.join(hourly_data_saving.EXPORT_DIR, str(mid))
            path = _get_latest_lab_file(machine_dir)
            if path:
                stat = os.stat(path)
                mtime = stat.st_mtime
                size = stat.st_size

            else:
                mtime = size = 0

            cache_entry = _lab_production_cache.get(mid)
            if (
                cache_entry is not None
                and cache_entry.get("mtime") == mtime
                and cache_entry.get("size") == size
            ):
                production_data = cache_entry["production_data"]
                total_capacity = production_data["capacity"]
                accepts = production_data["accepts"]
                rejects = production_data["rejects"]
                capacity_count = cache_entry.get("capacity_count", 0)
                accepts_count = cache_entry.get("accepts_count", 0)
                reject_count = cache_entry.get("reject_count", 0)
            else:
                metrics = (
                    load_lab_totals_metrics(mid, active_counters=get_active_counter_flags(mid))
                    if path
                    else None
                )
                if metrics:
                    tot_cap_lbs, acc_lbs, rej_lbs, _ = metrics

                    load_lab_totals(
                        mid, active_counters=get_active_counter_flags(mid)
                    )

                    counter_rates = load_last_lab_counters(mid)
                    reject_count = sum(counter_rates) * 60
                    capacity_count = load_last_lab_objects(mid) * 60

                    accepts_count = max(0, capacity_count - reject_count)

                    total_capacity = convert_capacity_from_lbs(tot_cap_lbs, weight_pref)
                    accepts = convert_capacity_from_lbs(acc_lbs, weight_pref)
                    rejects = convert_capacity_from_lbs(rej_lbs, weight_pref)

                    production_data = {
                        "capacity": total_capacity,
                        "accepts": accepts,
                        "rejects": rejects,
                    }
                else:
                    # No existing lab log yet. Use zeroed placeholders so the
                    # dashboard doesn't display stale live values when switching
                    # to lab mode.
                    total_capacity = accepts = rejects = 0
                    capacity_count = accepts_count = reject_count = 0
                    production_data = {"capacity": 0, "accepts": 0, "rejects": 0}

                _lab_production_cache[mid] = {
                    "mtime": mtime,
                    "size": size,
                    "production_data": production_data,
                    "capacity_count": capacity_count,
                    "accepts_count": accepts_count,
                    "reject_count": reject_count,
                }

        elif mode == "demo":
    
            # Demo mode: generate realistic random capacity value
            demo_lbs = random.uniform(47000, 53000)
            total_capacity = convert_capacity_from_kg(demo_lbs / 2.205, weight_pref)
    
            # Rejects come from section 5-2 counter totals
            reject_count = sum(previous_counter_values) if previous_counter_values else 0
            rejects = convert_capacity_from_kg(reject_count * 46, weight_pref)
    
            # Calculate accepts as the difference
            accepts = total_capacity - rejects
    
            # Update the shared data store
            production_data = {
                "capacity": total_capacity,
                "accepts": accepts,
                "rejects": rejects
            }
        else:
            # If not live+connected or demo, use existing values from the store
            total_capacity = production_data.get("capacity", 50000)
            accepts = production_data.get("accepts", 47500)
            rejects = production_data.get("rejects", 2500)
        
        # Calculate percentages
        total = accepts + rejects
        accepts_percent = (accepts / total * 100) if total > 0 else 0
        rejects_percent = (rejects / total * 100) if total > 0 else 0
        
        # Format values with commas for thousands separator and limited decimal places
        if total_capacity_formatted is None:
            total_capacity_formatted = f"{total_capacity:,.0f}"
        accepts_formatted = f"{accepts:,.2f}"
        rejects_formatted = f"{rejects:,.2f}"
        accepts_percent_formatted = f"{accepts_percent:.2f}"
        rejects_percent_formatted = f"{rejects_percent:.2f}"

        capacity_count_fmt = (
            f"{capacity_count:,.0f}" if capacity_count is not None else None
        )
        accepts_count_fmt = (
            f"{accepts_count:,.0f}" if accepts_count is not None else None
        )
        reject_count_fmt = (
            f"{reject_count:,.0f}" if reject_count is not None and mode != "live" else None
        )

        cap_display = (
            f"{capacity_count_fmt} pcs / {total_capacity_formatted} {capacity_unit_label(weight_pref)}"
            if capacity_count_fmt is not None
            else f"{total_capacity_formatted} {capacity_unit_label(weight_pref)}"
        )
        acc_display = (
            f"{accepts_count_fmt} pcs / {accepts_formatted} {capacity_unit_label(weight_pref, False)} "
            if accepts_count_fmt is not None
            else f"{accepts_formatted} {capacity_unit_label(weight_pref, False)} "
        )
        rej_display = (
            f"{reject_count_fmt} pcs / {rejects_formatted} {capacity_unit_label(weight_pref, False)} "
            if reject_count_fmt is not None
            else f"{rejects_formatted} {capacity_unit_label(weight_pref, False)} "
        )
        
        # Define styles for text
    
        base_style = {"fontSize": "1.6rem", "lineHeight": "1.6rem", "fontFamily": NUMERIC_FONT}
        label_style = {"fontWeight": "bold", "fontSize": "1.6rem"}
        incoming_style = {"color": "blue", "fontSize": "2.4rem", "fontFamily": NUMERIC_FONT}
        accepts_style = {"color": "green", "fontSize": "1.8rem", "fontFamily": NUMERIC_FONT}
        rejects_style = {"color": "red", "fontSize": "1.8rem", "fontFamily": NUMERIC_FONT}
    
        
        # Create the section content
        section_content = html.Div([
            # Title with mode indicator
            dbc.Row([
                dbc.Col(html.H6(tr("production_capacity_title", lang), className="text-left mb-2"), width=8),
                dbc.Col(
                    dbc.Button(
                        tr("update_counts_title", lang),
                        id="open-update-counts",
                        color="primary",
                        size="sm",
                        className="float-end"
                    ),
                    width=4
                )
            ]),
            
            # Capacity data
            html.Div([
                html.Span(tr("capacity", lang) + ": ", style=label_style),
                html.Br(),
                html.Span(
                    cap_display,
                    style={**incoming_style, "marginLeft": "20px"},
                ),
            ], className="mb-2", style=base_style),
            
            html.Div([
                html.Span(tr("accepts", lang) + ": ", style=label_style),
                html.Br(),
                html.Span(
                    acc_display,
                    style={**accepts_style,"marginLeft":"20px"},
                ),
                html.Span(f"({accepts_percent_formatted}%)", style=accepts_style),
            ], className="mb-2", style=base_style),
            
            html.Div([
                html.Span(tr("rejects", lang) + ": ", style=label_style),
                html.Br(),
                html.Span(
                    rej_display,
                    style={**rejects_style,"marginLeft":"20px"},
                ),
                html.Span(f"({rejects_percent_formatted}%)", style=rejects_style),
            ], className="mb-2", style=base_style),
        ], className="p-1")
        
        return section_content, production_data

    @app.callback(
        Output("update-counts-modal-body", "children"),
        [Input("status-update-interval", "n_intervals"),
         Input("current-dashboard",       "data"),
         Input("opc-pause-state", "data"),
         Input("language-preference-store", "data")],
        [State("app-state", "data"),
         State("app-mode", "data"),
         State("user-inputs", "data")],
        prevent_initial_call=True
    )
    def update_section_1_1b_with_manual_pause(n, which, pause_state, lang, app_state_data, app_mode, user_inputs):
        """Update section 1-1b with manual pause/resume system"""
        # only run when we’re in the “main” dashboard
        if which != "main":
            raise PreventUpdate
        
        # Tag definitions for live mode
        WEIGHT_TAG = "Settings.ColorSort.TestWeightValue"
        COUNT_TAG = "Settings.ColorSort.TestWeightCount"
        UNITS_TAG = "Status.Production.Units"
        
        # Default values
        default_weight = 500.0
        default_count = 1000
        default_unit = "lb"
        
        # Determine if we're in Live or Demo mode
        mode = "demo"
        if app_mode and isinstance(app_mode, dict) and "mode" in app_mode:
            mode = app_mode["mode"]
        
        # Check if OPC reading is paused
        is_paused = pause_state.get("paused", False)
        
        # Initialize values
        weight_value = default_weight
        count_value = default_count
        unit_value = default_unit
        opc_weight = None
        opc_count = None
        reading_status = "N/A"
        
        if mode in LIVE_LIKE_MODES and app_state_data.get("connected", False):
            # Always read the current OPC values for display in the status line
            if WEIGHT_TAG in app_state.tags:
                tag_value = app_state.tags[WEIGHT_TAG]["data"].latest_value
                if tag_value is not None:
                    opc_weight = float(tag_value)
                    
            if COUNT_TAG in app_state.tags:
                tag_value = app_state.tags[COUNT_TAG]["data"].latest_value
                if tag_value is not None:
                    opc_count = int(tag_value)
                    
            if UNITS_TAG in app_state.tags:
                tag_value = app_state.tags[UNITS_TAG]["data"].latest_value
                if tag_value is not None:
                    unit_value = tag_value
            
            # Decide what values to use based on pause state
            if is_paused:
                # OPC reading is paused - use user inputs if available, otherwise use last known OPC values
                if user_inputs:
                    weight_value = user_inputs.get("weight", opc_weight or default_weight)
                    count_value = user_inputs.get("count", opc_count or default_count)
                    unit_value = user_inputs.get("units", unit_value)
                else:
                    # No user inputs yet, use current OPC values as starting point
                    weight_value = opc_weight if opc_weight is not None else default_weight
                    count_value = opc_count if opc_count is not None else default_count
                reading_status = "⏸ Paused (Manual)"
            else:
                # OPC reading is active - always use current OPC values
                weight_value = opc_weight if opc_weight is not None else default_weight
                count_value = opc_count if opc_count is not None else default_count
                reading_status = "▶ Reading from OPC"
                
            logger.info(f"Live mode: Paused={is_paused} | OPC W={opc_weight}, C={opc_count} | Using W={weight_value}, C={count_value}")
        else:
            # Demo mode or not connected - use user inputs or defaults
            if user_inputs:
                weight_value = user_inputs.get("weight", default_weight)
                count_value = user_inputs.get("count", default_count)
                unit_value = user_inputs.get("units", default_unit)
            reading_status = "Demo mode" if mode == "demo" else "Not connected"
        
        return html.Div([
            # Title
            html.H6(tr("update_counts_title", lang), className="mb-0 text-center small"),
            
            # Show current OPC values and reading status in live mode
            html.Div([
                #html.Small(
                #    f"OPC: W={opc_weight if opc_weight is not None else 'N/A'}, "
                #    f"C={opc_count if opc_count is not None else 'N/A'} | "
                #    f"Status: {reading_status}", 
                #    className="text-info"
                #)
            ], className="mb-1 text-center") if mode in LIVE_LIKE_MODES and app_state_data.get("connected", False) else html.Div(),
            
            # Controls container 
            html.Div([
                # Units row
                dbc.Row([
                    dbc.Col(
                        html.Label(tr("units_label", lang), className="fw-bold pt-0 text-end small"),
                        width=3,
                    ),
                    dbc.Col(
                        dcc.Dropdown(
                            id="unit-selector",
                            options=[
                                {"label": "oz", "value": "oz"},
                                {"label": "lb", "value": "lb"},
                                {"label": "g", "value": "g"},
                                {"label": "kg", "value": "kg"}
                            ],
                            value=unit_value,
                            clearable=False,
                            style={"width": "100%", "fontSize": "0.8rem"}
                        ),
                        width=9,
                    ),
                ], className="mb-1"),
                
                # Weight row
                dbc.Row([
                    dbc.Col(
                        html.Label(tr("weight_label", lang), className="fw-bold pt-0 text-end small"),
                        width=3,
                    ),
                    dbc.Col(
                        dbc.Input(
                            id="weight-input",
                            type="number",
                            min=0,
                            step=1,
                            value=weight_value,
                            style={"width": "100%", "height": "1.4rem"}
                        ),
                        width=9,
                    ),
                ]),
    
                # Count row
                dbc.Row([
                    dbc.Col(
                        html.Label(tr("count_label", lang), className="fw-bold pt-0 text-end small"),
                        width=3,
                    ),
                    dbc.Col(
                        dbc.Input(
                            id="count-input",
                            type="number",
                            min=0,
                            step=1,
                            value=count_value,
                            style={"width": "100%", "height": "1.4rem"}
                        ),
                        width=9,
                    ),
                ], className="mb-1"),
                
                # Two button row - same width, half each
                dbc.Row([
                    dbc.Col(width=3),  # Empty space to align with inputs
                    dbc.Col([
                        dbc.ButtonGroup([
                            dbc.Button(
                                tr("pause_opc_read_button", lang) if not is_paused else tr("resume_opc_read_button", lang),
                                id="toggle-opc-pause",
                                color="warning" if not is_paused else "success",
                                size="sm",
                                style={"fontSize": "0.65rem", "padding": "0.2rem 0.3rem"}
                            ),
                            dbc.Button(
                                tr("save_to_opc_button", lang),
                                id="save-count-settings",
                                color="primary",
                                size="sm",
                                style={"fontSize": "0.65rem", "padding": "0.2rem 0.3rem"}
                            )
                        ], className="w-100")
                    ], width=9)
                ]),
                
                # Notification area
                dbc.Row([
                    dbc.Col(width=3),
                    dbc.Col(
                        html.Div(id="save-counts-notification", className="small text-success mt-1"),
                        width=9
                    )
                ])
            ]),
        ], className="p-1 ps-2")

    @app.callback(
        Output("opc-pause-state", "data"),
        [Input("toggle-opc-pause", "n_clicks")],
        [State("opc-pause-state", "data"),
         State("app-mode", "data")],
        prevent_initial_call=True
    )
    def toggle_opc_pause(n_clicks, current_pause_state, app_mode):
        """Toggle OPC reading pause state"""
        if not n_clicks:
            return dash.no_update
        
        # Only allow pausing in live mode
        mode = "demo"
        if app_mode and isinstance(app_mode, dict) and "mode" in app_mode:
            mode = app_mode["mode"]
        
        if mode not in LIVE_LIKE_MODES:
            return dash.no_update
        
        # Toggle the pause state
        current_paused = current_pause_state.get("paused", False)
        new_paused = not current_paused
        
        logger.info(f"OPC reading {'paused' if new_paused else 'resumed'} by user")
        
        return {"paused": new_paused}

    @app.callback(
        Output("user-inputs", "data", allow_duplicate=True),
        [Input("mode-selector", "value")],
        [State("user-inputs", "data")],
        prevent_initial_call=True
    )
    def clear_inputs_on_mode_switch(mode, current_inputs):
        """Clear user inputs when switching to live mode"""
        if mode in LIVE_LIKE_MODES:
            logger.info("Switched to live mode - clearing user inputs")
            return {}  # Clear all user inputs
        return dash.no_update

    @app.callback(
        [Output("save-counts-notification", "children"),
         Output("opc-pause-state", "data", allow_duplicate=True)],
        [Input("save-count-settings", "n_clicks")],
        [State("weight-input", "value"),
         State("count-input", "value"),
         State("unit-selector", "value"),
         State("app-state", "data"),
         State("app-mode", "data"),
         State("opc-pause-state", "data")],
        prevent_initial_call=True
    )
    def save_and_resume_opc_reading(n_clicks, weight_value, count_value, unit_value, 
                                   app_state_data, app_mode, pause_state):
        """Save the count settings to OPC UA tags and resume OPC reading"""
        if not n_clicks:
            return dash.no_update, dash.no_update
        
        # Tag definitions for writing
        WEIGHT_TAG = "Settings.ColorSort.TestWeightValue"
        COUNT_TAG = "Settings.ColorSort.TestWeightCount"
        
        # Determine if we're in Live mode
        mode = "demo"
        if app_mode and isinstance(app_mode, dict) and "mode" in app_mode:
            mode = app_mode["mode"]
        
        # Only write to tags in live mode when connected
        if mode in LIVE_LIKE_MODES and app_state_data.get("connected", False):
            try:
                success_messages = []
                error_messages = []
                
                # Write weight value to OPC UA tag
                if WEIGHT_TAG in app_state.tags and weight_value is not None:
                    try:
                        app_state.tags[WEIGHT_TAG]["node"].set_value(float(weight_value))
                        success_messages.append(f"Weight: {weight_value}")
                        logger.info(f"Successfully wrote weight value {weight_value} to {WEIGHT_TAG}")
                    except Exception as e:
                        error_messages.append(f"Weight write error: {str(e)}")
                        logger.error(f"Error writing weight value to {WEIGHT_TAG}: {e}")
                
                # Write count value to OPC UA tag
                if COUNT_TAG in app_state.tags and count_value is not None:
                    try:
                        app_state.tags[COUNT_TAG]["node"].set_value(int(count_value))
                        success_messages.append(f"Count: {count_value}")
                        logger.info(f"Successfully wrote count value {count_value} to {COUNT_TAG}")
                    except Exception as e:
                        error_messages.append(f"Count write error: {str(e)}")
                        logger.error(f"Error writing count value to {COUNT_TAG}: {e}")
                
                # Prepare notification message and resume reading if successful
                if success_messages and not error_messages:
                    notification = f"✓ Saved: {', '.join(success_messages)} - OPC reading resumed"
                    # Resume OPC reading after successful save
                    resumed_state = {"paused": False}
                    logger.info("OPC reading resumed after successful save")
                    return notification, resumed_state
                elif success_messages and error_messages:
                    notification = f"⚠ Partial: {', '.join(success_messages)}. Errors: {', '.join(error_messages)}"
                    return notification, dash.no_update
                elif error_messages:
                    notification = f"✗ Errors: {', '.join(error_messages)}"
                    return notification, dash.no_update
                else:
                    notification = "⚠ No OPC UA tags found for writing"
                    return notification, dash.no_update
                
            except Exception as e:
                error_msg = f"✗ Save failed: {str(e)}"
                logger.error(f"Unexpected error saving count settings: {e}")
                return error_msg, dash.no_update
        
        else:
            # Not in live mode or not connected
            if mode == "demo":
                return "✓ Saved locally (Demo mode)", dash.no_update
            else:
                return "⚠ Not connected to OPC server", dash.no_update

    @app.callback(
        Output("user-inputs", "data"),
        [
            Input("unit-selector", "value"),
            Input("weight-input", "value"),
            Input("count-input", "value")
        ],
        [State("user-inputs", "data"),
         State("app-mode", "data")],
        prevent_initial_call=True
    )
    def save_user_inputs_with_mode_tracking(units, weight, count, current_data, app_mode):
        """Save user input values when they change (with mode tracking)"""
        ctx = callback_context
        if not ctx.triggered:
            return current_data or {"units": "lb", "weight": 500.0, "count": 1000}
        
        # Get which input triggered the callback
        trigger_id = ctx.triggered[0]["prop_id"].split(".")[0]
        
        # Determine current mode
        mode = "demo"
        if app_mode and isinstance(app_mode, dict) and "mode" in app_mode:
            mode = app_mode["mode"]
        
        # Create a new data object with defaults if current_data is None
        new_data = current_data.copy() if current_data else {"units": "lb", "weight": 500.0, "count": 1000}
        
        # Mark if user made changes in live mode
        if mode in LIVE_LIKE_MODES:
            new_data["live_mode_user_changed"] = True
            #logger.debug("User changed %s in live mode", trigger_id)
        
        # Update the value that changed
        if trigger_id == "unit-selector" and units is not None:
            new_data["units"] = units
        elif trigger_id == "weight-input" and weight is not None:
            new_data["weight"] = weight
        elif trigger_id == "count-input" and count is not None:
            new_data["count"] = count
        
        return new_data

    @app.callback(
        Output("section-1-2", "children"),
        [Input("production-data-store", "data"),
         Input("status-update-interval", "n_intervals"),
         Input("current-dashboard", "data"),
         Input("historical-time-index", "data"),
         Input("historical-data-cache", "data"),
         Input("counter-view-mode", "data")],
        [State("app-state", "data"),
         State("app-mode", "data")],
        prevent_initial_call=True
    )
    def update_section_1_2(production_data, n_intervals, which, state_data, historical_data, counter_mode, app_state_data, app_mode):

        """Update section 1-2 with side-by-side pie charts for accepts/rejects and reject breakdown.

        The first pie chart normally uses accepts/rejects from the production data. When the
        counter display mode is set to "percent" (via the section 5-2 threshold settings) the
        reject percentage is instead derived from the sum of all 12 counter percentages."""
        
        # Only run when we're in the "main" dashboard
        if which != "main":
            raise PreventUpdate
            
        global previous_counter_values
        
        counter_colors = {
            1: "green",       # Blue
            2: "lightgreen",      # Green
            3: "orange",     # Orange
            4: "blue",      # Black
            5: "#f9d70b",    # Yellow (using hex to ensure visibility)
            6: "magenta",    # Magenta
            7: "cyan",       # Cyan
            8: "red",        # Red
            9: "purple",
            10: "brown",
            11: "gray",
            12: "lightblue"
        }
    
        # Extract data from the shared production data store
        total_capacity = production_data.get("capacity", 50000)
        accepts = production_data.get("accepts", 47500)
        rejects = production_data.get("rejects", 2500)

        # Determine accepts/rejects percentages for the first pie chart
        # Percent view only affects display in section 5-2, not how rejects are
        # calculated here. Always derive the percentages from the production
        # data counts so switching display modes does not alter totals.
        total = accepts + rejects
        accepts_percent = (accepts / total * 100) if total > 0 else 0
        rejects_percent = (rejects / total * 100) if total > 0 else 0
        
        # Second chart data - Use the counter values for the reject breakdown
        # Ensure previous_counter_values has a predictable baseline
        if 'previous_counter_values' not in globals() or not previous_counter_values:
            # Start counters at zero instead of random demo values
            previous_counter_values = [0] * 12
        
        # Calculate the total of all counter values
        total_counter_value = sum(previous_counter_values)
        
        if total_counter_value > 0:
            # Create percentage breakdown for each counter relative to total rejects
            # Filter out counters with zero values and track their original counter numbers
            reject_counters = {}
            counter_indices = {}  # Track which counter number each entry corresponds to
            for i, value in enumerate(previous_counter_values):
                if value > 0:  # Only include counters with values greater than 0
                    counter_name = f"Counter {i+1}"
                    counter_number = i + 1  # Store the actual counter number
                    # This counter's percentage of the total rejects
                    counter_percent_of_rejects = (value / total_counter_value) * 100
                    reject_counters[counter_name] = counter_percent_of_rejects
                    counter_indices[counter_name] = counter_number
        else:
            # Fallback if counter values sum to zero - create empty dict
            reject_counters = {}
        
        # Create first pie chart - Accepts/Rejects ratio
        fig1 = go.Figure(data=[go.Pie(
            labels=['Accepts', 'Rejects'],
            values=[accepts_percent, rejects_percent],  # Use the exact percentages from section 1-1
            hole=.4,
            marker_colors=['green', 'red'],
            textinfo='percent',
            insidetextorientation='radial',
            rotation = 90
        )])
    
        # Update layout for first chart with centered title
        fig1.update_layout(
            title={
                'text': "Accept/Reject Ratio",
                'y': 0.99,
                'x': 0.5,
                'xanchor': 'center',
                'yanchor': 'top'
            },
            margin=dict(l=10, r=10, t=25, b=10),
            height=210,
            showlegend=False,  # Set showlegend to False to remove the legend
            plot_bgcolor='var(--chart-bg)',
            paper_bgcolor='var(--chart-bg)'
        )
    
        # Create second pie chart - Reject breakdown (only if we have non-zero data)
        if reject_counters:  # Only create chart if we have data
            # Extract data for the second pie chart
            labels = list(reject_counters.keys())
            values = list(reject_counters.values())
            # Use the correct counter numbers for colors instead of sequential indices
            colors = [counter_colors.get(counter_indices[label], "gray") for label in labels]
    
            # Create second pie chart - Reject breakdown
            fig2 = go.Figure(data=[go.Pie(
                labels=labels,
                values=values,
                hole=.4,
                marker_colors=colors,
                textinfo='percent',
                insidetextorientation='radial'
            )])
    
            # Update layout for second chart with centered title
            fig2.update_layout(
                title={
                    'text': "Reject Percentages",
                    'y': 0.99,
                    'x': 0.5,
                    'xanchor': 'center',
                    'yanchor': 'top'
                },
                margin=dict(l=10, r=10, t=25, b=10),
                height=210,
                showlegend=False,  # Set showlegend to False to remove the legend
                plot_bgcolor='var(--chart-bg)',
                paper_bgcolor='var(--chart-bg)'
            )
            
            # Second chart content
            second_chart_content = dcc.Graph(
                figure=fig2,
                config={'displayModeBar': False, 'responsive': True},
                style={'width': '100%', 'height': '100%'}
            )
        else:
            # No data available - show placeholder
            second_chart_content = html.Div([
                html.Div("No Reject Data", className="text-center text-muted d-flex align-items-center justify-content-center h-100"),
            ], style={'minHeight': '200px', 'height': 'auto', 'border': '1px solid #dee2e6', 'borderRadius': '0.25rem'})
        
        # Return the layout with both charts side by side
        return html.Div([
            dbc.Row([
                # First chart
                dbc.Col(
                    dcc.Graph(
                        figure=fig1,
                        config={'displayModeBar': False, 'responsive': True},
                        style={'width': '100%', 'height': '100%'}
                    ),
                    width=6
                ),
                
                # Second chart or placeholder
                dbc.Col(
                    second_chart_content,
                    width=6
                ),
            ]),
        ])

    @app.callback(
        Output("user-inputs", "data", allow_duplicate=True),
        [Input("auto-connect-trigger", "data")],
        [State("user-inputs", "data")],
        prevent_initial_call=True
    )
    def initialize_user_inputs(trigger, current_data):
        """Initialize user inputs on page load if not already set"""
        if current_data:
            return dash.no_update
        return {"units": "lb", "weight": 500.0, "count": 1000}

    @app.callback(
        Output("section-2", "children"),
        [Input("status-update-interval", "n_intervals"),
         Input("current-dashboard",       "data"),
         Input("language-preference-store", "data")],
        [State("app-state", "data"),
         State("app-mode", "data")],
        prevent_initial_call=True
    )
    def update_section_2(n_intervals, which, lang, app_state_data, app_mode):
        """Update section 2 with three status boxes and feeder gauges"""
        
          # only run when we’re in the “main” dashboard
        if which != "main":
            raise PreventUpdate
        # CRITICAL: Check if we actually have a connected machine and valid app_state
        if not app_state_data.get("connected", False):
            #logger.debug("No connected machine - preventing section update")
            raise PreventUpdate
        
        if not app_state.client or not app_state.tags:
            #logger.debug("No valid client or tags - preventing section update")
            raise PreventUpdate
            # or return [no_update, no_update]
        # Tag definitions
        PRESET_NUMBER_TAG = "Status.Info.PresetNumber"
        PRESET_NAME_TAG = "Status.Info.PresetName"
        GLOBAL_FAULT_TAG = "Status.Faults.GlobalFault"
        GLOBAL_WARNING_TAG = "Status.Faults.GlobalWarning"
        FEEDER_TAG_PREFIX = "Status.Feeders."
        FEEDER_TAG_SUFFIX = "IsRunning"
        MODEL_TAG = "Status.Info.Type"  # Added this tag to check model type
        
        # Determine if we're in Live or Demo mode
        mode = "demo"  # Default to demo mode
        if app_mode and isinstance(app_mode, dict) and "mode" in app_mode:
            mode = app_mode["mode"]
        #logger.debug("Section 2: mode=%s, connected=%s", mode, app_state_data.get("connected", False))
        
        # Define color styles for different states
        success_style = {"backgroundColor": "#28a745", "color": "white"}  # Green
        danger_style = {"backgroundColor": "#dc3545", "color": "white"}   # Red
        warning_style = {"backgroundColor": "#ffc107", "color": "black"}  # Yellow
        secondary_style = {"backgroundColor": "#6c757d", "color": "white"}  # Gray
        
        # Check model type to determine number of gauges to show
        show_all_gauges = True  # Default to showing all 4 gauges
        model_type = None
        
        # Define box styles based on mode
        if mode == "demo":
            # Demo mode - force green for all boxes
            preset_text = "1 Yellow CORN"
            preset_style = success_style
            
            status_text = "GOOD"
            status_style = success_style
            
            feeder_text = "Running"
            feeder_style = success_style
            
            # In demo mode, show all gauges
            show_all_gauges = True
            
        elif not app_state_data.get("connected", False):
            # Not connected - all gray
            preset_text = "Unknown"
            preset_style = secondary_style
            
            status_text = "Unknown"
            status_style = secondary_style
            
            feeder_text = "Unknown"
            feeder_style = secondary_style
            
            # When not connected, show all gauges
            show_all_gauges = True
            
        else:
            # Live mode - FIXED to properly access the global app_state
            preset_number = "N/A"
            preset_name = "N/A"
            
            # Check model type first to determine gauge visibility
            if MODEL_TAG in app_state.tags:
                model_type = app_state.tags[MODEL_TAG]["data"].latest_value
                if model_type == "RGB400":
                    show_all_gauges = False  # Hide gauges 3 and 4
                    #logger.info("Model type is RGB400 - hiding gauges 3 and 4")
                else:
                    show_all_gauges = True
                    #logger.info(f"Model type is {model_type} - showing all gauges")
            
            # Try to get preset information - FIXED to use proper app_state reference
            if PRESET_NUMBER_TAG in app_state.tags:
                preset_number = app_state.tags[PRESET_NUMBER_TAG]["data"].latest_value
                if preset_number is None:
                    preset_number = "N/A"
                #logger.info(f"Retrieved preset number: {preset_number}")
                    
            if PRESET_NAME_TAG in app_state.tags:
                preset_name = app_state.tags[PRESET_NAME_TAG]["data"].latest_value
                if preset_name is None:
                    preset_name = "N/A"
                #logger.info(f"Retrieved preset name: {preset_name}")
                    
            preset_text = f"{preset_number} {preset_name}"
            preset_style = success_style  # Default to green
            
            # Check fault and warning status - FIXED to use proper app_state reference
            has_fault = False
            has_warning = False
            
            if GLOBAL_FAULT_TAG in app_state.tags:
                has_fault = bool(app_state.tags[GLOBAL_FAULT_TAG]["data"].latest_value)
                
            if GLOBAL_WARNING_TAG in app_state.tags:
                has_warning = bool(app_state.tags[GLOBAL_WARNING_TAG]["data"].latest_value)
                
            # Set status text and style based on fault/warning
            if has_fault:
                status_text = "FAULT"
                status_style = danger_style
            elif has_warning:
                status_text = "WARNING"
                status_style = warning_style
            else:
                status_text = "GOOD"
                status_style = success_style
    
            if status_text in ("FAULT", "WARNING", "GOOD"):
                status_text = tr(f"{status_text.lower()}_status", lang)
                
            # Check feeder status - FIXED to use proper app_state reference
            feeder_running = False
            
            # Check only the appropriate number of feeders based on model
            max_feeder = 2 if not show_all_gauges else 4
            for feeder_num in range(1, max_feeder + 1):
                tag_name = f"{FEEDER_TAG_PREFIX}{feeder_num}{FEEDER_TAG_SUFFIX}"
                if tag_name in app_state.tags:
                    if bool(app_state.tags[tag_name]["data"].latest_value):
                        feeder_running = True
                        break
                        
            if feeder_running:
                feeder_text = tr("running_state", lang)
                feeder_style = success_style
            else:
                feeder_text = tr("stopped_state", lang)
                feeder_style = secondary_style
            
            # Add debug logging for live mode
            #logger.debug(
            #    "Live mode - Preset: %s , Status: %s, Feeder: %s",
            #    preset_text,
            #    status_text,
            #    feeder_text,
            #)
        
        # Create the feeder rate boxes with conditional display
        feeder_boxes = create_feeder_rate_boxes(app_state_data, app_mode, mode, show_all_gauges)
        
        # Create the three boxes with explicit styling and add feeder gauges
        return html.Div([
            html.H5(tr("machine_status_title", lang), className="mb-2 text-left"),
            
            # Box 1 - Preset - Using inline styling instead of Bootstrap classes
            html.Div([
                html.Div([
                    html.Div([
                        html.Span(tr("preset_label", lang) + " ", className="fw-bold"),
                        html.Span(preset_text),
                    ], className="h7"),
                ], className="p-3"),
            ], className="mb-2", style={"borderRadius": "0.25rem", **preset_style}),
            
            # Box 2 - Status - Using inline styling
            html.Div([
                html.Div([
                    html.Div([
                        html.Span(tr("status_label", lang) + " ", className="fw-bold"),
                        html.Span(status_text),
                    ], className="h7"),
                ], className="p-3"),
            ], className="mb-2", style={"borderRadius": "0.25rem", **status_style}),
            
            # Box 3 - Feeders - Using inline styling
            html.Div([
                html.Div([
                    html.Div([
                        html.Span(tr("feeders_label", lang) + " ", className="fw-bold"),
                        html.Span(feeder_text),
                    ], className="h7"),
                ], className="p-3"),
            ], className="mb-2", style={"borderRadius": "0.25rem", **feeder_style}),
    
            # Row of feeder rate boxes
            feeder_boxes,
        ])

    @app.callback(
        Output("section-3-1", "children"),
        [Input("status-update-interval", "n_intervals"),
         Input("current-dashboard",       "data"),
         Input("language-preference-store", "data")],
        [State("additional-image-store", "data")],
        prevent_initial_call=True
    )
    
    def update_section_3_1(n_intervals, which, lang, additional_image_data):
        """Update section 3-1 with the Load Image button and additional image if loaded"""
        # Debug logging
        #logger.info(f"Image data in section-3-1: {'' if not additional_image_data else 'Data present'}")
        
        # only run when we’re in the “main” dashboard
        if which != "main":
            raise PreventUpdate
            # or return [no_update, no_update]
        # Check if additional image is loaded
        has_additional_image = additional_image_data and 'image' in additional_image_data
        
        # More debug logging
        #if has_additional_image:
        #    logger.info("Section 3-1: Image found in data store")
        #else:
        #    logger.info("Section 3-1: No image in data store")
        
        # Create the additional image section with auto-scaling
        if has_additional_image:
            additional_image_section = html.Div([
                html.Img(
                    src=additional_image_data['image'],
                    style={
                        'width': '100%',
                        'maxWidth': '100%',
                        'maxHeight': '130px',
                        'objectFit': 'contain',
                        'margin': '0 auto',
                        'display': 'block'
                    }
                )
            ], className="text-center", style={'minHeight': '130px', 'height': 'auto', 'display': 'flex', 'alignItems': 'center', 'justifyContent': 'center'})
        else:
            additional_image_section = html.Div(
                "No custom image loaded",
                className="text-center text-muted",
                style={'minHeight': '130px', 'height': 'auto', 'display': 'flex', 'alignItems': 'center', 'justifyContent': 'center'}
            )
        
        return html.Div([
            # Title and Load button row
            dbc.Row([
                # Title
                dbc.Col(html.H5(tr("corporate_logo_title", lang), className="mb-0"), width=8),
                # Load button
                dbc.Col(
                    dbc.Button(
                        tr("load_image_button", lang),
                        id="load-additional-image",
                        color="primary", 
                        size="sm",
                        className="float-end"
                    ), 
                    width=4
                ),
            ], className="mb-2 align-items-center"),
            
            # Additional image section with fixed height
            additional_image_section,
        ], style={'minHeight': '175px', 'height': 'auto'})  # Flexible height for section 3-1

    @app.callback(
        Output("upload-modal", "is_open"),
        [Input("load-additional-image", "n_clicks"),
         Input("close-upload-modal", "n_clicks")],
        [State("upload-modal", "is_open")],
        prevent_initial_call=True
    )
    def toggle_upload_modal(load_clicks, close_clicks, is_open):
        """Toggle the upload modal when the Load Image button is clicked"""
        ctx = callback_context
        
        # If callback wasn't triggered, don't change the state
        if not ctx.triggered:
            return dash.no_update
            
        # Get the ID of the component that triggered the callback
        trigger_id = ctx.triggered[0]["prop_id"].split(".")[0]
        
        # If the Load Image button was clicked and modal is not already open, open it
        if trigger_id == "load-additional-image" and load_clicks and not is_open:
            return True
        
        # If the Close button was clicked and modal is open, close it
        elif trigger_id == "close-upload-modal" and close_clicks and is_open:
            return False
        
        # Otherwise, don't change the state
        return is_open

    @app.callback(
        Output("section-3-2", "children"),
        [Input("status-update-interval", "n_intervals"),
         Input("current-dashboard",       "data"),
         Input("language-preference-store", "data")],
        [State("app-state", "data"),
         State("app-mode", "data")],
        prevent_initial_call=True
    
    )
    def update_section_3_2(n_intervals, which, lang, app_state_data, app_mode):
        """Update section 3-2 with machine information and Satake logo"""
    
        # only run when we’re in the “main” dashboard
        if which != "main":
            raise PreventUpdate
            # or return [no_update, no_update]
    
        # Tag definitions for easy updating
        SERIAL_TAG = "Status.Info.Serial"
        MODEL_TAG = "Status.Info.Type"  # Added tag for model information
        
        # Determine if we're in Live or Demo mode
        mode = "demo"  # Default to demo mode
        if app_mode and isinstance(app_mode, dict) and "mode" in app_mode:
            mode = app_mode["mode"]
        #logger.debug(
        #    "Section 3-2: mode=%s, connected=%s",
        #    mode,
        #    app_state_data.get("connected", False),
        #)

        # Generate current timestamp for "Last Update" display. This must be
        # evaluated on each callback invocation so the UI reflects the actual
        # update time rather than a static value.
        current_time = datetime.now().strftime("%Y-%m-%d %H:%M:%S")
        
        if mode == "demo":
            # Demo mode values
            serial_number = "2025_1_4CH"
            status_text = "DEMO"
            model_text = "Enpresor RGB"
            last_update = current_time
            status_class = "text-success"
        else:
            # Live mode - use original code with model tag
            serial_number = "Unknown"
            if app_state_data.get("connected", False) and SERIAL_TAG in app_state.tags:
                serial_number = app_state.tags[SERIAL_TAG]["data"].latest_value or "Unknown"
            
            # Get the model from the Type tag when in Live mode
            model_text = "ENPRESOR RGB"  # Default model
            if app_state_data.get("connected", False) and MODEL_TAG in app_state.tags:
                model_from_tag = app_state.tags[MODEL_TAG]["data"].latest_value
                if model_from_tag:
                    model_text = model_from_tag  # Use the model from the tag if available
            
            status_text = "Online" if app_state_data.get("connected", False) else "Offline"
            status_class = "text-success" if app_state_data.get("connected", False) else "text-secondary"
            last_update = current_time if app_state_data.get("connected", False) else "Never"
        
        return html.Div([
            # Title
            html.H5(tr("machine_info_title", lang), className="mb-2 text-center"),
            
            # Custom container with fixed height and auto-scaling image
            html.Div([
                # Logo container (left side)
                html.Div([
                    html.Img(
                        src=f'data:image/png;base64,{SATAKE_LOGO}',
                        style={
                            'width': '100%',
                            'maxWidth': '100%',
    
                            'maxHeight': '200px',  # Increased maximum height
    
                            'objectFit': 'contain',
                            'margin': '0 auto',
                            'display': 'block'
                        }
                    )
                ], className="machine-info-logo", style={
                    'flex': '0 0 auto',
    
                    'width': '45%',
                    'maxWidth': '180px',
                    'minHeight': '180px',  # Increased minimum height for logo container
    
                    'display': 'flex',
                    'alignItems': 'center',
                    'justifyContent': 'center',
                    'paddingRight': '15px'
                }),
                
                # Information container (right side)
                html.Div([
                    html.Div([
                        html.Span(tr("serial_number_label", lang) + " ", className="fw-bold"),
                        html.Span(serial_number),
                    ], className="mb-1"),
                    
                    html.Div([
                        html.Span(tr("status_label", lang) + " ", className="fw-bold"),
                        html.Span(status_text, className=status_class),
                    ], className="mb-1"),
                    
                    html.Div([
                        html.Span(tr("model_label", lang) + " ", className="fw-bold"),
                        html.Span(model_text),
                    ], className="mb-1"),
                    
                    html.Div([
                        html.Span(tr("last_update_label", lang) + " ", className="fw-bold"),
                        html.Span(last_update),
                    ], className="mb-1"),
                ], style={
                    'flex': '1',
                    'paddingLeft': '30px',  # Increased left padding to shift text right more
                    'borderLeft': '1px solid #eee',
                    'marginLeft': '15px',
                    'minHeight': '150px',  # Reduced minimum height for text container
                    'display': 'flex',
                    'flexDirection': 'column',
                    'justifyContent': 'center'
                }),
            ], className="machine-info-container", style={
                'display': 'flex',
                'flexDirection': 'row',
                'alignItems': 'center',
                'flexWrap': 'wrap',
                'width': '100%',
                'minHeight': '150px'  # Reduced minimum height for the whole container
            }),
        ], style={'height': 'auto'})  # Allow section 3-2 height to adjust

    @app.callback(
        Output("section-4", "children"),
        [Input("status-update-interval", "n_intervals"),
         Input("current-dashboard",       "data"),
         Input("language-preference-store", "data")],
        [State("app-state", "data"),
         State("app-mode", "data")],
        prevent_initial_call=True
    )
    def update_section_4(n_intervals, which, lang, app_state_data, app_mode):
        """Update section 4 with the color sort primary list.
    
        Each sensitivity's number and name are displayed above its image.
        """
        # only run when we’re in the “main” dashboard
        if which != "main":
            raise PreventUpdate
            # or return [no_update, no_update]
        # Tag definitions for easy updating
        PRIMARY_ACTIVE_TAG_PREFIX = "Settings.ColorSort.Primary"
        PRIMARY_ACTIVE_TAG_SUFFIX = ".IsAssigned"
        PRIMARY_NAME_TAG_PREFIX = "Settings.ColorSort.Primary"
        PRIMARY_NAME_TAG_SUFFIX = ".Name"
        PRIMARY_IMAGE_TAG_PREFIX = "Settings.ColorSort.Primary"
        PRIMARY_IMAGE_TAG_SUFFIX = ".SampleImage"
        
        # Define colors for each primary number
        primary_colors = {
            1: "green",       # Blue
            2: "lightgreen",      # Green
            3: "orange",     # Orange
            4: "blue",      # Black
            5: "#f9d70b",    # Yellow (using hex to ensure visibility)
            6: "magenta",    # Magenta
            7: "cyan",       # Cyan
            8: "red",        # Red
            9: "purple",
            10: "brown",
            11: "gray", 
            12: "lightblue"
        }
        
        # Define base64 image strings for demo mode fallback
        base64_image_strings = {
            1: base64_image_string1,
            2: base64_image_string2,
            3: base64_image_string3,
            4: base64_image_string4,
            5: base64_image_string5,
            6: base64_image_string6,
            7: base64_image_string7,
            8: base64_image_string8
        }
        
        # Determine if we're in Live or Demo mode
        mode = "demo"  # Default to demo mode
        if app_mode and isinstance(app_mode, dict) and "mode" in app_mode:
            mode = app_mode["mode"]
        
        # Define demo mode primary names and active status
        demo_primary_names = {
            1: "CORN",
            2: "SPOT",
            3: "GREEN",
            4: "SOY",
            5: "SPLIT",
            6: "DARKS",
            7: "BROKEN",
            8: "MOLD",
            9: "",
            10: "",
            11: "",
            12: ""
        }
        
        # For demo mode, all primaries are active except #5 (to show the inactive state)
        demo_primary_active = {i: (i != 5) for i in range(1, 13)}
        
        # Initialize lists for left and right columns
        left_column_items = []
        right_column_items = []
        
        # Define the image container style with WHITE background for both modes
        # Base style for the image containers.  Border color is set later based on
        # whether a sensitivity is assigned.
        image_container_style = {
            "height": "50px",
            "width": "50px",
            "marginRight": "0px",
            "border": "4px solid #ccc",  # Increased default border thickness
            "borderRadius": "3px",
            "display": "flex",
            "alignItems": "center",
            "justifyContent": "center",
            "overflow": "hidden",
            "padding": "0px",
            "backgroundColor": "#ffffff"  # Force white background for both light and dark mode
        }
        
        # Image style to fill the container
        image_style = {
            "height": "100%",
            "width": "100%",
            "objectFit": "contain",
        }
        
        if mode == "demo":
            # Demo mode - use predefined values and demo images
            for i in range(1, 13):
                name = demo_primary_names[i]
                is_active = demo_primary_active[i]
                    
                # Set styling based on active status
                if is_active:
                    text_color = primary_colors[i]
                    text_class = ""
                else:
                    text_color = "#aaaaaa"  # Gray for inactive
                    text_class = "text-muted"
                
                # Create text style with added bold font weight
                text_style = {
                    "color": text_color,
                    "display": "inline-block",
                    "verticalAlign": "middle",
                    "fontWeight": "bold",
                    "whiteSpace": "nowrap",
                }
                border_color = "green" if is_active else "red"
                if not is_active:
                    text_style["fontStyle"] = "italic"
                image_style_current = image_container_style.copy()
                image_style_current["border"] = f"4px solid {border_color}"
                
                # Create item with appropriate image or empty container
                if i <= 8 and i in base64_image_strings:  # First 8 items with images in demo mode
                    base64_str = base64_image_strings[i]
                    img_src = f"data:image/png;base64,{base64_str}" if not base64_str.startswith("data:") else base64_str
    
                    # Create item with image in bordered container
                    item = html.Div([
                        html.Span(
                            f"{i}. {name}",
                            style=text_style
                        ),
                        html.Div([
                            html.Img(
                                src=img_src,
                                style=image_style
                            )
                        ], style=image_style_current),
                    ],
                    className=f"mb-1 {text_class}",
                    style={"display": "flex", "flexDirection": "column", "alignItems": "center"})
                else:  # Items 9-12 or fallbacks - empty white container instead of image
                    item = html.Div([
                        html.Span(
                            f"{i}. {name}",
                            style=text_style
                        ),
                        html.Div([
                            # Nothing inside, just the white background
                        ], style=image_style_current),
                    ],
                    className=f"mb-1 {text_class}",
                    style={"display": "flex", "flexDirection": "column", "alignItems": "center"})
                
                # Add to appropriate column based on odd/even
                if i % 2 == 1:  # Odds on the left
                    left_column_items.append(item)
                else:          # Evens on the right
                    right_column_items.append(item)
        
        elif not app_state_data.get("connected", False):
            # When not connected, show placeholder list with empty white containers
            for i in range(1, 13):
                # Bold text style for not connected state
                not_connected_style = {
                    "display": "inline-block",
                    "verticalAlign": "middle",
                    "fontWeight": "bold",
                    "whiteSpace": "nowrap",
                }
                
                item = html.Div([
                    html.Span(
                        f"{i}) Not connected",
                        className="text-muted",
                        style=not_connected_style
                    ),
                    html.Div([], style=image_container_style),  # Empty white container
                ],
                className="mb-1",
                style={"display": "flex", "flexDirection": "column", "alignItems": "center"})
                
                # Add to appropriate column based on odd/even
                if i % 2 == 1:  # Odds on the left
                    left_column_items.append(item)
                else:          # Evens on the right
                    right_column_items.append(item)
        
        else:
            # Live mode - load images from OPC UA tags
            for i in range(1, 13):
                # Check if the primary is active
                is_active = True  # Default to active
                active_tag_name = f"{PRIMARY_ACTIVE_TAG_PREFIX}{i}{PRIMARY_ACTIVE_TAG_SUFFIX}"
                
                if active_tag_name in app_state.tags:
                    is_active = bool(app_state.tags[active_tag_name]["data"].latest_value)
                
                # Get primary name
                name = f"Primary {i}"  # Default name
                name_tag = f"{PRIMARY_NAME_TAG_PREFIX}{i}{PRIMARY_NAME_TAG_SUFFIX}"
                
                if name_tag in app_state.tags:
                    tag_value = app_state.tags[name_tag]["data"].latest_value
                    if tag_value is not None:
                        name = tag_value
                
                # Get sample image from OPC UA tag
                image_tag = f"{PRIMARY_IMAGE_TAG_PREFIX}{i}{PRIMARY_IMAGE_TAG_SUFFIX}"
                has_image = False
                image_src = None
                
                if image_tag in app_state.tags:
                    try:
                        image_data = app_state.tags[image_tag]["data"].latest_value
                        if image_data is not None:
                            # Check if the image data is already in the correct format
                            if isinstance(image_data, str):
                                if image_data.startswith("data:image"):
                                    # Already in data URL format
                                    image_src = image_data
                                    has_image = True
                                elif len(image_data) > 100:  # Assume it's base64 if it's a long string
                                    # Try to determine image type and create data URL
                                    # For now, assume PNG - you might need to detect the actual format
                                    image_src = f"data:image/png;base64,{image_data}"
                                    has_image = True
                            elif isinstance(image_data, bytes):
                                # Convert bytes to base64
                                base64_str = base64.b64encode(image_data).decode('utf-8')
                                image_src = f"data:image/png;base64,{base64_str}"
                                has_image = True
                    except Exception as e:
                        #logger.error(f"Error processing image data for Primary {i}: {e}")
                        has_image = False
                #else:
                    #logger.debug(f"Image tag {image_tag} not found in app_state.tags")
                
                # Set styling based on active status
                if is_active:
                    text_color = primary_colors[i]
                    text_class = ""
                else:
                    text_color = "#aaaaaa"  # Gray for inactive
                    text_class = "text-muted"
                
                # Create text style with added bold font weight
                text_style = {
                    "color": text_color,
                    "display": "inline-block",
                    "verticalAlign": "middle",
                    "fontWeight": "bold",
                    "whiteSpace": "nowrap",
                }
                border_color = "green" if is_active else "red"
                if not is_active:
                    text_style["fontStyle"] = "italic"
                image_style_current = image_container_style.copy()
                image_style_current["border"] = f"4px solid {border_color}"
    
                # Create item with image from OPC UA tag or empty white container
                if has_image and image_src:
                    item = html.Div([
                        html.Span(
                            f"{i}) {name}",
                            style=text_style
                        ),
                        html.Div([  # Wrapper div for the image with white background
                            html.Img(
                                src=image_src,
                                style=image_style,
                                title=f"Sample image for {name}"  # Add tooltip
                            )
                        ], style=image_style_current),
                    ],
                    className=f"mb-1 {text_class}",
                    style={"display": "flex", "flexDirection": "column", "alignItems": "center"})
                else:
                    # No image available - show empty white container
                    item = html.Div([
                        html.Span(
                            f"{i}) {name}",
                            style=text_style
                        ),
                        html.Div([  # Empty white container
                            # Nothing inside, just the white background
                        ], style=image_style_current),
                    ],
                    className=f"mb-1 {text_class}",
                    style={"display": "flex", "flexDirection": "column", "alignItems": "center"})
                
                # Add to appropriate column based on odd/even
                if i % 2 == 1:  # Odds on the left
                    left_column_items.append(item)
                else:          # Evens on the right
                    right_column_items.append(item)
        
        # Allow this panel to flex so it shares space with other sections
        container_style = {"flex": "1"}
        
        # Return two-column layout
        return html.Div([
            html.H5(tr("sensitivities_title", lang), className="mb-2 text-left"),
            
            # Create a row with two columns
            dbc.Row([
                # Left column - odd items
                dbc.Col(
                    html.Div(left_column_items),
                    width=6
                ),
    
                # Right column - even items
                dbc.Col(
                    html.Div(right_column_items),
                    width=6
                ),
            ]),
        ], style=container_style)

    @app.callback(
        Output("section-5-1", "children"),
        [Input("status-update-interval", "n_intervals"),
         Input("current-dashboard",       "data"),
         Input("historical-time-index",   "data"),
         Input("historical-data-cache",   "data"),
         Input("language-preference-store", "data")],
        [State("app-state", "data"),
         State("app-mode", "data"),
         State("active-machine-store", "data"),
         State("weight-preference-store", "data"),
         State("production-rate-unit", "data")],
        prevent_initial_call=True
    )
    def update_section_5_1(n_intervals, which, state_data, historical_data, lang, app_state_data, app_mode, active_machine_data, weight_pref, pr_unit):
    
        """Update section 5-1 with trend graph for objects per minute"""
         # only run when we’re in the “main” dashboard
        if which != "main":
            raise PreventUpdate
            # or return [no_update, no_update]
    
        # Tag definitions - Easy to update when actual tag names are available
        OBJECTS_PER_MIN_TAG = "Status.ColorSort.Sort1.Throughput.ObjectPerMin.Current"
        CAPACITY_TAG = "Status.ColorSort.Sort1.Throughput.KgPerHour.Current"
    
        # Determine which units to display
        units = pr_unit or "objects"
        if units == "capacity":
            section_title = tr("production_rate_capacity_title", lang)
            data_tag = CAPACITY_TAG
        else:
            section_title = tr("production_rate_objects_title", lang)
            data_tag = OBJECTS_PER_MIN_TAG
        
        # Fixed time range for X-axis (last 2 minutes with 1-second intervals)
        max_points = 120  # 2 minutes × 60 seconds
        
        # Determine if we're in Live or Demo mode
        mode = "demo"  # Default to demo mode
        if app_mode and isinstance(app_mode, dict) and "mode" in app_mode:
            mode = app_mode["mode"]
    
    
        if mode == "historical":
            hours = state_data.get("hours", 24) if isinstance(state_data, dict) else 24
            active_id = active_machine_data.get("machine_id") if active_machine_data else None
            hist_data = (
                historical_data if isinstance(historical_data, dict) and "capacity" in historical_data
                else get_historical_data(timeframe=f"{hours}h", machine_id=active_id)
            )
            times = hist_data["capacity"]["times"]
            values_lbs = hist_data["capacity"]["values"]
    
            x_data = [t.strftime("%H:%M:%S") if isinstance(t, datetime) else t for t in times]
            y_data = [convert_capacity_from_lbs(v, weight_pref) for v in values_lbs]
            if y_data:
                min_val = max(0, min(y_data) * 0.9)
                max_val = max(y_data) * 1.1
            else:
                min_val = 0
                max_val = 10000
        elif mode == "lab":
            mid = active_machine_data.get("machine_id") if active_machine_data else None
            _, times, totals = load_lab_totals(mid, active_counters=get_active_counter_flags(mid))
            x_data = [t.strftime("%H:%M:%S") if isinstance(t, datetime) else t for t in times]
            y_data = totals
            if y_data:
                min_val = max(0, min(y_data) * 0.9)
                max_val = max(y_data) * 1.1
            else:
                min_val = 0
                max_val = 10000

        elif mode in LIVE_LIKE_MODES and app_state_data.get("connected", False):
            # Live mode and connected - get real data
            tag_found = False
            current_value = 0
    
    
            
            # Check if the tag exists
            if data_tag in app_state.tags:
                tag_found = True
                tag_data = app_state.tags[data_tag]['data']
                
                # Get current value
                current_value = tag_data.latest_value if tag_data.latest_value is not None else 0
                if units == "capacity":
                    current_value = convert_capacity_from_kg(current_value, weight_pref)
                
                # Get historical data
                timestamps = tag_data.timestamps
                values = tag_data.values
                if units == "capacity":
                    values = [convert_capacity_from_kg(v, weight_pref) for v in values]
                
                # If we have data, create the time series
                if timestamps and values:
                    # Ensure we only use the most recent data points (up to max_points)
                    if len(timestamps) > max_points:
                        timestamps = timestamps[-max_points:]
                        values = values[-max_points:]
                    
                    # Format times for display
                    x_data = [ts.strftime("%H:%M:%S") for ts in timestamps]
                    y_data = values
                    
                    # Determine min and max values for y-axis with some padding
                    if len(y_data) > 0:
                        min_val = max(0, min(y_data) * 0.9) if min(y_data) > 0 else 0
                        max_val = max(y_data) * 1.1 if max(y_data) > 0 else 10000
                    else:
                        min_val = 0
                        max_val = 100000
                else:
                    # No historical data yet, create empty chart
                    current_time = datetime.now()
                    x_data = [(current_time - timedelta(seconds=i)).strftime("%H:%M:%S") for i in range(max_points)]
                    x_data.reverse()  # Put in chronological order
                    y_data = [None] * max_points
                    min_val = 0
                    max_val = 10000
            else:
                # Tag not found - create dummy data
                current_time = datetime.now()
                x_data = [(current_time - timedelta(seconds=i)).strftime("%H:%M:%S") for i in range(max_points)]
                x_data.reverse()  # Put in chronological order
                y_data = [None] * max_points
                min_val = 0
                max_val = 10000
        else:
            # Demo mode or not connected - use the original code
            # Generate dummy data for demonstration
            current_time = datetime.now()
            x_data = [(current_time - timedelta(seconds=i)).strftime("%H:%M:%S") for i in range(max_points)]
            x_data.reverse()  # Put in chronological order
            
            # Demo mode - create realistic looking data
            if mode == "demo":
                if units == "capacity":
                    # Base around 50,000 lbs/hr converted from kg
                    base_value = convert_capacity_from_kg(50000 / 2.205, weight_pref)
                else:
                    # Start with base value of 5000 objects per minute
                    base_value = 5000
                
                # Create random variations around the base value
                np.random.seed(int(current_time.timestamp()) % 1000)  # Seed with current time for variety
                var_scale = 2000 if units == "capacity" else 1000
                variations = np.random.normal(0, var_scale, max_points)
                
                # Create a slightly rising trend
                trend = np.linspace(0, 15, max_points)  # Rising trend from 0 to 15
                
                # Add some cyclical pattern
                cycles = 10 * np.sin(np.linspace(0, 4*np.pi, max_points))  # Sine wave with amplitude 10
                
                # Combine base value, variations, trend, and cycles
                y_data = [max(0, base_value + variations[i] + trend[i] + cycles[i]) for i in range(max_points)]
                
                min_val = base_value * 0.8 if units == "capacity" else 3000
                max_val = max(y_data) * 1.1  # 10% headroom
            else:
                # Not connected - empty chart
                y_data = [None] * max_points
                min_val = 3000 if units != "capacity" else 0
                max_val = 10000
        
        # Create figure
        fig = go.Figure()
        
        # Add trace
        fig.add_trace(go.Scatter(
            x=x_data,
            y=y_data,
            mode='lines',
            name='Capacity' if units == "capacity" else 'Objects/Min',
            line=dict(color='#1f77b4', width=2)
        ))
    
        step = max(1, len(x_data) // 5)
        
        # Update layout
        fig.update_layout(
            title=None,
            xaxis=dict(
                showgrid=True,
                gridcolor='rgba(211,211,211,0.3)',
                tickmode='array',
                tickvals=list(range(0, len(x_data), step)),
                ticktext=[x_data[i] for i in range(0, len(x_data), step) if i < len(x_data)],
            ),
            yaxis=dict(
                title=None,
                showgrid=True,
                gridcolor='rgba(211,211,211,0.3)',
                range=[min_val, max_val]
            ),
            margin=dict(l=5, r=5, t=5, b=5),
            height=200,
            plot_bgcolor='var(--chart-bg)',
            paper_bgcolor='var(--chart-bg)',
            hovermode='closest',
            showlegend=False
        )
        
        # Include the historical indicator directly in the header so the
        # graph height remains unchanged when toggling modes.
        header = f"{section_title} (Historical View)" if mode == "historical" else section_title
    
        children = [
            dbc.Row([
                dbc.Col(html.H5(header, className="mb-0"), width=9),
                dbc.Col(
                    dbc.Button(
                        tr("units_button", lang),
                        id={"type": "open-production-rate-units", "index": 0},
                        color="primary",
                        size="sm",
                        className="float-end",
                    ),
                    width=3,
                ),
            ], className="mb-2 align-items-center")
        ]
    
    
    
        children.append(
            dcc.Graph(
                id='trend-graph',
                figure=fig,
                config={'displayModeBar': False, 'responsive': True},
                style={'width': '100%', 'height': '100%'}
            )
        )
    
        return html.Div(children)

    @app.callback(
        Output("alarm-data", "data"),
        [Input("status-update-interval", "n_intervals")],
        [State("app-state", "data")]
    )
    def update_alarms_store(n_intervals, app_state_data):
        """Update the alarms data store from the counter values and check for threshold violations"""
        global previous_counter_values, threshold_settings, threshold_violation_state

        # Determine how counter values should be interpreted
        mode = threshold_settings.get("counter_mode", "counts") if isinstance(threshold_settings, dict) else "counts"
        if mode == "percent":
            total_val = sum(previous_counter_values)
            values = [
                (v / total_val * 100) if total_val else 0
                for v in previous_counter_values
            ]
        else:
            values = previous_counter_values

        # Get current time
        current_time = datetime.now()

        # Check for alarms
        alarms = []
        for i, value in enumerate(values):
            counter_num = i + 1
            
            # Safely check if counter_num exists in threshold_settings and is a dictionary
            if counter_num in threshold_settings and isinstance(threshold_settings[counter_num], dict):
                settings = threshold_settings[counter_num]
                violation = False
                is_high = False  # Track which threshold is violated (high or low)
                
                # Check for threshold violations
                if 'min_enabled' in settings and settings['min_enabled'] and value < settings['min_value']:
                    violation = True
                    alarms.append(f"Sens. {counter_num} below min threshold")
                elif 'max_enabled' in settings and settings['max_enabled'] and value > settings['max_value']:
                    violation = True
                    is_high = True
                    alarms.append(f"Sens. {counter_num} above max threshold")
                
                # Get violation state for this counter
                violation_state = threshold_violation_state[counter_num]
                
                # If email notifications are enabled
                if threshold_settings.get('email_enabled', False):
                    email_minutes = threshold_settings.get('email_minutes', 2)
                    
                    # If now violating but wasn't before
                    if violation and not violation_state['is_violating']:
                        # Start tracking this violation
                        violation_state['is_violating'] = True
                        violation_state['violation_start_time'] = current_time
                        violation_state['email_sent'] = False
                        logger.info(f"Started tracking threshold violation for Sensitivity {counter_num}")
                    
                    # If still violating
                    elif violation and violation_state['is_violating']:
                        # Check if it's been violating long enough to send an email
                        if not violation_state['email_sent']:
                            time_diff = (current_time - violation_state['violation_start_time']).total_seconds()
                            if time_diff >= (email_minutes * 60):
                                # Send the email
                                email_sent = send_threshold_email(counter_num, is_high)
                                if email_sent:
                                    violation_state['email_sent'] = True
                                    logger.info(f"Sent threshold violation email for Sensitivity {counter_num}")
                    
                    # If no longer violating
                    elif not violation and violation_state['is_violating']:
                        # Reset the violation state
                        violation_state['is_violating'] = False
                        violation_state['violation_start_time'] = None
                        violation_state['email_sent'] = False
                        logger.info(f"Reset threshold violation for Sensitivity {counter_num}")
        
        return {"alarms": alarms}

    @app.callback(
        Output("section-5-2", "children"),
        [Input("status-update-interval", "n_intervals"),
         Input("current-dashboard",       "data"),
         Input("historical-time-index",   "data"),
         Input("historical-data-cache",   "data"),
         Input("language-preference-store", "data")],
        [State("app-state", "data"),
         State("app-mode", "data"),
         State("active-machine-store", "data"),
         State("counter-view-mode", "data")],
        prevent_initial_call=True
    )
    def update_section_5_2(n_intervals, which, state_data, historical_data, lang, app_state_data, app_mode, active_machine_data, counter_mode):
        """Update section 5-2 with bar chart for counter values and update alarm data"""
        
        # only run when we’re in the “main” dashboard
        if which != "main":
            raise PreventUpdate
            # or return [no_update, no_update]
        global previous_counter_values, threshold_settings
    
        # Ensure we have a full set of values to work with
        if not previous_counter_values or len(previous_counter_values) < 12:
            previous_counter_values = [0] * 12
        
        # Define title for the section
        section_title = tr("sensitivity_rates_title", lang)
        
        # Always read counter rate values from OPC. Percent view only changes
        # how the bar chart is displayed.
        TAG_PATTERN = "Status.ColorSort.Sort1.DefectCount{}.Rate.Current"
        
        # Define colors for each primary/counter number
        counter_colors = {
            1: "green",       # Blue
            2: "lightgreen",      # Green
            3: "orange",     # Orange
            4: "blue",      # Black
            5: "#f9d70b",    # Yellow (using hex to ensure visibility)
            6: "magenta",    # Magenta
            7: "cyan",       # Cyan
            8: "red",        # Red
            9: "purple",
            10: "brown",
            11: "gray",
            12: "lightblue"
        }
        
        # Get mode (live, demo, or historical)
        mode = "demo"  # Default to demo mode
        if app_mode and isinstance(app_mode, dict) and "mode" in app_mode:
            mode = app_mode["mode"]
        
        # Generate values based on mode
        if mode == "historical":
            hours = state_data.get("hours", 24) if isinstance(state_data, dict) else 24
            active_id = active_machine_data.get("machine_id") if active_machine_data else None
            historical_data = (
                historical_data
                if isinstance(historical_data, dict) and 1 in historical_data
                else get_historical_data(timeframe=f"{hours}h", machine_id=active_id)
            )
            
            # Use the average value for each counter over the timeframe
            new_counter_values = []
            for i in range(1, 13):
                vals = historical_data[i]["values"]
                if vals:
                    avg_val = sum(vals) / len(vals)
                    new_counter_values.append(avg_val)
                else:
                    new_counter_values.append(50)
    
            # Store the new values for the next update
            previous_counter_values = new_counter_values.copy()
            #logger.debug("Section 5-2 values (historical mode): %s", new_counter_values)
        elif mode == "lab":
            mid = active_machine_data.get("machine_id") if active_machine_data else None
            rates = load_last_lab_counters(mid)
            new_counter_values = [r * 60 for r in rates]
            previous_counter_values = new_counter_values.copy()
            #logger.debug("Section 5-2 values (lab mode): %s", new_counter_values)
        elif mode in LIVE_LIKE_MODES and app_state_data.get("connected", False):
            # Live mode: get values from OPC UA
            # Use the tag pattern provided for each counter
            new_counter_values = []
            for i in range(1, 13):
                # Construct the tag name using the provided pattern
                tag_name = TAG_PATTERN.format(i)
    
                # Check if the tag exists
                if tag_name in app_state.tags:
                    value = app_state.tags[tag_name]["data"].latest_value
                    if value is None:
                        # If tag exists but value is None, keep previous value
                        value = previous_counter_values[i-1]
                    new_counter_values.append(value)
                else:
                    # Tag not found - keep previous value
                    new_counter_values.append(previous_counter_values[i-1])
    
            # Store the new values for the next update
            previous_counter_values = new_counter_values.copy()
            #logger.debug("Section 5-2 values (live mode): %s", new_counter_values)
        elif mode == "demo":
            # Demo mode: generate synthetic values
            new_counter_values = []
            for i, prev_value in enumerate(previous_counter_values):
                # Determine maximum change (up to ±20)
                max_change = min(20, prev_value - 10)  # Ensure we don't go below 10
    
                # Fix: Convert max_change to an integer
                max_change_int = int(max_change)
    
                # Use the integer version in randint
                change = random.randint(-max_change_int, 20)
    
                # Calculate new value with bounds
                new_value = max(10, min(180, prev_value + change))
    
                # Add to the list
                new_counter_values.append(new_value)
    
            # Store the new values for the next update
            previous_counter_values = new_counter_values.copy()
            #logger.debug("Section 5-2 values (demo mode): %s", new_counter_values)
        else:
            # Live mode but not connected - keep the last values
            new_counter_values = previous_counter_values.copy()
            #logger.debug("Section 5-2 values (disconnected): using previous values")
        
        # Create counter names
        counter_names = [f"{i}" for i in range(1, 13)]
        
        # Convert values for display if percent mode is selected
        if counter_mode == "percent":
            total_val = sum(new_counter_values)
            display_values = [
                (v / total_val * 100) if total_val else 0 for v in new_counter_values
            ]
        else:
            display_values = new_counter_values

        # Create figure with our data
        fig = go.Figure()

        # Use a single bar trace with all data
        fig.add_trace(go.Bar(
            x=counter_names,  # Use all counter names as x values
            y=display_values,  # Display values depend on view mode
            marker_color=[counter_colors.get(i, 'gray') for i in range(1, 13)],  # Set colors per bar
            hoverinfo='text',  # Keep hover info
            hovertext=[f"Sensitivity {i}: {display_values[i-1]:.2f}" for i in range(1, 13)]  # Custom hover text with 2 decimal places

        ))
        
        # Add horizontal min threshold lines for each counter if enabled
        for i, counter in enumerate(counter_names):
            counter_num = i + 1
            # Check if counter_num exists in threshold_settings and is a dictionary
            if counter_num in threshold_settings and isinstance(threshold_settings[counter_num], dict):
                settings = threshold_settings[counter_num]
                
                if 'min_enabled' in settings and settings['min_enabled']:
                    fig.add_shape(
                        type="line",
                        x0=i - 0.4,  # Start slightly before the bar
                        x1=i + 0.4,  # End slightly after the bar
                        y0=settings['min_value'],
                        y1=settings['min_value'],
                        line=dict(
                            color="black",
                            width=2,
                            dash="solid",
                        ),
                    )
        
        # Add horizontal max threshold lines for each counter if enabled
        for i, counter in enumerate(counter_names):
            counter_num = i + 1
            # Check if counter_num exists in threshold_settings and is a dictionary
            if counter_num in threshold_settings and isinstance(threshold_settings[counter_num], dict):
                settings = threshold_settings[counter_num]
                
                if 'max_enabled' in settings and settings['max_enabled']:
                    fig.add_shape(
                        type="line",
                        x0=i - 0.4,  # Start slightly before the bar
                        x1=i + 0.4,  # End slightly after the bar
                        y0=settings['max_value'],
                        y1=settings['max_value'],
                        line=dict(
                            color="red",
                            width=2,
                            dash="solid",
                        ),
                    )
        
        # Calculate max value for y-axis scaling
        if counter_mode == "percent":
            # Percent view caps the axis at 100 and uses display values
            max_value = max(display_values) if display_values else 0
            y_max = min(max_value * 1.1, 100)
            if y_max < 5:
                y_max = 5
        else:
            # Counts view - include enabled thresholds in the calculation
            all_values = new_counter_values.copy()
            for counter_num, settings in threshold_settings.items():
                if isinstance(counter_num, int) and isinstance(settings, dict):
                    if 'max_enabled' in settings and settings['max_enabled']:
                        all_values.append(settings['max_value'])

            max_value = max(all_values) if all_values else 100
            y_max = max(100, max_value * 1.1)
        
        # Update layout
        fig.update_layout(
            title=None,
            xaxis=dict(
                title=None,
                showgrid=False,
                tickangle=0,
            ),
            yaxis=dict(
                title=None,
                showgrid=True,
                gridcolor='rgba(211,211,211,0.3)',
                range=[0, y_max]  # Dynamic range based on data and thresholds
            ),
            margin=dict(l=5, r=5, t=0, b=20),  # Increased bottom margin for rotated labels
            height=198,  # Increased height since we have more space now
            plot_bgcolor='var(--chart-bg)',
            paper_bgcolor='var(--chart-bg)',
            showlegend=False,
        )
        
        # Create the section content
        section_content = html.Div([
            # Header row with title and settings button
            dbc.Row([
                dbc.Col(html.H5(section_title + (" (Historical)" if mode == "historical" else ""), className="mb-0"), width=9),
                dbc.Col(
                    dbc.Button(tr("thresholds_button", lang),
                            id={"type": "open-threshold", "index": 0},
                            color="primary",
                            size="sm",
                            className="float-end"),
                    width=3
                )
            ], className="mb-2 align-items-center"),
            
            # Bar chart
            dcc.Graph(
                id='counter-bar-chart',
                figure=fig,
                config={'displayModeBar': False, 'responsive': True},
                style={'width': '100%', 'height': '100%'}
            )
        ])
        
        # Return the section content
        return section_content

    @app.callback(
        Output("section-6-1", "children"),
        [Input("status-update-interval", "n_intervals"),
         Input("current-dashboard", "data"),
         Input("historical-time-index", "data"),
         Input("language-preference-store", "data")],
        [State("app-state", "data"),
         State("app-mode", "data"),
         State("active-machine-store", "data")],
        prevent_initial_call=True,
    )
    def update_section_6_1(n_intervals, which, state_data, lang, app_state_data, app_mode, active_machine_data):
        """Update section 6-1 with trend graph for the 12 counters, supporting historical data."""
        mem_utils.log_memory_if_high()
        if which != "main":
            raise PreventUpdate
        global previous_counter_values, display_settings

        if not previous_counter_values or len(previous_counter_values) < 12:
            previous_counter_values = [0] * 12

        section_title = tr("counter_values_trend_title", lang)

        counter_colors = {
            1: "green",
            2: "lightgreen",
            3: "orange",
            4: "blue",
            5: "#f9d70b",
            6: "magenta",
            7: "cyan",
            8: "red",
            9: "purple",
            10: "brown",
            11: "gray",
            12: "lightblue",
        }

        mode = "demo"
        if app_mode and isinstance(app_mode, dict) and "mode" in app_mode:
            mode = app_mode["mode"]

        if mode == "historical":
            hours = state_data.get("hours", 24) if isinstance(state_data, dict) else 24
            active_id = active_machine_data.get("machine_id") if active_machine_data else None
            historical_data = get_historical_data(timeframe=f"{hours}h", machine_id=active_id)

            fig = go.Figure()
            for i in range(1, 13):
                if display_settings.get(i, True):
                    counter_name = f"Counter {i}"
                    color = counter_colors.get(i, "gray")
                    times = historical_data[i]['times']
                    values = historical_data[i]['values']
                    time_labels = [t.strftime("%H:%M:%S") if isinstance(t, datetime) else t for t in times]
                    if times and values:
                        fig.add_trace(go.Scatter(
                            x=time_labels,
                            y=values,
                            mode='lines',
                            name=counter_name,
                            line=dict(color=color, width=2),
                            hoverinfo='text',
                            hovertext=[f"{counter_name}: {value}" for value in values],
                        ))

            ref_times = historical_data[1]['times'] if historical_data[1]['times'] else []
            label_list = [t.strftime('%H:%M:%S') if isinstance(t, datetime) else t for t in ref_times]
            step = max(1, len(label_list) // 5) if label_list else 1

            hist_values = [historical_data[i]['values'][-1] if historical_data[i]['values'] else None for i in range(1, 13)]
            #logger.debug("Section 6-1 latest values (historical mode): %s", hist_values)

            max_hist_value = 0
            for i in range(1, 13):
                if display_settings.get(i, True):
                    vals = historical_data[i]["values"]
                    if vals:
                        max_hist_value = max(max_hist_value, max(vals))

            yaxis_range = [0, 10] if max_hist_value < 10 else [0, None]

            fig.update_layout(
                title=None,
                xaxis=dict(
                    showgrid=False,
                    gridcolor='rgba(211,211,211,0.3)',
                    rangeslider=dict(visible=False),
                    tickmode='array',
                    tickvals=list(range(0, len(label_list), step)) if label_list else [],
                    ticktext=[label_list[i] for i in range(0, len(label_list), step) if i < len(label_list)] if label_list else [],
                ),
                yaxis=dict(
                    title=None,
                    showgrid=False,
                    gridcolor='rgba(211,211,211,0.3)',
                    range=yaxis_range,
                ),
                margin=dict(l=5, r=5, t=5, b=5),
                height=200,
                plot_bgcolor='var(--chart-bg)',
                paper_bgcolor='var(--chart-bg)',
                hovermode='closest',
                showlegend=False,
            )

            return html.Div([
                dbc.Row([
                    dbc.Col(html.H5(f"{section_title} (Historical View)", className="mb-0"), width=9),
                    dbc.Col(
                        dbc.Button(tr("display_button", lang),
                                   id={"type": "open-display", "index": 0},
                                   color="primary",
                                   size="sm",
                                   className="float-end"),
                        width=3,
                    ),
                ], className="mb-2 align-items-center"),
                dcc.Graph(
                    id='counter-trend-graph',
                    figure=fig,
                    config={'displayModeBar': False, 'responsive': True},
                    style={'width': '100%', 'height': '100%'}
                ),
            ])

        if not hasattr(app_state, 'counter_history'):
            app_state.counter_history = {i: {'times': [], 'values': []} for i in range(1, 13)}

        current_time = datetime.now()

        if mode in LIVE_LIKE_MODES and app_state_data.get("connected", False):
            for i, value in enumerate(previous_counter_values):
                counter_utils.add_data_point(app_state.counter_history, i + 1, current_time, value)
        elif mode == "demo":
            for i, value in enumerate(previous_counter_values):
                counter_utils.add_data_point(app_state.counter_history, i + 1, current_time, value)
        else:
            for i in range(1, 13):
                prev_vals = app_state.counter_history[i]['values']
                prev_value = prev_vals[-1] if prev_vals else 0
                counter_utils.add_data_point(app_state.counter_history, i, current_time, prev_value)

        latest_values = [app_state.counter_history[i]['values'][-1] if app_state.counter_history[i]['values'] else None for i in range(1, 13)]
        #logger.debug("Section 6-1 latest values (%s mode): %s", mode, latest_values)

        fig = go.Figure()

        for i in range(1, 13):
            if display_settings.get(i, True):
                counter_name = f"Counter {i}"
                color = counter_colors.get(i, "gray")
                times = app_state.counter_history[i]['times']
                values = app_state.counter_history[i]['values']
                time_labels = [t.strftime("%H:%M:%S") for t in times]
                if times and values:
                    fig.add_trace(go.Scatter(
                        x=time_labels,
                        y=values,
                        mode='lines',
                        name=counter_name,
                        line=dict(color=color, width=2),
                        hoverinfo='text',
                        hovertext=[f"{counter_name}: {value}" for value in values],
                    ))

        max_live_value = 0
        for i in range(1, 13):
            if display_settings.get(i, True):
                vals = app_state.counter_history[i]["values"]
                if vals:
                    max_live_value = max(max_live_value, max(vals))

        yaxis_range = [0, 10] if max_live_value < 10 else [0, None]

        fig.update_layout(
            title=None,
            xaxis=dict(
                showgrid=False,
                gridcolor='rgba(211,211,211,0.3)',
                tickmode='array',
                tickvals=list(range(0, len(time_labels), max(1, len(time_labels) // 5))) if time_labels else [],
                ticktext=[time_labels[i] for i in range(0, len(time_labels),
                                                    max(1, len(time_labels) // 5))
                        if i < len(time_labels)] if time_labels else [],
            ),
            yaxis=dict(
                title=None,
                showgrid=False,
                gridcolor='rgba(211,211,211,0.3)',
                range=yaxis_range,
            ),
            margin=dict(l=5, r=5, t=5, b=5),
            height=200,
            plot_bgcolor='var(--chart-bg)',
            paper_bgcolor='var(--chart-bg)',
            hovermode='closest',
            showlegend=False,
        )

        return html.Div([
            dbc.Row([
                dbc.Col(html.H5(section_title, className="mb-0"), width=9),
                dbc.Col(
                    dbc.Button(tr("display_button", lang),
                               id={"type": "open-display", "index": 0},
                               color="primary",
                               size="sm",
                               className="float-end"),
                    width=3,
                ),
            ], className="mb-2 align-items-center"),
            dcc.Graph(
                id='counter-trend-graph',
                figure=fig,
                config={'displayModeBar': False, 'responsive': True},
                style={'width': '100%', 'height': '100%'}
            ),
        ])

    @app.callback(
        Output("section-6-2", "children"),
        [Input("alarm-data", "data"),
         Input("current-dashboard",       "data"),
         Input("status-update-interval", "n_intervals"),
         Input("language-preference-store", "data")],
        prevent_initial_call=True
    )
    def update_section_6_2(alarm_data,which, n_intervals, lang):
        """Update section 6-2 with alarms display in two columns"""
         # only run when we’re in the “main” dashboard
        if which != "main":
            raise PreventUpdate
            # or return [no_update, no_update]
        # Set title for the section
        section_title = tr("sensitivity_threshold_alarms_title", lang)
        
        # Get alarms from the data store
        alarms = alarm_data.get("alarms", []) if alarm_data else []
    
        def _translate_alarm(alarm):
            if alarm.startswith("Sens."):
                parts = alarm.split()
                if len(parts) >= 3:
                    num = parts[1]
                    if "below" in alarm:
                        return tr("sensitivity_below_min", lang).format(num=num)
                    elif "above" in alarm:
                        return tr("sensitivity_above_max", lang).format(num=num)
            return alarm
    
        translated_alarms = [_translate_alarm(a) for a in alarms]
        
        # Create alarm display with two columns
        if alarms:
            # Split alarms into two columns
            mid_point = len(alarms) // 2 + len(alarms) % 2  # Ceiling division to balance columns
            left_alarms = translated_alarms[:mid_point]
            right_alarms = translated_alarms[mid_point:]
            
            # Create left column items
            left_items = [html.Li(alarm, className="text-danger mb-1") for alarm in left_alarms]
            
            # Create right column items
            right_items = [html.Li(alarm, className="text-danger mb-1") for alarm in right_alarms]
            
            # Create two-column layout
            alarm_display = html.Div([
                html.Div(tr("active_alarms_title", lang), className="fw-bold text-danger mb-2"),
                dbc.Row([
                    # Left column
                    dbc.Col(
                        html.Ul(left_items, className="ps-3 mb-0"),
                        width=6
                    ),
                    # Right column
                    dbc.Col(
                        html.Ul(right_items, className="ps-3 mb-0"),
                        width=6
                    ),
                ]),
            ])
        else:
            # No alarms display
            alarm_display = html.Div([
                html.Div("No active alarms", className="text-success")
            ])
        
        # Return the section content with fixed height
        return html.Div([
            html.H5(section_title, className="text-center mb-2"),
            
            # Alarms display with fixed height
            dbc.Card(
                dbc.CardBody(
                    alarm_display, 
                    className="p-2 overflow-auto",  # Add overflow-auto for scrolling if needed
                    # Scale alarm display height with viewport
                    style={"height": "205px"}
                ),
                className="h-100"
            ),
            
            # Timestamp
            
        ])

    @app.callback(
        Output("section-7-1", "children"),
        [Input("status-update-interval", "n_intervals"),
         Input("current-dashboard",       "data"),
         Input("language-preference-store", "data")],
        [State("app-state", "data"),
         State("app-mode", "data")],
        prevent_initial_call=True
    )
    def update_section_7_1(n_intervals, which, lang, app_state_data, app_mode):
        """Update section 7-1 with air pressure gauge"""
        # only run when we’re in the “main” dashboard
        if which != "main":
            raise PreventUpdate
            # or return [no_update, no_update]
    
        # Tag definition for air pressure - Easy to update when actual tag name is available
        AIR_PRESSURE_TAG = "Status.Environmental.AirPressurePsi"
        
        # Define gauge configuration
        min_pressure = 0
        max_pressure = 100
        
        # Define color ranges for gauge based on requirements
        red_range_low = [0, 30]       # Critical low range
        yellow_range = [31, 50]       # Warning range
        green_range = [51, 75]        # Normal range
        red_range_high = [76, 100]    # Critical high range
        
        # Determine if we're in Live or Demo mode
        mode = "demo"  # Default to demo mode
        if app_mode and isinstance(app_mode, dict) and "mode" in app_mode:
            mode = app_mode["mode"]
        
        # Get air pressure value based on mode
        if mode in LIVE_LIKE_MODES and app_state_data.get("connected", False):
            # Live mode: get value from OPC UA tag
            if AIR_PRESSURE_TAG in app_state.tags:
                # Read the actual value from the tag
                air_pressure = (app_state.tags[AIR_PRESSURE_TAG]["data"].latest_value)/100
                if air_pressure is None:
                    air_pressure = 0  # Default to 0 if tag exists but value is None
            else:
                # Tag not found, use 0 as per requirement
                air_pressure = 0
        else:
            # Demo mode: generate a realistic air pressure value with limited variation
            # Use timestamp for some variation in the demo
            timestamp = int(datetime.now().timestamp())
            
            # Generate value that stays very close to 65 PSI (±3 PSI maximum variation)
            base_value = 65  # Base in middle of green range
            # Use a small sine wave variation (±3 PSI max)
            variation = 3 * math.sin(timestamp / 10)  # Limited to ±3 PSI
            air_pressure = base_value + variation
        
        # Determine indicator color based on pressure value
        if 0 <= air_pressure <= 30:
            indicator_color = "red"
            status_text = "Critical Low"
            status_color = "danger"
        elif 31 <= air_pressure <= 50:
            indicator_color = "yellow"
            status_text = "Warning Low"
            status_color = "warning"
        elif 51 <= air_pressure <= 75:
            indicator_color = "green"
            status_text = "Normal"
            status_color = "success"
        else:  # 76-100
            indicator_color = "red"
            status_text = "Critical High"
            status_color = "danger"
        
        # Create the gauge figure
        fig = go.Figure(go.Indicator(
            mode="gauge+number",
            value=air_pressure,
            domain={'x': [0, 1], 'y': [0, 1]},
            #title={'text': "Air Pressure", 'font': {'size': 14}},
            gauge={
                'axis': {'range': [min_pressure, max_pressure], 'tickwidth': 1, 'tickcolor': "darkblue"},
                'bar': {'color': indicator_color},  # Use dynamic color based on value
                'bgcolor': "#d3d3d3",  # Light grey background
                'borderwidth': 2,
                'bordercolor': "gray",
                'threshold': {
                    'line': {'color': "darkgray", 'width': 4},
                    'thickness': 0.75,
                    'value': air_pressure
                }
            }
        ))
        
        # Update layout for the gauge
        fig.update_layout(
            height=200,
            margin=dict(l=10, r=10, t=30, b=10),
            paper_bgcolor='var(--chart-bg)',  # Use grey paper background
            plot_bgcolor='var(--chart-bg)',   # Use grey plot background
            font={'color': "darkblue", 'family': "Arial"}
        )
        
        return html.Div([
            html.H5(tr("air_pressure_title", lang), className="text-left mb-1"),
            # Gauge chart
            dcc.Graph(
                figure=fig,
                config={'displayModeBar': False, 'responsive': True},
                style={'width': '100%', 'height': '100%'}
            ),
            
            # Status text below the gauge
            #html.Div([
            #    html.Span("Status: ", className="fw-bold me-1"),
            #    html.Span(status_text, className=f"text-{status_color}")
            #], className="text-center mt-2")
        ])

    @app.callback(
        Output("section-7-2", "children"),
        [Input("status-update-interval", "n_intervals"),
         Input("current-dashboard",       "data"),
         Input("historical-time-index",   "data"),
         Input("language-preference-store", "data")],
        [State("app-state", "data"),
         State("app-mode", "data"),
         State("active-machine-store", "data")],
        prevent_initial_call=True
    )
    def update_section_7_2(n_intervals, which, time_state, lang, app_state_data, app_mode, active_machine_data):
        """Update section 7-2 with Machine Control Log"""
        # only run when we're in the "main" dashboard
        if which != "main":
            raise PreventUpdate
            
        global prev_values, prev_active_states, prev_preset_names, machine_control_log
    
        machine_id = active_machine_data.get("machine_id") if active_machine_data else None
    
        # Determine current mode (live or demo)
        mode = "demo"
        if app_mode and isinstance(app_mode, dict) and "mode" in app_mode:
            mode = app_mode["mode"]
        
        #logger.debug("Section 7-2 callback triggered at %s", datetime.now())
        #logger.debug("Section 7-2: mode=%s, connected=%s", mode, app_state_data.get("connected", False))
        #logger.debug("Section 7-2 Debug: machine_id=%s", machine_id)
        #logger.debug("Section 7-2 Debug: MONITORED_RATE_TAGS=%s", MONITORED_RATE_TAGS)
        #logger.debug("Section 7-2 Debug: prev_values keys=%s", list(prev_values.get(machine_id, {}).keys()))

        # Avoid dumping the entire tag list every cycle
        #logger.debug("app_state tag count: %s", len(app_state.tags))

    
        # Live monitoring of feeder rate tags and sensitivity assignments
        if mode in LIVE_LIKE_MODES and app_state_data.get("connected", False) and machine_id is not None:
            try:
                # Initialize machine_prev dictionaries if they don't exist
                if machine_id not in prev_values:
                    prev_values[machine_id] = {}
                    logger.debug("Initialized prev_values for machine %s", machine_id)
                if machine_id not in prev_active_states:
                    prev_active_states[machine_id] = {}
                    #logger.debug("Initialized prev_active_states for machine %s", machine_id)
                
                machine_prev = prev_values[machine_id]
                machine_prev_active = prev_active_states[machine_id]
    
                # Monitor feeder rate changes
                for opc_tag, friendly_name in MONITORED_RATE_TAGS.items():
                    try:
                        if opc_tag in app_state.tags:
                            new_val = app_state.tags[opc_tag]["data"].latest_value
                            prev_val = machine_prev.get(opc_tag)
                            #logger.debug("Tag %s: new_val=%s, prev_val=%s", opc_tag, new_val, prev_val)
    
                            if prev_val is not None and new_val is not None and new_val != prev_val:
                                logger.debug("CHANGE DETECTED! %s: %s -> %s", opc_tag, prev_val, new_val)
                                try:
                                    #logger.debug("Rate %s changed from %s to %s", opc_tag, prev_val, new_val)
                                    add_control_log_entry(friendly_name, prev_val, new_val, machine_id=machine_id)
                                    #logger.debug("LOG ENTRY ADDED for %s", friendly_name)
                                except Exception as e:
                                    logger.error(f"ERROR adding log entry: {e}")
    
                            machine_prev[opc_tag] = new_val
                        else:
                            logger.warning(f"Feeder tag {opc_tag} not found in app_state.tags")
                    except Exception as e:
                        logger.error(f"Error monitoring feeder tag {opc_tag}: {e}")
    
                # Monitor sensitivity assignment changes  
                #logger.debug("Starting sensitivity tag checks")
                for opc_tag, sens_num in SENSITIVITY_ACTIVE_TAGS.items():
                    try:
                        if opc_tag in app_state.tags:
                            new_val = app_state.tags[opc_tag]["data"].latest_value
                            prev_val = machine_prev_active.get(opc_tag)
                            #logger.info(f"Sensitivity {sens_num} Tag {opc_tag}: new_val={new_val}, prev_val={prev_val}")
                            
                            if prev_val is not None and new_val is not None and bool(new_val) != bool(prev_val):
                                #logger.info(f"SENSITIVITY CHANGE DETECTED! Sens {sens_num}: {bool(prev_val)} -> {bool(new_val)}")
                                try:
                                    add_activation_log_entry(sens_num, bool(new_val), machine_id=machine_id)
                                    #logger.info(f"SENSITIVITY LOG ENTRY ADDED for Sensitivity {sens_num}")
                                except Exception as e:
                                    logger.error(f"ERROR adding sensitivity log entry: {e}")
                                    
                            machine_prev_active[opc_tag] = new_val
                        else:
                            if opc_tag not in warned_sensitivity_tags:
                                logger.warning(
                                    "Sensitivity tag %s missing from app_state.tags",
                                    opc_tag,
                                )
                                warned_sensitivity_tags.add(opc_tag)
                    except Exception as e:
                        logger.error(f"Error monitoring sensitivity tag {opc_tag}: {e}")

                # Monitor preset name changes
                if PRESET_NAME_TAG in app_state.tags:
                    new_name = app_state.tags[PRESET_NAME_TAG]["data"].latest_value
                    prev_name = prev_preset_names.get(machine_id)
                    if prev_name is not None and new_name is not None and new_name != prev_name:
                        add_preset_log_entry(prev_name, new_name, machine_id=machine_id)
                    prev_preset_names[machine_id] = new_name

            except Exception as e:
                logger.error(f"Fatal error in section 7-2 monitoring: {e}")
                logger.exception("Full traceback:")
    
        # Create the log entries display - with even more compact styling
        log_entries = []
    
        # Determine which log to display based on mode
        display_log = machine_control_log
        if mode == "historical":
            hours = time_state.get("hours", 24) if isinstance(time_state, dict) else 24
            machine_id = active_machine_data.get("machine_id") if active_machine_data else None
            display_log = get_historical_control_log(timeframe=hours, machine_id=machine_id)
            display_log = sorted(display_log, key=lambda e: e.get("timestamp"), reverse=True)
        elif mode in LIVE_LIKE_MODES:
            # Debug logging to see what's in the control log
            #logger.debug(
            #    "Total entries in machine_control_log: %s",
            #    len(machine_control_log),
            #)
            #logger.debug("Looking for entries with machine_id=%s", machine_id)
            
            # More permissive filtering - include entries that match the machine_id
            display_log = []
            for entry in machine_control_log:
                entry_machine_id = entry.get("machine_id")
                is_demo = entry.get("demo", False)
                #logger.debug(
                #    "Entry: machine_id=%s, demo=%s, tag=%s",
                #    entry_machine_id,
                #    is_demo,
                #    entry.get('tag', 'N/A'),
                #)
                
                # Include if machine_id matches (regardless of demo flag for now)
                if str(entry_machine_id) == str(machine_id):
                    display_log.append(entry)
                    #logger.debug("Including entry: %s", entry.get('tag', 'N/A'))
            
            #logger.debug("Filtered to %s entries for machine %s", len(display_log), machine_id)
    
        # newest entries first - sort by timestamp if available
        if display_log:
            try:
                display_log = sorted(display_log, key=lambda e: e.get("timestamp", datetime.min), reverse=True)
            except Exception as e:
                logger.error(f"Error sorting display_log: {e}")
        
        display_log = display_log[:20]
    
        for idx, entry in enumerate(display_log, start=1):
            timestamp = entry.get("display_timestamp")
            if not timestamp:
                ts = entry.get("timestamp")
                if isinstance(ts, datetime):
                    timestamp = ts.strftime("%Y-%m-%d %H:%M:%S")
                elif ts:
                    timestamp = str(ts)
                else:
                    t = entry.get("time")
                    if isinstance(t, datetime):
                        timestamp = t.strftime("%Y-%m-%d %H:%M:%S")
                    elif t:
                        timestamp = str(t)
                    else:
                        timestamp = ""
    
            def _translate_tag(tag):
                if tag.startswith("Sens "):
                    parts = tag.split()
                    if len(parts) >= 2:
                        return f"{tr('sensitivity_label', lang)} {parts[1]}"
                if tag.startswith("Feeder") or tag.startswith("Feed"):
                    parts = tag.split()
                    if len(parts) >= 2 and parts[1].isdigit():
                        return tr(f"feeder_{parts[1]}", lang)
                    return tr('feeder_label', lang).rstrip(':')
                return tag
    
            tag_translated = _translate_tag(entry.get('tag', ''))
    
            icon_val = entry.get("icon")
            if icon_val in ("✅", "❌"):
                color_class = "text-success" if entry.get("action") == "Enabled" else "text-danger"
                icon = html.Span(icon_val, className=color_class)
                log_entries.append(
                    html.Div(
                        [f"{idx}. {tag_translated} {entry.get('action')} ", icon, f" {timestamp}"],
                        className="mb-1 small",
                        style={"whiteSpace": "nowrap"},
                    )
                )
            elif icon_val in ("⬆", "⬇"):
                color_class = "text-success" if icon_val == "⬆" else "text-danger"
                icon = html.Span(icon_val, className=color_class)
                value_change = f"{entry.get('old_value', '')} -> {entry.get('new_value', '')}"
                log_entries.append(
                    html.Div(
                        [f"{idx}. {tag_translated} ", icon, f" {value_change} {timestamp}"],
                        className="mb-1 small",
                        style={"whiteSpace": "nowrap"},
                    )
                )
            elif icon_val == "🔄":
                icon = html.Span(icon_val)
                log_entries.append(
                    html.Div(
                        [f"{idx}. Preset \"{entry.get('old_value', '')}\" ", icon, f" \"{entry.get('new_value', '')}\" {timestamp}"],
                        className="mb-1 small",
                        style={"whiteSpace": "nowrap"},
                    )
                )
            else:
                description = f"{tag_translated} {entry.get('action', '')}".strip()
                value_change = f"{entry.get('old_value', '')} -> {entry.get('new_value', '')}"
                log_entries.append(
                    html.Div(
                        f"{idx}. {description} {value_change} {timestamp}",
                        className="mb-1 small",
                        style={"whiteSpace": "nowrap"}
                    )
                )
    
        # If no entries, show placeholder
        if not log_entries:
            log_entries.append(
                html.Div(tr("no_changes_yet", lang), className="text-center text-muted py-1")
            )
    
        # Return the section content with title
        return html.Div(
            [html.H5(tr("machine_control_log_title", lang), className="text-left mb-1"), *log_entries],
            className="overflow-auto px-0",
            # Use flexbox so this log grows with available space
            style={"flex": "1"}
        )

    @app.callback(
        [Output("historical-time-index", "data"),
         Output("historical-time-display", "children"),
         Output("historical-data-cache", "data")],
        [Input("historical-time-slider", "value"),
         Input("mode-selector", "value")],
        [State("active-machine-store", "data")],
        prevent_initial_call=True
    )
    def update_historical_time_and_display(slider_value, mode, active_machine_data):
        """Return the chosen historical range, display text, and cached data."""
        if mode != "historical":
            return dash.no_update, "", dash.no_update
    
        # Load filtered historical data for the selected timeframe so the graphs
        # update immediately when the slider changes
        machine_id = active_machine_data.get("machine_id") if active_machine_data else None
        historical_data = load_historical_data(f"{slider_value}h", machine_id=machine_id)
    
        # Use counter 1 as the reference for the time axis.  If data exists, format
        # the first timestamp for display to indicate the starting point.
        ref_counter = 1
        timestamp_str = ""
        if (ref_counter in historical_data and
                historical_data[ref_counter]['times']):
            first_ts = historical_data[ref_counter]['times'][0]
            if isinstance(first_ts, datetime):
                timestamp_str = first_ts.strftime("%H:%M")
            else:
                timestamp_str = str(first_ts)
    
        display_text = f"Showing last {slider_value} hours"
        if timestamp_str:
            display_text += f" starting {timestamp_str}"
    
    
        # Return the selected timeframe, display text, and cached data
        return {"hours": slider_value}, display_text, historical_data

    @app.callback(
        Output("historical-time-controls", "className"),
        [Input("mode-selector", "value")],
        prevent_initial_call=True
    )
    def toggle_historical_controls_visibility(mode):
        """Show/hide historical controls based on selected mode"""
        if mode == "historical":
            return "d-block"  # Show controls
        else:
            return "d-none"  # Hide controls

    @app.callback(
        [Output("lab-test-controls", "className"),
         Output("lab-start-selector-col", "className")],
        [Input("mode-selector", "value")],
        prevent_initial_call=True,
    )
    def toggle_lab_controls_visibility(mode):
        cls = "d-flex" if mode == "lab" else "d-none"
        return cls, cls

    @app.callback(
        Output("interval-debug-store", "data"),  # Use any unused output
        [Input("status-update-interval", "n_intervals"),
        Input("metric-logging-interval", "n_intervals")], 
        [State("lab-test-running", "data"),
        State("mode-selector", "value")],
        prevent_initial_call=True,
    )
    def debug_intervals(status_intervals, metric_intervals, lab_running, mode):
        """Debug what's happening to intervals during grace period"""
        global _lab_running_state, _lab_stop_time_state
        
        elapsed = None
        if _lab_stop_time_state and _lab_stop_time_state < 0:
            elapsed = time.time() + _lab_stop_time_state
        
        print(f"[INTERVAL DEBUG] status_intervals={status_intervals}, metric_intervals={metric_intervals}")
        print(f"[INTERVAL DEBUG] mode={mode}, lab_running={lab_running}, elapsed={elapsed}")
        
        return {"status": status_intervals, "metric": metric_intervals}


    

    

    # Add this temporary callback for debugging
    @app.callback(
        Output("debug-output", "children"),  # You'll need to add this to your layout
        [Input("lab-test-stop-time", "data"),
        Input("lab-test-running", "data")],
        prevent_initial_call=False,
    )
    def debug_store_values(stop_time, running):
        """Debug callback to track store value changes"""
        import traceback
        import datetime
        
        # Get the stack trace to see which callback triggered this
        stack = traceback.extract_stack()
        caller_info = ""
        
        # Look for callback-related frames
        for frame in stack[-5:-1]:  # Last few frames before this one
            if "callback" in frame.filename or "_callback" in frame.name:
                caller_info = f"{frame.filename}:{frame.lineno} in {frame.name}"
                break
        
        timestamp = datetime.datetime.now().strftime("%H:%M:%S.%f")[:-3]
        
        print(f"[STORE DEBUG {timestamp}] stop_time={stop_time}, running={running}")
        print(f"[STORE DEBUG {timestamp}] Called from: {caller_info}")
        
        # Also check callback context
        try:
            ctx = callback_context
            if ctx.triggered:
                print(f"[STORE DEBUG {timestamp}] Triggered by: {[t['prop_id'] for t in ctx.triggered]}")
            else:
                print(f"[STORE DEBUG {timestamp}] No triggers (initial load)")
        except:
            print(f"[STORE DEBUG {timestamp}] Could not get callback context")
        
        return f"Debug: stop_time={stop_time}, running={running} at {timestamp}"

    @app.callback(
        Output("debug-state-monitor", "data"),  # Use any unused output
        [Input("lab-test-running", "data"),
        Input("lab-test-stop-time", "data")],
        prevent_initial_call=False,
    )
    def monitor_state_changes(running, stop_time):
        """Monitor what values actually reach the stores."""
        print(f"[STORE MONITOR] running={running}, stop_time={stop_time}")
        return {"running": running, "stop_time": stop_time}



    @app.callback(
        [Input("lab-test-running", "data")],
        prevent_initial_call=False,
    )
    def monitor_running_changes(running):
        import traceback
        import time
        timestamp = time.strftime("%H:%M:%S")
        stack = ''.join(traceback.format_stack()[-3:-1])
        #print(f"[RUNNING MONITOR {timestamp}] running changed to: {running}")
        #print(f"[RUNNING MONITOR {timestamp}] Called from:\n{stack}")

    @app.callback(
        Output("lab-test-info", "data"),
        [Input("start-test-btn", "n_clicks"), Input("stop-test-btn", "n_clicks")],
        [State("lab-test-name", "value")],
        prevent_initial_call=True,
    )
    def manage_lab_test_info(start_click, stop_click, name):
        ctx = callback_context
        if not ctx.triggered:
            raise PreventUpdate
        trigger = ctx.triggered[0]["prop_id"].split(".")[0]
        global current_lab_filename
        if trigger == "start-test-btn":
            test_name = name or "Test"
            filename = (
                f"Lab_Test_{test_name}_{datetime.now().strftime('%m_%d_%Y')}.csv"
            )
            current_lab_filename = filename
            try:
                if active_machine_id is not None:
                    _create_empty_lab_log(active_machine_id, filename)
                    _reset_lab_session(active_machine_id)
            except Exception as exc:
                logger.warning(f"Failed to prepare new lab log: {exc}")
            return {"filename": filename}
        return {}

    @app.callback(
        [Output("metric-logging-interval", "interval"), Output("metric-logging-interval", "disabled")],
        [Input("mode-selector", "value")],  # Only depend on mode
    )
    def adjust_logging_interval_fixed(mode):
        """Simplified - no complex dependencies."""
        if mode == "lab":
            return 1000, False  # 1 second, always enabled
        return 60000, False


    @app.callback(
        [Output("lab-test-running", "data"), Output("lab-test-stop-time", "data")],
        [Input("start-test-btn", "n_clicks"),
        Input("stop-test-btn", "n_clicks"),
        Input("mode-selector", "value"),
        Input("status-update-interval", "n_intervals")],
        [State("lab-test-running", "data"),
        State("lab-test-stop-time", "data"),
        State("lab-test-name", "value"),
        State("app-mode", "data"),
        State("active-machine-store", "data"),
        State("lab-start-selector", "value")],
        prevent_initial_call=True,
    )
    def update_lab_state_fixed(start_click, stop_click, mode, n_intervals, running, stop_time, test_name, app_mode, active_machine_data, start_mode):
        """Manage lab running state and stop time using reliable global variables."""
        global current_lab_filename, last_stop_click, _lab_running_state, _lab_stop_time_state
        
        # CRITICAL FIX: Use global variables as the source of truth
        # Override store values with global state
        running = _lab_running_state
        stop_time = _lab_stop_time_state

        # FAILSAFE: if grace period should already be complete, clear state
        if running and stop_time and stop_time < 0:
            elapsed = time.time() + stop_time
            if elapsed >= 30.0:
                running = False
                stop_time = None
                _lab_running_state = False
                _lab_stop_time_state = None
        
        _debug(f"[LAB TEST DEBUG] ENTRY: running={running}, stop_time={stop_time} (from globals)")
        
        ctx = callback_context
        triggers = [t["prop_id"].split(".")[0] for t in ctx.triggered] if ctx.triggered else []
        trigger = "interval"
        if "stop-test-btn" in triggers:
            trigger = "stop-test-btn"
        elif "start-test-btn" in triggers:
            trigger = "start-test-btn"
        elif "mode-selector" in triggers:
            trigger = "mode-selector"
        elif triggers:
            trigger = triggers[0]

        _debug(f"[LAB TEST DEBUG] update_lab_state triggers={triggers} selected={trigger}")

        # IMPORTANT: Allow mode switching even during grace period
        if mode != "lab":
            _debug("[LAB TEST DEBUG] Switched away from lab mode - clearing lab state")
            _lab_running_state = False
            _lab_stop_time_state = None
            return False, None

        new_running = running
        new_stop_time = stop_time

        # Handle mode selector switching TO lab mode - clear any previous state
        if trigger == "mode-selector":
            _debug("[LAB TEST DEBUG] Switched to lab mode - clearing previous state")
            new_running = False
            new_stop_time = None
        
        # Only allow state changes on button presses or interval grace period checks
        elif ctx.triggered and len(ctx.triggered) > 0:
            if trigger == "start-test-btn":
                last_stop_click = stop_click or 0
                if start_mode != "feeder":
                    print("[LAB TEST] Start button pressed", flush=True)
                    print("[LAB TEST] Active threads:", [t.name for t in threading.enumerate()], flush=True)
                    try:
                        active_machine_id = active_machine_data.get("machine_id") if active_machine_data else None
                        if active_machine_id is not None:
                            _reset_lab_session(active_machine_id)
                    except Exception as exc:
                        logger.warning(f"Failed to reset lab session: {exc}")
<<<<<<< HEAD
                # Resume the background update thread immediately so lab mode
                # continues updating without waiting for the monitor watchdog.
=======
                # Ensure the background update thread resumes when a test starts
                # so lab mode does not stall waiting for the monitor interval to
                # restart it.
>>>>>>> 30b3b21d
                resume_update_thread()
                new_running = True
                new_stop_time = None
                _debug(f"[LAB TEST DEBUG] START: new_running={new_running}, new_stop_time={new_stop_time}")
                
            elif trigger == "stop-test-btn":
                last_stop_click = stop_click or 0
                if start_mode != "feeder":
                    print("[LAB TEST] Stop button pressed - entering grace period", flush=True)
                    print("[LAB TEST] Active threads:", [t.name for t in threading.enumerate()], flush=True)
                new_running = True
                new_stop_time = -time.time()
                _debug("[LAB TEST] Grace period timer started")
                _debug(f"[LAB TEST DEBUG] STOP: storing stop_time={new_stop_time}")
                
            elif trigger == "status-update-interval":
                # Interval should ONLY check for grace period completion
                _debug("[LAB TEST DEBUG] Interval trigger - checking grace period only")
                
                # Check if grace period has elapsed
                if new_running and new_stop_time and new_stop_time < 0:
                    elapsed = time.time() + new_stop_time  # stop_time is negative
                    _debug(f"[LAB TEST DEBUG] Grace period check: elapsed={elapsed:.2f}s")
                    
                    if elapsed >= 30.0:
                        print("[LAB TEST] Grace period complete - stopping test", flush=True)
                        current_lab_filename = None
                        
                        # Try to refresh cache but don't fail if it doesn't work
                        try:
                            active_machine_id = active_machine_data.get("machine_id") if active_machine_data else None
                            if active_machine_id is not None:
                                refresh_lab_cache(active_machine_id)
                                _debug("[LAB TEST DEBUG] Successfully refreshed lab cache")
                        except Exception as exc:
                            logger.warning(f"Failed to refresh lab cache (non-critical): {exc}")
                            _debug(f"[LAB TEST DEBUG] Cache refresh failed but continuing: {exc}")
                        
                        new_running = False
                        new_stop_time = None
                        _debug("[LAB TEST DEBUG] Grace period completed - test stopped")
        
        # Special handling for catch-up stop button presses
        elif stop_click and stop_click != last_stop_click:
            last_stop_click = stop_click
            new_stop_time = -time.time()
            new_running = True
            _debug("[LAB TEST] Grace period timer started (catch-up)")
            _debug(f"[LAB TEST DEBUG] CATCH-UP: storing stop_time={new_stop_time}")

        # CRITICAL FIX: Update global variables as the source of truth
        _lab_running_state = new_running
        _lab_stop_time_state = new_stop_time
        
        _debug(f"[LAB TEST DEBUG] FINAL: new_running={new_running}, new_stop_time={new_stop_time} (globals updated)")
        
        # IMPORTANT: Return values to keep stores in sync AND trigger dependent callbacks
        # This ensures button callbacks get triggered when the state changes
        return new_running, new_stop_time
    @app.callback(
        Output("mode-change-monitor", "data"),  # Use any unused output
        [Input("mode-selector", "value")],
        prevent_initial_call=True,
    )
    def monitor_mode_changes(mode):
        """Monitor what happens during mode changes."""
        print(f"[MODE MONITOR] Mode selector triggered: {mode} at {time.time()}")
        return {"mode": mode}
        
        # No change
        return running, stop_time

    @app.callback(
        [Output("start-test-btn", "disabled"),
        Output("start-test-btn", "color"),
        Output("stop-test-btn", "disabled"),
        Output("stop-test-btn", "color")],
        [Input("status-update-interval", "n_intervals"),
         Input("lab-test-running", "data"),
         Input("lab-test-stop-time", "data"),
         Input("mode-selector", "value")],
        prevent_initial_call=True,
    )

    def toggle_lab_buttons_fixed(*args):
        """Fixed button state with periodic failsafe.

        Accepts either ``(n_intervals, running, stop_time, mode)`` or the legacy
        ``(running, stop_time, mode)`` argument order used in older tests.
        """

        if len(args) == 4:
            n_intervals, running, stop_time, mode = args
        elif len(args) == 3:
            n_intervals = 0
            running, stop_time, mode = args
        else:
            raise TypeError(
                "toggle_lab_buttons_fixed() requires 3 or 4 positional arguments"
            )

        global _lab_running_state, _lab_stop_time_state

        # Use global state as source of truth
        running = _lab_running_state
        stop_time = _lab_stop_time_state

        # ADD THIS DEBUG
        print(f"[BUTTON CALLBACK] running={running}, stop_time={stop_time}, mode={mode}")

        # FAILSAFE: if grace period should have expired, force stopped state
        if running and stop_time and stop_time < 0 and (time.time() + stop_time >= 30):
            running = False
            stop_time = None
            _lab_running_state = False
            _lab_stop_time_state = None

        
        if mode != "lab":
            print("[BUTTON CALLBACK] Not lab mode - disabling all")
            return True, "secondary", True, "secondary"
        
        # Grace period - both buttons disabled/grey
        if running and stop_time and stop_time < 0 and (time.time() + stop_time < 30):
            print("[BUTTON CALLBACK] Grace period active - both disabled")
            return True, "secondary", True, "secondary"
        
        # Test running - start disabled, stop red
        if running:
            print("[BUTTON CALLBACK] Test running - stop red")
            return True, "secondary", False, "danger"
        
        # Test stopped - start green, stop disabled  
        print("[BUTTON CALLBACK] Test stopped - start green") 
        return False, "success", True, "secondary"

    @app.callback(
        Output("debug-monitor-store", "data"),  # Use any unused output
        [Input("status-update-interval", "n_intervals")],
        [State("lab-test-running", "data"),
        State("lab-test-stop-time", "data"),
        State("mode-selector", "value")],
        prevent_initial_call=True,
    )
    def monitor_lab_health(n_intervals, running, stop_time, mode):
        """Monitor lab mode health and restart stalled update threads."""
        if mode == "lab":
            thread_count = threading.active_count()

            if running:
                print(
                    f"[LAB MONITOR] Test running for {n_intervals}s, {thread_count} threads active"
                )

                if thread_count > 20:
                    print(f"[LAB WARNING] Too many threads: {thread_count}")

                if n_intervals > 60:
                    print("[LAB MONITOR] Long test detected - monitoring for issues")

                    last_update = app_state.last_update_time
                    if last_update is None or (
                        datetime.now() - last_update
                    ).total_seconds() > 10:
                        print("[LAB MONITOR] Update thread stalled - restarting")
                        resume_update_thread()

        return {"intervals": n_intervals, "threads": threading.active_count()}
    @app.callback(
        [Output("display-modal", "is_open"),
         Output("display-form-container", "children")],
        [Input({"type": "open-display", "index": ALL}, "n_clicks"),
         Input("close-display-settings", "n_clicks"),
         Input("save-display-settings", "n_clicks"),
         Input("language-preference-store", "data")],
        [State("display-modal", "is_open"),
         State({"type": "display-enabled", "index": ALL}, "value")],
        prevent_initial_call=True
    )
    def toggle_display_modal(open_clicks, close_clicks, save_clicks, lang, is_open, display_enabled_values):
        """Handle opening/closing the display settings modal and saving settings"""
        global display_settings
        
        ctx = callback_context
        
        # Check if callback was triggered
        if not ctx.triggered:
            return no_update, no_update
        
        # Get the property that triggered the callback
        trigger_prop_id = ctx.triggered[0]["prop_id"]
        
        # Check for open button clicks (with pattern matching)
        if '"type":"open-display"' in trigger_prop_id:
            # Check if any button was actually clicked (not initial state)
            if any(click is not None for click in open_clicks):
                return True, create_display_settings_form(lang)
        
        # Check for close button click
        elif trigger_prop_id == "close-display-settings.n_clicks":
            # Check if button was actually clicked (not initial state)
            if close_clicks is not None:
                return False, no_update
        
        # Check for save button click
        elif trigger_prop_id == "save-display-settings.n_clicks":
            # Check if button was actually clicked (not initial state)
            if save_clicks is not None and display_enabled_values:
                # Safety check: make sure we have the right number of values
                if len(display_enabled_values) == 12:  # We expect 12 counters
                    # Update the display settings
                    for i in range(len(display_enabled_values)):
                        counter_num = i + 1
                        display_settings[counter_num] = display_enabled_values[i]
                    
                    # Save settings to file
                    save_success = save_display_settings(display_settings)
                    if save_success:
                        logger.info("Display settings saved successfully")
                    else:
                        logger.warning("Failed to save display settings")
                else:
                    logger.warning(f"Unexpected number of display values: {len(display_enabled_values)}")
                
                # Close modal
                return False, create_display_settings_form(lang)
        
        # Default case - don't update anything
        return no_update, no_update

    @app.callback(
        [Output("production-rate-units-modal", "is_open"),
         Output("production-rate-unit", "data")],
        [Input({"type": "open-production-rate-units", "index": ALL}, "n_clicks"),
         Input("close-production-rate-units", "n_clicks"),
         Input("save-production-rate-units", "n_clicks")],
        [State("production-rate-units-modal", "is_open"),
         State("production-rate-unit-selector", "value")],
        prevent_initial_call=True,
    )
    def toggle_production_rate_units_modal(open_clicks, close_clicks, save_clicks, is_open, selected):
        """Show or hide the units selection modal and save the chosen unit."""
        ctx = callback_context
        if not ctx.triggered:
            return no_update, no_update
    
        trigger = ctx.triggered[0]["prop_id"]
        if '"type":"open-production-rate-units"' in trigger:
            if any(click is not None for click in open_clicks):
                return True, dash.no_update
        elif trigger == "close-production-rate-units.n_clicks":
            if close_clicks is not None:
                return False, dash.no_update
        elif trigger == "save-production-rate-units.n_clicks":
            if save_clicks is not None:
                return False, selected
    
        return no_update, no_update

    @app.callback(
        [Output("additional-image-store", "data"),
         Output("upload-status", "children"),
         Output("image-error-store", "data")],
        [Input("upload-image", "contents")],
        [State("upload-image", "filename")]
    )
    def handle_image_upload_enhanced(contents, filename):
        """Validate, cache, and store uploaded image."""
        if contents is None:
            return dash.no_update, dash.no_update, None

        logger.info(f"Processing image upload: {filename}")
        processed, err = img_utils.validate_and_process_image(contents)
        if err:
            logger.error(f"Image validation failed: {err}")
            return dash.no_update, html.Div(f"Error uploading image: {err}", className="text-danger"), err

        success, err = img_utils.cache_image(processed)
        if not success:
            logger.error(f"Error caching image: {err}")
            return dash.no_update, html.Div(f"Error uploading image: {err}", className="text-danger"), err

        new_data = {"image": processed}
        return new_data, html.Div(f"Uploaded: {filename}", className="text-success"), None

    @app.callback(
        [Output("image-error-alert", "children"),
         Output("image-error-alert", "is_open")],
        Input("image-error-store", "data"),
        prevent_initial_call=True,
    )
    def show_image_errors(msg):
        if msg:
            return msg, True
        return "", False

    @app.callback(
        Output("update-counts-modal", "is_open"),
        [Input("open-update-counts", "n_clicks"),
         Input("close-update-counts", "n_clicks"),
         Input("save-count-settings", "n_clicks")],
        [State("update-counts-modal", "is_open")],
        prevent_initial_call=True,
    )
    def toggle_update_counts_modal(open_click, close_click, save_click, is_open):
        ctx = callback_context
        if not ctx.triggered:
            return dash.no_update
    
        trigger = ctx.triggered[0]["prop_id"]
        if trigger == "open-update-counts.n_clicks" and open_click:
            return True
        elif trigger == "close-update-counts.n_clicks" and close_click:
            return False
        elif trigger == "save-count-settings.n_clicks" and save_click:
            return False
    
        return is_open

    @app.callback(
        [Output("app-mode", "data"),
         Output("historical-time-slider", "value")],
        [Input("mode-selector", "value")],
        prevent_initial_call=False
    )
    def update_app_mode(mode):
        """Update the application mode (live, demo, or historical)"""
        # Reset historical slider to most recent when switching to historical mode
        slider_value = 24 if mode == "historical" else dash.no_update
    
        # Log the new mode for debugging unexpected switches
        #logger.info(f"App mode updated to '{mode}'")
    
        return {"mode": mode}, slider_value

    @app.callback(Output("app-mode-tracker", "data"), Input("app-mode", "data"))
    def _track_app_mode(data):
        """Synchronize ``current_app_mode`` with the ``app-mode`` store."""
        from EnpresorOPCDataViewBeforeRestructureLegacy import (
            current_app_mode,
            set_current_app_mode,
        )

        if isinstance(data, dict) and "mode" in data:
            new_mode = data["mode"]
            if new_mode != current_app_mode:
                set_current_app_mode(new_mode)
                if new_mode == "lab":
                    print("[LAB TEST] Lab mode activated - pausing background threads", flush=True)
                    pause_background_processes()
                else:
                    print("[LAB TEST] Exiting lab mode - resuming background threads", flush=True)
                    resume_background_processes()
        return dash.no_update

    @app.callback(
        [Output("threshold-modal", "is_open")],  # Changed this to remove the second output
        [Input({"type": "open-threshold", "index": ALL}, "n_clicks"),
         Input("close-threshold-settings", "n_clicks"),
         Input("save-threshold-settings", "n_clicks")],
        [State("threshold-modal", "is_open"),
         State({"type": "threshold-min-enabled", "index": ALL}, "value"),
         State({"type": "threshold-max-enabled", "index": ALL}, "value"),
         State({"type": "threshold-min-value", "index": ALL}, "value"),
         State({"type": "threshold-max-value", "index": ALL}, "value"),
         State("threshold-email-address", "value"),
         State("threshold-email-minutes", "value"),
         State("threshold-email-enabled", "value"),
         State("counter-view-mode", "data")],
        prevent_initial_call=True
    )
    def toggle_threshold_modal(open_clicks, close_clicks, save_clicks, is_open,
                              min_enabled_values, max_enabled_values, min_values, max_values,
                              email_address, email_minutes, email_enabled, mode):
        """Handle opening/closing the threshold settings modal and saving settings"""
        global threshold_settings
        
        ctx = callback_context
        
        # Check if callback was triggered
        if not ctx.triggered:
            return [no_update]  # Return as a list with one element
        
        # Get the property that triggered the callback
        trigger_prop_id = ctx.triggered[0]["prop_id"]
        
        # Check for open button clicks (with pattern matching)
        if '"type":"open-threshold"' in trigger_prop_id:
            # Check if any button was actually clicked (not initial state)
            if any(click is not None for click in open_clicks):
                return [True]  # Return as a list with one element
        
        # Check for close button click
        elif trigger_prop_id == "close-threshold-settings.n_clicks":
            # Check if button was actually clicked (not initial state)
            if close_clicks is not None:
                return [False]  # Return as a list with one element
        
        # Check for save button click
        elif trigger_prop_id == "save-threshold-settings.n_clicks":
            # Check if button was actually clicked (not initial state)
            if save_clicks is not None and min_enabled_values:
                # Update the threshold settings
                for i in range(len(min_enabled_values)):
                    counter_num = i + 1
                    threshold_settings[counter_num] = {
                        'min_enabled': min_enabled_values[i],
                        'max_enabled': max_enabled_values[i],
                        'min_value': float(min_values[i]),
                        'max_value': float(max_values[i])
                    }
                
                # Save the email settings
                threshold_settings['email_enabled'] = email_enabled
                threshold_settings['email_address'] = email_address
                threshold_settings['email_minutes'] = int(email_minutes) if email_minutes is not None else 2
                threshold_settings['counter_mode'] = mode
                
                # Save settings to file
                save_success = save_threshold_settings(threshold_settings)
                if save_success:
                    logger.info("Threshold settings saved successfully")
                else:
                    logger.warning("Failed to save threshold settings")
                
                # Close modal - no need to update the settings display anymore
                return [False]  # Return as a list with one element
        
        # Default case - don't update anything
        return [no_update]  # Return as a list with one element

    @app.callback(
        Output("threshold-form-container", "children"),
        [Input({"type": "open-threshold", "index": ALL}, "n_clicks"),
         Input("language-preference-store", "data"),
         Input("counter-view-mode", "data")],
        prevent_initial_call=True,
    )
    def refresh_threshold_form(open_clicks, lang, mode):
        ctx = callback_context
        if not ctx.triggered:
            raise PreventUpdate

        trigger = ctx.triggered[0]["prop_id"]
        if '"type":"open-threshold"' in trigger:
            if any(click is not None for click in open_clicks):
                return create_threshold_settings_form(lang, mode)
        if trigger == "language-preference-store.data" or trigger == "counter-view-mode.data":
            return create_threshold_settings_form(lang, mode)
        raise PreventUpdate

    @app.callback(
        [Output({"type": "threshold-min-value", "index": ALL}, "value"),
         Output({"type": "threshold-max-value", "index": ALL}, "value")],
        Input("auto-set-button", "n_clicks"),
        State("auto-set-percent", "value"),
        State("counter-view-mode", "data"),
        prevent_initial_call=True,
    )
    def auto_set_thresholds(n_clicks, percent, mode):
        if not n_clicks:
            raise PreventUpdate

        tolerance = (percent or 20) / 100.0
        global previous_counter_values, threshold_settings

        if mode == "percent":
            total_val = sum(previous_counter_values)
            current_values = [
                (v / total_val * 100) if total_val else 0
                for v in previous_counter_values
            ]
        else:
            current_values = previous_counter_values

        new_mins = []
        new_maxs = []
        for i, value in enumerate(current_values):
            min_val = round(value * (1 - tolerance), 2)
            max_val = round(value * (1 + tolerance), 2)
            new_mins.append(min_val)
            new_maxs.append(max_val)

            counter_num = i + 1
            if counter_num in threshold_settings:
                threshold_settings[counter_num]['min_value'] = min_val
                threshold_settings[counter_num]['max_value'] = max_val

        return new_mins, new_maxs

    @app.callback(
        Output("counter-view-mode", "data"),
        Input("counter-mode-toggle", "value"),
        prevent_initial_call=True,
    )
    def set_counter_view_mode(value):
        """Store the user's preferred counter display mode."""
        global threshold_settings
        if isinstance(threshold_settings, dict):
            threshold_settings["counter_mode"] = value
        return value

    @app.callback(
        Output("metric-logging-store", "data"),
        [Input("metric-logging-interval", "n_intervals")],
    
        [State("app-state", "data"),
         State("app-mode", "data"),
         State("machines-data", "data"),
         State("production-data-store", "data"),
         State("weight-preference-store", "data"),
         State("lab-test-running", "data"),
         State("active-machine-store", "data"),
         State("lab-test-info", "data")],
        prevent_initial_call=True,
    )
    def log_current_metrics(n_intervals, app_state_data, app_mode, machines_data, production_data, weight_pref, lab_running, active_machine_data, lab_test_info):

        """Collect metrics for each connected machine and append to its file.

        In lab mode, metrics are logged at every interval.
        """
        global machine_connections, current_lab_filename
    
        CAPACITY_TAG = "Status.ColorSort.Sort1.Throughput.KgPerHour.Current"
        REJECTS_TAG = "Status.ColorSort.Sort1.Total.Percentage.Current"
        OPM_TAG = "Status.ColorSort.Sort1.Throughput.ObjectPerMin.Current"
        OPM_60M_TAG = "Status.ColorSort.Sort1.Throughput.ObjectPerMin.60M"
        COUNTER_TAG = "Status.ColorSort.Sort1.DefectCount{}.Rate.60M"
        mode = "demo"
        if app_mode and isinstance(app_mode, dict) and "mode" in app_mode:
            mode = app_mode["mode"]
    
        if not weight_pref:
            weight_pref = load_weight_preference()
    
        if mode == "demo":
            if machines_data and machines_data.get("machines"):
                for m in machines_data["machines"]:
                    prod = (m.get("operational_data") or {}).get("production", {})
                    capacity = prod.get("capacity", 0)
                    accepts = prod.get("accepts", 0)
                    rejects = prod.get("rejects", 0)
    
                    metrics = {
                        "capacity": convert_capacity_to_lbs(capacity, weight_pref),
                        "accepts": convert_capacity_to_lbs(accepts, weight_pref),
                        "rejects": convert_capacity_to_lbs(rejects, weight_pref),
                        "objects_per_min": 0,
                        "objects_60M": 0,
                        "running": 1,
                        "stopped": 0,
                    }
    
                    counters = m.get("demo_counters", [0] * 12)
                    for i in range(1, 13):
                        metrics[f"counter_{i}"] = counters[i-1] if i-1 < len(counters) else 0
    
                    append_metrics(metrics, machine_id=str(m.get("id")), mode="Demo")
    
            return dash.no_update

        if mode == "lab" and not lab_running:
            return dash.no_update

        if mode == "lab":
            active_machine_id = (
                active_machine_data.get("machine_id") if active_machine_data else None
            )
            if not active_machine_id or active_machine_id not in machine_connections:
                return dash.no_update
            machines_iter = {active_machine_id: machine_connections[active_machine_id]}.items()
            lab_filename = None
            if isinstance(lab_test_info, dict):
                lab_filename = lab_test_info.get("filename")
            if not lab_filename:
                lab_filename = current_lab_filename

            # If no filename is available yet, skip logging rather than
            # creating a generic file.  This avoids race conditions where a
            # log entry could be written to ``Lab_Test_<date>.csv`` just after
            # a test stops.
            if not lab_filename:
                return dash.no_update

            current_lab_filename = lab_filename
        else:
            machines_iter = machine_connections.items()

        for machine_id, info in machines_iter:
            if not info.get("connected", False):
                continue
            tags = info["tags"]
            capacity_value = tags.get(CAPACITY_TAG, {}).get("data").latest_value if CAPACITY_TAG in tags else None

            capacity_lbs = capacity_value * 2.205 if capacity_value is not None else 0

            opm = tags.get(OPM_TAG, {}).get("data").latest_value if OPM_TAG in tags else 0
            opm60 = tags.get(OPM_60M_TAG, {}).get("data").latest_value if OPM_60M_TAG in tags else 0
            if opm is None:
                opm = 0
            if opm60 is None:
                opm60 = 0

            reject_count = 0
            counters = {}
            for i in range(1, 13):
                tname = COUNTER_TAG.format(i)
                val = tags.get(tname, {}).get("data").latest_value if tname in tags else 0
                if val is None:
                    val = 0
                counters[f"counter_{i}"] = val
                reject_count += val

            reject_pct = (reject_count / opm) if opm else 0
            rejects_lbs = capacity_lbs * reject_pct
            accepts_lbs = capacity_lbs - rejects_lbs
    
            # Determine feeder running state
            feeder_running = False
            for i in range(1, 5):
                run_tag = f"Status.Feeders.{i}IsRunning"
                if run_tag in tags:
                    val = tags[run_tag]["data"].latest_value
                    if bool(val):
                        feeder_running = True
                        break

            metrics = {
                "capacity": capacity_lbs,
                "accepts": accepts_lbs,
                "rejects": rejects_lbs,
                "objects_per_min": opm,
                "objects_60M": opm60,
                "running": 1 if feeder_running else 0,
                "stopped": 0 if feeder_running else 1,
            }
            metrics.update(counters)

            log_mode = "Lab" if mode == "lab" else "Live"
            if mode == "lab":
                # Clamp negative or extremely small values when logging lab data
                for key, value in metrics.items():
                    if isinstance(value, (int, float)):
                        if value < 0 or abs(value) < SMALL_VALUE_THRESHOLD:
                            metrics[key] = 0
                append_metrics(
                    metrics,
                    machine_id=str(machine_id),
                    filename=lab_filename,
                    mode=log_mode,
                )
            else:
                append_metrics(metrics, machine_id=str(machine_id), mode=log_mode)
    
        return dash.no_update<|MERGE_RESOLUTION|>--- conflicted
+++ resolved
@@ -5960,14 +5960,10 @@
                             _reset_lab_session(active_machine_id)
                     except Exception as exc:
                         logger.warning(f"Failed to reset lab session: {exc}")
-<<<<<<< HEAD
+
                 # Resume the background update thread immediately so lab mode
                 # continues updating without waiting for the monitor watchdog.
-=======
-                # Ensure the background update thread resumes when a test starts
-                # so lab mode does not stall waiting for the monitor interval to
-                # restart it.
->>>>>>> 30b3b21d
+
                 resume_update_thread()
                 new_running = True
                 new_stop_time = None
